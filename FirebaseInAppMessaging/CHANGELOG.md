--- conflicted
+++ resolved
@@ -1,10 +1,8 @@
-<<<<<<< HEAD
 #2020-03-10 -- v0.19.0
 - [added] Added SDK support for A/B testing in-app messages.
-=======
+
 # 2020-02-18 -- v0.17.0
 - [added] Added support for data bundles for in-app messages. Data bundles are additional key-value pairs that can be sent along with an in-app message (#4922).
->>>>>>> 194439fd
 
 # 2020-01-28 -- v0.16.0
 - [changed] Consolidated backend and UI SDKs under `FirebaseInAppMessaging`. Developers should now use `pod Firebase/InAppMessaging` in their Podfile.
