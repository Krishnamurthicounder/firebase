/*
 * Copyright 2019 Google
 *
 * Licensed under the Apache License, Version 2.0 (the "License");
 * you may not use this file except in compliance with the License.
 * You may obtain a copy of the License at
 *
 *      http://www.apache.org/licenses/LICENSE-2.0
 *
 * Unless required by applicable law or agreed to in writing, software
 * distributed under the License is distributed on an "AS IS" BASIS,
 * WITHOUT WARRANTIES OR CONDITIONS OF ANY KIND, either express or implied.
 * See the License for the specific language governing permissions and
 * limitations under the License.
 */

#if __IPHONE_OS_VERSION_MAX_ALLOWED >= __IPHONE_10_0 || \
    __MAC_OS_X_VERSION_MAX_ALLOWED >= __MAC_10_14
#import <UserNotifications/UserNotifications.h>
#endif

NS_ASSUME_NONNULL_BEGIN

/// This class is used to automatically populate a notification with an image if it is
/// specified in the notification body via the `image` parameter. Images and other
/// rich content can be populated manually without the use of this class. See the
/// `UNNotificationServiceExtension` type for more details.
__OSX_AVAILABLE(10.14) @interface FIRMessagingExtensionHelper : NSObject

/// Call this API to complete your notification content modification. If you like to
/// overwrite some properties of the content instead of using the default payload,
/// make sure to make your customized motification to the content before passing it to
/// this call.
- (void)populateNotificationContent:(UNMutableNotificationContent *)content
                 withContentHandler:(void (^)(UNNotificationContent *_Nonnull))contentHandler;

/// Exports delivery metrics to BigQuery. Call this API to enable logging delivery of alert
<<<<<<< HEAD
/// notification or background notification and export to BigQuery . If you like to log
/// alert/eiwplqy notifications, enable Notification Service Extension and calls this API under
/// `UNNotificationServiceExtension didReceiveNotificationRequest: withContentHandler:`. If you need
/// to log background notifications, call the API under `UIApplicationDelegate
=======
/// notification or background notification and export to BigQuery.
/// If you log alert notifications, enable Notification Service Extension and calls this API
/// under `UNNotificationServiceExtension didReceiveNotificationRequest: withContentHandler:`.
/// If you log background notifications, call the API under `UIApplicationDelegate
>>>>>>> fe7da0cb
/// application:didReceiveRemoteNotification:fetchCompletionHandler:`.
- (void)exportDeliveryMetricsToBigQueryWithMessageInfo:(NSDictionary *)info;

@end

NS_ASSUME_NONNULL_END<|MERGE_RESOLUTION|>--- conflicted
+++ resolved
@@ -35,17 +35,10 @@
                  withContentHandler:(void (^)(UNNotificationContent *_Nonnull))contentHandler;
 
 /// Exports delivery metrics to BigQuery. Call this API to enable logging delivery of alert
-<<<<<<< HEAD
-/// notification or background notification and export to BigQuery . If you like to log
-/// alert/eiwplqy notifications, enable Notification Service Extension and calls this API under
-/// `UNNotificationServiceExtension didReceiveNotificationRequest: withContentHandler:`. If you need
-/// to log background notifications, call the API under `UIApplicationDelegate
-=======
 /// notification or background notification and export to BigQuery.
 /// If you log alert notifications, enable Notification Service Extension and calls this API
 /// under `UNNotificationServiceExtension didReceiveNotificationRequest: withContentHandler:`.
 /// If you log background notifications, call the API under `UIApplicationDelegate
->>>>>>> fe7da0cb
 /// application:didReceiveRemoteNotification:fetchCompletionHandler:`.
 - (void)exportDeliveryMetricsToBigQueryWithMessageInfo:(NSDictionary *)info;
 
