--- conflicted
+++ resolved
@@ -1,10 +1,8 @@
-<<<<<<< HEAD
 # unreleased
 - [fixed] Fixed the issue that failed to download image if no extension but MIME type is set. (#6590)
-=======
+
 # 2020-09 -- v.4.7.1
 - [added] InstanceID is deprecated, add macro to suppress deprecation warning. (#6585)
->>>>>>> 90c21428
 
 # 2020-09 -- v.4.7.0
 - [added] Added new token APIs to get and delete the default FCM registration token asynchronously. Also added a new `Messaging.delete(completion:)` method that deletes all FCM registration tokens and checkin data. (#6313)
