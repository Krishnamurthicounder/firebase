/*
 * Copyright 2017 Google
 *
 * Licensed under the Apache License, Version 2.0 (the "License");
 * you may not use this file except in compliance with the License.
 * You may obtain a copy of the License at
 *
 *      http://www.apache.org/licenses/LICENSE-2.0
 *
 * Unless required by applicable law or agreed to in writing, software
 * distributed under the License is distributed on an "AS IS" BASIS,
 * WITHOUT WARRANTIES OR CONDITIONS OF ANY KIND, either express or implied.
 * See the License for the specific language governing permissions and
 * limitations under the License.
 */

#import <XCTest/XCTest.h>

#import <OCMock/OCMock.h>

#import <FirebaseMessaging/FIRMessaging.h>
#import "FirebaseCore/Sources/Private/FirebaseCoreInternal.h"
#import "GoogleUtilities/UserDefaults/Private/GULUserDefaults.h"
#import "Interop/Analytics/Public/FIRAnalyticsInterop.h"

#import "FirebaseMessaging/Sources/FIRMessaging_Private.h"
#import "FirebaseMessaging/Sources/Token/FIRMessagingTokenManager.h"
#import "FirebaseMessaging/Tests/UnitTests/FIRMessagingTestUtilities.h"

extern NSString *const kFIRMessagingFCMTokenFetchAPNSOption;

/// The NSUserDefaults domain for testing.
static NSString *const kFIRMessagingDefaultsTestDomain = @"com.messaging.tests";

@interface FIRMessaging ()

@property(nonatomic, readwrite, strong) NSString *defaultFcmToken;
@property(nonatomic, readwrite, strong) NSData *apnsTokenData;
@property(nonatomic, readwrite, strong) FIRMessagingTokenManager *tokenManager;

// Expose autoInitEnabled static method for IID.
+ (BOOL)isAutoInitEnabledWithUserDefaults:(NSUserDefaults *)userDefaults;

// Direct Channel Methods
- (void)updateAutomaticClientConnection;
- (BOOL)shouldBeConnectedAutomatically;

@end

@interface FIRMessagingTest : XCTestCase

@property(nonatomic, readonly, strong) FIRMessaging *messaging;
@property(nonatomic, readwrite, strong) id mockMessaging;
@property(nonatomic, readwrite, strong) id mockInstanceID;
@property(nonatomic, readwrite, strong) id mockFirebaseApp;
@property(nonatomic, readwrite, strong) id mockTokenManager;
@property(nonatomic, strong) FIRMessagingTestUtilities *testUtil;

@end

@implementation FIRMessagingTest

- (void)setUp {
  [super setUp];

  // Create the messaging instance with all the necessary dependencies.
  NSUserDefaults *defaults =
      [[NSUserDefaults alloc] initWithSuiteName:kFIRMessagingDefaultsTestDomain];
  _testUtil = [[FIRMessagingTestUtilities alloc] initWithUserDefaults:defaults withRMQManager:NO];
  _mockMessaging = _testUtil.mockMessaging;
  _messaging = _testUtil.messaging;
  _mockTokenManager = _testUtil.mockTokenManager;

  _mockFirebaseApp = OCMClassMock([FIRApp class]);
  OCMStub([_mockFirebaseApp defaultApp]).andReturn(_mockFirebaseApp);
  [[NSUserDefaults standardUserDefaults]
      removePersistentDomainForName:[NSBundle mainBundle].bundleIdentifier];
}

- (void)tearDown {
  [_testUtil cleanupAfterTest:self];
  [_mockFirebaseApp stopMocking];
  _messaging = nil;
  [[[NSUserDefaults alloc] initWithSuiteName:kFIRMessagingDefaultsTestDomain]
      removePersistentDomainForName:kFIRMessagingDefaultsTestDomain];
  [super tearDown];
}

- (void)testAutoInitEnableFlag {
  // Should read from Info.plist
  XCTAssertFalse(_messaging.isAutoInitEnabled);

  // Now set the flag should overwrite Info.plist value.
  _messaging.autoInitEnabled = YES;
  XCTAssertTrue(_messaging.isAutoInitEnabled);
}

- (void)testAutoInitEnableFlagOverrideGlobalTrue {
  OCMStub([_mockFirebaseApp isDataCollectionDefaultEnabled]).andReturn(YES);
  id bundleMock = OCMPartialMock([NSBundle mainBundle]);
  OCMStub([bundleMock objectForInfoDictionaryKey:kFIRMessagingPlistAutoInitEnabled]).andReturn(nil);
  XCTAssertTrue(self.messaging.isAutoInitEnabled);

  self.messaging.autoInitEnabled = NO;
  XCTAssertFalse(self.messaging.isAutoInitEnabled);
  [bundleMock stopMocking];
}

- (void)testAutoInitEnableFlagOverrideGlobalFalse {
  OCMStub([_mockFirebaseApp isDataCollectionDefaultEnabled]).andReturn(YES);
  id bundleMock = OCMPartialMock([NSBundle mainBundle]);
  OCMStub([bundleMock objectForInfoDictionaryKey:kFIRMessagingPlistAutoInitEnabled]).andReturn(nil);
  XCTAssertTrue(self.messaging.isAutoInitEnabled);

  self.messaging.autoInitEnabled = NO;
  XCTAssertFalse(self.messaging.isAutoInitEnabled);
  [bundleMock stopMocking];
}

- (void)testAutoInitEnableGlobalDefaultTrue {
  OCMStub([_mockFirebaseApp isDataCollectionDefaultEnabled]).andReturn(YES);
  id bundleMock = OCMPartialMock([NSBundle mainBundle]);
  OCMStub([bundleMock objectForInfoDictionaryKey:kFIRMessagingPlistAutoInitEnabled]).andReturn(nil);

  XCTAssertTrue(self.messaging.isAutoInitEnabled);
  [bundleMock stopMocking];
}

- (void)testAutoInitEnableGlobalDefaultFalse {
  OCMStub([_mockFirebaseApp isDataCollectionDefaultEnabled]).andReturn(NO);
  id bundleMock = OCMPartialMock([NSBundle mainBundle]);
  OCMStub([bundleMock objectForInfoDictionaryKey:kFIRMessagingPlistAutoInitEnabled]).andReturn(nil);

  XCTAssertFalse(self.messaging.isAutoInitEnabled);
  [bundleMock stopMocking];
}

- (void)testAutoInitEnabledMatchesStaticMethod {
  // Flag is set to YES in user defaults.
  NSUserDefaults *defaults = self.messaging.messagingUserDefaults;
  [defaults setObject:@YES forKey:kFIRMessagingUserDefaultsKeyAutoInitEnabled];

  XCTAssertTrue(self.messaging.isAutoInitEnabled);
  XCTAssertEqual(self.messaging.isAutoInitEnabled,
                 [FIRMessaging isAutoInitEnabledWithUserDefaults:defaults]);
}

- (void)testAutoInitDisabledMatchesStaticMethod {
  // Flag is set to NO in user defaults.
  NSUserDefaults *defaults = self.messaging.messagingUserDefaults;
  [defaults setObject:@NO forKey:kFIRMessagingUserDefaultsKeyAutoInitEnabled];

  XCTAssertFalse(self.messaging.isAutoInitEnabled);
  XCTAssertEqual(self.messaging.isAutoInitEnabled,
                 [FIRMessaging isAutoInitEnabledWithUserDefaults:defaults]);
}

#pragma mark - Direct Channel Establishment Testing

#if TARGET_OS_IOS || TARGET_OS_TV
// Should connect with valid token and application in foreground
- (void)testDoesAutomaticallyConnectIfTokenAvailableAndForegrounded {
  // Disable actually attempting a connection
  [[[_mockMessaging stub] andDo:^(NSInvocation *invocation){
      // Doing nothing on purpose, when -updateAutomaticClientConnection is called
  }] updateAutomaticClientConnection];
  // Set a "valid" token (i.e. not nil or empty)
  OCMStub([_mockTokenManager defaultFCMToken]).andReturn(@"1234567");
  // Set direct channel to be established after disabling connection attempt
#pragma clang diagnostic push
#pragma clang diagnostic ignored "-Wdeprecated-declarations"
  self.messaging.shouldEstablishDirectChannel = YES;
#pragma clang diagnostic pop
  // Swizzle application state to return UIApplicationStateActive
  UIApplication *app = [UIApplication sharedApplication];
  id mockApp = OCMPartialMock(app);
  [[[mockApp stub] andReturnValue:@(UIApplicationStateActive)] applicationState];
  BOOL shouldBeConnected = [_messaging shouldBeConnectedAutomatically];
  XCTAssertTrue(shouldBeConnected);
}

// Should not connect if application is active, but token is empty
- (void)testDoesNotAutomaticallyConnectIfTokenIsEmpty {
  // Disable actually attempting a connection
  [[[_mockMessaging stub] andDo:^(NSInvocation *invocation){
      // Doing nothing on purpose, when -updateAutomaticClientConnection is called
  }] updateAutomaticClientConnection];
  // Set direct channel to be established after disabling connection attempt
#pragma clang diagnostic push
#pragma clang diagnostic ignored "-Wdeprecated-declarations"
  self.messaging.shouldEstablishDirectChannel = YES;
#pragma clang diagnostic pop
  // By default, there should be no fcmToken
  // Swizzle application state to return UIApplicationStateActive
  UIApplication *app = [UIApplication sharedApplication];
  id mockApp = OCMPartialMock(app);
  [[[mockApp stub] andReturnValue:@(UIApplicationStateActive)] applicationState];
  BOOL shouldBeConnected = [_messaging shouldBeConnectedAutomatically];
  XCTAssertFalse(shouldBeConnected);
}

// Should not connect if token valid but application isn't active
- (void)testDoesNotAutomaticallyConnectIfApplicationNotActive {
  // Disable actually attempting a connection
  [[[_mockMessaging stub] andDo:^(NSInvocation *invocation){
      // Doing nothing on purpose, when -updateAutomaticClientConnection is called
  }] updateAutomaticClientConnection];
  // Set a "valid" token (i.e. not nil or empty)
  OCMStub([_mockTokenManager defaultFCMToken]).andReturn(@"1234567");
  // Set direct channel to be established after disabling connection attempt
#pragma clang diagnostic push
#pragma clang diagnostic ignored "-Wdeprecated-declarations"
  self.messaging.shouldEstablishDirectChannel = YES;
#pragma clang diagnostic pop

  // Swizzle application state to return UIApplicationStateActive
  UIApplication *app = [UIApplication sharedApplication];
  id mockApp = OCMPartialMock(app);
  [[[mockApp stub] andReturnValue:@(UIApplicationStateBackground)] applicationState];
  BOOL shouldBeConnected = [_mockMessaging shouldBeConnectedAutomatically];
  XCTAssertFalse(shouldBeConnected);
}
#endif

#pragma mark - FCM Token Fetching and Deleting
// TODO(chliang) mock tokenManager
- (void)x_testAPNSTokenIncludedInOptionsIfAvailableDuringTokenFetch {
  self.messaging.apnsTokenData =
      [@"PRETENDING_TO_BE_A_DEVICE_TOKEN" dataUsingEncoding:NSUTF8StringEncoding];
  XCTestExpectation *expectation =
      [self expectationWithDescription:@"Included APNS Token data in options dict."];
  // Inspect the 'options' dictionary to tell whether our expectation was fulfilled
<<<<<<< HEAD
  [[[_mockMessaging stub] andDo:^(NSInvocation *invocation) {
    NSDictionary *options;
=======
  [[[self.mockInstanceID stub] andDo:^(NSInvocation *invocation) {
    __unsafe_unretained NSDictionary *options;
>>>>>>> 54b137d6
    [invocation getArgument:&options atIndex:4];
    if (options[@"apns_token"] != nil) {
      [expectation fulfill];
    }
  }] tokenWithAuthorizedEntity:OCMOCK_ANY scope:OCMOCK_ANY options:OCMOCK_ANY handler:OCMOCK_ANY];
  [self.messaging
      retrieveFCMTokenForSenderID:@"123456"
                       completion:^(NSString *_Nullable FCMToken, NSError *_Nullable error){
                       }];
  [self waitForExpectationsWithTimeout:0.1 handler:nil];
}

- (void)x_testAPNSTokenNotIncludedIfUnavailableDuringTokenFetch {
  XCTestExpectation *expectation =
      [self expectationWithDescription:@"Included APNS Token data not included in options dict."];
  // Inspect the 'options' dictionary to tell whether our expectation was fulfilled
<<<<<<< HEAD
  [[[_mockMessaging stub] andDo:^(NSInvocation *invocation) {
    NSDictionary *options;
=======
  [[[self.mockInstanceID stub] andDo:^(NSInvocation *invocation) {
    __unsafe_unretained NSDictionary *options;
>>>>>>> 54b137d6
    [invocation getArgument:&options atIndex:4];
    if (options[@"apns_token"] == nil) {
      [expectation fulfill];
    }
  }] tokenWithAuthorizedEntity:OCMOCK_ANY scope:OCMOCK_ANY options:OCMOCK_ANY handler:OCMOCK_ANY];
  [self.messaging
      retrieveFCMTokenForSenderID:@"123456"
                       completion:^(NSString *_Nullable FCMToken, NSError *_Nullable error){
                       }];
  [self waitForExpectationsWithTimeout:0.1 handler:nil];
}

- (void)testReturnsErrorWhenFetchingTokenWithoutSenderID {
  XCTestExpectation *expectation =
      [self expectationWithDescription:@"Returned an error fetching token without Sender ID"];
#pragma clang diagnostic push
#pragma clang diagnostic ignored "-Wnonnull"
  [self.messaging
      retrieveFCMTokenForSenderID:nil
                       completion:^(NSString *_Nullable FCMToken, NSError *_Nullable error) {
                         if (error != nil) {
                           [expectation fulfill];
                         }
                       }];
#pragma clang diagnostic pop
  [self waitForExpectationsWithTimeout:0.1 handler:nil];
}

- (void)testReturnsErrorWhenFetchingTokenWithEmptySenderID {
  XCTestExpectation *expectation =
      [self expectationWithDescription:@"Returned an error fetching token with empty Sender ID"];
  [self.messaging
      retrieveFCMTokenForSenderID:@""
                       completion:^(NSString *_Nullable FCMToken, NSError *_Nullable error) {
                         if (error != nil) {
                           [expectation fulfill];
                         }
                       }];
  [self waitForExpectationsWithTimeout:0.1 handler:nil];
}

- (void)testReturnsErrorWhenDeletingTokenWithoutSenderID {
  XCTestExpectation *expectation =
      [self expectationWithDescription:@"Returned an error deleting token without Sender ID"];
#pragma clang diagnostic push
#pragma clang diagnostic ignored "-Wnonnull"
  [self.messaging deleteFCMTokenForSenderID:nil
                                 completion:^(NSError *_Nullable error) {
                                   if (error != nil) {
                                     [expectation fulfill];
                                   }
                                 }];
#pragma clang diagnostic pop
  [self waitForExpectationsWithTimeout:0.1 handler:nil];
}

- (void)testReturnsErrorWhenDeletingTokenWithEmptySenderID {
  XCTestExpectation *expectation =
      [self expectationWithDescription:@"Returned an error deleting token with empty Sender ID"];
  [self.messaging deleteFCMTokenForSenderID:@""
                                 completion:^(NSError *_Nullable error) {
                                   if (error != nil) {
                                     [expectation fulfill];
                                   }
                                 }];
  [self waitForExpectationsWithTimeout:0.1 handler:nil];
}

@end<|MERGE_RESOLUTION|>--- conflicted
+++ resolved
@@ -230,13 +230,8 @@
   XCTestExpectation *expectation =
       [self expectationWithDescription:@"Included APNS Token data in options dict."];
   // Inspect the 'options' dictionary to tell whether our expectation was fulfilled
-<<<<<<< HEAD
-  [[[_mockMessaging stub] andDo:^(NSInvocation *invocation) {
-    NSDictionary *options;
-=======
   [[[self.mockInstanceID stub] andDo:^(NSInvocation *invocation) {
     __unsafe_unretained NSDictionary *options;
->>>>>>> 54b137d6
     [invocation getArgument:&options atIndex:4];
     if (options[@"apns_token"] != nil) {
       [expectation fulfill];
@@ -253,13 +248,8 @@
   XCTestExpectation *expectation =
       [self expectationWithDescription:@"Included APNS Token data not included in options dict."];
   // Inspect the 'options' dictionary to tell whether our expectation was fulfilled
-<<<<<<< HEAD
-  [[[_mockMessaging stub] andDo:^(NSInvocation *invocation) {
-    NSDictionary *options;
-=======
   [[[self.mockInstanceID stub] andDo:^(NSInvocation *invocation) {
     __unsafe_unretained NSDictionary *options;
->>>>>>> 54b137d6
     [invocation getArgument:&options atIndex:4];
     if (options[@"apns_token"] == nil) {
       [expectation fulfill];
