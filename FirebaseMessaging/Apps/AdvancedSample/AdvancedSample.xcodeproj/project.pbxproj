// !$*UTF8*$!
{
	archiveVersion = 1;
	classes = {
	};
	objectVersion = 50;
	objects = {

/* Begin PBXBuildFile section */
		519448F4258AEF6F00297021 /* NotificationService.swift in Sources */ = {isa = PBXBuildFile; fileRef = 519448F3258AEF6F00297021 /* NotificationService.swift */; };
		519448F8258AEF6F00297021 /* NotificationServiceExtension.appex in Embed App Extensions */ = {isa = PBXBuildFile; fileRef = 519448F1258AEF6F00297021 /* NotificationServiceExtension.appex */; settings = {ATTRIBUTES = (RemoveHeadersOnCopy, ); }; };
		5194490E258AF0B200297021 /* Assets.xcassets in Resources */ = {isa = PBXBuildFile; fileRef = 5194490D258AF0B200297021 /* Assets.xcassets */; };
		51944911258AF0B200297021 /* Preview Assets.xcassets in Resources */ = {isa = PBXBuildFile; fileRef = 51944910258AF0B200297021 /* Preview Assets.xcassets */; };
		51944914258AF0B200297021 /* LaunchScreen.storyboard in Resources */ = {isa = PBXBuildFile; fileRef = 51944912258AF0B200297021 /* LaunchScreen.storyboard */; };
		51944919258AF0B200297021 /* AppClips.app in Embed App Clips */ = {isa = PBXBuildFile; fileRef = 51944905258AF0B100297021 /* AppClips.app */; settings = {ATTRIBUTES = (RemoveHeadersOnCopy, ); }; };
		51944924258AF0F500297021 /* AppDelegate.swift in Sources */ = {isa = PBXBuildFile; fileRef = 51A1F3B025883E370025932B /* AppDelegate.swift */; };
		51944928258AF0F900297021 /* SceneDelegate.swift in Sources */ = {isa = PBXBuildFile; fileRef = 51A1F3B425883E630025932B /* SceneDelegate.swift */; };
		5194492C258AF0FD00297021 /* ContentView.swift in Sources */ = {isa = PBXBuildFile; fileRef = 51A1F3B725883E810025932B /* ContentView.swift */; };
		51944930258AF10200297021 /* UserSettings.swift in Sources */ = {isa = PBXBuildFile; fileRef = 51A1F3C825883EFF0025932B /* UserSettings.swift */; };
		51944931258AF10200297021 /* Identity.swift in Sources */ = {isa = PBXBuildFile; fileRef = 51A1F3C525883EF60025932B /* Identity.swift */; };
		51944932258AF10200297021 /* TopicView.swift in Sources */ = {isa = PBXBuildFile; fileRef = 51A1F3C925883EFF0025932B /* TopicView.swift */; };
		5194494F258AF2CF00297021 /* SampleWatchWatchKitApp.app in Embed Watch Content */ = {isa = PBXBuildFile; fileRef = 5194494E258AF2CF00297021 /* SampleWatchWatchKitApp.app */; settings = {ATTRIBUTES = (RemoveHeadersOnCopy, ); }; };
		51944955258AF2CF00297021 /* Interface.storyboard in Resources */ = {isa = PBXBuildFile; fileRef = 51944953258AF2CF00297021 /* Interface.storyboard */; };
		51944957258AF2D000297021 /* Assets.xcassets in Resources */ = {isa = PBXBuildFile; fileRef = 51944956258AF2D000297021 /* Assets.xcassets */; };
		5194495E258AF2D000297021 /* SampleWatchWatchKitExtension.appex in Embed App Extensions */ = {isa = PBXBuildFile; fileRef = 5194495D258AF2D000297021 /* SampleWatchWatchKitExtension.appex */; settings = {ATTRIBUTES = (RemoveHeadersOnCopy, ); }; };
		51944963258AF2D000297021 /* HostingController.swift in Sources */ = {isa = PBXBuildFile; fileRef = 51944962258AF2D000297021 /* HostingController.swift */; };
		51944965258AF2D000297021 /* ContentView.swift in Sources */ = {isa = PBXBuildFile; fileRef = 51944964258AF2D000297021 /* ContentView.swift */; };
		51944967258AF2D000297021 /* ExtensionDelegate.swift in Sources */ = {isa = PBXBuildFile; fileRef = 51944966258AF2D000297021 /* ExtensionDelegate.swift */; };
		51944969258AF2D000297021 /* ComplicationController.swift in Sources */ = {isa = PBXBuildFile; fileRef = 51944968258AF2D000297021 /* ComplicationController.swift */; };
		5194496B258AF2D000297021 /* Assets.xcassets in Resources */ = {isa = PBXBuildFile; fileRef = 5194496A258AF2D000297021 /* Assets.xcassets */; };
		5194496E258AF2D000297021 /* Preview Assets.xcassets in Resources */ = {isa = PBXBuildFile; fileRef = 5194496D258AF2D000297021 /* Preview Assets.xcassets */; };
		51944B28258B091A00297021 /* GoogleService-Info.plist in Resources */ = {isa = PBXBuildFile; fileRef = 51944B27258B091A00297021 /* GoogleService-Info.plist */; };
		51944B9D258B136000297021 /* Assets.xcassets in Resources */ = {isa = PBXBuildFile; fileRef = 51944B9C258B136000297021 /* Assets.xcassets */; };
		51A1F3A525883DCF0025932B /* Preview Assets.xcassets in Resources */ = {isa = PBXBuildFile; fileRef = 51A1F3A425883DCF0025932B /* Preview Assets.xcassets */; };
		51A1F3B125883E370025932B /* AppDelegate.swift in Sources */ = {isa = PBXBuildFile; fileRef = 51A1F3B025883E370025932B /* AppDelegate.swift */; };
		51A1F3B525883E630025932B /* SceneDelegate.swift in Sources */ = {isa = PBXBuildFile; fileRef = 51A1F3B425883E630025932B /* SceneDelegate.swift */; };
		51A1F3B825883E810025932B /* ContentView.swift in Sources */ = {isa = PBXBuildFile; fileRef = 51A1F3B725883E810025932B /* ContentView.swift */; };
		51A1F3C625883EF60025932B /* Identity.swift in Sources */ = {isa = PBXBuildFile; fileRef = 51A1F3C525883EF60025932B /* Identity.swift */; };
		51A1F3CA25883EFF0025932B /* UserSettings.swift in Sources */ = {isa = PBXBuildFile; fileRef = 51A1F3C825883EFF0025932B /* UserSettings.swift */; };
		51A1F3CB25883EFF0025932B /* TopicView.swift in Sources */ = {isa = PBXBuildFile; fileRef = 51A1F3C925883EFF0025932B /* TopicView.swift */; };
<<<<<<< HEAD
		51AFEE5825D5E7FF0016E225 /* GoogleService-Info.plist in Resources */ = {isa = PBXBuildFile; fileRef = 51AFEE5725D5E7FF0016E225 /* GoogleService-Info.plist */; };
=======
		51C21D212667FBCE0079AEEE /* GoogleService-Info.plist in Resources */ = {isa = PBXBuildFile; fileRef = 51C21D202667FBCE0079AEEE /* GoogleService-Info.plist */; };
>>>>>>> fe7da0cb
		51C24C622589603800236F25 /* LaunchScreen.storyboard in Resources */ = {isa = PBXBuildFile; fileRef = 51C24C602589603800236F25 /* LaunchScreen.storyboard */; };
		51C24C652589606B00236F25 /* logo.png in Resources */ = {isa = PBXBuildFile; fileRef = 51C24C642589606B00236F25 /* logo.png */; };
/* End PBXBuildFile section */

/* Begin PBXContainerItemProxy section */
		519448F6258AEF6F00297021 /* PBXContainerItemProxy */ = {
			isa = PBXContainerItemProxy;
			containerPortal = 51A1F39025883DCE0025932B /* Project object */;
			proxyType = 1;
			remoteGlobalIDString = 519448F0258AEF6F00297021;
			remoteInfo = NotificationServiceExtension;
		};
		51944917258AF0B200297021 /* PBXContainerItemProxy */ = {
			isa = PBXContainerItemProxy;
			containerPortal = 51A1F39025883DCE0025932B /* Project object */;
			proxyType = 1;
			remoteGlobalIDString = 51944904258AF0B100297021;
			remoteInfo = AppClips;
		};
		51944950258AF2CF00297021 /* PBXContainerItemProxy */ = {
			isa = PBXContainerItemProxy;
			containerPortal = 51A1F39025883DCE0025932B /* Project object */;
			proxyType = 1;
			remoteGlobalIDString = 5194494D258AF2CF00297021;
			remoteInfo = "SampleWatch WatchKit App";
		};
		5194495F258AF2D000297021 /* PBXContainerItemProxy */ = {
			isa = PBXContainerItemProxy;
			containerPortal = 51A1F39025883DCE0025932B /* Project object */;
			proxyType = 1;
			remoteGlobalIDString = 5194495C258AF2D000297021;
			remoteInfo = "SampleWatch WatchKit Extension";
		};
/* End PBXContainerItemProxy section */

/* Begin PBXCopyFilesBuildPhase section */
		519448F9258AEF6F00297021 /* Embed App Extensions */ = {
			isa = PBXCopyFilesBuildPhase;
			buildActionMask = 2147483647;
			dstPath = "";
			dstSubfolderSpec = 13;
			files = (
				519448F8258AEF6F00297021 /* NotificationServiceExtension.appex in Embed App Extensions */,
			);
			name = "Embed App Extensions";
			runOnlyForDeploymentPostprocessing = 0;
		};
		5194491D258AF0B200297021 /* Embed App Clips */ = {
			isa = PBXCopyFilesBuildPhase;
			buildActionMask = 2147483647;
			dstPath = "$(CONTENTS_FOLDER_PATH)/AppClips";
			dstSubfolderSpec = 16;
			files = (
				51944919258AF0B200297021 /* AppClips.app in Embed App Clips */,
			);
			name = "Embed App Clips";
			runOnlyForDeploymentPostprocessing = 0;
		};
		51944972258AF2D000297021 /* Embed Watch Content */ = {
			isa = PBXCopyFilesBuildPhase;
			buildActionMask = 2147483647;
			dstPath = "$(CONTENTS_FOLDER_PATH)/Watch";
			dstSubfolderSpec = 16;
			files = (
				5194494F258AF2CF00297021 /* SampleWatchWatchKitApp.app in Embed Watch Content */,
			);
			name = "Embed Watch Content";
			runOnlyForDeploymentPostprocessing = 0;
		};
		51944975258AF2D000297021 /* Embed App Extensions */ = {
			isa = PBXCopyFilesBuildPhase;
			buildActionMask = 2147483647;
			dstPath = "";
			dstSubfolderSpec = 13;
			files = (
				5194495E258AF2D000297021 /* SampleWatchWatchKitExtension.appex in Embed App Extensions */,
			);
			name = "Embed App Extensions";
			runOnlyForDeploymentPostprocessing = 0;
		};
/* End PBXCopyFilesBuildPhase section */

/* Begin PBXFileReference section */
		519448DE2589900400297021 /* AdvancedSample.entitlements */ = {isa = PBXFileReference; lastKnownFileType = text.plist.entitlements; path = AdvancedSample.entitlements; sourceTree = "<group>"; };
		519448F1258AEF6F00297021 /* NotificationServiceExtension.appex */ = {isa = PBXFileReference; explicitFileType = "wrapper.app-extension"; includeInIndex = 0; path = NotificationServiceExtension.appex; sourceTree = BUILT_PRODUCTS_DIR; };
		519448F3258AEF6F00297021 /* NotificationService.swift */ = {isa = PBXFileReference; lastKnownFileType = sourcecode.swift; path = NotificationService.swift; sourceTree = "<group>"; };
		519448F5258AEF6F00297021 /* Info.plist */ = {isa = PBXFileReference; lastKnownFileType = text.plist.xml; path = Info.plist; sourceTree = "<group>"; };
		51944905258AF0B100297021 /* AppClips.app */ = {isa = PBXFileReference; explicitFileType = wrapper.application; includeInIndex = 0; path = AppClips.app; sourceTree = BUILT_PRODUCTS_DIR; };
		5194490D258AF0B200297021 /* Assets.xcassets */ = {isa = PBXFileReference; lastKnownFileType = folder.assetcatalog; path = Assets.xcassets; sourceTree = "<group>"; };
		51944910258AF0B200297021 /* Preview Assets.xcassets */ = {isa = PBXFileReference; lastKnownFileType = folder.assetcatalog; path = "Preview Assets.xcassets"; sourceTree = "<group>"; };
		51944913258AF0B200297021 /* Base */ = {isa = PBXFileReference; lastKnownFileType = file.storyboard; name = Base; path = Base.lproj/LaunchScreen.storyboard; sourceTree = "<group>"; };
		51944915258AF0B200297021 /* Info.plist */ = {isa = PBXFileReference; lastKnownFileType = text.plist.xml; path = Info.plist; sourceTree = "<group>"; };
		51944916258AF0B200297021 /* AppClips.entitlements */ = {isa = PBXFileReference; lastKnownFileType = text.plist.entitlements; path = AppClips.entitlements; sourceTree = "<group>"; };
		5194494B258AF2CF00297021 /* SampleWatch.app */ = {isa = PBXFileReference; explicitFileType = wrapper.application; includeInIndex = 0; path = SampleWatch.app; sourceTree = BUILT_PRODUCTS_DIR; };
		5194494E258AF2CF00297021 /* SampleWatchWatchKitApp.app */ = {isa = PBXFileReference; explicitFileType = wrapper.application; includeInIndex = 0; path = SampleWatchWatchKitApp.app; sourceTree = BUILT_PRODUCTS_DIR; };
		51944954258AF2CF00297021 /* Base */ = {isa = PBXFileReference; lastKnownFileType = file.storyboard; name = Base; path = Base.lproj/Interface.storyboard; sourceTree = "<group>"; };
		51944956258AF2D000297021 /* Assets.xcassets */ = {isa = PBXFileReference; lastKnownFileType = folder.assetcatalog; path = Assets.xcassets; sourceTree = "<group>"; };
		51944958258AF2D000297021 /* Info.plist */ = {isa = PBXFileReference; lastKnownFileType = text.plist.xml; path = Info.plist; sourceTree = "<group>"; };
		5194495D258AF2D000297021 /* SampleWatchWatchKitExtension.appex */ = {isa = PBXFileReference; explicitFileType = "wrapper.app-extension"; includeInIndex = 0; path = SampleWatchWatchKitExtension.appex; sourceTree = BUILT_PRODUCTS_DIR; };
		51944962258AF2D000297021 /* HostingController.swift */ = {isa = PBXFileReference; lastKnownFileType = sourcecode.swift; path = HostingController.swift; sourceTree = "<group>"; };
		51944964258AF2D000297021 /* ContentView.swift */ = {isa = PBXFileReference; lastKnownFileType = sourcecode.swift; path = ContentView.swift; sourceTree = "<group>"; };
		51944966258AF2D000297021 /* ExtensionDelegate.swift */ = {isa = PBXFileReference; lastKnownFileType = sourcecode.swift; path = ExtensionDelegate.swift; sourceTree = "<group>"; };
		51944968258AF2D000297021 /* ComplicationController.swift */ = {isa = PBXFileReference; lastKnownFileType = sourcecode.swift; path = ComplicationController.swift; sourceTree = "<group>"; };
		5194496A258AF2D000297021 /* Assets.xcassets */ = {isa = PBXFileReference; lastKnownFileType = folder.assetcatalog; path = Assets.xcassets; sourceTree = "<group>"; };
		5194496D258AF2D000297021 /* Preview Assets.xcassets */ = {isa = PBXFileReference; lastKnownFileType = folder.assetcatalog; path = "Preview Assets.xcassets"; sourceTree = "<group>"; };
		5194496F258AF2D000297021 /* Info.plist */ = {isa = PBXFileReference; lastKnownFileType = text.plist.xml; path = Info.plist; sourceTree = "<group>"; };
		51944A86258B012A00297021 /* SampleWatchWatchKitExtension.entitlements */ = {isa = PBXFileReference; lastKnownFileType = text.plist.entitlements; path = SampleWatchWatchKitExtension.entitlements; sourceTree = "<group>"; };
		51944B27258B091A00297021 /* GoogleService-Info.plist */ = {isa = PBXFileReference; fileEncoding = 4; lastKnownFileType = text.plist.xml; path = "GoogleService-Info.plist"; sourceTree = "<group>"; };
		51944B9C258B136000297021 /* Assets.xcassets */ = {isa = PBXFileReference; lastKnownFileType = folder.assetcatalog; name = Assets.xcassets; path = ../../Shared/Assets.xcassets; sourceTree = "<group>"; };
		51A1F39825883DCE0025932B /* AdvancedSample.app */ = {isa = PBXFileReference; explicitFileType = wrapper.application; includeInIndex = 0; path = AdvancedSample.app; sourceTree = BUILT_PRODUCTS_DIR; };
		51A1F3A425883DCF0025932B /* Preview Assets.xcassets */ = {isa = PBXFileReference; lastKnownFileType = folder.assetcatalog; path = "Preview Assets.xcassets"; sourceTree = "<group>"; };
		51A1F3A925883DCF0025932B /* Info.plist */ = {isa = PBXFileReference; lastKnownFileType = text.plist.xml; path = Info.plist; sourceTree = "<group>"; };
		51A1F3B025883E370025932B /* AppDelegate.swift */ = {isa = PBXFileReference; fileEncoding = 4; lastKnownFileType = sourcecode.swift; name = AppDelegate.swift; path = ../../Shared/AppDelegate.swift; sourceTree = "<group>"; };
		51A1F3B425883E630025932B /* SceneDelegate.swift */ = {isa = PBXFileReference; fileEncoding = 4; lastKnownFileType = sourcecode.swift; name = SceneDelegate.swift; path = ../../Shared/SceneDelegate.swift; sourceTree = "<group>"; };
		51A1F3B725883E810025932B /* ContentView.swift */ = {isa = PBXFileReference; fileEncoding = 4; lastKnownFileType = sourcecode.swift; name = ContentView.swift; path = ../../Shared/ContentView.swift; sourceTree = "<group>"; };
		51A1F3C525883EF60025932B /* Identity.swift */ = {isa = PBXFileReference; fileEncoding = 4; lastKnownFileType = sourcecode.swift; name = Identity.swift; path = ../../Shared/Identity.swift; sourceTree = "<group>"; };
		51A1F3C825883EFF0025932B /* UserSettings.swift */ = {isa = PBXFileReference; fileEncoding = 4; lastKnownFileType = sourcecode.swift; name = UserSettings.swift; path = ../../Shared/UserSettings.swift; sourceTree = "<group>"; };
		51A1F3C925883EFF0025932B /* TopicView.swift */ = {isa = PBXFileReference; fileEncoding = 4; lastKnownFileType = sourcecode.swift; name = TopicView.swift; path = ../../Shared/TopicView.swift; sourceTree = "<group>"; };
<<<<<<< HEAD
		51AFEE5725D5E7FF0016E225 /* GoogleService-Info.plist */ = {isa = PBXFileReference; fileEncoding = 4; lastKnownFileType = text.plist.xml; path = "GoogleService-Info.plist"; sourceTree = "<group>"; };
=======
		51C21D202667FBCE0079AEEE /* GoogleService-Info.plist */ = {isa = PBXFileReference; fileEncoding = 4; lastKnownFileType = text.plist.xml; name = "GoogleService-Info.plist"; path = "../../Shared/GoogleService-Info.plist"; sourceTree = "<group>"; };
>>>>>>> fe7da0cb
		51C24C612589603800236F25 /* Base */ = {isa = PBXFileReference; lastKnownFileType = file.storyboard; name = Base; path = ../../Shared/Base.lproj/LaunchScreen.storyboard; sourceTree = "<group>"; };
		51C24C642589606B00236F25 /* logo.png */ = {isa = PBXFileReference; lastKnownFileType = image.png; name = logo.png; path = ../../Shared/logo.png; sourceTree = "<group>"; };
/* End PBXFileReference section */

/* Begin PBXFrameworksBuildPhase section */
		519448EE258AEF6F00297021 /* Frameworks */ = {
			isa = PBXFrameworksBuildPhase;
			buildActionMask = 2147483647;
			files = (
			);
			runOnlyForDeploymentPostprocessing = 0;
		};
		51944902258AF0B100297021 /* Frameworks */ = {
			isa = PBXFrameworksBuildPhase;
			buildActionMask = 2147483647;
			files = (
			);
			runOnlyForDeploymentPostprocessing = 0;
		};
		5194495A258AF2D000297021 /* Frameworks */ = {
			isa = PBXFrameworksBuildPhase;
			buildActionMask = 2147483647;
			files = (
			);
			runOnlyForDeploymentPostprocessing = 0;
		};
		51A1F39525883DCE0025932B /* Frameworks */ = {
			isa = PBXFrameworksBuildPhase;
			buildActionMask = 2147483647;
			files = (
			);
			runOnlyForDeploymentPostprocessing = 0;
		};
		EA7CCB0D57FC3A816B2882D6 /* Frameworks */ = {
			isa = PBXFrameworksBuildPhase;
			buildActionMask = 2147483647;
			files = (
			);
			runOnlyForDeploymentPostprocessing = 0;
		};
		F964E4A26B35EB914CC61B91 /* Frameworks */ = {
			isa = PBXFrameworksBuildPhase;
			buildActionMask = 2147483647;
			files = (
			);
			runOnlyForDeploymentPostprocessing = 0;
		};
/* End PBXFrameworksBuildPhase section */

/* Begin PBXGroup section */
		519448F2258AEF6F00297021 /* NotificationServiceExtension */ = {
			isa = PBXGroup;
			children = (
				519448F3258AEF6F00297021 /* NotificationService.swift */,
				519448F5258AEF6F00297021 /* Info.plist */,
			);
			path = NotificationServiceExtension;
			sourceTree = "<group>";
		};
		51944906258AF0B100297021 /* AppClips */ = {
			isa = PBXGroup;
			children = (
				51944B27258B091A00297021 /* GoogleService-Info.plist */,
				51AFEE5725D5E7FF0016E225 /* GoogleService-Info.plist */,
				5194490D258AF0B200297021 /* Assets.xcassets */,
				51944912258AF0B200297021 /* LaunchScreen.storyboard */,
				51944915258AF0B200297021 /* Info.plist */,
				51944916258AF0B200297021 /* AppClips.entitlements */,
				5194490F258AF0B200297021 /* Preview Content */,
			);
			path = AppClips;
			sourceTree = "<group>";
		};
		5194490F258AF0B200297021 /* Preview Content */ = {
			isa = PBXGroup;
			children = (
				51944910258AF0B200297021 /* Preview Assets.xcassets */,
			);
			path = "Preview Content";
			sourceTree = "<group>";
		};
		51944952258AF2CF00297021 /* SampleWatchWatchKitApp */ = {
			isa = PBXGroup;
			children = (
				51944953258AF2CF00297021 /* Interface.storyboard */,
				51944956258AF2D000297021 /* Assets.xcassets */,
				51944958258AF2D000297021 /* Info.plist */,
			);
			path = SampleWatchWatchKitApp;
			sourceTree = "<group>";
		};
		51944961258AF2D000297021 /* SampleWatchWatchKitExtension */ = {
			isa = PBXGroup;
			children = (
				51944A86258B012A00297021 /* SampleWatchWatchKitExtension.entitlements */,
				51944962258AF2D000297021 /* HostingController.swift */,
				51944964258AF2D000297021 /* ContentView.swift */,
				51944966258AF2D000297021 /* ExtensionDelegate.swift */,
				51944968258AF2D000297021 /* ComplicationController.swift */,
				5194496A258AF2D000297021 /* Assets.xcassets */,
				5194496F258AF2D000297021 /* Info.plist */,
				5194496C258AF2D000297021 /* Preview Content */,
			);
			path = SampleWatchWatchKitExtension;
			sourceTree = "<group>";
		};
		5194496C258AF2D000297021 /* Preview Content */ = {
			isa = PBXGroup;
			children = (
				5194496D258AF2D000297021 /* Preview Assets.xcassets */,
			);
			path = "Preview Content";
			sourceTree = "<group>";
		};
		51A1F38F25883DCE0025932B = {
			isa = PBXGroup;
			children = (
				51A1F39A25883DCE0025932B /* AdvancedSample */,
				519448F2258AEF6F00297021 /* NotificationServiceExtension */,
				51944906258AF0B100297021 /* AppClips */,
				51944952258AF2CF00297021 /* SampleWatchWatchKitApp */,
				51944961258AF2D000297021 /* SampleWatchWatchKitExtension */,
				51A1F39925883DCE0025932B /* Products */,
				864AA12EFC2050F8D9683C4F /* Pods */,
			);
			sourceTree = "<group>";
		};
		51A1F39925883DCE0025932B /* Products */ = {
			isa = PBXGroup;
			children = (
				51A1F39825883DCE0025932B /* AdvancedSample.app */,
				519448F1258AEF6F00297021 /* NotificationServiceExtension.appex */,
				51944905258AF0B100297021 /* AppClips.app */,
				5194494B258AF2CF00297021 /* SampleWatch.app */,
				5194494E258AF2CF00297021 /* SampleWatchWatchKitApp.app */,
				5194495D258AF2D000297021 /* SampleWatchWatchKitExtension.appex */,
			);
			name = Products;
			sourceTree = "<group>";
		};
		51A1F39A25883DCE0025932B /* AdvancedSample */ = {
			isa = PBXGroup;
			children = (
				51C21D202667FBCE0079AEEE /* GoogleService-Info.plist */,
				519448DE2589900400297021 /* AdvancedSample.entitlements */,
				51C24C642589606B00236F25 /* logo.png */,
				51C24C602589603800236F25 /* LaunchScreen.storyboard */,
				51A1F3C925883EFF0025932B /* TopicView.swift */,
				51A1F3C825883EFF0025932B /* UserSettings.swift */,
				51A1F3C525883EF60025932B /* Identity.swift */,
				51A1F3B725883E810025932B /* ContentView.swift */,
				51A1F3B025883E370025932B /* AppDelegate.swift */,
				51A1F3B425883E630025932B /* SceneDelegate.swift */,
				51A1F3A925883DCF0025932B /* Info.plist */,
				51944B9C258B136000297021 /* Assets.xcassets */,
				51A1F3A325883DCF0025932B /* Preview Content */,
			);
			path = AdvancedSample;
			sourceTree = "<group>";
		};
		51A1F3A325883DCF0025932B /* Preview Content */ = {
			isa = PBXGroup;
			children = (
				51A1F3A425883DCF0025932B /* Preview Assets.xcassets */,
			);
			path = "Preview Content";
			sourceTree = "<group>";
		};
		864AA12EFC2050F8D9683C4F /* Pods */ = {
			isa = PBXGroup;
			children = (
			);
			path = Pods;
			sourceTree = "<group>";
		};
/* End PBXGroup section */

/* Begin PBXNativeTarget section */
		519448F0258AEF6F00297021 /* NotificationServiceExtension */ = {
			isa = PBXNativeTarget;
			buildConfigurationList = 519448FC258AEF6F00297021 /* Build configuration list for PBXNativeTarget "NotificationServiceExtension" */;
			buildPhases = (
				519448ED258AEF6F00297021 /* Sources */,
				519448EE258AEF6F00297021 /* Frameworks */,
				519448EF258AEF6F00297021 /* Resources */,
			);
			buildRules = (
			);
			dependencies = (
			);
			name = NotificationServiceExtension;
			productName = NotificationServiceExtension;
			productReference = 519448F1258AEF6F00297021 /* NotificationServiceExtension.appex */;
			productType = "com.apple.product-type.app-extension";
		};
		51944904258AF0B100297021 /* AppClips */ = {
			isa = PBXNativeTarget;
			buildConfigurationList = 5194491A258AF0B200297021 /* Build configuration list for PBXNativeTarget "AppClips" */;
			buildPhases = (
				51944901258AF0B100297021 /* Sources */,
				51944902258AF0B100297021 /* Frameworks */,
				51944903258AF0B100297021 /* Resources */,
			);
			buildRules = (
			);
			dependencies = (
			);
			name = AppClips;
			productName = AppClips;
			productReference = 51944905258AF0B100297021 /* AppClips.app */;
			productType = "com.apple.product-type.application.on-demand-install-capable";
		};
		5194494A258AF2CF00297021 /* SampleWatch */ = {
			isa = PBXNativeTarget;
			buildConfigurationList = 5194497A258AF2D000297021 /* Build configuration list for PBXNativeTarget "SampleWatch" */;
			buildPhases = (
				51944949258AF2CF00297021 /* Resources */,
				51944972258AF2D000297021 /* Embed Watch Content */,
				F964E4A26B35EB914CC61B91 /* Frameworks */,
			);
			buildRules = (
			);
			dependencies = (
				51944951258AF2CF00297021 /* PBXTargetDependency */,
			);
			name = SampleWatch;
			productName = SampleWatch;
			productReference = 5194494B258AF2CF00297021 /* SampleWatch.app */;
			productType = "com.apple.product-type.application.watchapp2-container";
		};
		5194494D258AF2CF00297021 /* SampleWatchWatchKitApp */ = {
			isa = PBXNativeTarget;
			buildConfigurationList = 51944979258AF2D000297021 /* Build configuration list for PBXNativeTarget "SampleWatchWatchKitApp" */;
			buildPhases = (
				5194494C258AF2CF00297021 /* Resources */,
				51944975258AF2D000297021 /* Embed App Extensions */,
				EA7CCB0D57FC3A816B2882D6 /* Frameworks */,
			);
			buildRules = (
			);
			dependencies = (
				51944960258AF2D000297021 /* PBXTargetDependency */,
			);
			name = SampleWatchWatchKitApp;
			productName = "SampleWatch WatchKit App";
			productReference = 5194494E258AF2CF00297021 /* SampleWatchWatchKitApp.app */;
			productType = "com.apple.product-type.application.watchapp2";
		};
		5194495C258AF2D000297021 /* SampleWatchWatchKitExtension */ = {
			isa = PBXNativeTarget;
			buildConfigurationList = 51944978258AF2D000297021 /* Build configuration list for PBXNativeTarget "SampleWatchWatchKitExtension" */;
			buildPhases = (
				51944959258AF2D000297021 /* Sources */,
				5194495A258AF2D000297021 /* Frameworks */,
				5194495B258AF2D000297021 /* Resources */,
			);
			buildRules = (
			);
			dependencies = (
			);
			name = SampleWatchWatchKitExtension;
			productName = "SampleWatch WatchKit Extension";
			productReference = 5194495D258AF2D000297021 /* SampleWatchWatchKitExtension.appex */;
			productType = "com.apple.product-type.watchkit2-extension";
		};
		51A1F39725883DCE0025932B /* AdvancedSample */ = {
			isa = PBXNativeTarget;
			buildConfigurationList = 51A1F3AC25883DCF0025932B /* Build configuration list for PBXNativeTarget "AdvancedSample" */;
			buildPhases = (
				51A1F39425883DCE0025932B /* Sources */,
				51A1F39525883DCE0025932B /* Frameworks */,
				51A1F39625883DCE0025932B /* Resources */,
				519448F9258AEF6F00297021 /* Embed App Extensions */,
				5194491D258AF0B200297021 /* Embed App Clips */,
			);
			buildRules = (
			);
			dependencies = (
				519448F7258AEF6F00297021 /* PBXTargetDependency */,
				51944918258AF0B200297021 /* PBXTargetDependency */,
			);
			name = AdvancedSample;
			productName = AdvancedSample;
			productReference = 51A1F39825883DCE0025932B /* AdvancedSample.app */;
			productType = "com.apple.product-type.application";
		};
/* End PBXNativeTarget section */

/* Begin PBXProject section */
		51A1F39025883DCE0025932B /* Project object */ = {
			isa = PBXProject;
			attributes = {
				LastSwiftUpdateCheck = 1230;
				LastUpgradeCheck = 1220;
				TargetAttributes = {
					519448F0258AEF6F00297021 = {
						CreatedOnToolsVersion = 12.3;
					};
					51944904258AF0B100297021 = {
						CreatedOnToolsVersion = 12.3;
					};
					5194494A258AF2CF00297021 = {
						CreatedOnToolsVersion = 12.3;
					};
					5194494D258AF2CF00297021 = {
						CreatedOnToolsVersion = 12.3;
					};
					5194495C258AF2D000297021 = {
						CreatedOnToolsVersion = 12.3;
					};
					51A1F39725883DCE0025932B = {
						CreatedOnToolsVersion = 12.2;
					};
				};
			};
			buildConfigurationList = 51A1F39325883DCE0025932B /* Build configuration list for PBXProject "AdvancedSample" */;
			compatibilityVersion = "Xcode 9.3";
			developmentRegion = en;
			hasScannedForEncodings = 0;
			knownRegions = (
				en,
				Base,
			);
			mainGroup = 51A1F38F25883DCE0025932B;
			productRefGroup = 51A1F39925883DCE0025932B /* Products */;
			projectDirPath = "";
			projectRoot = "";
			targets = (
				51A1F39725883DCE0025932B /* AdvancedSample */,
				519448F0258AEF6F00297021 /* NotificationServiceExtension */,
				51944904258AF0B100297021 /* AppClips */,
				5194494A258AF2CF00297021 /* SampleWatch */,
				5194494D258AF2CF00297021 /* SampleWatchWatchKitApp */,
				5194495C258AF2D000297021 /* SampleWatchWatchKitExtension */,
			);
		};
/* End PBXProject section */

/* Begin PBXResourcesBuildPhase section */
		519448EF258AEF6F00297021 /* Resources */ = {
			isa = PBXResourcesBuildPhase;
			buildActionMask = 2147483647;
			files = (
			);
			runOnlyForDeploymentPostprocessing = 0;
		};
		51944903258AF0B100297021 /* Resources */ = {
			isa = PBXResourcesBuildPhase;
			buildActionMask = 2147483647;
			files = (
				51944914258AF0B200297021 /* LaunchScreen.storyboard in Resources */,
				51944B28258B091A00297021 /* GoogleService-Info.plist in Resources */,
				51AFEE5825D5E7FF0016E225 /* GoogleService-Info.plist in Resources */,
				51944911258AF0B200297021 /* Preview Assets.xcassets in Resources */,
				5194490E258AF0B200297021 /* Assets.xcassets in Resources */,
			);
			runOnlyForDeploymentPostprocessing = 0;
		};
		51944949258AF2CF00297021 /* Resources */ = {
			isa = PBXResourcesBuildPhase;
			buildActionMask = 2147483647;
			files = (
			);
			runOnlyForDeploymentPostprocessing = 0;
		};
		5194494C258AF2CF00297021 /* Resources */ = {
			isa = PBXResourcesBuildPhase;
			buildActionMask = 2147483647;
			files = (
				51944957258AF2D000297021 /* Assets.xcassets in Resources */,
				51944955258AF2CF00297021 /* Interface.storyboard in Resources */,
			);
			runOnlyForDeploymentPostprocessing = 0;
		};
		5194495B258AF2D000297021 /* Resources */ = {
			isa = PBXResourcesBuildPhase;
			buildActionMask = 2147483647;
			files = (
				5194496E258AF2D000297021 /* Preview Assets.xcassets in Resources */,
				5194496B258AF2D000297021 /* Assets.xcassets in Resources */,
			);
			runOnlyForDeploymentPostprocessing = 0;
		};
		51A1F39625883DCE0025932B /* Resources */ = {
			isa = PBXResourcesBuildPhase;
			buildActionMask = 2147483647;
			files = (
				51C24C652589606B00236F25 /* logo.png in Resources */,
				51C24C622589603800236F25 /* LaunchScreen.storyboard in Resources */,
				51C21D212667FBCE0079AEEE /* GoogleService-Info.plist in Resources */,
				51A1F3A525883DCF0025932B /* Preview Assets.xcassets in Resources */,
				51944B9D258B136000297021 /* Assets.xcassets in Resources */,
			);
			runOnlyForDeploymentPostprocessing = 0;
		};
/* End PBXResourcesBuildPhase section */

/* Begin PBXSourcesBuildPhase section */
		519448ED258AEF6F00297021 /* Sources */ = {
			isa = PBXSourcesBuildPhase;
			buildActionMask = 2147483647;
			files = (
				519448F4258AEF6F00297021 /* NotificationService.swift in Sources */,
			);
			runOnlyForDeploymentPostprocessing = 0;
		};
		51944901258AF0B100297021 /* Sources */ = {
			isa = PBXSourcesBuildPhase;
			buildActionMask = 2147483647;
			files = (
				51944924258AF0F500297021 /* AppDelegate.swift in Sources */,
				51944930258AF10200297021 /* UserSettings.swift in Sources */,
				51944932258AF10200297021 /* TopicView.swift in Sources */,
				51944931258AF10200297021 /* Identity.swift in Sources */,
				51944928258AF0F900297021 /* SceneDelegate.swift in Sources */,
				5194492C258AF0FD00297021 /* ContentView.swift in Sources */,
			);
			runOnlyForDeploymentPostprocessing = 0;
		};
		51944959258AF2D000297021 /* Sources */ = {
			isa = PBXSourcesBuildPhase;
			buildActionMask = 2147483647;
			files = (
				51944965258AF2D000297021 /* ContentView.swift in Sources */,
				51944969258AF2D000297021 /* ComplicationController.swift in Sources */,
				51944963258AF2D000297021 /* HostingController.swift in Sources */,
				51944967258AF2D000297021 /* ExtensionDelegate.swift in Sources */,
			);
			runOnlyForDeploymentPostprocessing = 0;
		};
		51A1F39425883DCE0025932B /* Sources */ = {
			isa = PBXSourcesBuildPhase;
			buildActionMask = 2147483647;
			files = (
				51A1F3B125883E370025932B /* AppDelegate.swift in Sources */,
				51A1F3B525883E630025932B /* SceneDelegate.swift in Sources */,
				51A1F3CB25883EFF0025932B /* TopicView.swift in Sources */,
				51A1F3B825883E810025932B /* ContentView.swift in Sources */,
				51A1F3CA25883EFF0025932B /* UserSettings.swift in Sources */,
				51A1F3C625883EF60025932B /* Identity.swift in Sources */,
			);
			runOnlyForDeploymentPostprocessing = 0;
		};
/* End PBXSourcesBuildPhase section */

/* Begin PBXTargetDependency section */
		519448F7258AEF6F00297021 /* PBXTargetDependency */ = {
			isa = PBXTargetDependency;
			target = 519448F0258AEF6F00297021 /* NotificationServiceExtension */;
			targetProxy = 519448F6258AEF6F00297021 /* PBXContainerItemProxy */;
		};
		51944918258AF0B200297021 /* PBXTargetDependency */ = {
			isa = PBXTargetDependency;
			target = 51944904258AF0B100297021 /* AppClips */;
			targetProxy = 51944917258AF0B200297021 /* PBXContainerItemProxy */;
		};
		51944951258AF2CF00297021 /* PBXTargetDependency */ = {
			isa = PBXTargetDependency;
			target = 5194494D258AF2CF00297021 /* SampleWatchWatchKitApp */;
			targetProxy = 51944950258AF2CF00297021 /* PBXContainerItemProxy */;
		};
		51944960258AF2D000297021 /* PBXTargetDependency */ = {
			isa = PBXTargetDependency;
			target = 5194495C258AF2D000297021 /* SampleWatchWatchKitExtension */;
			targetProxy = 5194495F258AF2D000297021 /* PBXContainerItemProxy */;
		};
/* End PBXTargetDependency section */

/* Begin PBXVariantGroup section */
		51944912258AF0B200297021 /* LaunchScreen.storyboard */ = {
			isa = PBXVariantGroup;
			children = (
				51944913258AF0B200297021 /* Base */,
			);
			name = LaunchScreen.storyboard;
			sourceTree = "<group>";
		};
		51944953258AF2CF00297021 /* Interface.storyboard */ = {
			isa = PBXVariantGroup;
			children = (
				51944954258AF2CF00297021 /* Base */,
			);
			name = Interface.storyboard;
			sourceTree = "<group>";
		};
		51C24C602589603800236F25 /* LaunchScreen.storyboard */ = {
			isa = PBXVariantGroup;
			children = (
				51C24C612589603800236F25 /* Base */,
			);
			name = LaunchScreen.storyboard;
			sourceTree = "<group>";
		};
/* End PBXVariantGroup section */

/* Begin XCBuildConfiguration section */
		519448FA258AEF6F00297021 /* Debug */ = {
			isa = XCBuildConfiguration;
			buildSettings = {
				CODE_SIGN_IDENTITY = "iPhone Developer";
				CODE_SIGN_STYLE = Manual;
				DEVELOPMENT_TEAM = EQHXZ8M8AV;
				INFOPLIST_FILE = NotificationServiceExtension/Info.plist;
				IPHONEOS_DEPLOYMENT_TARGET = 14.3;
				LD_RUNPATH_SEARCH_PATHS = (
					"$(inherited)",
					"@executable_path/Frameworks",
					"@executable_path/../../Frameworks",
				);
				PRODUCT_BUNDLE_IDENTIFIER = com.google.firebase.extensions.dev.NotificationServiceExtension;
				PRODUCT_NAME = "$(TARGET_NAME)";
				PROVISIONING_PROFILE_SPECIFIER = "Firebase iOS App Extensions Notification Service Extension Dev";
				SKIP_INSTALL = YES;
				SWIFT_VERSION = 5.0;
				TARGETED_DEVICE_FAMILY = "1,2";
			};
			name = Debug;
		};
		519448FB258AEF6F00297021 /* Release */ = {
			isa = XCBuildConfiguration;
			buildSettings = {
				CODE_SIGN_IDENTITY = "iPhone Developer";
				CODE_SIGN_STYLE = Manual;
				DEVELOPMENT_TEAM = EQHXZ8M8AV;
				INFOPLIST_FILE = NotificationServiceExtension/Info.plist;
				IPHONEOS_DEPLOYMENT_TARGET = 14.3;
				LD_RUNPATH_SEARCH_PATHS = (
					"$(inherited)",
					"@executable_path/Frameworks",
					"@executable_path/../../Frameworks",
				);
				PRODUCT_BUNDLE_IDENTIFIER = com.google.firebase.extensions.dev.NotificationServiceExtension;
				PRODUCT_NAME = "$(TARGET_NAME)";
				PROVISIONING_PROFILE_SPECIFIER = "Firebase iOS App Extensions Notification Service Extension Dev";
				SKIP_INSTALL = YES;
				SWIFT_VERSION = 5.0;
				TARGETED_DEVICE_FAMILY = "1,2";
			};
			name = Release;
		};
		5194491B258AF0B200297021 /* Debug */ = {
			isa = XCBuildConfiguration;
			buildSettings = {
				ASSETCATALOG_COMPILER_APPICON_NAME = AppIcon;
				ASSETCATALOG_COMPILER_GLOBAL_ACCENT_COLOR_NAME = AccentColor;
				CODE_SIGN_ENTITLEMENTS = AppClips/AppClips.entitlements;
				CODE_SIGN_IDENTITY = "iPhone Developer";
				CODE_SIGN_STYLE = Manual;
				DEVELOPMENT_ASSET_PATHS = "\"AppClips/Preview Content\"";
				DEVELOPMENT_TEAM = EQHXZ8M8AV;
				ENABLE_PREVIEWS = YES;
				INFOPLIST_FILE = AppClips/Info.plist;
				IPHONEOS_DEPLOYMENT_TARGET = 14.3;
				LD_RUNPATH_SEARCH_PATHS = (
					"$(inherited)",
					"@executable_path/Frameworks",
				);
				PRODUCT_BUNDLE_IDENTIFIER = com.google.firebase.extensions.dev.clip;
				PRODUCT_NAME = "$(TARGET_NAME)";
				PROVISIONING_PROFILE_SPECIFIER = "Firebase iOS App Extensions Clip Dev";
				SWIFT_VERSION = 5.0;
				TARGETED_DEVICE_FAMILY = "1,2";
			};
			name = Debug;
		};
		5194491C258AF0B200297021 /* Release */ = {
			isa = XCBuildConfiguration;
			buildSettings = {
				ASSETCATALOG_COMPILER_APPICON_NAME = AppIcon;
				ASSETCATALOG_COMPILER_GLOBAL_ACCENT_COLOR_NAME = AccentColor;
				CODE_SIGN_ENTITLEMENTS = AppClips/AppClips.entitlements;
				CODE_SIGN_IDENTITY = "iPhone Developer";
				CODE_SIGN_STYLE = Manual;
				DEVELOPMENT_ASSET_PATHS = "\"AppClips/Preview Content\"";
				DEVELOPMENT_TEAM = EQHXZ8M8AV;
				ENABLE_PREVIEWS = YES;
				INFOPLIST_FILE = AppClips/Info.plist;
				IPHONEOS_DEPLOYMENT_TARGET = 14.3;
				LD_RUNPATH_SEARCH_PATHS = (
					"$(inherited)",
					"@executable_path/Frameworks",
				);
				PRODUCT_BUNDLE_IDENTIFIER = com.google.firebase.extensions.dev.clip;
				PRODUCT_NAME = "$(TARGET_NAME)";
				PROVISIONING_PROFILE_SPECIFIER = "Firebase iOS App Extensions Clip Dev";
				SWIFT_VERSION = 5.0;
				TARGETED_DEVICE_FAMILY = "1,2";
			};
			name = Release;
		};
		51944970258AF2D000297021 /* Debug */ = {
			isa = XCBuildConfiguration;
			buildSettings = {
				CODE_SIGN_IDENTITY = "iPhone Developer";
				CODE_SIGN_STYLE = Manual;
				CURRENT_PROJECT_VERSION = 1;
				DEVELOPMENT_TEAM = EQHXZ8M8AV;
				MARKETING_VERSION = 1.0;
				PRODUCT_BUNDLE_IDENTIFIER = com.google.firebase.extensions.dev;
				PRODUCT_NAME = "$(TARGET_NAME)";
				PROVISIONING_PROFILE_SPECIFIER = "Firebase iOS App Extensions Dev";
				SWIFT_VERSION = 5.0;
			};
			name = Debug;
		};
		51944971258AF2D000297021 /* Release */ = {
			isa = XCBuildConfiguration;
			buildSettings = {
				CODE_SIGN_IDENTITY = "iPhone Developer";
				CODE_SIGN_STYLE = Manual;
				CURRENT_PROJECT_VERSION = 1;
				DEVELOPMENT_TEAM = EQHXZ8M8AV;
				MARKETING_VERSION = 1.0;
				PRODUCT_BUNDLE_IDENTIFIER = com.google.firebase.extensions.dev;
				PRODUCT_NAME = "$(TARGET_NAME)";
				PROVISIONING_PROFILE_SPECIFIER = "Firebase iOS App Extensions Dev";
				SWIFT_VERSION = 5.0;
			};
			name = Release;
		};
		51944973258AF2D000297021 /* Debug */ = {
			isa = XCBuildConfiguration;
			buildSettings = {
				ALWAYS_EMBED_SWIFT_STANDARD_LIBRARIES = YES;
				ASSETCATALOG_COMPILER_APPICON_NAME = AppIcon;
				ASSETCATALOG_COMPILER_GLOBAL_ACCENT_COLOR_NAME = AccentColor;
				CODE_SIGN_IDENTITY = "iPhone Developer";
				CODE_SIGN_STYLE = Manual;
				DEVELOPMENT_TEAM = EQHXZ8M8AV;
				IBSC_MODULE = SampleWatchWatchKitExtension;
				INFOPLIST_FILE = SampleWatchWatchKitApp/Info.plist;
				PRODUCT_BUNDLE_IDENTIFIER = com.google.firebase.extensions.dev.WatchKitApp;
				PRODUCT_NAME = "$(TARGET_NAME)";
				PROVISIONING_PROFILE_SPECIFIER = "Firebase iOS App Extensions WatchKit App Dev";
				SDKROOT = watchos;
				SKIP_INSTALL = YES;
				SWIFT_VERSION = 5.0;
				TARGETED_DEVICE_FAMILY = 4;
				WATCHOS_DEPLOYMENT_TARGET = 7.2;
			};
			name = Debug;
		};
		51944974258AF2D000297021 /* Release */ = {
			isa = XCBuildConfiguration;
			buildSettings = {
				ALWAYS_EMBED_SWIFT_STANDARD_LIBRARIES = YES;
				ASSETCATALOG_COMPILER_APPICON_NAME = AppIcon;
				ASSETCATALOG_COMPILER_GLOBAL_ACCENT_COLOR_NAME = AccentColor;
				CODE_SIGN_IDENTITY = "iPhone Developer";
				CODE_SIGN_STYLE = Manual;
				DEVELOPMENT_TEAM = EQHXZ8M8AV;
				IBSC_MODULE = SampleWatchWatchKitExtension;
				INFOPLIST_FILE = SampleWatchWatchKitApp/Info.plist;
				PRODUCT_BUNDLE_IDENTIFIER = com.google.firebase.extensions.dev.WatchKitApp;
				PRODUCT_NAME = "$(TARGET_NAME)";
				PROVISIONING_PROFILE_SPECIFIER = "Firebase iOS App Extensions WatchKit App Dev";
				SDKROOT = watchos;
				SKIP_INSTALL = YES;
				SWIFT_VERSION = 5.0;
				TARGETED_DEVICE_FAMILY = 4;
				WATCHOS_DEPLOYMENT_TARGET = 7.2;
			};
			name = Release;
		};
		51944976258AF2D000297021 /* Debug */ = {
			isa = XCBuildConfiguration;
			buildSettings = {
				ASSETCATALOG_COMPILER_COMPLICATION_NAME = Complication;
				CODE_SIGN_ENTITLEMENTS = SampleWatchWatchKitExtension/SampleWatchWatchKitExtension.entitlements;
				CODE_SIGN_IDENTITY = "iPhone Developer";
				CODE_SIGN_STYLE = Manual;
				DEVELOPMENT_ASSET_PATHS = "\"SampleWatchWatchKitExtension/Preview Content\"";
				DEVELOPMENT_TEAM = EQHXZ8M8AV;
				ENABLE_PREVIEWS = YES;
				INFOPLIST_FILE = SampleWatchWatchKitExtension/Info.plist;
				LD_RUNPATH_SEARCH_PATHS = (
					"$(inherited)",
					"@executable_path/Frameworks",
					"@executable_path/../../Frameworks",
				);
				PRODUCT_BUNDLE_IDENTIFIER = com.google.firebase.extensions.dev.WatchKitApp.WatchKitExtension;
				PRODUCT_NAME = "${TARGET_NAME}";
				PROVISIONING_PROFILE_SPECIFIER = "Firebase iOS App Extensions WatchKit Extension Dev";
				SDKROOT = watchos;
				SKIP_INSTALL = YES;
				SWIFT_VERSION = 5.0;
				TARGETED_DEVICE_FAMILY = 4;
				WATCHOS_DEPLOYMENT_TARGET = 7.2;
			};
			name = Debug;
		};
		51944977258AF2D000297021 /* Release */ = {
			isa = XCBuildConfiguration;
			buildSettings = {
				ASSETCATALOG_COMPILER_COMPLICATION_NAME = Complication;
				CODE_SIGN_ENTITLEMENTS = SampleWatchWatchKitExtension/SampleWatchWatchKitExtension.entitlements;
				CODE_SIGN_IDENTITY = "iPhone Developer";
				CODE_SIGN_STYLE = Manual;
				DEVELOPMENT_ASSET_PATHS = "\"SampleWatchWatchKitExtension/Preview Content\"";
				DEVELOPMENT_TEAM = EQHXZ8M8AV;
				ENABLE_PREVIEWS = YES;
				INFOPLIST_FILE = SampleWatchWatchKitExtension/Info.plist;
				LD_RUNPATH_SEARCH_PATHS = (
					"$(inherited)",
					"@executable_path/Frameworks",
					"@executable_path/../../Frameworks",
				);
				PRODUCT_BUNDLE_IDENTIFIER = com.google.firebase.extensions.dev.WatchKitApp.WatchKitExtension;
				PRODUCT_NAME = "${TARGET_NAME}";
				PROVISIONING_PROFILE_SPECIFIER = "Firebase iOS App Extensions WatchKit Extension Dev";
				SDKROOT = watchos;
				SKIP_INSTALL = YES;
				SWIFT_VERSION = 5.0;
				TARGETED_DEVICE_FAMILY = 4;
				WATCHOS_DEPLOYMENT_TARGET = 7.2;
			};
			name = Release;
		};
		51A1F3AA25883DCF0025932B /* Debug */ = {
			isa = XCBuildConfiguration;
			buildSettings = {
				ALWAYS_SEARCH_USER_PATHS = NO;
				CLANG_ANALYZER_NONNULL = YES;
				CLANG_ANALYZER_NUMBER_OBJECT_CONVERSION = YES_AGGRESSIVE;
				CLANG_CXX_LANGUAGE_STANDARD = "gnu++14";
				CLANG_CXX_LIBRARY = "libc++";
				CLANG_ENABLE_MODULES = YES;
				CLANG_ENABLE_OBJC_ARC = YES;
				CLANG_ENABLE_OBJC_WEAK = YES;
				CLANG_WARN_BLOCK_CAPTURE_AUTORELEASING = YES;
				CLANG_WARN_BOOL_CONVERSION = YES;
				CLANG_WARN_COMMA = YES;
				CLANG_WARN_CONSTANT_CONVERSION = YES;
				CLANG_WARN_DEPRECATED_OBJC_IMPLEMENTATIONS = YES;
				CLANG_WARN_DIRECT_OBJC_ISA_USAGE = YES_ERROR;
				CLANG_WARN_DOCUMENTATION_COMMENTS = YES;
				CLANG_WARN_EMPTY_BODY = YES;
				CLANG_WARN_ENUM_CONVERSION = YES;
				CLANG_WARN_INFINITE_RECURSION = YES;
				CLANG_WARN_INT_CONVERSION = YES;
				CLANG_WARN_NON_LITERAL_NULL_CONVERSION = YES;
				CLANG_WARN_OBJC_IMPLICIT_RETAIN_SELF = YES;
				CLANG_WARN_OBJC_LITERAL_CONVERSION = YES;
				CLANG_WARN_OBJC_ROOT_CLASS = YES_ERROR;
				CLANG_WARN_QUOTED_INCLUDE_IN_FRAMEWORK_HEADER = YES;
				CLANG_WARN_RANGE_LOOP_ANALYSIS = YES;
				CLANG_WARN_STRICT_PROTOTYPES = YES;
				CLANG_WARN_SUSPICIOUS_MOVE = YES;
				CLANG_WARN_UNGUARDED_AVAILABILITY = YES_AGGRESSIVE;
				CLANG_WARN_UNREACHABLE_CODE = YES;
				CLANG_WARN__DUPLICATE_METHOD_MATCH = YES;
				COPY_PHASE_STRIP = NO;
				DEBUG_INFORMATION_FORMAT = dwarf;
				ENABLE_STRICT_OBJC_MSGSEND = YES;
				ENABLE_TESTABILITY = YES;
				GCC_C_LANGUAGE_STANDARD = gnu11;
				GCC_DYNAMIC_NO_PIC = NO;
				GCC_NO_COMMON_BLOCKS = YES;
				GCC_OPTIMIZATION_LEVEL = 0;
				GCC_PREPROCESSOR_DEFINITIONS = (
					"DEBUG=1",
					"$(inherited)",
				);
				GCC_WARN_64_TO_32_BIT_CONVERSION = YES;
				GCC_WARN_ABOUT_RETURN_TYPE = YES_ERROR;
				GCC_WARN_UNDECLARED_SELECTOR = YES;
				GCC_WARN_UNINITIALIZED_AUTOS = YES_AGGRESSIVE;
				GCC_WARN_UNUSED_FUNCTION = YES;
				GCC_WARN_UNUSED_VARIABLE = YES;
				IPHONEOS_DEPLOYMENT_TARGET = 14.2;
				MTL_ENABLE_DEBUG_INFO = INCLUDE_SOURCE;
				MTL_FAST_MATH = YES;
				ONLY_ACTIVE_ARCH = YES;
				SDKROOT = iphoneos;
				SWIFT_ACTIVE_COMPILATION_CONDITIONS = DEBUG;
				SWIFT_OPTIMIZATION_LEVEL = "-Onone";
			};
			name = Debug;
		};
		51A1F3AB25883DCF0025932B /* Release */ = {
			isa = XCBuildConfiguration;
			buildSettings = {
				ALWAYS_SEARCH_USER_PATHS = NO;
				CLANG_ANALYZER_NONNULL = YES;
				CLANG_ANALYZER_NUMBER_OBJECT_CONVERSION = YES_AGGRESSIVE;
				CLANG_CXX_LANGUAGE_STANDARD = "gnu++14";
				CLANG_CXX_LIBRARY = "libc++";
				CLANG_ENABLE_MODULES = YES;
				CLANG_ENABLE_OBJC_ARC = YES;
				CLANG_ENABLE_OBJC_WEAK = YES;
				CLANG_WARN_BLOCK_CAPTURE_AUTORELEASING = YES;
				CLANG_WARN_BOOL_CONVERSION = YES;
				CLANG_WARN_COMMA = YES;
				CLANG_WARN_CONSTANT_CONVERSION = YES;
				CLANG_WARN_DEPRECATED_OBJC_IMPLEMENTATIONS = YES;
				CLANG_WARN_DIRECT_OBJC_ISA_USAGE = YES_ERROR;
				CLANG_WARN_DOCUMENTATION_COMMENTS = YES;
				CLANG_WARN_EMPTY_BODY = YES;
				CLANG_WARN_ENUM_CONVERSION = YES;
				CLANG_WARN_INFINITE_RECURSION = YES;
				CLANG_WARN_INT_CONVERSION = YES;
				CLANG_WARN_NON_LITERAL_NULL_CONVERSION = YES;
				CLANG_WARN_OBJC_IMPLICIT_RETAIN_SELF = YES;
				CLANG_WARN_OBJC_LITERAL_CONVERSION = YES;
				CLANG_WARN_OBJC_ROOT_CLASS = YES_ERROR;
				CLANG_WARN_QUOTED_INCLUDE_IN_FRAMEWORK_HEADER = YES;
				CLANG_WARN_RANGE_LOOP_ANALYSIS = YES;
				CLANG_WARN_STRICT_PROTOTYPES = YES;
				CLANG_WARN_SUSPICIOUS_MOVE = YES;
				CLANG_WARN_UNGUARDED_AVAILABILITY = YES_AGGRESSIVE;
				CLANG_WARN_UNREACHABLE_CODE = YES;
				CLANG_WARN__DUPLICATE_METHOD_MATCH = YES;
				COPY_PHASE_STRIP = NO;
				DEBUG_INFORMATION_FORMAT = "dwarf-with-dsym";
				ENABLE_NS_ASSERTIONS = NO;
				ENABLE_STRICT_OBJC_MSGSEND = YES;
				GCC_C_LANGUAGE_STANDARD = gnu11;
				GCC_NO_COMMON_BLOCKS = YES;
				GCC_WARN_64_TO_32_BIT_CONVERSION = YES;
				GCC_WARN_ABOUT_RETURN_TYPE = YES_ERROR;
				GCC_WARN_UNDECLARED_SELECTOR = YES;
				GCC_WARN_UNINITIALIZED_AUTOS = YES_AGGRESSIVE;
				GCC_WARN_UNUSED_FUNCTION = YES;
				GCC_WARN_UNUSED_VARIABLE = YES;
				IPHONEOS_DEPLOYMENT_TARGET = 14.2;
				MTL_ENABLE_DEBUG_INFO = NO;
				MTL_FAST_MATH = YES;
				SDKROOT = iphoneos;
				SWIFT_COMPILATION_MODE = wholemodule;
				SWIFT_OPTIMIZATION_LEVEL = "-O";
				VALIDATE_PRODUCT = YES;
			};
			name = Release;
		};
		51A1F3AD25883DCF0025932B /* Debug */ = {
			isa = XCBuildConfiguration;
			buildSettings = {
				ALWAYS_EMBED_SWIFT_STANDARD_LIBRARIES = YES;
				ASSETCATALOG_COMPILER_APPICON_NAME = AppIcon;
				ASSETCATALOG_COMPILER_GLOBAL_ACCENT_COLOR_NAME = AccentColor;
				CODE_SIGN_ENTITLEMENTS = AdvancedSample/AdvancedSample.entitlements;
				CODE_SIGN_IDENTITY = "iPhone Developer";
				CODE_SIGN_STYLE = Manual;
				DEVELOPMENT_ASSET_PATHS = "\"AdvancedSample/Preview Content\"";
				DEVELOPMENT_TEAM = EQHXZ8M8AV;
				ENABLE_PREVIEWS = YES;
				INFOPLIST_FILE = AdvancedSample/Info.plist;
				LD_RUNPATH_SEARCH_PATHS = (
					"$(inherited)",
					"@executable_path/Frameworks",
				);
				PRODUCT_BUNDLE_IDENTIFIER = com.google.firebase.extensions.dev;
				PRODUCT_NAME = "$(TARGET_NAME)";
				PROVISIONING_PROFILE_SPECIFIER = "Firebase iOS App Extensions Dev";
				SWIFT_VERSION = 5.0;
				TARGETED_DEVICE_FAMILY = "1,2";
			};
			name = Debug;
		};
		51A1F3AE25883DCF0025932B /* Release */ = {
			isa = XCBuildConfiguration;
			buildSettings = {
				ALWAYS_EMBED_SWIFT_STANDARD_LIBRARIES = YES;
				ASSETCATALOG_COMPILER_APPICON_NAME = AppIcon;
				ASSETCATALOG_COMPILER_GLOBAL_ACCENT_COLOR_NAME = AccentColor;
				CODE_SIGN_ENTITLEMENTS = AdvancedSample/AdvancedSample.entitlements;
				CODE_SIGN_IDENTITY = "iPhone Developer";
				CODE_SIGN_STYLE = Manual;
				DEVELOPMENT_ASSET_PATHS = "\"AdvancedSample/Preview Content\"";
				DEVELOPMENT_TEAM = EQHXZ8M8AV;
				ENABLE_PREVIEWS = YES;
				INFOPLIST_FILE = AdvancedSample/Info.plist;
				LD_RUNPATH_SEARCH_PATHS = (
					"$(inherited)",
					"@executable_path/Frameworks",
				);
				PRODUCT_BUNDLE_IDENTIFIER = com.google.firebase.extensions.dev;
				PRODUCT_NAME = "$(TARGET_NAME)";
				PROVISIONING_PROFILE_SPECIFIER = "Firebase iOS App Extensions Dev";
				SWIFT_VERSION = 5.0;
				TARGETED_DEVICE_FAMILY = "1,2";
			};
			name = Release;
		};
/* End XCBuildConfiguration section */

/* Begin XCConfigurationList section */
		519448FC258AEF6F00297021 /* Build configuration list for PBXNativeTarget "NotificationServiceExtension" */ = {
			isa = XCConfigurationList;
			buildConfigurations = (
				519448FA258AEF6F00297021 /* Debug */,
				519448FB258AEF6F00297021 /* Release */,
			);
			defaultConfigurationIsVisible = 0;
			defaultConfigurationName = Release;
		};
		5194491A258AF0B200297021 /* Build configuration list for PBXNativeTarget "AppClips" */ = {
			isa = XCConfigurationList;
			buildConfigurations = (
				5194491B258AF0B200297021 /* Debug */,
				5194491C258AF0B200297021 /* Release */,
			);
			defaultConfigurationIsVisible = 0;
			defaultConfigurationName = Release;
		};
		51944978258AF2D000297021 /* Build configuration list for PBXNativeTarget "SampleWatchWatchKitExtension" */ = {
			isa = XCConfigurationList;
			buildConfigurations = (
				51944976258AF2D000297021 /* Debug */,
				51944977258AF2D000297021 /* Release */,
			);
			defaultConfigurationIsVisible = 0;
			defaultConfigurationName = Release;
		};
		51944979258AF2D000297021 /* Build configuration list for PBXNativeTarget "SampleWatchWatchKitApp" */ = {
			isa = XCConfigurationList;
			buildConfigurations = (
				51944973258AF2D000297021 /* Debug */,
				51944974258AF2D000297021 /* Release */,
			);
			defaultConfigurationIsVisible = 0;
			defaultConfigurationName = Release;
		};
		5194497A258AF2D000297021 /* Build configuration list for PBXNativeTarget "SampleWatch" */ = {
			isa = XCConfigurationList;
			buildConfigurations = (
				51944970258AF2D000297021 /* Debug */,
				51944971258AF2D000297021 /* Release */,
			);
			defaultConfigurationIsVisible = 0;
			defaultConfigurationName = Release;
		};
		51A1F39325883DCE0025932B /* Build configuration list for PBXProject "AdvancedSample" */ = {
			isa = XCConfigurationList;
			buildConfigurations = (
				51A1F3AA25883DCF0025932B /* Debug */,
				51A1F3AB25883DCF0025932B /* Release */,
			);
			defaultConfigurationIsVisible = 0;
			defaultConfigurationName = Release;
		};
		51A1F3AC25883DCF0025932B /* Build configuration list for PBXNativeTarget "AdvancedSample" */ = {
			isa = XCConfigurationList;
			buildConfigurations = (
				51A1F3AD25883DCF0025932B /* Debug */,
				51A1F3AE25883DCF0025932B /* Release */,
			);
			defaultConfigurationIsVisible = 0;
			defaultConfigurationName = Release;
		};
/* End XCConfigurationList section */
	};
	rootObject = 51A1F39025883DCE0025932B /* Project object */;
}<|MERGE_RESOLUTION|>--- conflicted
+++ resolved
@@ -38,11 +38,7 @@
 		51A1F3C625883EF60025932B /* Identity.swift in Sources */ = {isa = PBXBuildFile; fileRef = 51A1F3C525883EF60025932B /* Identity.swift */; };
 		51A1F3CA25883EFF0025932B /* UserSettings.swift in Sources */ = {isa = PBXBuildFile; fileRef = 51A1F3C825883EFF0025932B /* UserSettings.swift */; };
 		51A1F3CB25883EFF0025932B /* TopicView.swift in Sources */ = {isa = PBXBuildFile; fileRef = 51A1F3C925883EFF0025932B /* TopicView.swift */; };
-<<<<<<< HEAD
-		51AFEE5825D5E7FF0016E225 /* GoogleService-Info.plist in Resources */ = {isa = PBXBuildFile; fileRef = 51AFEE5725D5E7FF0016E225 /* GoogleService-Info.plist */; };
-=======
 		51C21D212667FBCE0079AEEE /* GoogleService-Info.plist in Resources */ = {isa = PBXBuildFile; fileRef = 51C21D202667FBCE0079AEEE /* GoogleService-Info.plist */; };
->>>>>>> fe7da0cb
 		51C24C622589603800236F25 /* LaunchScreen.storyboard in Resources */ = {isa = PBXBuildFile; fileRef = 51C24C602589603800236F25 /* LaunchScreen.storyboard */; };
 		51C24C652589606B00236F25 /* logo.png in Resources */ = {isa = PBXBuildFile; fileRef = 51C24C642589606B00236F25 /* logo.png */; };
 /* End PBXBuildFile section */
@@ -161,11 +157,7 @@
 		51A1F3C525883EF60025932B /* Identity.swift */ = {isa = PBXFileReference; fileEncoding = 4; lastKnownFileType = sourcecode.swift; name = Identity.swift; path = ../../Shared/Identity.swift; sourceTree = "<group>"; };
 		51A1F3C825883EFF0025932B /* UserSettings.swift */ = {isa = PBXFileReference; fileEncoding = 4; lastKnownFileType = sourcecode.swift; name = UserSettings.swift; path = ../../Shared/UserSettings.swift; sourceTree = "<group>"; };
 		51A1F3C925883EFF0025932B /* TopicView.swift */ = {isa = PBXFileReference; fileEncoding = 4; lastKnownFileType = sourcecode.swift; name = TopicView.swift; path = ../../Shared/TopicView.swift; sourceTree = "<group>"; };
-<<<<<<< HEAD
-		51AFEE5725D5E7FF0016E225 /* GoogleService-Info.plist */ = {isa = PBXFileReference; fileEncoding = 4; lastKnownFileType = text.plist.xml; path = "GoogleService-Info.plist"; sourceTree = "<group>"; };
-=======
 		51C21D202667FBCE0079AEEE /* GoogleService-Info.plist */ = {isa = PBXFileReference; fileEncoding = 4; lastKnownFileType = text.plist.xml; name = "GoogleService-Info.plist"; path = "../../Shared/GoogleService-Info.plist"; sourceTree = "<group>"; };
->>>>>>> fe7da0cb
 		51C24C612589603800236F25 /* Base */ = {isa = PBXFileReference; lastKnownFileType = file.storyboard; name = Base; path = ../../Shared/Base.lproj/LaunchScreen.storyboard; sourceTree = "<group>"; };
 		51C24C642589606B00236F25 /* logo.png */ = {isa = PBXFileReference; lastKnownFileType = image.png; name = logo.png; path = ../../Shared/logo.png; sourceTree = "<group>"; };
 /* End PBXFileReference section */
@@ -229,7 +221,6 @@
 			isa = PBXGroup;
 			children = (
 				51944B27258B091A00297021 /* GoogleService-Info.plist */,
-				51AFEE5725D5E7FF0016E225 /* GoogleService-Info.plist */,
 				5194490D258AF0B200297021 /* Assets.xcassets */,
 				51944912258AF0B200297021 /* LaunchScreen.storyboard */,
 				51944915258AF0B200297021 /* Info.plist */,
@@ -518,7 +509,6 @@
 			files = (
 				51944914258AF0B200297021 /* LaunchScreen.storyboard in Resources */,
 				51944B28258B091A00297021 /* GoogleService-Info.plist in Resources */,
-				51AFEE5825D5E7FF0016E225 /* GoogleService-Info.plist in Resources */,
 				51944911258AF0B200297021 /* Preview Assets.xcassets in Resources */,
 				5194490E258AF0B200297021 /* Assets.xcassets in Resources */,
 			);
