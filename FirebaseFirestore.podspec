Pod::Spec.new do |s|
  s.name             = 'FirebaseFirestore'
<<<<<<< HEAD
  s.version          = '0.13.6'
=======
  s.version          = '0.15.0'
>>>>>>> f66b5b5b
  s.summary          = 'Google Cloud Firestore for iOS'

  s.description      = <<-DESC
Google Cloud Firestore is a NoSQL document database built for automatic scaling, high performance, and ease of application development.
                       DESC

  s.homepage         = 'https://developers.google.com/'
  s.license          = { :type => 'Apache', :file => 'LICENSE' }
  s.authors          = 'Google, Inc.'

  s.source           = {
    :git => 'https://github.com/firebase/firebase-ios-sdk.git',
    :tag => 'Firestore-' + s.version.to_s
  }

  s.ios.deployment_target = '8.0'

  s.cocoapods_version = '>= 1.4.0'
  s.static_framework = true
  s.prefix_header_file = false

  s.source_files = [
    'Firestore/Source/**/*',
    'Firestore/Protos/nanopb/**/*.{h,cc}',
    'Firestore/Protos/objc/**/*.[hm]',
    'Firestore/core/include/**/*.{h,cc,mm}',
    'Firestore/core/src/**/*.{h,cc,mm}',
    'Firestore/third_party/Immutable/*.[mh]',
  ]
  s.requires_arc = [
    'Firestore/Source/**/*',
    'Firestore/core/src/**/*.mm',
    'Firestore/third_party/Immutable/*.[mh]'
  ]
  s.exclude_files = [
    'Firestore/third_party/Immutable/Tests/**',

    # Exclude alternate implementations for other platforms
    'Firestore/core/src/firebase/firestore/remote/connectivity_monitor_noop.cc',
    'Firestore/core/src/firebase/firestore/remote/grpc_root_certificate_finder_generated.cc',
    'Firestore/core/src/firebase/firestore/util/filesystem_win.cc',
    'Firestore/core/src/firebase/firestore/util/hard_assert_stdio.cc',
    'Firestore/core/src/firebase/firestore/util/log_stdio.cc',
    'Firestore/core/src/firebase/firestore/util/secure_random_openssl.cc'
  ]
  s.public_header_files = 'Firestore/Source/Public/*.h'

  # TODO(varconst): remove once https://github.com/grpc/grpc/pull/16962 makes it
  # into a release.
<<<<<<< HEAD
  s.resource_bundles = { 'gRPCCertificates' => ['Firestore/etc/roots.pem'] }

  s.dependency 'FirebaseAuthInterop', '~> 1.0'
  s.dependency 'FirebaseCore', '~> 5.1'
  s.dependency 'gRPC-C++', '~> 0.0.3'
=======
  s.resource_bundles = { 'gRPCCertificates-Firestore' => ['Firestore/etc/roots.pem'] }

  s.dependency 'FirebaseAuthInterop', '~> 1.0'
  s.dependency 'FirebaseCore', '~> 5.1'
  s.dependency 'gRPC-C++', '0.0.5'
>>>>>>> f66b5b5b
  s.dependency 'leveldb-library', '~> 1.20'
  s.dependency 'Protobuf', '~> 3.1'
  s.dependency 'nanopb', '~> 0.3.901'

  s.frameworks = 'MobileCoreServices', 'SystemConfiguration'
  s.library = 'c++'
  s.pod_target_xcconfig = {
    'CLANG_CXX_LANGUAGE_STANDARD' => 'c++0x',
    'GCC_C_LANGUAGE_STANDARD' => 'c99',
    'GCC_PREPROCESSOR_DEFINITIONS' =>
      "FIRFirestore_VERSION=#{s.version} " +
      'GPB_USE_PROTOBUF_FRAMEWORK_IMPORTS=1 ' +
      # The nanopb pod sets these defs, so we must too. (We *do* require 16bit
      # (or larger) fields, so we'd have to set at least PB_FIELD_16BIT
      # anyways.)
      'PB_FIELD_32BIT=1 PB_NO_PACKED_STRUCTS=1 PB_ENABLE_MALLOC=1',
    'HEADER_SEARCH_PATHS' =>
      '"${PODS_TARGET_SRCROOT}" ' +
      '"${PODS_TARGET_SRCROOT}/Firestore/third_party/abseil-cpp" ' +
      '"${PODS_ROOT}/nanopb" ' +
      '"${PODS_TARGET_SRCROOT}/Firestore/Protos/nanopb"',
  }

  # Generate a version of the config.h header suitable for building with
  # CocoaPods.
  s.prepare_command = <<-CMD
    sed '/^#cmakedefine/ d' \
        Firestore/core/src/firebase/firestore/util/config.h.in > \
        Firestore/core/src/firebase/firestore/util/config.h
  CMD

  s.compiler_flags = '$(inherited) -Wreorder -Werror=reorder'

  s.subspec 'abseil-cpp' do |ss|
    ss.preserve_path = [
      'Firestore/third_party/abseil-cpp/absl'
    ]
    ss.source_files = [
      'Firestore/third_party/abseil-cpp/**/*.cc'
    ]
    ss.exclude_files = [
      'Firestore/third_party/abseil-cpp/**/*_benchmark.cc',
      'Firestore/third_party/abseil-cpp/**/*test*.cc',
      'Firestore/third_party/abseil-cpp/absl/hash/internal/print_hash_of.cc',
      'Firestore/third_party/abseil-cpp/absl/synchronization/internal/mutex_nonprod.cc',
    ]

    ss.library = 'c++'
    ss.compiler_flags = '$(inherited) ' +
      '-Wno-comma ' +
      '-Wno-range-loop-analysis ' +
      '-Wno-shorten-64-to-32'
  end
end<|MERGE_RESOLUTION|>--- conflicted
+++ resolved
@@ -1,10 +1,6 @@
 Pod::Spec.new do |s|
   s.name             = 'FirebaseFirestore'
-<<<<<<< HEAD
-  s.version          = '0.13.6'
-=======
   s.version          = '0.15.0'
->>>>>>> f66b5b5b
   s.summary          = 'Google Cloud Firestore for iOS'
 
   s.description      = <<-DESC
@@ -54,19 +50,11 @@
 
   # TODO(varconst): remove once https://github.com/grpc/grpc/pull/16962 makes it
   # into a release.
-<<<<<<< HEAD
-  s.resource_bundles = { 'gRPCCertificates' => ['Firestore/etc/roots.pem'] }
-
-  s.dependency 'FirebaseAuthInterop', '~> 1.0'
-  s.dependency 'FirebaseCore', '~> 5.1'
-  s.dependency 'gRPC-C++', '~> 0.0.3'
-=======
   s.resource_bundles = { 'gRPCCertificates-Firestore' => ['Firestore/etc/roots.pem'] }
 
   s.dependency 'FirebaseAuthInterop', '~> 1.0'
   s.dependency 'FirebaseCore', '~> 5.1'
   s.dependency 'gRPC-C++', '0.0.5'
->>>>>>> f66b5b5b
   s.dependency 'leveldb-library', '~> 1.20'
   s.dependency 'Protobuf', '~> 3.1'
   s.dependency 'nanopb', '~> 0.3.901'
