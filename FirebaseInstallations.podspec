--- conflicted
+++ resolved
@@ -53,15 +53,9 @@
   }
 
   s.test_spec 'unit' do |unit_tests|
-<<<<<<< HEAD
-    unit_tests.platforms = {:ios => '8.0', :osx => '10.11', :tvos => '10.0'}
-    unit_tests.source_files = base_dir + 'Tests/Unit/*.[mh]',
-                              base_dir + 'Tests/Utils/*.[mh]'
-=======
     unit_tests.platforms = {:ios => '9.0', :osx => '10.12', :tvos => '10.0'}
     unit_tests.source_files = base_dir + 'Tests/Unit/**/*.[mh]',
                               base_dir + 'Tests/Utils/**/*.[mh]'
->>>>>>> f84d094f
     unit_tests.resources = base_dir + 'Tests/Fixture/**/*'
     unit_tests.requires_app_host = true
     unit_tests.dependency 'OCMock'
