--- conflicted
+++ resolved
@@ -43,15 +43,9 @@
 
   s.framework = 'Security'
   s.dependency 'FirebaseCore', '~> 8.0'
-<<<<<<< HEAD
   s.dependency 'PromisesObjC', '~> 2.0'
-  s.dependency 'GoogleUtilities/Environment', '~> 7.6'
-  s.dependency 'GoogleUtilities/UserDefaults', '~> 7.6'
-=======
-  s.dependency 'PromisesObjC', '>= 1.2', '< 3.0'
   s.dependency 'GoogleUtilities/Environment', '~> 7.7'
   s.dependency 'GoogleUtilities/UserDefaults', '~> 7.7'
->>>>>>> d345b30e
 
   preprocessor_definitions = ''
   s.pod_target_xcconfig = {
