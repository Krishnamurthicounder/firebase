--- conflicted
+++ resolved
@@ -1,10 +1,6 @@
 Pod::Spec.new do |s|
   s.name             = 'FirebaseCoreDiagnostics'
-<<<<<<< HEAD
-  s.version          = '1.0.0'
-=======
   s.version          = '1.0.1'
->>>>>>> cf9228a7
   s.summary          = 'Firebase Core Diagnostics'
 
   s.description      = <<-DESC
