Pod::Spec.new do |s|
  s.name             = 'FirebaseCoreDiagnostics'
  s.version          = '1.1.1'
  s.summary          = 'Firebase Core Diagnostics'

  s.description      = <<-DESC
Firebase Core Diagnostics collects diagnostic data to help improve and provide Firebase services.
This SDK is integrated using a 'soft-link' mechanism and the bits be omitted by using a
non-Cocoapod integration. This library also respects the Firebase global data collection flag.
                       DESC

  s.homepage         = 'https://firebase.google.com'
  s.license          = { :type => 'Apache', :file => 'LICENSE' }
  s.authors          = 'Google, Inc.'

  s.source           = {
    :git => 'https://github.com/firebase/firebase-ios-sdk.git',
    :tag => 'CoreDiagnostics-' + s.version.to_s
  }
  s.social_media_url = 'https://twitter.com/Firebase'
  s.ios.deployment_target = '8.0'
  s.osx.deployment_target = '10.11'
  s.tvos.deployment_target = '10.0'

  s.cocoapods_version = '>= 1.4.0'
  s.static_framework = true
  s.prefix_header_file = false

  header_search_paths = {
    'HEADER_SEARCH_PATHS' => '"${PODS_TARGET_SRCROOT}/Firebase/CoreDiagnostics/"'
  }

  s.pod_target_xcconfig = {
    'GCC_C_LANGUAGE_STANDARD' => 'c99',
    'GCC_TREAT_WARNINGS_AS_ERRORS' => 'YES',
    'CLANG_UNDEFINED_BEHAVIOR_SANITIZER_NULLABILITY' => 'YES',
    'GCC_PREPROCESSOR_DEFINITIONS' =>
      # The nanopb pod sets these defs, so we must too. (We *do* require 16bit
      # (or larger) fields, so we'd have to set at least PB_FIELD_16BIT
      # anyways.)
      'PB_FIELD_32BIT=1 PB_NO_PACKED_STRUCTS=1 PB_ENABLE_MALLOC=1',
  }.merge(header_search_paths)

  s.source_files = 'Firebase/CoreDiagnostics/FIRCDLibrary/**/*.[cmh]'
  s.framework = 'Foundation'

  s.dependency 'FirebaseCoreDiagnosticsInterop', '~> 1.0'
  s.dependency 'GoogleDataTransportCCTSupport', '~> 1.0'
  s.dependency 'GoogleUtilities/Environment', '~> 6.2'
  s.dependency 'GoogleUtilities/Logger', '~> 6.2'
<<<<<<< HEAD
  s.dependency 'GoogleUtilities/FileDataStorage', '~> 6.2'
=======
  s.dependency 'nanopb', '~> 0.3.901'
>>>>>>> 42118c9b

  s.test_spec 'unit' do |unit_tests|
    unit_tests.dependency 'GoogleUtilities/UserDefaults', '~> 6.2'
    unit_tests.dependency 'OCMock'
    unit_tests.source_files = 'Example/CoreDiagnostics/Tests/**/*.[mh]'
    unit_tests.requires_app_host = false
  end
end<|MERGE_RESOLUTION|>--- conflicted
+++ resolved
@@ -48,11 +48,8 @@
   s.dependency 'GoogleDataTransportCCTSupport', '~> 1.0'
   s.dependency 'GoogleUtilities/Environment', '~> 6.2'
   s.dependency 'GoogleUtilities/Logger', '~> 6.2'
-<<<<<<< HEAD
   s.dependency 'GoogleUtilities/FileDataStorage', '~> 6.2'
-=======
   s.dependency 'nanopb', '~> 0.3.901'
->>>>>>> 42118c9b
 
   s.test_spec 'unit' do |unit_tests|
     unit_tests.dependency 'GoogleUtilities/UserDefaults', '~> 6.2'
