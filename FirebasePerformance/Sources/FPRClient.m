// Copyright 2020 Google LLC
//
// Licensed under the Apache License, Version 2.0 (the "License");
// you may not use this file except in compliance with the License.
// You may obtain a copy of the License at
//
//      http://www.apache.org/licenses/LICENSE-2.0
//
// Unless required by applicable law or agreed to in writing, software
// distributed under the License is distributed on an "AS IS" BASIS,
// WITHOUT WARRANTIES OR CONDITIONS OF ANY KIND, either express or implied.
// See the License for the specific language governing permissions and
// limitations under the License.

#import "FirebasePerformance/Sources/FPRClient.h"
#import "FirebasePerformance/Sources/FPRClient+Private.h"

#import "FirebaseInstallations/Source/Library/Private/FirebaseInstallationsInternal.h"
#import "FirebasePerformance/Sources/AppActivity/FPRScreenTraceTracker+Private.h"
#import "FirebasePerformance/Sources/AppActivity/FPRScreenTraceTracker.h"
#import "FirebasePerformance/Sources/AppActivity/FPRSessionManager+Private.h"
#import "FirebasePerformance/Sources/AppActivity/FPRTraceBackgroundActivityTracker.h"
#import "FirebasePerformance/Sources/Common/FPRConsoleURLGenerator.h"
#import "FirebasePerformance/Sources/Common/FPRConstants.h"
#import "FirebasePerformance/Sources/Configurations/FPRConfigurations.h"
#import "FirebasePerformance/Sources/Configurations/FPRRemoteConfigFlags.h"
#import "FirebasePerformance/Sources/FPRConsoleLogger.h"
#import "FirebasePerformance/Sources/FPRProtoUtils.h"
#import "FirebasePerformance/Sources/Instrumentation/FPRInstrumentation.h"
#import "FirebasePerformance/Sources/Loggers/FPRGDTLogger.h"
#import "FirebasePerformance/Sources/Timer/FIRTrace+Internal.h"
#import "FirebasePerformance/Sources/Timer/FIRTrace+Private.h"

#import "FirebasePerformance/Sources/Public/FIRPerformance.h"

#import "FirebaseCore/Sources/Private/FirebaseCoreInternal.h"

//#import "FirebasePerformance/ProtoSupport/PerfMetric.pbobjc.h"
#import "FirebasePerformance/Sources/Protogen/nanopb/perf_metric.nanopb.h"

@interface FPRClient ()

/** The original configuration object used to initialize the client. */
@property(nonatomic, strong) FPRConfiguration *config;

/** The object that manages all automatic class instrumentation. */
@property(nonatomic) FPRInstrumentation *instrumentation;

@end

@implementation FPRClient

+ (void)load {
  __weak NSNotificationCenter *notificationCenter = [NSNotificationCenter defaultCenter];
  __block id listener;

  void (^observerBlock)(NSNotification *) = ^(NSNotification *aNotification) {
    NSDictionary *appInfoDict = aNotification.userInfo;
    NSNumber *isDefaultApp = appInfoDict[kFIRAppIsDefaultAppKey];
    if (![isDefaultApp boolValue]) {
      return;
    }

    NSString *appName = appInfoDict[kFIRAppNameKey];
    FIRApp *app = [FIRApp appNamed:appName];
    FIROptions *options = app.options;
    NSError *error = nil;

    // Based on the environment variable SDK decides if events are dispatchd to Autopush or Prod.
    // By default, events are sent to Prod.
    BOOL useAutoPush = NO;
    NSDictionary<NSString *, NSString *> *environment = [NSProcessInfo processInfo].environment;
    if (environment[@"FPR_AUTOPUSH_ENV"] != nil &&
        [environment[@"FPR_AUTOPUSH_ENV"] isEqualToString:@"1"]) {
      useAutoPush = YES;
    }

    FPRConfiguration *configuration = [FPRConfiguration configurationWithAppID:options.googleAppID
                                                                        APIKey:options.APIKey
                                                                      autoPush:useAutoPush];
    if (![[self sharedInstance] startWithConfiguration:configuration error:&error]) {
      FPRLogError(kFPRClientInitialize, @"Failed to initialize the client with error:  %@.", error);
    }

    [notificationCenter removeObserver:listener];
    listener = nil;
  };

  // Register the Perf library for Firebase Core tracking.
  [FIRApp registerLibrary:@"fire-perf"  // From go/firebase-sdk-platform-info
              withVersion:[NSString stringWithUTF8String:kFPRSDKVersion]];
  listener = [notificationCenter addObserverForName:kFIRAppReadyToConfigureSDKNotification
                                             object:[FIRApp class]
                                              queue:nil
                                         usingBlock:observerBlock];
}

+ (FPRClient *)sharedInstance {
  static FPRClient *sharedInstance = nil;
  static dispatch_once_t token;
  dispatch_once(&token, ^{
    sharedInstance = [[FPRClient alloc] init];
  });
  return sharedInstance;
}

- (instancetype)init {
  self = [super init];
  if (self) {
    _instrumentation = [[FPRInstrumentation alloc] init];
    _swizzled = NO;
    _eventsQueue = dispatch_queue_create("com.google.perf.FPREventsQueue", DISPATCH_QUEUE_SERIAL);
    _eventsQueueGroup = dispatch_group_create();
    _configuration = [FPRConfigurations sharedInstance];
    _projectID = [FIROptions defaultOptions].projectID;
    _bundleID = [FIROptions defaultOptions].bundleID;
  }
  return self;
}

- (BOOL)startWithConfiguration:(FPRConfiguration *)config error:(NSError *__autoreleasing *)error {
  self.config = config;
  NSInteger logSource = [self.configuration logSource];

  dispatch_group_async(self.eventsQueueGroup, self.eventsQueue, ^{
    // Create the Logger for the Perf SDK events to be sent to Google Data Transport.
    self.gdtLogger = [[FPRGDTLogger alloc] initWithLogSource:logSource];

#ifdef TARGET_HAS_MOBILE_CONNECTIVITY
    // Create telephony network information object ahead of time to avoid runtime delays.
    FPRNetworkInfo();
#endif

    // Update the configuration flags.
    [self.configuration update];

    [FPRClient cleanupClearcutCacheDirectory];
  });

  // Set up instrumentation.
  [self checkAndStartInstrumentation];

  self.configured = YES;

  static dispatch_once_t onceToken;
  dispatch_once(&onceToken, ^{
    FPRLogInfo(kFPRClientInitialize,
               @"Firebase Performance Monitoring is successfully initialized! In a minute, visit "
               @"the Firebase console to view your data: %@",
               [FPRConsoleURLGenerator generateDashboardURLWithProjectID:self.projectID
                                                                bundleID:self.bundleID]);
  });

  return YES;
}

- (void)checkAndStartInstrumentation {
  BOOL instrumentationEnabled = self.configuration.isInstrumentationEnabled;
  if (instrumentationEnabled && !self.isSwizzled) {
    [self.instrumentation registerInstrumentGroup:kFPRInstrumentationGroupNetworkKey];
    [self.instrumentation registerInstrumentGroup:kFPRInstrumentationGroupUIKitKey];
    self.swizzled = YES;
  }
}

#pragma mark - Public methods

- (void)logTrace:(FIRTrace *)trace {
  if (self.configured == NO) {
    FPRLogError(kFPRClientPerfNotConfigured, @"Dropping trace event %@. Perf SDK not configured.",
                trace.name);
    return;
  }
  if ([trace isCompleteAndValid]) {
    dispatch_group_async(self.eventsQueueGroup, self.eventsQueue, ^{
      firebase_perf_v1_PerfMetric metric = FPRGetPerfMetricMessage(self.config.appID);
      metric.trace_metric = FPRGetTraceMetric(trace);
      metric.application_info.application_process_state =
          FPRApplicationProcessState(trace.backgroundTraceState);
<<<<<<< HEAD
      FPRLogDebug(kFPRClientMetricLogged, @"Logging trace metric - %@ %.4fms",
                  metric.trace_metric.name, metric.trace_metric.duration_us / 1000.0);
      [self processAndLogEvent:&metric];
=======

      // Log the trace metric with its console URL.
      if ([trace.name hasPrefix:kFPRPrefixForScreenTraceName]) {
        FPRLogInfo(kFPRClientMetricLogged,
                   @"Logging trace metric - %@ %.4fms. In a minute, visit the Firebase console to "
                   @"view your data: %@",
                   metric.traceMetric.name, metric.traceMetric.durationUs / 1000.0,
                   [FPRConsoleURLGenerator generateScreenTraceURLWithProjectID:self.projectID
                                                                      bundleID:self.bundleID
                                                                     traceName:trace.name]);
      } else {
        FPRLogInfo(kFPRClientMetricLogged,
                   @"Logging trace metric - %@ %.4fms. In a minute, visit the Firebase console to "
                   @"view your data: %@",
                   metric.traceMetric.name, metric.traceMetric.durationUs / 1000.0,
                   [FPRConsoleURLGenerator generateCustomTraceURLWithProjectID:self.projectID
                                                                      bundleID:self.bundleID
                                                                     traceName:trace.name]);
      }
      [self processAndLogEvent:metric];
>>>>>>> 9371d2fa
    });
  } else {
    FPRLogWarning(kFPRClientInvalidTrace, @"Invalid trace, skipping send.");
  }
}

- (void)logNetworkTrace:(nonnull FPRNetworkTrace *)trace {
  if (self.configured == NO) {
    FPRLogError(kFPRClientPerfNotConfigured, @"Dropping trace event %@. Perf SDK not configured.",
                trace.URLRequest.URL.absoluteString);
    return;
  }
  dispatch_group_async(self.eventsQueueGroup, self.eventsQueue, ^{
    firebase_perf_v1_NetworkRequestMetric networkRequestMetric = FPRGetNetworkRequestMetric(trace);
    if (networkRequestMetric.url) {
      int64_t duration = networkRequestMetric.has_time_to_response_completed_us
                             ? networkRequestMetric.time_to_response_completed_us
                             : 0;

      NSString *responseCode = networkRequestMetric.has_http_response_code
                                   ? [@(networkRequestMetric.http_response_code) stringValue]
                                   : @"UNKNOWN";
<<<<<<< HEAD
      FPRLogDebug(kFPRClientMetricLogged,
                  @"Logging network request trace - %@, Response code: %@, %.4fms",
                  networkRequestMetric.url, responseCode, duration / 1000.0);
      firebase_perf_v1_PerfMetric metric = FPRGetPerfMetricMessage(self.config.appID);
      metric.network_request_metric = networkRequestMetric;
      metric.application_info.application_process_state =
=======
      FPRLogInfo(kFPRClientMetricLogged,
                 @"Logging network request trace - %@, Response code: %@, %.4fms",
                 networkRequestMetric.URL, responseCode, duration / 1000.0);
      FPRMSGPerfMetric *metric = FPRGetPerfMetricMessage(self.config.appID);
      metric.networkRequestMetric = networkRequestMetric;
      metric.applicationInfo.applicationProcessState =
>>>>>>> 9371d2fa
          FPRApplicationProcessState(trace.backgroundTraceState);
      [self processAndLogEvent:&metric];
    }
  });
}

- (void)logGaugeMetric:(nonnull NSArray *)gaugeData forSessionId:(nonnull NSString *)sessionId {
  if (self.configured == NO) {
    FPRLogError(kFPRClientPerfNotConfigured, @"Dropping session event. Perf SDK not configured.");
    return;
  }
  dispatch_group_async(self.eventsQueueGroup, self.eventsQueue, ^{
    firebase_perf_v1_PerfMetric metric = FPRGetPerfMetricMessage(self.config.appID);
    firebase_perf_v1_GaugeMetric gaugeMetric = FPRGetGaugeMetric(gaugeData, sessionId);
    metric.gauge_metric = gaugeMetric;
    [self processAndLogEvent:&metric];
  });

  // Check and update the sessionID if the session is running for too long.
  [[FPRSessionManager sharedInstance] renewSessionIdIfRunningTooLong];
}

- (void)processAndLogEvent:(firebase_perf_v1_PerfMetric *)event {
  BOOL tracingEnabled = self.configuration.isDataCollectionEnabled;
  if (!tracingEnabled) {
    FPRLogError(kFPRClientPerfNotConfigured, @"Dropping event since data collection is disabled.");
    return;
  }

  BOOL sdkEnabled = [self.configuration sdkEnabled];
  if (!sdkEnabled) {
    FPRLogInfo(kFPRClientSDKDisabled, @"Dropping event since Performance SDK is disabled.");
    return;
  }

  static dispatch_once_t onceToken;
  dispatch_once(&onceToken, ^{
    if (self.installations == nil) {
      // Delayed initialization of installations because FIRApp needs to be configured first.
      self.installations = [FIRInstallations installations];
    }
  });

  // Attempts to dispatch events if successfully retrieve installation ID.
  [self.installations
      installationIDWithCompletion:^(NSString *_Nullable identifier, NSError *_Nullable error) {
        if (error) {
          FPRLogError(kFPRClientInstanceIDNotAvailable, @"FIRInstallations error: %@",
                      error.description);
        } else {
          dispatch_group_async(self.eventsQueueGroup, self.eventsQueue, ^{
            event->application_info.app_instance_id = FPREncodeString(identifier);
            [self.gdtLogger logEvent:*event];
          });
        }
      }];
}

#pragma mark - Clearcut log directory removal methods

+ (void)cleanupClearcutCacheDirectory {
  NSString *logDirectoryPath = [FPRClient logDirectoryPath];

  if (logDirectoryPath != nil) {
    BOOL logDirectoryExists = [[NSFileManager defaultManager] fileExistsAtPath:logDirectoryPath];

    if (logDirectoryExists) {
      NSError *directoryError = nil;
      [[NSFileManager defaultManager] removeItemAtPath:logDirectoryPath error:&directoryError];

      if (directoryError) {
        FPRLogDebug(kFPRClientTempDirectory,
                    @"Failed to delete the stale log directory at path: %@ with error: %@.",
                    logDirectoryPath, directoryError);
      }
    }
  }
}

+ (NSString *)logDirectoryPath {
  static NSString *cacheDir;
  static NSString *fireperfCacheDir;
  static dispatch_once_t onceToken;

  dispatch_once(&onceToken, ^{
    cacheDir =
        [NSSearchPathForDirectoriesInDomains(NSCachesDirectory, NSUserDomainMask, YES) lastObject];

    if (!cacheDir) {
      fireperfCacheDir = nil;
    } else {
      fireperfCacheDir = [cacheDir stringByAppendingPathComponent:@"firebase_perf_logging"];
    }
  });

  return fireperfCacheDir;
}

#pragma mark - Unswizzling, use only for unit tests

- (void)disableInstrumentation {
  [self.instrumentation deregisterInstrumentGroup:kFPRInstrumentationGroupNetworkKey];
  [self.instrumentation deregisterInstrumentGroup:kFPRInstrumentationGroupUIKitKey];
  self.swizzled = NO;
  [self.configuration setInstrumentationEnabled:NO];
}

@end<|MERGE_RESOLUTION|>--- conflicted
+++ resolved
@@ -177,11 +177,6 @@
       metric.trace_metric = FPRGetTraceMetric(trace);
       metric.application_info.application_process_state =
           FPRApplicationProcessState(trace.backgroundTraceState);
-<<<<<<< HEAD
-      FPRLogDebug(kFPRClientMetricLogged, @"Logging trace metric - %@ %.4fms",
-                  metric.trace_metric.name, metric.trace_metric.duration_us / 1000.0);
-      [self processAndLogEvent:&metric];
-=======
 
       // Log the trace metric with its console URL.
       if ([trace.name hasPrefix:kFPRPrefixForScreenTraceName]) {
@@ -202,7 +197,6 @@
                                                                      traceName:trace.name]);
       }
       [self processAndLogEvent:metric];
->>>>>>> 9371d2fa
     });
   } else {
     FPRLogWarning(kFPRClientInvalidTrace, @"Invalid trace, skipping send.");
@@ -225,21 +219,12 @@
       NSString *responseCode = networkRequestMetric.has_http_response_code
                                    ? [@(networkRequestMetric.http_response_code) stringValue]
                                    : @"UNKNOWN";
-<<<<<<< HEAD
       FPRLogDebug(kFPRClientMetricLogged,
                   @"Logging network request trace - %@, Response code: %@, %.4fms",
                   networkRequestMetric.url, responseCode, duration / 1000.0);
       firebase_perf_v1_PerfMetric metric = FPRGetPerfMetricMessage(self.config.appID);
       metric.network_request_metric = networkRequestMetric;
       metric.application_info.application_process_state =
-=======
-      FPRLogInfo(kFPRClientMetricLogged,
-                 @"Logging network request trace - %@, Response code: %@, %.4fms",
-                 networkRequestMetric.URL, responseCode, duration / 1000.0);
-      FPRMSGPerfMetric *metric = FPRGetPerfMetricMessage(self.config.appID);
-      metric.networkRequestMetric = networkRequestMetric;
-      metric.applicationInfo.applicationProcessState =
->>>>>>> 9371d2fa
           FPRApplicationProcessState(trace.backgroundTraceState);
       [self processAndLogEvent:&metric];
     }
