// Copyright 2020 Google LLC
//
// Licensed under the Apache License, Version 2.0 (the "License");
// you may not use this file except in compliance with the License.
// You may obtain a copy of the License at
//
//      http://www.apache.org/licenses/LICENSE-2.0
//
// Unless required by applicable law or agreed to in writing, software
// distributed under the License is distributed on an "AS IS" BASIS,
// WITHOUT WARRANTIES OR CONDITIONS OF ANY KIND, either express or implied.
// See the License for the specific language governing permissions and
// limitations under the License.

#import <XCTest/XCTest.h>

#import "FirebasePerformance/Sources/Common/FPRConstants.h"
#import "FirebasePerformance/Sources/Configurations/FPRConfigurations+Private.h"
#import "FirebasePerformance/Sources/Configurations/FPRConfigurations.h"
#import "FirebasePerformance/Sources/Configurations/FPRRemoteConfigFlags+Private.h"
#import "FirebasePerformance/Sources/Configurations/FPRRemoteConfigFlags.h"
#import "FirebasePerformance/Sources/FPRClient.h"
#import "FirebasePerformance/Sources/Public/FIRHTTPMetric.h"
#import "FirebasePerformance/Sources/Public/FIRPerformance.h"

#import "FirebasePerformance/Sources/Instrumentation/FIRHTTPMetric+Private.h"

#import "FirebasePerformance/Tests/Unit/Configurations/FPRFakeRemoteConfig.h"
#import "FirebasePerformance/Tests/Unit/FPRTestCase.h"

#import <OCMock/OCMock.h>

@interface FIRHTTPMetricTests : FPRTestCase

@property(nonatomic, strong) NSURL *sampleURL;

@end

@implementation FIRHTTPMetricTests

- (void)tearDown {
  [super tearDown];
  FIRPerformance *performance = [FIRPerformance sharedInstance];
  [performance setDataCollectionEnabled:NO];
  [performance setInstrumentationEnabled:NO];
}

- (void)setUp {
  [super setUp];
  self.sampleURL = [NSURL URLWithString:@"https://a1b2c3d4.com"];
  FIRPerformance *performance = [FIRPerformance sharedInstance];
  [performance setDataCollectionEnabled:YES];
  [performance setInstrumentationEnabled:NO];
}

#pragma mark - HTTP Metric creation tests.

/** Validates instance creation. */
- (void)testInstanceCreation {
  XCTAssertNotNil([[FIRHTTPMetric alloc] initWithURL:self.sampleURL HTTPMethod:FIRHTTPMethodGET]);
  XCTAssertNotNil([[FIRHTTPMetric alloc] initWithURL:self.sampleURL HTTPMethod:FIRHTTPMethodPUT]);
  XCTAssertNotNil([[FIRHTTPMetric alloc] initWithURL:self.sampleURL HTTPMethod:FIRHTTPMethodPOST]);
  XCTAssertNotNil([[FIRHTTPMetric alloc] initWithURL:self.sampleURL
                                          HTTPMethod:FIRHTTPMethodCONNECT]);
  XCTAssertNotNil([[FIRHTTPMetric alloc] initWithURL:self.sampleURL
                                          HTTPMethod:FIRHTTPMethodOPTIONS]);
  XCTAssertNotNil([[FIRHTTPMetric alloc] initWithURL:self.sampleURL HTTPMethod:FIRHTTPMethodHEAD]);
  XCTAssertNotNil([[FIRHTTPMetric alloc] initWithURL:self.sampleURL
                                          HTTPMethod:FIRHTTPMethodDELETE]);
  XCTAssertNotNil([[FIRHTTPMetric alloc] initWithURL:self.sampleURL HTTPMethod:FIRHTTPMethodPATCH]);
  XCTAssertNotNil([[FIRHTTPMetric alloc] initWithURL:self.sampleURL HTTPMethod:FIRHTTPMethodTRACE]);
}

/** Validates instance creation when data collection is disabled. */
- (void)testInstanceCreationWhenDataCollectionDisabled {
  FIRPerformance *performance = [FIRPerformance sharedInstance];
  [performance setDataCollectionEnabled:NO];
  XCTAssertNil([[FIRHTTPMetric alloc] initWithURL:self.sampleURL HTTPMethod:FIRHTTPMethodGET]);
  XCTAssertNil([[FIRHTTPMetric alloc] initWithURL:self.sampleURL HTTPMethod:FIRHTTPMethodPUT]);
  XCTAssertNil([[FIRHTTPMetric alloc] initWithURL:self.sampleURL HTTPMethod:FIRHTTPMethodPOST]);
  XCTAssertNil([[FIRHTTPMetric alloc] initWithURL:self.sampleURL HTTPMethod:FIRHTTPMethodCONNECT]);
  XCTAssertNil([[FIRHTTPMetric alloc] initWithURL:self.sampleURL HTTPMethod:FIRHTTPMethodOPTIONS]);
  XCTAssertNil([[FIRHTTPMetric alloc] initWithURL:self.sampleURL HTTPMethod:FIRHTTPMethodHEAD]);
  XCTAssertNil([[FIRHTTPMetric alloc] initWithURL:self.sampleURL HTTPMethod:FIRHTTPMethodDELETE]);
  XCTAssertNil([[FIRHTTPMetric alloc] initWithURL:self.sampleURL HTTPMethod:FIRHTTPMethodPATCH]);
  XCTAssertNil([[FIRHTTPMetric alloc] initWithURL:self.sampleURL HTTPMethod:FIRHTTPMethodTRACE]);
}

/** Validates if HTTPMetric creation fails when SDK flag is disabled in remote config. */
- (void)testMetricCreationWhenSDKFlagDisabled {
  FPRConfigurations *configurations = [FPRConfigurations sharedInstance];
  FPRFakeRemoteConfig *remoteConfig = [[FPRFakeRemoteConfig alloc] init];

  FPRRemoteConfigFlags *configFlags =
      [[FPRRemoteConfigFlags alloc] initWithRemoteConfig:(FIRRemoteConfig *)remoteConfig];
  configurations.remoteConfigFlags = configFlags;

  NSData *valueData = [@"false" dataUsingEncoding:NSUTF8StringEncoding];
  FIRRemoteConfigValue *value =
      [[FIRRemoteConfigValue alloc] initWithData:valueData source:FIRRemoteConfigSourceRemote];
  [remoteConfig.configValues setObject:value forKey:@"fpr_enabled"];

  // Trigger the RC config fetch
  remoteConfig.lastFetchTime = nil;
  [configFlags update];

  XCTAssertNil([[FIRHTTPMetric alloc] initWithURL:self.sampleURL HTTPMethod:FIRHTTPMethodGET]);
}

/** Validates if HTTPMetric creation succeeds when SDK flag is enabled in remote config. */
- (void)testMetricCreationWhenSDKFlagEnabled {
  FPRConfigurations *configurations = [FPRConfigurations sharedInstance];
  FPRFakeRemoteConfig *remoteConfig = [[FPRFakeRemoteConfig alloc] init];

  FPRRemoteConfigFlags *configFlags =
      [[FPRRemoteConfigFlags alloc] initWithRemoteConfig:(FIRRemoteConfig *)remoteConfig];
  configurations.remoteConfigFlags = configFlags;

  NSUserDefaults *userDefaults = [[NSUserDefaults alloc] init];
  configFlags.userDefaults = userDefaults;

  NSString *configKey = [NSString stringWithFormat:@"%@.%@", kFPRConfigPrefix, @"fpr_enabled"];
  [userDefaults setObject:@(TRUE) forKey:configKey];

  XCTAssertNotNil([[FIRHTTPMetric alloc] initWithURL:self.sampleURL HTTPMethod:FIRHTTPMethodGET]);
}

/** Validates if HTTPMetric creation fails when SDK flag is enabled in remote config, but data
 * collection disabled. */
- (void)testMetricCreationWhenSDKFlagEnabledWithDataCollectionDisabled {
  [[FIRPerformance sharedInstance] setDataCollectionEnabled:NO];
  FPRConfigurations *configurations = [FPRConfigurations sharedInstance];
  FPRFakeRemoteConfig *remoteConfig = [[FPRFakeRemoteConfig alloc] init];

  FPRRemoteConfigFlags *configFlags =
      [[FPRRemoteConfigFlags alloc] initWithRemoteConfig:(FIRRemoteConfig *)remoteConfig];
  configurations.remoteConfigFlags = configFlags;

  NSData *valueData = [@"true" dataUsingEncoding:NSUTF8StringEncoding];
  FIRRemoteConfigValue *value =
      [[FIRRemoteConfigValue alloc] initWithData:valueData source:FIRRemoteConfigSourceRemote];
  [remoteConfig.configValues setObject:value forKey:@"fpr_enabled"];

  XCTAssertNil([[FIRHTTPMetric alloc] initWithURL:self.sampleURL HTTPMethod:FIRHTTPMethodGET]);
}

/** Validates that metric creation fails for invalid inputs. */
- (void)testInstanceCreationForInvalidInputs {
  XCTAssertNil([[FIRHTTPMetric alloc] initWithURL:self.sampleURL HTTPMethod:-1]);
  XCTAssertNil([[FIRHTTPMetric alloc] initWithURL:self.sampleURL HTTPMethod:100]);
}

/** Validate if the metric creation succeeds with right values. */
- (void)testMetricCreationSucceeds {
  id mock = [OCMockObject partialMockForObject:[FPRClient sharedInstance]];
  OCMStub([mock logNetworkTrace:[OCMArg any]]).andDo(nil);
  FIRHTTPMetric *metric = [[FIRHTTPMetric alloc] initWithURL:self.sampleURL
                                                  HTTPMethod:FIRHTTPMethodGET];
  [metric start];
  [metric markRequestComplete];
  metric.responsePayloadSize = 300;
  metric.requestPayloadSize = 100;
  metric.responseCode = 200;
  metric.responseContentType = @"text/json";
  [metric markResponseStart];
  [metric stop];
  FPRNetworkTrace *networkTrace = metric.networkTrace;
  XCTAssertEqualObjects(networkTrace.URLRequest.URL, self.sampleURL);
  XCTAssertEqual(networkTrace.requestSize, 100);
  XCTAssertEqual(networkTrace.responseSize, 300);
  XCTAssertEqual(networkTrace.responseCode, 200);
  XCTAssertEqualObjects(networkTrace.responseContentType, @"text/json");
}

/** Validate if the network trace is invalid if the response code is not set. */
- (void)testMetricCreationFailsWhenResponseCodeNotSet {
  id mock = [OCMockObject partialMockForObject:[FPRClient sharedInstance]];
  OCMStub([mock logNetworkTrace:[OCMArg any]]).andDo(nil);
  FIRHTTPMetric *metric = [[FIRHTTPMetric alloc] initWithURL:self.sampleURL
                                                  HTTPMethod:FIRHTTPMethodGET];
  [metric start];
  [metric markRequestComplete];
  metric.responsePayloadSize = 0;
  metric.responseContentType = @"text/json";
  [metric markResponseStart];
  [metric stop];
  FPRNetworkTrace *networkTrace = metric.networkTrace;
<<<<<<< HEAD
=======
  XCTAssertFalse([networkTrace isValid]);
>>>>>>> 16a747b0
}

/** Validates that starting and stopping logs an event. */
- (void)testValidHTTPMetricBeingSent {
  id mock = [OCMockObject partialMockForObject:[FPRClient sharedInstance]];
  OCMStub([mock logNetworkTrace:[OCMArg any]]).andDo(nil);
  FIRHTTPMetric *metric = [[FIRHTTPMetric alloc] initWithURL:self.sampleURL
                                                  HTTPMethod:FIRHTTPMethodGET];
  [metric start];
  [metric markRequestComplete];
  metric.responseCode = 200;
  metric.requestPayloadSize = 200;
  metric.responsePayloadSize = 0;
  metric.responseContentType = @"text/json";
  [metric markResponseStart];
  [metric stop];
  OCMVerify([mock logNetworkTrace:[OCMArg any]]);
}

/** Validates that calling just stop does not log an event. */
- (void)testStartMustBeCalledForLoggingEvent {
  id mock = [OCMockObject partialMockForObject:[FPRClient sharedInstance]];
  OCMStub([mock logNetworkTrace:[OCMArg any]]).andDo(nil);
  [[mock reject] logNetworkTrace:[OCMArg any]];
  FIRHTTPMetric *metric = [[FIRHTTPMetric alloc] initWithURL:self.sampleURL
                                                  HTTPMethod:FIRHTTPMethodGET];
  metric.responseCode = 200;
  metric.requestPayloadSize = 200;
  metric.responsePayloadSize = 0;
  metric.responseContentType = @"text/json";
  [metric stop];
}

/** Validates that calling stop twice does not log the event again. */
- (void)testSameEventNotGettingLoggedTwice {
  id mock = [OCMockObject partialMockForObject:[FPRClient sharedInstance]];
  OCMStub([mock logNetworkTrace:[OCMArg any]]).andDo(nil);
  FIRHTTPMetric *metric = [[FIRHTTPMetric alloc] initWithURL:self.sampleURL
                                                  HTTPMethod:FIRHTTPMethodGET];
  [metric start];
  metric.responseCode = 200;
  metric.requestPayloadSize = 200;
  metric.responsePayloadSize = 0;
  metric.responseContentType = @"text/json";
  [metric stop];
  OCMVerify([mock logNetworkTrace:[OCMArg any]]);
  [[mock reject] logNetworkTrace:[OCMArg any]];
  [metric stop];
}

#pragma mark - Custom attribute related testing

/** Validates if setting a valid attribute before calling start works. */
- (void)testSettingValidAttributeBeforeStart {
  FIRHTTPMetric *metric = [[FIRHTTPMetric alloc] initWithURL:self.sampleURL
                                                  HTTPMethod:FIRHTTPMethodGET];
  [metric setValue:@"bar" forAttribute:@"foo"];
  XCTAssertEqual([metric valueForAttribute:@"foo"], @"bar");
}

/** Validates if setting a valid attribute works between start/stop works. */
- (void)testSettingValidAttributeBetweenStartAndStop {
  FIRHTTPMetric *metric = [[FIRHTTPMetric alloc] initWithURL:self.sampleURL
                                                  HTTPMethod:FIRHTTPMethodGET];
  [metric start];
  [metric setValue:@"bar" forAttribute:@"foo"];
  XCTAssertEqual([metric valueForAttribute:@"foo"], @"bar");
  [metric stop];
}

/** Validates if setting a valid attribute works after stop is a no-op. */
- (void)testSettingValidAttributeBetweenAfterStop {
  FIRHTTPMetric *metric = [[FIRHTTPMetric alloc] initWithURL:self.sampleURL
                                                  HTTPMethod:FIRHTTPMethodGET];
  [metric start];
  metric.responseCode = 200;
  [metric stop];
  [metric setValue:@"bar" forAttribute:@"foo"];
  XCTAssertNil([metric valueForAttribute:@"foo"]);
}

/** Validates if attributes property access works. */
- (void)testReadingAttributesFromProperty {
  FIRHTTPMetric *metric = [[FIRHTTPMetric alloc] initWithURL:self.sampleURL
                                                  HTTPMethod:FIRHTTPMethodGET];
  XCTAssertNotNil(metric.attributes);
  XCTAssertEqual(metric.attributes.count, 0);
  [metric setValue:@"bar" forAttribute:@"foo"];
  NSDictionary<NSString *, NSString *> *attributes = metric.attributes;
  XCTAssertEqual(attributes.allKeys.count, 1);
}

/** Validates if attributes property is immutable. */
- (void)testImmutablityOfAttributesProperty {
  FIRHTTPMetric *metric = [[FIRHTTPMetric alloc] initWithURL:self.sampleURL
                                                  HTTPMethod:FIRHTTPMethodGET];
  [metric setValue:@"bar" forAttribute:@"foo"];
  NSMutableDictionary<NSString *, NSString *> *attributes =
      (NSMutableDictionary<NSString *, NSString *> *)metric.attributes;
  XCTAssertThrows([attributes setValue:@"bar1" forKey:@"foo"]);
}

/** Validates if updating attribute value works. */
- (void)testUpdatingAttributeValue {
  FIRHTTPMetric *metric = [[FIRHTTPMetric alloc] initWithURL:self.sampleURL
                                                  HTTPMethod:FIRHTTPMethodGET];
  [metric setValue:@"bar" forAttribute:@"foo"];
  [metric setValue:@"baz" forAttribute:@"foo"];
  XCTAssertEqual(@"baz", [metric valueForAttribute:@"foo"]);
  [metric setValue:@"qux" forAttribute:@"foo"];
  XCTAssertEqual(@"qux", [metric valueForAttribute:@"foo"]);
}

/** Validates if removing attributes work before call to start. */
- (void)testRemovingAttributeBeforeStart {
  FIRHTTPMetric *metric = [[FIRHTTPMetric alloc] initWithURL:self.sampleURL
                                                  HTTPMethod:FIRHTTPMethodGET];
  [metric setValue:@"bar" forAttribute:@"foo"];
  [metric removeAttribute:@"foo"];
  XCTAssertNil([metric valueForAttribute:@"foo"]);
  [metric removeAttribute:@"foo"];
  XCTAssertNil([metric valueForAttribute:@"foo"]);
}

/** Validates if removing attributes work between start and stop calls. */
- (void)testRemovingAttributeBetweenStartStop {
  FIRHTTPMetric *metric = [[FIRHTTPMetric alloc] initWithURL:self.sampleURL
                                                  HTTPMethod:FIRHTTPMethodGET];
  [metric setValue:@"bar" forAttribute:@"foo"];
  [metric start];
  [metric removeAttribute:@"foo"];
  [metric stop];
  XCTAssertNil([metric valueForAttribute:@"foo"]);
}

/** Validates if removing attributes is a no-op after stop. */
- (void)testRemovingAttributeBetweenAfterStop {
  FIRHTTPMetric *metric = [[FIRHTTPMetric alloc] initWithURL:self.sampleURL
                                                  HTTPMethod:FIRHTTPMethodGET];
  [metric setValue:@"bar" forAttribute:@"foo"];
  [metric start];
  metric.responseCode = 200;
  [metric stop];
  [metric removeAttribute:@"foo"];
  XCTAssertEqual([metric valueForAttribute:@"foo"], @"bar");
}

/** Validates if removing non-existing attributes works. */
- (void)testRemovingNonExistingAttribute {
  FIRHTTPMetric *metric = [[FIRHTTPMetric alloc] initWithURL:self.sampleURL
                                                  HTTPMethod:FIRHTTPMethodGET];
  [metric removeAttribute:@"foo"];
  XCTAssertNil([metric valueForAttribute:@"foo"]);
  [metric removeAttribute:@"foo"];
  XCTAssertNil([metric valueForAttribute:@"foo"]);
}

/** Validates if using reserved prefix in attribute prefix will drop the attribute. */
- (void)testAttributeNamePrefixSrtipped {
  NSArray<NSString *> *reservedPrefix = @[ @"firebase_", @"google_", @"ga_" ];

  [reservedPrefix enumerateObjectsUsingBlock:^(NSString *prefix, NSUInteger idx, BOOL *stop) {
    NSString *attributeName = [NSString stringWithFormat:@"%@name", prefix];
    NSString *attributeValue = @"value";

    FIRHTTPMetric *metric = [[FIRHTTPMetric alloc] initWithURL:self.sampleURL
                                                    HTTPMethod:FIRHTTPMethodGET];
    [metric setValue:attributeValue forAttribute:attributeName];
    XCTAssertNil([metric valueForAttribute:attributeName]);
  }];
}

/** Validates if long attribute names gets dropped. */
- (void)testMaxLengthForAttributeName {
  NSString *testName = [@"abc" stringByPaddingToLength:kFPRMaxAttributeNameLength + 1
                                            withString:@"-"
                                       startingAtIndex:0];
  FIRHTTPMetric *metric = [[FIRHTTPMetric alloc] initWithURL:self.sampleURL
                                                  HTTPMethod:FIRHTTPMethodGET];
  [metric setValue:@"bar" forAttribute:testName];
  XCTAssertNil([metric valueForAttribute:testName]);
}

/** Validates if attribute names with illegal characters gets dropped. */
- (void)testIllegalCharactersInAttributeName {
  FIRHTTPMetric *metric = [[FIRHTTPMetric alloc] initWithURL:self.sampleURL
                                                  HTTPMethod:FIRHTTPMethodGET];
  [metric setValue:@"bar" forAttribute:@"foo_"];
  XCTAssertEqual([metric valueForAttribute:@"foo_"], @"bar");
  [metric setValue:@"bar" forAttribute:@"foo_$"];
  XCTAssertNil([metric valueForAttribute:@"foo_$"]);
  [metric setValue:@"bar" forAttribute:@"FOO_$"];
  XCTAssertNil([metric valueForAttribute:@"FOO_$"]);
  [metric setValue:@"bar" forAttribute:@"FOO_"];
  XCTAssertEqual([metric valueForAttribute:@"FOO_"], @"bar");
}

/** Validates if long attribute values gets truncated. */
- (void)testMaxLengthForAttributeValue {
  NSString *testValue = [@"abc" stringByPaddingToLength:kFPRMaxAttributeValueLength + 1
                                             withString:@"-"
                                        startingAtIndex:0];
  FIRHTTPMetric *metric = [[FIRHTTPMetric alloc] initWithURL:self.sampleURL
                                                  HTTPMethod:FIRHTTPMethodGET];
  [metric setValue:testValue forAttribute:@"foo"];
  XCTAssertNil([metric valueForAttribute:@"foo"]);
}

/** Validates if empty name or value of the attributes are getting dropped. */
- (void)testAttributesWithEmptyValues {
  FIRHTTPMetric *metric = [[FIRHTTPMetric alloc] initWithURL:self.sampleURL
                                                  HTTPMethod:FIRHTTPMethodGET];
  [metric setValue:@"" forAttribute:@"foo"];
  XCTAssertNil([metric valueForAttribute:@"foo"]);
  [metric setValue:@"bar" forAttribute:@""];
  XCTAssertNil([metric valueForAttribute:@""]);
}

/** Validates if the limit the maximum number of attributes work. */
- (void)testMaximumNumberOfAttributes {
  FIRHTTPMetric *metric = [[FIRHTTPMetric alloc] initWithURL:self.sampleURL
                                                  HTTPMethod:FIRHTTPMethodGET];
  for (int i = 0; i < kFPRMaxGlobalCustomAttributesCount; i++) {
    NSString *attributeName = [NSString stringWithFormat:@"dim%d", i];
    [metric setValue:@"bar" forAttribute:attributeName];
    XCTAssertEqual([metric valueForAttribute:attributeName], @"bar");
  }
  [metric setValue:@"bar" forAttribute:@"foo"];
  XCTAssertNil([metric valueForAttribute:@"foo"]);
}

/** Validates if removing old attributes and adding new attributes work. */
- (void)testRemovingAndAddingAttributes {
  FIRHTTPMetric *metric = [[FIRHTTPMetric alloc] initWithURL:self.sampleURL
                                                  HTTPMethod:FIRHTTPMethodGET];
  for (int i = 0; i < kFPRMaxGlobalCustomAttributesCount; i++) {
    NSString *attributeName = [NSString stringWithFormat:@"dim%d", i];
    [metric setValue:@"bar" forAttribute:attributeName];
    XCTAssertEqual([metric valueForAttribute:attributeName], @"bar");
  }
  [metric removeAttribute:@"dim1"];
  [metric setValue:@"bar" forAttribute:@"foo"];
  XCTAssertEqual([metric valueForAttribute:@"foo"], @"bar");
}

@end<|MERGE_RESOLUTION|>--- conflicted
+++ resolved
@@ -185,10 +185,7 @@
   [metric markResponseStart];
   [metric stop];
   FPRNetworkTrace *networkTrace = metric.networkTrace;
-<<<<<<< HEAD
-=======
   XCTAssertFalse([networkTrace isValid]);
->>>>>>> 16a747b0
 }
 
 /** Validates that starting and stopping logs an event. */
