<<<<<<< HEAD
# Unreleased
* Deprecate Clearcut event transport mechanism.
=======
# Version 7.7.0
* Add community supported tvOS.

# Version 7.6.0
- [fixed] Fixed build warnings introduced with Xcode 12.5. (#7435)

# Version 7.4.0
* Make FirebasePerformance open source.
* Remove GoogleToolboxForMac and GTMSessionFetcher dependencies.
>>>>>>> 11cea3e0

# Version 7.3.0
* Add blocklist for GoogleDataTransport upload URLs.
* Update the event transport mechanism to open sourced GoogleDataTransport.

# Version 7.2.0
* Add Xcode simulator support for new Apple silicon based Macs.

# Version 7.0.1
* Remove the KVO based measurement of network performance #6734.

# Version 7.0.0
* Fix issue related to crashes on specific kind of network requests #6713.
* Fixed issue related to race condition on Firebase Remote Config initializaton #6287.
* Update Firebase dependencies to be latest and greatest.

# Version 3.3.1
* Make the SDK iOS 14 compatible.

# Version 3.3.0
* Rolled forward previous changes from in-house event log dispatch mechanism to [GoogleDataTransport](https://cocoapods.org/pods/GoogleDataTransport) after fixing client timestamp issue.
* Updated the Logging message for 'Trace' and 'Network Requests' (see [Public Docs](https://firebase.google.com/docs/perf-mon/get-started-ios#step_3_optional_view_log_messages_for_performance_events)).
* Resolved a long standing issue which stopped network request trace from being dispatched on Simulator.

# Version 3.2.0
* Migrating from Clearcut SDK (internal log dispatch mechanism) to
  [GoogleDataTransport](https://cocoapods.org/pods/GoogleDataTransport) SDK, but
  send events to the same Clearcut Backend.

# Version 3.1.11
* Integrate with the newer version of Firebase Installations and remove the
  dependency with Firebase InstanceID SDK.

# Version 3.1.10
* Fix a crash related to fetching cached config values from RC. (#4400, #4399)

# Version 3.1.9
* Integrate with the newer version of FirebaseInstanceId SDK that uses Firebase
  Installation Service.

# Version 3.1.8
* Dropped insanely long app start traces
* Fixed monitoring NSURLSession based network requests that were not captured
  starting iOS 13.

# Version 3.1.7
* Introduce a caching layer for remote config to avoid deadlock when fetching
  configs realtime.

# Version 3.1.6
* Cleanup the dependencies with Phenotype.

# Version 3.1.5
* Fixed a crash during app start on iOS 13 devices.
* SDK Enhancements - Move configs to remote config.

# Version 3.1.4
* Capture app start durations for 12.x versions.

# Version 3.1.3
* Updates the dependency on Firebase Remote Config.

# Version 3.1.2
* Fixes issue where NSURLConnection based network requests made from KVO-d
  NSOperation do not complete.
* Fixes issues related to main thread checker.

# Version 3.1.1
* Fixes an iOS 13 beta crash caused by a race condition with Remote Config.

# Version 3.1.0
* Adapt FirePerf to work with recent version of Remote Config.
* Fix the bug to honor the dataCollectionEnabled flag.

# Version 3.0.0
* Remove the deprecated counter APIs.

# Version 2.2.4
* Crash fixes and code cleanups.

# Version 2.2.3
* Resolve potential symbol conflicts.

# Version 2.2.2
* Crash fixes and code cleanups.

# Version 2.2.1
* Bug fixes and enhancements.

# Version 2.2.0
* Introduce the feature "Sessions".
* Bug fixes.

# Version 2.1.2
* Use the newer version of swizzler.

# Version 2.1.1
* Fix the SDK to reduce the bandwidth consumption for the user.

# Version 2.1.0
* Fixed few crashes in the SDK.

* Depend on open source version of GoogleUtilities/Swizzler library.

* Added conformance to Firebase global data collection switch.

# Version 2.0.1
* Fix the crash related to screen traces.

* Improve SDK startup time.

* Fix the crash related to AVAssetDownloadTask.

# Version 2.0.0

* Exit from beta into GA.

* Automatic screen traces to report on screen rendering performance.

* Added API for setting, incrementing and getting metrics.

* Deprecated the API to increment and decrement counters - please use the new
  metrics API instead.

# Version 1.1.3

* Fixed a multithreading crash.

# Version 1.1.2

* Fix the crash related to redirection requests with AFNetworking.

* Other bug fixes.

# Version 1.1.1

* Bug fixes.

# Version 1.1.0

* Added API for tagging traces with custom attributes.

* Added API for manually recording network traces.

* Bug fixes.

# Version 1.0.7

* Network requests made using NSURLConnection are now instrumented.

* Bug fixes.

# Version 1.0.6

* Infrastructure changes to help diagnose SDK issues more easily.

# Version 1.0.5

* Symbol collisions with GoogleMobileVision have been addressed.

* The SDK should now not crash if Crittercism is also being used.

* Safety limits enforced on the number of events dispatched over a period of time.

# Version 1.0.4

* Bug fixes.

* Trace and counter name limits have been set to 100 characters.

# Version 1.0.3

* Xcode 9 thread sanitizer fixes.

# Version 1.0.2

* Bug fixes.

# Version 1.0.1

* Removed dependency on farmhash to prevent symbol collisions.

* The name of the Trace will now be printed if an exception is thrown when
  creating one.

# Version 1.0.0

* Initial release in Google I/O 2017.<|MERGE_RESOLUTION|>--- conflicted
+++ resolved
@@ -1,7 +1,6 @@
-<<<<<<< HEAD
 # Unreleased
 * Deprecate Clearcut event transport mechanism.
-=======
+
 # Version 7.7.0
 * Add community supported tvOS.
 
@@ -11,7 +10,6 @@
 # Version 7.4.0
 * Make FirebasePerformance open source.
 * Remove GoogleToolboxForMac and GTMSessionFetcher dependencies.
->>>>>>> 11cea3e0
 
 # Version 7.3.0
 * Add blocklist for GoogleDataTransport upload URLs.
