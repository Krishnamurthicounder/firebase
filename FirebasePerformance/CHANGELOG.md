<<<<<<< HEAD
# Unreleased
* Open sourced Firebase Performance.
* Add community supported tvOS.
=======
# Version 7.4.0
* Make FirebasePerformance open source.
* Remove GoogleToolboxForMac and GTMSessionFetcher dependencies.
>>>>>>> 93574c53

# Version 7.3.0
* Add blocklist for GoogleDataTransport upload URLs.
* Update the event transport mechanism to open sourced GoogleDataTransport.

# Version 7.2.0
* Add Xcode simulator support for new Apple silicon based Macs.

# Version 7.0.1
* Remove the KVO based measurement of network performance #6734.

# Version 7.0.0
* Fix issue related to crashes on specific kind of network requests #6713.
* Fixed issue related to race condition on Firebase Remote Config initializaton #6287.
* Update Firebase dependencies to be latest and greatest.

# Version 3.3.1
* Make the SDK iOS 14 compatible.

# Version 3.3.0
* Rolled forward previous changes from in-house event log dispatch mechanism to [GoogleDataTransport](https://cocoapods.org/pods/GoogleDataTransport) after fixing client timestamp issue.
* Updated the Logging message for 'Trace' and 'Network Requests' (see [Public Docs](https://firebase.google.com/docs/perf-mon/get-started-ios#step_3_optional_view_log_messages_for_performance_events)).
* Resolved a long standing issue which stopped network request trace from being dispatched on Simulator.

# Version 3.2.0
* Migrating from Clearcut SDK (internal log dispatch mechanism) to
  [GoogleDataTransport](https://cocoapods.org/pods/GoogleDataTransport) SDK, but
  send events to the same Clearcut Backend.

# Version 3.1.11
* Integrate with the newer version of Firebase Installations and remove the
  dependency with Firebase InstanceID SDK.

# Version 3.1.10
* Fix a crash related to fetching cached config values from RC. (#4400, #4399)

# Version 3.1.9
* Integrate with the newer version of FirebaseInstanceId SDK that uses Firebase
  Installation Service.

# Version 3.1.8
* Dropped insanely long app start traces
* Fixed monitoring NSURLSession based network requests that were not captured
  starting iOS 13.

# Version 3.1.7
* Introduce a caching layer for remote config to avoid deadlock when fetching
  configs realtime.

# Version 3.1.6
* Cleanup the dependencies with Phenotype.

# Version 3.1.5
* Fixed a crash during app start on iOS 13 devices.
* SDK Enhancements - Move configs to remote config.

# Version 3.1.4
* Capture app start durations for 12.x versions.

# Version 3.1.3
* Updates the dependency on Firebase Remote Config.

# Version 3.1.2
* Fixes issue where NSURLConnection based network requests made from KVO-d
  NSOperation do not complete.
* Fixes issues related to main thread checker.

# Version 3.1.1
* Fixes an iOS 13 beta crash caused by a race condition with Remote Config.

# Version 3.1.0
* Adapt FirePerf to work with recent version of Remote Config.
* Fix the bug to honor the dataCollectionEnabled flag.

# Version 3.0.0
* Remove the deprecated counter APIs.

# Version 2.2.4
* Crash fixes and code cleanups.

# Version 2.2.3
* Resolve potential symbol conflicts.

# Version 2.2.2
* Crash fixes and code cleanups.

# Version 2.2.1
* Bug fixes and enhancements.

# Version 2.2.0
* Introduce the feature "Sessions".
* Bug fixes.

# Version 2.1.2
* Use the newer version of swizzler.

# Version 2.1.1
* Fix the SDK to reduce the bandwidth consumption for the user.

# Version 2.1.0
* Fixed few crashes in the SDK.

* Depend on open source version of GoogleUtilities/Swizzler library.

* Added conformance to Firebase global data collection switch.

# Version 2.0.1
* Fix the crash related to screen traces.

* Improve SDK startup time.

* Fix the crash related to AVAssetDownloadTask.

# Version 2.0.0

* Exit from beta into GA.

* Automatic screen traces to report on screen rendering performance.

* Added API for setting, incrementing and getting metrics.

* Deprecated the API to increment and decrement counters - please use the new
  metrics API instead.

# Version 1.1.3

* Fixed a multithreading crash.

# Version 1.1.2

* Fix the crash related to redirection requests with AFNetworking.

* Other bug fixes.

# Version 1.1.1

* Bug fixes.

# Version 1.1.0

* Added API for tagging traces with custom attributes.

* Added API for manually recording network traces.

* Bug fixes.

# Version 1.0.7

* Network requests made using NSURLConnection are now instrumented.

* Bug fixes.

# Version 1.0.6

* Infrastructure changes to help diagnose SDK issues more easily.

# Version 1.0.5

* Symbol collisions with GoogleMobileVision have been addressed.

* The SDK should now not crash if Crittercism is also being used.

* Safety limits enforced on the number of events dispatched over a period of time.

# Version 1.0.4

* Bug fixes.

* Trace and counter name limits have been set to 100 characters.

# Version 1.0.3

* Xcode 9 thread sanitizer fixes.

# Version 1.0.2

* Bug fixes.

# Version 1.0.1

* Removed dependency on farmhash to prevent symbol collisions.

* The name of the Trace will now be printed if an exception is thrown when
  creating one.

# Version 1.0.0

* Initial release in Google I/O 2017.<|MERGE_RESOLUTION|>--- conflicted
+++ resolved
@@ -1,12 +1,9 @@
-<<<<<<< HEAD
 # Unreleased
-* Open sourced Firebase Performance.
 * Add community supported tvOS.
-=======
+
 # Version 7.4.0
 * Make FirebasePerformance open source.
 * Remove GoogleToolboxForMac and GTMSessionFetcher dependencies.
->>>>>>> 93574c53
 
 # Version 7.3.0
 * Add blocklist for GoogleDataTransport upload URLs.
