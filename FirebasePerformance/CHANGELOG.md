--- conflicted
+++ resolved
@@ -1,10 +1,6 @@
-<<<<<<< HEAD
-# Unreleased
+# 10.16.0
 - [fixed] Fixed a memory leak regression when generating session events (#11725).
-=======
-# 10.16.0
 - [fixed] Fix Xcode 15 runtime warning (#11821).
->>>>>>> 0e7e4f98
 
 # 10.12.0
 - [fixed] Make Firebase performance compatible with Xcode15.
