# Firebase 9.6.0
<<<<<<< HEAD
- [fixed] Mac apps using Firebase products that store SDK data in the keychain
  will no longer prompt the user for permission to access the keychain. This
  requires that Mac apps using Firebase be signed with a provisioning profile
  that has the Keychain Sharing capability enabled. (#9392)
=======
- [fixed] Fixed `Array.Index`-related compile time errors when building with older Swift versions. (#10171)
>>>>>>> 0535fc13
- [fixed] Update dependency specification for GTMSessionFetcher to allow all 2.x versions. (#10131)

# Firebase 9.5.0
- [fixed] Zip Distribution Fixed Promises module name issue impacting lld builds. (#10071)
- [fixed] Limit dependency GTMSessionFetcher version update to < 2.1.0 to avoid a new deprecation
  warning. (#10123)

# Firebase 9.4.1
- [fixed] Swift Package Manager only release to fix a 9.4.0 tagging issue impacting some users. (#10083)

# Firebase 9.4.0
- [fixed] Fixed rare crash on launch due to out-of-bounds exception in FirebaseCore. (#10025)

# Firebase 9.3.0
- [fixed] Remove GoogleSignInSwiftSupport from Zip and Carthage distributions due to
  infeasibility. The GoogleSignIn distribution continues. (#9937)

# Firebase 9.2.0
- [added] Zip and Carthage distributions now include GoogleSignInSwiftSupport. (#9900)

# Firebase 9.0.0
- [changed] Firebase now requires at least Xcode 13.3.1.
- [deprecated] Usage of the Firebase pod, the Firebase module (`import Firebase`), and `Firebase.h`
  is deprecated. Use the specific Firebase product instead like: `pod 'FirebaseMessaging'` and
  `import FirebaseMessaging`.

## CocoaPods Users
- [changed] **Breaking change**: Podfiles must include `use_frameworks!` or
  `use_frameworks! :linkage => :static`.
- [changed] Objective-C only apps using `use_frameworks! :linkage => :static` may need to add a
  dummy Swift file to their project to avoid linker issues.
- [changed] C++/Objective-C++ clients should use `#import <FirebaseFunctions/FirebaseFunctions-Swift.h>`
  and `#import <FirebaseStorage/FirebaseStorage-Swift.h>` to access Functions and Storage APIs,
  respectively.
- [changed] Beta Swift pods (except `FirebaseInAppMessagingSwift-Beta`) have exited beta and
  are now generally available. The `-beta` version suffix is no longer required. These should
  be removed from your Podfile, and any `import` statements should be changed accordingly.
- [changed] The `FirebaseStorageSwift` and `FirebaseFunctionsSwift` have been merged into
  `FirebaseStorage` and `FirebaseFunctions` respectively and should be removed from your Podfile.

## Swift Package Manager Users
- [changed] `import Firebase` will no longer implicitly
  import Firebase Storage and Firebase Functions APIs. Use `import FirebaseStorage` and
  `import FirebaseFunctions`, respectively. C++/Objective-C++ clients should find alternative
  workarounds at https://forums.swift.org/t/importing-swift-libraries-from-objective-c/56730.
- [changed] Beta Swift libraries (except `FirebaseInAppMessagingSwift-Beta`) have exited beta
  and are now generally available. When upgrading a project that includes one or more of these
  libraries, an error like `Missing package product 'FirebaseSwift-Beta'` will appear. In your
  project's settings, go to "General" and scroll down to `Frameworks, Libraries, and Embedded
  Content`. Select the missing package, and remove it. Then, click the `+` button to add the
  assocciated library without the `-Beta` suffix. Any `import` statements in your project
  should be changed accordingly.
- [changed] The `FirebaseStorageSwift-Beta` and `FirebaseFunctionsSwift-Beta` libraries have been
  merged into `FirebaseStorage` and `FirebaseFunctions` respectively and should be removed from your
  project following the instructions above.

## Zip and Carthage Users
- [changed] **Breaking change**: Update the minimum supported versions for the zip and Carthage
  distributions to iOS 11.0, tvOS 11.0 and macOS 10.13. (#9633)
- [added] The zip and Carthage distributions now include the Swift extension frameworks. (#7819)
- [changed] Zip file installation instructions have changed. Please see the README embedded in
  the zip file for updated instructions.

# Firebase 8.10.0
- [fixed] Fixed platform availability checks in Swift Package Manager that may prevent code
  completion for Analytics APIs on macOS and tvOS. (#9032)
- [added] Firebase now includes community supported Combine publishers. More details can be found
  [here](https://github.com/firebase/firebase-ios-sdk/blob/master/FirebaseCombineSwift/README.md). (#7295)

# Firebase 8.9.0
- [added] Firebase introduces beta support for tvOS, macOS, and Catalyst.
  watchOS continues to be available with community support. Individual product
  details at
  https://firebase.google.com/docs/ios/learn-more#firebase_library_support_by_platform (#583)
- [changed] The minimum support tvOS version is now 12.0.
- [fixed] Force GoogleUtilities and GoogleDataTransport CocoaPods dependencies
  to be updated to latest minor versions. (#8733)

# Firebase 8.8.1
- [fixed] Swift Package Manager only release to force GoogleUtilities and GoogleDataTransport
  to be updated to latest current bug-fix versions. (#8728)

# Firebase 8.3.1
- [fixed] Swift Package Manager only release to fix an 8.3.0 tagging issue impacting some users. (#8367)

# Firebase 8.2.0
- [fixed] Stop flooding Swift Package Manager projects with Firebase test schemes. (#8167)
- [fixed] Removed "Invalid Exclude" warnings for Swift Package Manager using Xcode 13 beta 1.

# Firebase 8.1.1
- [fixed] Fixed an issue where apps were getting rejected for a formerly-public method name
  removed in iOS 15. Only FirebaseAnalytics is updated for this release. (#8222)

# Firebase 8.0.0
- [removed] The deprecated Firebase InstanceID has been removed. Use Firebase Installations to manage
  app instance and use Firebase Messaging to manage FCM registration token instead. (#7970)
- [changed] The experimental Carthage distribution is temporarily discontinued pending integration
  with the upcoming [Carthage 0.38.0 release](https://github.com/Carthage/Carthage/pull/3152) with
  support for binary xcframeworks. In the meantime, a mix of 7.4.0 and 7.11.0 will be the latest
  Carthage distribution. Use the [zip distribution](https://firebase.google.com/download/ios) as an
  alternative way to get the latest 8.x binary distribution.
- [removed] Build warnings will no longer be generated to warn about missing capabilities resulting
  from not including FirebaseAnalytics in the app. See the Firebase docs instead. (#7487)
- [removed] The `Firebase/AdMob` CocoaPods subspec has been removed. Use the `Google-Mobile-Ads-SDK`
  CocoaPod instead. (#7833)
- [removed] The `Firebase/MLModelInterpreter` CocoaPods subspec has been removed. Use the
 `Firebase/MLModelDownloader` subspec instead.
  CocoaPod instead.
- [removed] The `Firebase/MLVision` CocoaPods subspec has been removed. Use the
  `GoogleMLKit` CocoaPod instead.
- [added] The Swift Package Manager distribution has exited beta and is now generally available for
  use.
- [changed] The Swift Package Manager distribution now requires at least iOS 11.0. The CocoaPods
  distribution continues to support iOS 10.0.
- [changed] The Swift Package Manager distribution now requires at least watchOS 7.0 for products
  that support watchOS. The CocoaPods distribution continues to support watchOS 6.0 with the
  exception of FirebaseDatabase.
- [changed] Migrate `transform:` callsites and introduce breaking version of
  GoogleDataTransport (9.0). (#7899)

# Firebase 7.10.0
- [changed] Update Nanopb to version 0.3.9.8. It fixes a possible security issue. (#7787)

# FirebaseCore 7.7.0
- [changed] Deprecated FirebaseMLModelInterpreter and FirebaseMLVision.
- [added] Introduced FirebaseMLModelDownloader.
- [fixed] Fixed missing doc comment in `FirebaseVersion()`. (#7506)
- [changed] Minimum required Xcode version for Zip and Carthage distributions changed to 12.2 (was 12.0).
- [added] The zip distribution now includes Catalyst arm64 simulator slices. (#7007)

# FirebaseCore 7.6.0
- [fixed] Fixed build warnings introduced with Xcode 12.5. (#7431)

# Firebase 7.5.0
- [fixed] Fixed potential deadlock with objc_copyImageNames call. (#7310)

# Firebase 7.4.0
- [changed] Patch update to nanopb 0.3.9.7 that fixes a memory leak and other issues. (#7090)
- [added] Zip distribution now includes community supported macOS and tvOS libraries. Product
  support detailed
  [here](https://github.com/firebase/firebase-ios-sdk#tvos-macos-watchos-and-catalyst).

# Firebase 7.3.0
- [added] Added FirebaseAppDistribution-Beta product to Swift Package Manager. (#7045)

# Firebase 7.2.0
- [fixed] Reduced `FirebaseApp.configure()` and `+[FIRApp registerInternalLibrary:withName:]` impact on app launch time. (#6902)
- [added] Added arm64 simulator support to support new Apple silicon based Macs.
- [changed] Due to the new arm64 simulator support, Xcode 12 is now required for any binary
  products (Analytics, Performance, zip file distribution).

# Firebase 7.0.0
- [changed] Update minimum iOS version to iOS 10 except for Analytics which is now iOS 9. (#4847)
- [changed] Update minimum macOS version to 10.12.
- [added] Swift Package Manager support for Firebase Messaging. (#5641)
- [added] Swift Package Manager support for Auth, Crashlytics, Messaging, and Storage watchOS
  targets. (#6584)
- [changed] The pods developed in this repo are no longer hard coded to be built as static
  frameworks. Instead, their linkage will be controlled by the Podfile. Use the Podfile
  option `use_frameworks! :linkage => :static` to get the Firebase 6.x linkage behavior. (#2022)
- [changed] Firebase no longer uses the CocoaPods `private_headers` feature to expose internal
  APIs. (#6572)
- [removed] Removed broken `FirebaseOptions()` initializer. Use `init(contentsOfFile:)` or
  `init(googleAppID:gcmSenderID:)` instead. (#6633)
- [changed] All Firebase pods now have the same version. (#6295)
- [changed] In CocoaPods, Firebase betas are now indicated in the version tag. In SwiftPM, beta
  is appended to the product name.
- [changed] The version must now be specified for the two Swift-only Firebase CocoaPods in the
  Podfile like `pod 'FirebaseFirestoreSwift', '~> 7.0-beta'`.
- [added] `FirebaseVersion()` - Swift `FIRFirebaseVersion()` - ObjC API to access the Firebase
  installation version.

# Firebase 6.34.0
- [fixed] Removed warning related to missing Analytics framework for non-iOS builds since the
  framework isn't available on those platforms. (#6500)

# Firebase 6.33.0
- [fixed] Swift Package Manager - Define system framework and system library dependencies. This
  resolves undefined symbol issues for system dependencies. (#6408, #6413)
- [fixed] Swift Package Manager - Fixed build warnings related to minimum iOS version. (#6449)
- [fixed] Enable Firebase pod support for Auth and Crashlytics watchOS platform. (#4558)
- [fixed] Carthage - Some frameworks were missing Info.plist files. (#5562)

# Firebase 6.32.0
- [changed] Swift Package Manager - It's no longer necessary to select the Firebase or
  FirebaseCore products. Their build targets are implicitly selected when choosing any other
  Firebase product. If migrating from 6.31-spm-beta, you may need to remove those targets from
  the `Frameworks, Libraries, and Embedded Content` Build Setting on the General tab.

# Firebase 6.31.1
- [fixed] Sporadic missing FirebaseApp symbol build issue introduced in Firebase 6.28.0. (#6341)

# Firebase 6.31.0 FirebaseCore 6.10.1 -- M78
- [added] Beta release of Swift Package Manager. Details
  [here](https://github.com/firebase/firebase-ios-sdk/blob/master/SwiftPackageManager.md). (#3136)
- [changed] Firebase's dependencies on nanopb are updated from version 0.3.9.5 to
  version 0.3.9.6 (1.30906.0 in CocoaPods).

# v6.10.0 -- M77
- [changed] Functionally neutral public header refactor in preparation for Swift Package
  Manager support. Applies to FirebaseCore, FirebaseABTesting, FirebaseAuth, FirebaseCrashlytics,
  FirebaseDatabase, FirebaseFirestore, FirebaseFunctions, FirebaseInstallations,
  FirebaseRemoteConfig, FirebaseStorage, and GoogleDataTransport.

# v6.9.0 -- M75
- [changed] Added thread safety to `[FIROptions defaultOptions]` method. (#5915)
- [changed] Updated GoogleUtilities and GoogleDataTransport imports. The GoogleDataTransportCCTSupport
  pod/framework should no longer be linked along with Firebase. (#5824)

# v6.8.0 -- M73
- [changed] Functionally neutral refactor to simplify FirebaseCore's header usage and replace
  Interop pods with headers only. This change is the reason most of the Firebase pods have a minor
  version update and why there may not be another specific release note.

# v6.7.1 -- M71
- [fixed] Fixed `FirebaseApp`s `bundleID` verification, allowing exact `bundleID` matches
  for extensions. (#5126)

# v6.7.0 -- M70
- [fixed] Updated nanopb to 0.3.9.5 (across all Firebase pods). This includes a fix for
  [CVE-2020-5235](https://github.com/nanopb/nanopb/security/advisories/GHSA-gcx3-7m76-287p).
  Note that the versioning scheme for the nanopb CocoaPod has changed;
  see https://github.com/google/nanopb-podspec for more details. (#5191)

# v6.6.7 -- M69
- [fixed] Fixed Carthage installation failures involving `Protobuf.framework`.
  `Protobuf.framework` is now separately installable via adding
  `FirebaseProtobufBinary.json` to the Cartfile. Full details in the [Carthage usage
  instructions](https://github.com/firebase/firebase-ios-sdk/blob/master/Carthage.md#carthage-usage).
  (#5276)

# v6.6.6 -- M68
- [fixed] Fixed unincluded umbrella header warnings in Carthage and zip distributions
  introduced in Firebase 6.21.0. (#5209)

# v6.6.5 -- M67
- [changed] The zip distribution is now comprised of xcframeworks instead of
  frameworks. This provides a binary distribution for the community supported
  Firebase for Catalyst. See the zip's README for additional details.

- [fixed] The FirebaseCoreDiagnostic.framework in the Carthage distribution
  now includes an Info.plist. (#4917)

- [changed] The arm64e slice is no longer included the zip
  distribution's xcframeworks. The slice will be removed from the remaining
  frameworks in a subsequent release. We will restore once arm64e is
  officially supported by Apple.

# v6.6.4 -- M66
- [changed] Added an Apple platform flag (ios/macos/watchos/etc.) to `firebaseUserAgent`.
  The information will be used to support product decisions related to Apple platforms,
  e.g. prioritizing watchOS support, etc. (#4939)

# v6.6.3 -- M65
- [fixed] Fix Zip Builder module map generation that could cause linker missing
  symbol errors in the 6.14.0 through 6.16.0 binary release distributions. (#4819)

# v6.6.1 -- M63
- [changed] Minimum required Xcode version changed to 10.3 (was 10.1).

# v6.6.0 -- M62
- [changed] Reorganized directory structure.
- [changed] The following SDKs introduce a new transitive dependency on the [Firebase Installations API](https://console.cloud.google.com/apis/library/firebaseinstallations.googleapis.com):
  - Analytics
  - Cloud Messaging
  - Remote Config
  - In-App Messaging
  - A/B Testing
  - Performance Monitoring
  - ML Kit
  - Instance ID

The Firebase Installations SDK introduces the [Firebase Installations API](https://console.cloud.google.com/apis/library/firebaseinstallations.googleapis.com). Developers that use API-restrictions for their API-Keys may experience blocked requests (https://stackoverflow.com/questions/58495985/). A solution is available [here](../../FirebaseInstallations/API_KEY_RESTRICTIONS.md). (#4533)

# v6.5.0 -- M61
- [added] Updated the binary distributions to include arm64e slices. See
  https://developer.apple.com/documentation/security/preparing_your_app_to_work_with_pointer_authentication.
  Support for the open source libraries is now included in the zip and Carthage
  distributions. All libraries now support building for arm64e except the MLKit
  ones who's support is TBD. (#4110)

- [changed] The directory structure of the zip distribution has changed to include
  full name of each Firebase pod name in the directory structure. For example, the former
  `Storage` directory is now `FirebaseStorage`.

- [changed] Speed up initialization by lazily registering for the user agent. (#1306)

- [added] Added a Swift usage flag to `firebaseUserAgent`. The information will
  be used to support product decisions related to Swift, e.g. adding a Swift specific
  API, SDKs, etc. (#4448)

# v6.4.0 -- M60
- [changed] Administrative minor version update to prepare for an upcoming Firebase pod
  open source.

# v6.3.3 -- M59
- [changed] Carthage and zip file distributions are now built with Xcode 11.0.
  The Carthage and zip file distributions no longer support Xcode 10.3 and below.

# v6.3.2 -- M58
- [fixed] Fix container instantiation timing, IID startup. (#4030)
- [changed] Open-sourced Firebase pod. This enables `import Firebase` module
  support for tvOS and macOS. (#4021)

# v6.3.1 -- M57
- [fixed] Fixed race condition in component container. (#3967, #3924)

# v6.3.0 -- M56
- [changed] Transitive GoogleDataTransport dependency incremented to v2.0.0. (#3729)
- [fixed] Fixed "expiclitlySet" typo. (#3853)

# v6.2.0 -- M53
- [added] Added AppKit dependency on macOS and UIKit dependency on iOS and tvOS. (#3459)
- [added] Added support for Firebase Segmentation. (#3430)
- [changed] Moved core diagnostics log to app launch when core data collection is enabled. (#3437)
- [changed] Open-sourced the Firebase Core Diagnostics SDK. (#3129)

# 2019-07-18 -- v6.1.0 -- M52
- [added] `FIROptions.appGroupID` property added to configure the App Group identifier required to share
  data between the application and the application extensions. (#3293)

# 2019-05-21 -- v6.0.1 -- M48
- [changed] Allowed `FirebaseApp` name to accept any alpha-numeric character instead of only ASCII. (#2609)

# 2019-05-07 -- v6.0.0 -- M47
- [changed] Added support for CocoaPods 1.7.x `:generate_multiple_pod_projects` feature. (#2751)
- [removed] Remove FIRAnalyticsConfiguration from Public header. Use from FirebaseAnalytics. (#2728)
- [changed] Remove runtime warning for missing analytics in favor of one at build time. (#2734)

# 2019-04-02 -- v5.4.1 -- M46
- [changed] Avoid using NSRegularExpression in FIRApp.
- [changed] Improve error meessage for invalid app names. (#2614)
- [changed] FIRApp thread safety fixes. (#2639)

# 2019-03-19 -- v5.4.0 -- M45
- [changed] Allow Bundle IDs that have a valid prefix to enable richer extension support. (#2515)
- [changed] Deprecated `FIRAnalyticsConfiguration` API in favor of new methods on the Analytics SDK.
  Please call the new APIs directly: Enable/disable Analytics with `Analytics.setAnalyticsCollectionEnabled(_)`
  and modify the session timeout interval with `Analytics.setSessionTimeoutInterval(_)`.

# 2019-01-22 -- v5.2.0 -- M41
- [changed] Added a registerInternalLibrary API. Now other Firebase libraries register with FirebaseCore
  instead of FirebaseCore needing all of its clients' versions built in.
  Firebase 5.16.0 makes this transition for FirebaseAnalytics, FirebaseAuth, FirebaseDatabase,
  FirebaseDynamicLinks, FirebaseFirestore, FirebaseFunctions, FirebaseInstanceID, FirebaseMessaging,
  and FirebaseStorage.

# 2018-12-18 -- v5.1.10 -- M40
- [changed] Removed some internal authentication methods on FIRApp which are no longer used thanks to the interop platform.

# 2018-10-31 -- v5.1.7 -- M37
- [fixed] Fixed static analysis warning for improper `nil` comparison. (#2034)
- [changed] Assign the default app before posting notifications. (#2024)
- [changed] Remove unnecessary notification flag. (#1993)
- [changed] Wrap diagnostics notification in collection flag check. (#1979)

# 2018-08-28 -- v5.1.2 -- M32
- [fixed] Clarified wording in `FirebaseAnalytics not available` log message. (#1653)

# 2018-07-31 -- v5.1.0 -- M30
- [feature] Added a global data collection flag to use when individual product flags are not set. (#1583)

# 2018-06-19 -- v5.0.4 -- M28
- [fixed] Fixed a thread sanitizer error (#1390)
- [fixed] Updated FirebaseCore.podspec so that it works with cocoapods-packager. (#1378)

# 2018-05-29 -- v5.0.2 -- M26
- [changed] Delayed library registration call from `+load` to `+initialize`. (#1305)

# 2018-05-15 -- v5.0.1 -- M25.1
- [fixed] Eliminated duplicate symbol in CocoaPods `-all_load build` (#1223)

# 2018-05-08 -- v5.0.0 -- M25
- [changed] Removed `UIKit` import from `FIRApp.h`.
- [changed] Removed deprecated methods.

# 2018-03-06 -- v4.0.16 -- M22
- [changed] Addresses CLANG_WARN_OBJC_IMPLICIT_RETAIN_SELF warnings that surface in newer versions of Xcode and CocoaPods.

# 2018-01-18 -- v4.0.14 -- M21.1
- [changed] Removed AppKit dependency for community macOS build.

# 2017-11-30 -- v4.0.12 -- M20.2
- [fixed] Removed `FIR_SWIFT_NAME` macro, replaced with proper `NS_SWIFT_NAME`.

# 2017-11-14 -- v4.0.11 -- M20.1
- [feature] Added `-FIRLoggerForceSTDERR` launch argument flag to force STDERR
  output for all Firebase logging

# 2017-08-25 -- v4.0.6 -- M18.1
- [changed] Removed unused method

# 2017-08-09 -- v4.0.5 -- M18.0
- [changed] Log an error for an incorrectly configured bundle ID instead of an info
  message.

# 2017-07-12 -- v4.0.4 -- M17.4
- [changed] Switched to using the https://cocoapods.org/pods/nanopb pod instead of
  linking nanopb in (preventing linker conflicts).

# 2017-06-06 -- v4.0.1 -- M17.1
- [fixed] Improved diagnostic messages for Swift

# 2017-05-17 -- v4.0.0 -- M17
- [changed] Update FIROptions to have a simpler constructor and mutable properties
- [feature] Swift naming update, FIR prefix dropped
- [changed] Internal cleanup for open source release<|MERGE_RESOLUTION|>--- conflicted
+++ resolved
@@ -1,12 +1,9 @@
 # Firebase 9.6.0
-<<<<<<< HEAD
 - [fixed] Mac apps using Firebase products that store SDK data in the keychain
   will no longer prompt the user for permission to access the keychain. This
   requires that Mac apps using Firebase be signed with a provisioning profile
   that has the Keychain Sharing capability enabled. (#9392)
-=======
 - [fixed] Fixed `Array.Index`-related compile time errors when building with older Swift versions. (#10171)
->>>>>>> 0535fc13
 - [fixed] Update dependency specification for GTMSessionFetcher to allow all 2.x versions. (#10131)
 
 # Firebase 9.5.0
