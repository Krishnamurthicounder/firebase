--- conflicted
+++ resolved
@@ -1,7 +1,5 @@
 # Firebase 8.0.0
-<<<<<<< HEAD
 - [changed] Migrate `transform:` callsites and introduce breaking version of GDT (9.0). (#7899)
-=======
 - [removed] Build warnings will no longer be generated to warn about missing capabilities resulting
   from not including FirebaseAnalytics in the app. See the Firebase docs instead. (#7487)
 - [removed] The `Firebase/AdMob` CocoaPods subspec has been removed. Use the `Google-Mobile-Ads-SDK`
@@ -11,7 +9,6 @@
   CocoaPod instead.
 - [removed] The `Firebase/MLVision` CocoaPods subspec has been removed. Use the
   `GoogleMLKit` CocoaPod instead.
->>>>>>> 35f97e4a
 
 # Firebase 7.10.0
 - [changed] Update Nanopb to version 0.3.9.8. It fixes a possible security issue. (#7787)
