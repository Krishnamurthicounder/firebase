--- conflicted
+++ resolved
@@ -1,11 +1,7 @@
 
 Pod::Spec.new do |s|
   s.name             = 'GoogleDataTransportCCTSupport'
-<<<<<<< HEAD
-  s.version          = '1.0.3'
-=======
   s.version          = '1.0.4'
->>>>>>> 9468fa03
   s.summary          = 'Support library for the GoogleDataTransport CCT backend target.'
 
 
