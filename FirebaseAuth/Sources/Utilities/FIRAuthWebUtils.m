/*
 * Copyright 2018 Google
 *
 * Licensed under the Apache License, Version 2.0 (the "License");
 * you may not use this file except in compliance with the License.
 * You may obtain a copy of the License at
 *
 *      http://www.apache.org/licenses/LICENSE-2.0
 *
 * Unless required by applicable law or agreed to in writing, software
 * distributed under the License is distributed on an "AS IS" BASIS,
 * WITHOUT WARRANTIES OR CONDITIONS OF ANY KIND, either express or implied.
 * See the License for the specific language governing permissions and
 * limitations under the License.
 */

#import "FirebaseAuth/Sources/Utilities/FIRAuthWebUtils.h"

#import "FirebaseAuth/Sources/Backend/FIRAuthBackend.h"
#import "FirebaseAuth/Sources/Backend/RPC/FIRGetProjectConfigRequest.h"
#import "FirebaseAuth/Sources/Backend/RPC/FIRGetProjectConfigResponse.h"
#import "FirebaseAuth/Sources/Utilities/FIRAuthErrorUtils.h"

NS_ASSUME_NONNULL_BEGIN

@implementation FIRAuthWebUtils

+ (NSArray<NSString *> *)supportedAuthDomains {
  return @[ @"firebaseapp.com", @"web.app" ];
}

+ (NSString *)randomStringWithLength:(NSUInteger)length {
  NSMutableString *randomString = [[NSMutableString alloc] init];
  for (int i = 0; i < length; i++) {
    [randomString
        appendString:[NSString stringWithFormat:@"%c", 'a' + arc4random_uniform('z' - 'a' + 1)]];
  }
  return randomString;
}

+ (BOOL)isCallbackSchemeRegisteredForCustomURLScheme:(NSString *)URLScheme {
  NSString *expectedCustomScheme = [URLScheme lowercaseString];
  NSArray *urlTypes = [[NSBundle mainBundle] objectForInfoDictionaryKey:@"CFBundleURLTypes"];
  for (NSDictionary *urlType in urlTypes) {
    NSArray *urlTypeSchemes = urlType[@"CFBundleURLSchemes"];
    for (NSString *urlTypeScheme in urlTypeSchemes) {
      if ([urlTypeScheme.lowercaseString isEqualToString:expectedCustomScheme]) {
        return YES;
      }
    }
  }
  return NO;
}

+ (BOOL)isExpectedCallbackURL:(nullable NSURL *)URL
                      eventID:(NSString *)eventID
                     authType:(NSString *)authType
               callbackScheme:(NSString *)callbackScheme {
  if (!URL) {
    return NO;
  }
  NSURLComponents *actualURLComponents = [NSURLComponents componentsWithURL:URL
                                                    resolvingAgainstBaseURL:NO];
  actualURLComponents.query = nil;
  actualURLComponents.fragment = nil;

  NSURLComponents *expectedURLComponents = [[NSURLComponents alloc] init];
  expectedURLComponents.scheme = callbackScheme;
  expectedURLComponents.host = @"firebaseauth";
  expectedURLComponents.path = @"/link";

  if (![expectedURLComponents.URL isEqual:actualURLComponents.URL]) {
    return NO;
  }
  NSDictionary<NSString *, NSString *> *URLQueryItems =
      [self dictionaryWithHttpArgumentsString:URL.query];
  NSURL *deeplinkURL = [NSURL URLWithString:URLQueryItems[@"deep_link_id"]];
  NSDictionary<NSString *, NSString *> *deeplinkQueryItems =
      [self dictionaryWithHttpArgumentsString:deeplinkURL.query];
  if ([deeplinkQueryItems[@"authType"] isEqualToString:authType] &&
      [deeplinkQueryItems[@"eventId"] isEqualToString:eventID]) {
    return YES;
  }
  return NO;
}

+ (NSString *)extractDomain:(NSString *)urlString {
  // Remove trailing slashes
  urlString = [urlString
      stringByTrimmingCharactersInSet:[NSCharacterSet characterSetWithCharactersInString:@"/"]];

  // Check for the presence of a scheme (e.g., http:// or https://)
  NSRange range = [urlString rangeOfString:@"http://" options:NSCaseInsensitiveSearch];
  if (range.location != NSNotFound) {
    urlString = [urlString stringByReplacingCharactersInRange:range withString:@""];
  } else {
    range = [urlString rangeOfString:@"https://" options:NSCaseInsensitiveSearch];
    if (range.location != NSNotFound) {
      urlString = [urlString stringByReplacingCharactersInRange:range withString:@""];
    }
  }

  // Split the URL by "/"
  NSArray *urlComponents = [urlString componentsSeparatedByString:@"/"];

  // The domain is the first component after removing the scheme
  NSString *domain = urlComponents[0];

  return domain;
}

+ (void)fetchAuthDomainWithRequestConfiguration:(FIRAuthRequestConfiguration *)requestConfiguration
                                     completion:(FIRFetchAuthDomainCallback)completion {
  if (requestConfiguration.emulatorHostAndPort) {
    // If we are using the auth emulator, we do not want to call the GetProjectConfig endpoint. The
    // widget is hosted on the emulator host and port, so we can return that directly.
    completion(requestConfiguration.emulatorHostAndPort, nil);
    return;
  }
  FIRGetProjectConfigRequest *request =
      [[FIRGetProjectConfigRequest alloc] initWithRequestConfiguration:requestConfiguration];

  [FIRAuthBackend
      getProjectConfig:request
              callback:^(FIRGetProjectConfigResponse *_Nullable response,
                         NSError *_Nullable error) {
                if (error) {
                  completion(nil, error);
                  return;
                }
                // Look up an authorized domain ends with one of the supportedAuthDomains.
<<<<<<< HEAD
                // The searching ends once the first valid suportedAuthDomain is found.
=======
                // The searching ends once the first valid supportedAuthDomain is found.
>>>>>>> a0fcb678
                NSString *authDomain;
                NSString *customAuthDomain = requestConfiguration.auth.customAuthDomain;
                if (customAuthDomain) {
                  customAuthDomain = [FIRAuthWebUtils extractDomain:customAuthDomain];
                  BOOL isCustomAuthDomainAuthorized = NO;
                  for (NSString *domain in response.authorizedDomains) {
                    if ([customAuthDomain isEqualToString:domain]) {
                      authDomain = customAuthDomain;
                      isCustomAuthDomainAuthorized = YES;
                      break;
                    }
                  }
                  if (!isCustomAuthDomainAuthorized) {
                    NSError *customDomainError =
                        [FIRAuthErrorUtils unauthorizedDomainErrorWithMessage:
                                               @"Error while validating application identity: The "
                                               @"configured custom domain is not allowlisted."];
                    completion(nil, customDomainError);
                    return;
                  }
                } else {
                  for (NSString *domain in response.authorizedDomains) {
                    for (NSString *supportedAuthDomain in [self supportedAuthDomains]) {
                      NSInteger index = domain.length - supportedAuthDomain.length;
                      if (index >= 2) {
                        if ([domain hasSuffix:supportedAuthDomain] &&
                            domain.length >= supportedAuthDomain.length + 2) {
                          authDomain = domain;
                          break;
                        }
                      }
                    }
                    if (authDomain != nil) {
                      break;
                    }
                  }
                }
                if (!authDomain.length) {
                  completion(nil, [FIRAuthErrorUtils
                                      unexpectedErrorResponseWithDeserializedResponse:response]);
                  return;
                }
                completion(authDomain, nil);
              }];
}

/** @fn queryItemValue:from:
 @brief Utility function to get a value from a NSURLQueryItem array.
 @param name The key.
 @param queryList The NSURLQueryItem array.
 @return The value for the key.
 */
+ (nullable NSString *)queryItemValue:(NSString *)name from:(NSArray<NSURLQueryItem *> *)queryList {
  for (NSURLQueryItem *item in queryList) {
    if ([item.name isEqualToString:name]) {
      return item.value;
    }
  }
  return nil;
}

+ (NSDictionary *)dictionaryWithHttpArgumentsString:(NSString *)argString {
  NSMutableDictionary *ret = [NSMutableDictionary dictionary];
  NSArray *components = [argString componentsSeparatedByString:@"&"];
  NSString *component;
  // Use reverse order so that the first occurrence of a key replaces
  // those subsequent.
  for (component in [components reverseObjectEnumerator]) {
    if (component.length == 0) continue;
    NSRange pos = [component rangeOfString:@"="];
    NSString *key;
    NSString *val;
    if (pos.location == NSNotFound) {
      key = [self stringByUnescapingFromURLArgument:component];
      val = @"";
    } else {
      key = [self stringByUnescapingFromURLArgument:[component substringToIndex:pos.location]];
      val = [self stringByUnescapingFromURLArgument:[component substringFromIndex:pos.location +
                                                                                  pos.length]];
    }
    // returns nil on invalid UTF8 and NSMutableDictionary raises an exception when passed nil
    // values.
    if (!key) key = @"";
    if (!val) val = @"";
    [ret setObject:val forKey:key];
  }
  return ret;
}

+ (NSString *)stringByUnescapingFromURLArgument:(NSString *)argument {
  NSMutableString *resultString = [NSMutableString stringWithString:argument];
  [resultString replaceOccurrencesOfString:@"+"
                                withString:@" "
                                   options:NSLiteralSearch
                                     range:NSMakeRange(0, [resultString length])];
  return [resultString stringByRemovingPercentEncoding];
}

+ (NSDictionary<NSString *, NSString *> *)parseURL:(NSString *)urlString {
  NSString *linkURL = [NSURLComponents componentsWithString:urlString].query;
  if (!linkURL) {
    return @{};
  }
  NSArray<NSString *> *URLComponents = [linkURL componentsSeparatedByString:@"&"];
  NSMutableDictionary<NSString *, NSString *> *queryItems =
      [[NSMutableDictionary alloc] initWithCapacity:URLComponents.count];
  for (NSString *component in URLComponents) {
    NSRange equalRange = [component rangeOfString:@"="];
    if (equalRange.location != NSNotFound) {
      NSString *queryItemKey =
          [[component substringToIndex:equalRange.location] stringByRemovingPercentEncoding];
      NSString *queryItemValue =
          [[component substringFromIndex:equalRange.location + 1] stringByRemovingPercentEncoding];
      if (queryItemKey && queryItemValue) {
        queryItems[queryItemKey] = queryItemValue;
      }
    }
  }
  return queryItems;
}

@end

NS_ASSUME_NONNULL_END<|MERGE_RESOLUTION|>--- conflicted
+++ resolved
@@ -129,11 +129,7 @@
                   return;
                 }
                 // Look up an authorized domain ends with one of the supportedAuthDomains.
-<<<<<<< HEAD
-                // The searching ends once the first valid suportedAuthDomain is found.
-=======
                 // The searching ends once the first valid supportedAuthDomain is found.
->>>>>>> a0fcb678
                 NSString *authDomain;
                 NSString *customAuthDomain = requestConfiguration.auth.customAuthDomain;
                 if (customAuthDomain) {
