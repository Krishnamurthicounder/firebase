/*
 * Copyright 2017 Google
 *
 * Licensed under the Apache License, Version 2.0 (the "License");
 * you may not use this file except in compliance with the License.
 * You may obtain a copy of the License at
 *
 *      http://www.apache.org/licenses/LICENSE-2.0
 *
 * Unless required by applicable law or agreed to in writing, software
 * distributed under the License is distributed on an "AS IS" BASIS,
 * WITHOUT WARRANTIES OR CONDITIONS OF ANY KIND, either express or implied.
 * See the License for the specific language governing permissions and
 * limitations under the License.
 */

#import <Foundation/Foundation.h>

#import "FirebaseAuth/Sources/Backend/FIRAuthRPCRequest.h"
#import "FirebaseAuth/Sources/Backend/FIRAuthRPCResponse.h"

@class FIRAuthRequestConfiguration;
@class FIRCreateAuthURIRequest;
@class FIRCreateAuthURIResponse;
@class FIRDeleteAccountRequest;
@class FIRDeleteAccountResponse;
@class FIREmailLinkSignInRequest;
@class FIREmailLinkSignInResponse;
@class FIRGetAccountInfoRequest;
@class FIRGetAccountInfoResponse;
@class FIRGetProjectConfigRequest;
@class FIRGetProjectConfigResponse;
@class FIRGetOOBConfirmationCodeRequest;
@class FIRGetOOBConfirmationCodeResponse;
@class FIRResetPasswordRequest;
@class FIRResetPasswordResponse;
@class FIRSecureTokenRequest;
@class FIRSecureTokenResponse;
@class FIRSetAccountInfoRequest;
@class FIRSetAccountInfoResponse;
@class FIRVerifyAssertionRequest;
@class FIRVerifyAssertionResponse;
@class FIRVerifyClientRequest;
@class FIRVerifyClientResponse;
@class FIRVerifyCustomTokenRequest;
@class FIRVerifyCustomTokenResponse;
@class FIRVerifyPasswordRequest;
@class FIRVerifyPasswordResponse;
@class FIRVerifyPhoneNumberRequest;
@class FIRVerifyPhoneNumberResponse;
@class FIRSendVerificationCodeRequest;
@class FIRSendVerificationCodeResponse;
@class FIRSignInWithGameCenterRequest;
@class FIRSignInWithGameCenterResponse;
@class FIRSignUpNewUserRequest;
@class FIRSignUpNewUserResponse;
@class FIRRevokeTokenRequest;
@class FIRRevokeTokenResponse;
@class FIRGetRecaptchaConfigRequest;
@class FIRGetRecaptchaConfigResponse;
@class FIRStartPasskeyEnrollmentRequest;
@class FIRStartPasskeyEnrollmentResponse;
<<<<<<< HEAD
@class FIRFinalizePasskeyEnrollmentRequest;
@class FIRFinalizePasskeyEnrollmentResponse;
=======
@class FIRStartPasskeySignInRequest;
@class FIRStartPasskeySignInResponse;
>>>>>>> dfa40c06

@protocol FIRAuthBackendImplementation;
@protocol FIRAuthBackendRPCIssuer;

NS_ASSUME_NONNULL_BEGIN

/** @typedef FIRAuthBackendRPCIssuerCompletionHandler
    @brief The type of block used to return the result of a call to an endpoint.
    @param data The HTTP response body.
    @param error The error which occurred, if any.
    @remarks One of response or error will be non-nil.
 */
typedef void (^FIRAuthBackendRPCIssuerCompletionHandler)(NSData *_Nullable data,
                                                         NSError *_Nullable error);

/** @typedef FIRCreateAuthURIResponseCallback
    @brief The type of block used to return the result of a call to the createAuthURI
        endpoint.
    @param response The received response, if any.
    @param error The error which occurred, if any.
    @remarks One of response or error will be non-nil.
 */
typedef void (^FIRCreateAuthURIResponseCallback)(FIRCreateAuthURIResponse *_Nullable response,
                                                 NSError *_Nullable error);

/** @typedef FIRGetAccountInfoResponseCallback
    @brief The type of block used to return the result of a call to the getAccountInfo
        endpoint.
    @param response The received response, if any.
    @param error The error which occurred, if any.
    @remarks One of response or error will be non-nil.
 */
typedef void (^FIRGetAccountInfoResponseCallback)(FIRGetAccountInfoResponse *_Nullable response,
                                                  NSError *_Nullable error);

/** @typedef FIRGetProjectConfigResponseCallback
    @brief The type of block used to return the result of a call to the getProjectInfo
        endpoint.
    @param response The received response, if any.
    @param error The error which occurred, if any.
    @remarks One of response or error will be non-nil.
 */
typedef void (^FIRGetProjectConfigResponseCallback)(FIRGetProjectConfigResponse *_Nullable response,
                                                    NSError *_Nullable error);

/** @typedef FIRSetAccountInfoResponseCallback
    @brief The type of block used to return the result of a call to the setAccountInfo
        endpoint.
    @param response The received response, if any.
    @param error The error which occurred, if any.
    @remarks One of response or error will be non-nil.
 */
typedef void (^FIRSetAccountInfoResponseCallback)(FIRSetAccountInfoResponse *_Nullable response,
                                                  NSError *_Nullable error);

/** @typedef FIRSecureTokenResponseCallback
    @brief The type of block used to return the result of a call to the token endpoint.
    @param response The received response, if any.
    @param error The error which occurred, if any.
    @remarks One of response or error will be non-nil.
 */
typedef void (^FIRSecureTokenResponseCallback)(FIRSecureTokenResponse *_Nullable response,
                                               NSError *_Nullable error);

/** @typedef FIRVerifyAssertionResponseCallback
    @brief The type of block used to return the result of a call to the verifyAssertion
        endpoint.
    @param response The received response, if any.
    @param error The error which occurred, if any.
    @remarks One of response or error will be non-nil.
 */
typedef void (^FIRVerifyAssertionResponseCallback)(FIRVerifyAssertionResponse *_Nullable response,
                                                   NSError *_Nullable error);

/** @typedef FIRVerifyPasswordResponseCallback
    @brief The type of block used to return the result of a call to the verifyPassword
        endpoint.
    @param response The received response, if any.
    @param error The error which occurred, if any.
    @remarks One of response or error will be non-nil.
 */
typedef void (^FIRVerifyPasswordResponseCallback)(FIRVerifyPasswordResponse *_Nullable response,
                                                  NSError *_Nullable error);

/** @typedef FIREmailLinkSigninResponseCallback
    @brief The type of block used to return the result of a call to the emailLinkSignin
        endpoint.
    @param response The received response, if any.
    @param error The error which occurred, if any.
    @remarks One of response or error will be non-nil.
 */
typedef void (^FIREmailLinkSigninResponseCallback)(FIREmailLinkSignInResponse *_Nullable response,
                                                   NSError *_Nullable error);

/** @typedef FIRVerifyCustomTokenResponseCallback
    @brief The type of block used to return the result of a call to the verifyCustomToken
        endpoint.
    @param response The received response, if any.
    @param error The error which occurred, if any.
    @remarks One of response or error will be non-nil.
 */
typedef void (^FIRVerifyCustomTokenResponseCallback)(
    FIRVerifyCustomTokenResponse *_Nullable response, NSError *_Nullable error);

/** @typedef FIRDeleteCallBack
    @brief The type of block called when a request delete account has finished.
    @param error The error which occurred, or nil if the request was successful.
 */
typedef void (^FIRDeleteCallBack)(NSError *_Nullable error);

/** @typedef FIRGetOOBConfirmationCodeResponseCallback
    @brief The type of block used to return the result of a call to the getOOBConfirmationCode
        endpoint.
    @param response The received response, if any.
    @param error The error which occurred, if any.
    @remarks One of response or error will be non-nil.
 */
typedef void (^FIRGetOOBConfirmationCodeResponseCallback)(
    FIRGetOOBConfirmationCodeResponse *_Nullable response, NSError *_Nullable error);

/** @typedef FIRSignupNewUserCallback
    @brief The type of block used to return the result of a call to the signupNewUser endpoint.
    @param response The received response, if any.
    @param error The error which occurred, if any.
    @remarks One of response or error will be non-nil.
 */
typedef void (^FIRSignupNewUserCallback)(FIRSignUpNewUserResponse *_Nullable response,
                                         NSError *_Nullable error);

/** @typedef FIRResetPasswordCallback
    @brief The type of block used to return the result of a call to the resetPassword endpoint.
    @param response The received response, if any.
    @param error The error which occurred, if any.
    @remarks One of response or error will be non-nil.
 */
typedef void (^FIRResetPasswordCallback)(FIRResetPasswordResponse *_Nullable response,
                                         NSError *_Nullable error);

/** @typedef FIRSendVerificationCodeResponseCallback
    @brief The type of block used to return the result of a call to the sendVerificationCode
        endpoint.
    @param response The received response, if any.
    @param error The error which occurred, if any.
    @remarks One of response or error will be non-nil.
 */
typedef void (^FIRSendVerificationCodeResponseCallback)(
    FIRSendVerificationCodeResponse *_Nullable response, NSError *_Nullable error);

/** @typedef FIRVerifyPhoneNumberResponseCallback
    @brief The type of block used to return the result of a call to the verifyPhoneNumber endpoint.
    @param response The received response, if any.
    @param error The error which occurred, if any.
    @remarks One of response or error will be non-nil.
 */
typedef void (^FIRVerifyPhoneNumberResponseCallback)(
    FIRVerifyPhoneNumberResponse *_Nullable response, NSError *_Nullable error);

/** @typedef FIRVerifyClientResponseCallback
    @brief The type of block used to return the result of a call to the verifyClient endpoint.
    @param response The received response, if any.
    @param error The error which occurred, if any.
    @remarks One of response or error will be non-nil.
 */
typedef void (^FIRVerifyClientResponseCallback)(FIRVerifyClientResponse *_Nullable response,
                                                NSError *_Nullable error);

/** @typedef FIRRevokeTokenResponseCallback
    @brief The type of block used to return the result of a call to the revokeToken endpoint.
    @param response The received response, if any.
    @param error The error which occurred, if any.
    @remarks One of response or error will be non-nil.
 */
typedef void (^FIRRevokeTokenResponseCallback)(FIRRevokeTokenResponse *_Nullable response,
                                               NSError *_Nullable error);

/** @typedef FIRSignInWithGameCenterResponseCallback
    @brief The type of block used to return the result of a call to the SignInWithGameCenter
   endpoint.
    @param response The received response, if any.
    @param error The error which occurred, if any.
    @remarks One of response or error will be non-nil.
 */
typedef void (^FIRSignInWithGameCenterResponseCallback)(
    FIRSignInWithGameCenterResponse *_Nullable response, NSError *_Nullable error);

/**
 @typedef FIRGetRecaptchaConfigResponseCallback
 @brief The type of block used to return the result of a call to the getRecaptchaConfig endpoint.
 @param response The received response, if any.
 @param error The error which occurred, if any.
 @remarks One of response or error will be non-nil.
*/
typedef void (^FIRGetRecaptchaConfigResponseCallback)(
    FIRGetRecaptchaConfigResponse *_Nullable response, NSError *_Nullable error);

/**
 @typedef FIRStartPasskeyEnrollmentResponseCallback
 @brief The type of block used to return the result of a call to the StartPasskeyEnrollment
endpoint.
 @param response The received response, if any.
 @param error The error which occurred, if any.
 @remarks One of response or error will be non-nil.
 */
typedef void (^FIRStartPasskeyEnrollmentResponseCallback)(
    FIRStartPasskeyEnrollmentResponse *_Nullable response, NSError *_Nullable error);

/**
<<<<<<< HEAD
 @typedef FIRFinalizePasskeyEnrollmentResponseCallback
 @brief The type of block used to return the result of a call to the startPasskeyEnrollment
=======
 @typedef FIRStartPasskeySignInResponseCallback
 @brief The type of block used to return the result of a call to the StartPasskeySignIn
>>>>>>> dfa40c06
endpoint.
 @param response The received response, if any.
 @param error The error which occurred, if any.
 @remarks One of response or error will be non-nil.
 */
<<<<<<< HEAD
typedef void (^FIRFinalizePasskeyEnrollmentResponseCallback)(
    FIRFinalizePasskeyEnrollmentResponse *_Nullable response, NSError *_Nullable error);
=======
typedef void (^FIRStartPasskeySignInResponseCallback)(
    FIRStartPasskeySignInResponse *_Nullable response, NSError *_Nullable error);
>>>>>>> dfa40c06

/** @class FIRAuthBackend
    @brief Simple static class with methods representing the backend RPCs.
    @remarks All callback blocks passed as method parameters are invoked asynchronously on the
        global work queue in the future. See
        https://github.com/firebase/firebase-ios-sdk/tree/master/FirebaseAuth/Docs/threading.md
 */
@interface FIRAuthBackend : NSObject

/** @fn authUserAgent
    @brief Retrieves the Firebase Auth user agent.
    @return The Firebase Auth user agent.
 */
+ (NSString *)authUserAgent;

+ (id<FIRAuthBackendImplementation>)implementation;

/** @fn setBackendImplementation:
    @brief Changes the default backend implementation to something else.
    @param backendImplementation The backend implementation to use.
    @remarks This is not, generally, safe to call in a scenario where other backend requests may
        be occuring. This is specifically to help mock the backend for testing purposes.
 */
+ (void)setBackendImplementation:(id<FIRAuthBackendImplementation>)backendImplementation;

/** @fn setDefaultBackendImplementationWithRPCIssuer:
    @brief Uses the default backend implementation, but with a custom RPC issuer.
    @param RPCIssuer The RPC issuer to use. If @c nil, will use the default implementation.
    @remarks This is not, generally, safe to call in a scenario where other backend requests may
        be occuring. This is specifically to help test the backend interfaces (requests, responses,
        and shared FIRAuthBackend logic.)
 */
+ (void)setDefaultBackendImplementationWithRPCIssuer:
    (nullable id<FIRAuthBackendRPCIssuer>)RPCIssuer;

/** @fn createAuthURI:callback:
    @brief Calls the createAuthURI endpoint, which is responsible for creating the URI used by the
        IdP to authenticate the user.
    @param request The request parameters.
    @param callback The callback.
 */
+ (void)createAuthURI:(FIRCreateAuthURIRequest *)request
             callback:(FIRCreateAuthURIResponseCallback)callback;

/** @fn getAccountInfo:callback:
    @brief Calls the getAccountInfo endpoint, which returns account info for a given account.
    @param request The request parameters.
    @param callback The callback.
 */
+ (void)getAccountInfo:(FIRGetAccountInfoRequest *)request
              callback:(FIRGetAccountInfoResponseCallback)callback;

/** @fn getProjectConfig:callback:
    @brief Calls the getProjectConfig endpoint, which returns configuration information for a given
        project.
    @param request An object wrapping the backend get request.
    @param callback The callback.
 */
+ (void)getProjectConfig:(FIRGetProjectConfigRequest *)request
                callback:(FIRGetProjectConfigResponseCallback)callback;

/** @fn setAccountInfo:callback:
    @brief Calls the setAccountInfo endpoint, which is responsible for setting account info for a
        user, for example, to sign up a new user with email and password.
    @param request The request parameters.
    @param callback The callback.
 */
+ (void)setAccountInfo:(FIRSetAccountInfoRequest *)request
              callback:(FIRSetAccountInfoResponseCallback)callback;

/** @fn verifyAssertion:callback:
    @brief Calls the verifyAssertion endpoint, which is responsible for authenticating a
        user who has IDP-related credentials (an ID Token, an Access Token, etc.)
    @param request The request parameters.
    @param callback The callback.
 */
+ (void)verifyAssertion:(FIRVerifyAssertionRequest *)request
               callback:(FIRVerifyAssertionResponseCallback)callback;

/** @fn verifyCustomToken:callback:
    @brief Calls the verifyCustomToken endpoint, which is responsible for authenticating a
        user who has BYOAuth credentials (a self-signed token using their BYOAuth private key.)
    @param request The request parameters.
    @param callback The callback.
 */
+ (void)verifyCustomToken:(FIRVerifyCustomTokenRequest *)request
                 callback:(FIRVerifyCustomTokenResponseCallback)callback;

/** @fn verifyPassword:callback:
    @brief Calls the verifyPassword endpoint, which is responsible for authenticating a
        user who has email and password credentials.
    @param request The request parameters.
    @param callback The callback.
 */
+ (void)verifyPassword:(FIRVerifyPasswordRequest *)request
              callback:(FIRVerifyPasswordResponseCallback)callback;

/** @fn emailLinkSignin:callback:
    @brief Calls the emailLinkSignin endpoint, which is responsible for authenticating a
        user through passwordless sign-in.
    @param request The request parameters.
    @param callback The callback.
 */
+ (void)emailLinkSignin:(FIREmailLinkSignInRequest *)request
               callback:(FIREmailLinkSigninResponseCallback)callback;

/** @fn secureToken:callback:
    @brief Calls the token endpoint, which is responsible for performing STS token exchanges and
        token refreshes.
    @param request The request parameters.
    @param callback The callback.
 */
+ (void)secureToken:(FIRSecureTokenRequest *)request
           callback:(FIRSecureTokenResponseCallback)callback;

/** @fn getOOBConfirmationCode:callback:
    @brief Calls the getOOBConfirmationCode endpoint, which is responsible for sending email change
        request emails, and password reset emails.
    @param request The request parameters.
    @param callback The callback.
 */
+ (void)getOOBConfirmationCode:(FIRGetOOBConfirmationCodeRequest *)request
                      callback:(FIRGetOOBConfirmationCodeResponseCallback)callback;

/** @fn signUpNewUser:
    @brief Calls the signUpNewUser endpoint, which is responsible anonymously signing up a user
        or signing in a user anonymously.
    @param request The request parameters.
    @param callback The callback.
 */
+ (void)signUpNewUser:(FIRSignUpNewUserRequest *)request
             callback:(FIRSignupNewUserCallback)callback;

/** @fn resetPassword:callback
    @brief Calls the resetPassword endpoint, which is responsible for resetting a user's password
      given an OOB code and new password.
    @param request The request parameters.
    @param callback The callback.
 */
+ (void)resetPassword:(FIRResetPasswordRequest *)request
             callback:(FIRResetPasswordCallback)callback;

/** @fn deleteAccount:
    @brief Calls the DeleteAccount endpoint, which is responsible for deleting a user.
    @param request The request parameters.
    @param callback The callback.
 */
+ (void)deleteAccount:(FIRDeleteAccountRequest *)request callback:(FIRDeleteCallBack)callback;

/** @fn SignInWithGameCenter:callback:
    @brief Calls the SignInWithGameCenter endpoint, which is responsible for authenticating a user
      who has Game Center credentials.
    @param request The request parameters.
    @param callback The callback.
 */
+ (void)signInWithGameCenter:(FIRSignInWithGameCenterRequest *)request
                    callback:(FIRSignInWithGameCenterResponseCallback)callback;

/** @fn getRecaptchaConfig:callback:
    @brief Calls the getRecaptchaConfig endpoint, which is responsible for retrieving the recaptcha
   configs including site key, provider enablement status.
    @param request The request parameters.
    @param callback The callback.
 */
+ (void)getRecaptchaConfig:(FIRGetRecaptchaConfigRequest *)request
                  callback:(FIRGetRecaptchaConfigResponseCallback)callback;

#if TARGET_OS_IOS
/** @fn sendVerificationCode:callback:
    @brief Calls the sendVerificationCode endpoint, which is responsible for sending the
        verification code to a phone number specified in the request parameters.
    @param request The request parameters.
    @param callback The callback.
 */
+ (void)sendVerificationCode:(FIRSendVerificationCodeRequest *)request
                    callback:(FIRSendVerificationCodeResponseCallback)callback;

/** @fn verifyPhoneNumber:callback:
    @brief Calls the verifyPhoneNumber endpoint, which is responsible for sending the verification
        code to a phone number specified in the request parameters.
    @param request The request parameters.
    @param callback The callback.
 */
+ (void)verifyPhoneNumber:(FIRVerifyPhoneNumberRequest *)request
                 callback:(FIRVerifyPhoneNumberResponseCallback)callback;

/** @fn verifyClient:callback:
    @brief Calls the verifyClient endpoint, which is responsible for sending the silent push
        notification used for app validation to the device provided in the request parameters.
    @param request The request parameters.
    @param callback The callback.
 */
+ (void)verifyClient:(FIRVerifyClientRequest *)request
            callback:(FIRVerifyClientResponseCallback)callback;

#endif

#if TARGET_OS_IOS || TARGET_OS_TV || TARGET_OS_OSX || TARGET_OS_MACCATALYST
/** @fn startPasskeyEnrollment:callback:
    @brief Calls the startPasskeyEnrollment endpoint, which is responsible for receving the
   challenge that will later be consumed for platform key creation.
    @param request The request parameters.
    @param callback The callback.
 */
+ (void)startPasskeyEnrollment:(FIRStartPasskeyEnrollmentRequest *)request
                      callback:(FIRStartPasskeyEnrollmentResponseCallback)callback;

<<<<<<< HEAD
/** @fn finalizePasskeyEnrollment:callback:
    @brief Sends the platform created public info to the finalizePasskeyEnrollment endpoint.
    @param request The request parameters.
    @param callback The callback.
 */
+ (void)finalizePasskeyEnrollment:(FIRFinalizePasskeyEnrollmentRequest *)request
                         callback:(FIRFinalizePasskeyEnrollmentResponseCallback)callback;
=======
/** @fn startPasskeySignIn:callback:
    @brief Calls the startPasskeySignIn endpoint, which is responsible for receving the
   challenge that will later be consumed for platform key attestation.
    @param request The request parameters.
    @param callback The callback.
 */
+ (void)startPasskeySignIn:(FIRStartPasskeySignInRequest *)request
                  callback:(FIRStartPasskeySignInResponseCallback)callback;
>>>>>>> dfa40c06
#endif

/** @fn revokeToken:callback:
    @brief Calls the revokeToken endpoint, which is responsible for revoking the given token
        provided in the request parameters.
    @param request The request parameters.
    @param callback The callback.
 */
+ (void)revokeToken:(FIRRevokeTokenRequest *)request
           callback:(FIRRevokeTokenResponseCallback)callback;

@end

/** @protocol FIRAuthBackendRPCIssuer
    @brief Used to make FIRAuthBackend
 */
@protocol FIRAuthBackendRPCIssuer <NSObject>

/** @fn asyncCallToURLWithRequestConfiguration:URL:body:contentType:completionHandler:
    @brief Asynchronously sends a HTTP request.
    @param requestConfiguration The request to be made.
    @param URL The request URL.
    @param body Request body.
    @param contentType Content type of the body.
    @param handler provided that handles HTTP response. Invoked asynchronously on the auth global
        work queue in the future.
 */
- (void)asyncCallToURLWithRequestConfiguration:(FIRAuthRequestConfiguration *)requestConfiguration
                                           URL:(NSURL *)URL
                                          body:(nullable NSData *)body
                                   contentType:(NSString *)contentType
                             completionHandler:(FIRAuthBackendRPCIssuerCompletionHandler)handler;

@end

/** @protocol FIRAuthBackendImplementation
    @brief Used to make FIRAuthBackend provide a layer of indirection to an actual RPC-based backend
        or a mock backend.
 */
@protocol FIRAuthBackendImplementation <NSObject>

/** @fn createAuthURI:callback:
    @brief Calls the createAuthURI endpoint, which is responsible for creating the URI used by the
        IdP to authenticate the user.
    @param request The request parameters.
    @param callback The callback.
 */
- (void)createAuthURI:(FIRCreateAuthURIRequest *)request
             callback:(FIRCreateAuthURIResponseCallback)callback;

/** @fn getAccountInfo:callback:
    @brief Calls the getAccountInfo endpoint, which returns account info for a given account.
    @param request The request parameters.
    @param callback The callback.
 */
- (void)getAccountInfo:(FIRGetAccountInfoRequest *)request
              callback:(FIRGetAccountInfoResponseCallback)callback;

/** @fn getProjectConfig:callback:
    @brief Calls the getProjectInfo endpoint, which returns configuration information for a given
        project.
    @param request The request parameters.
    @param callback The callback.
 */
- (void)getProjectConfig:(FIRGetProjectConfigRequest *)request
                callback:(FIRGetProjectConfigResponseCallback)callback;

/** @fn setAccountInfo:callback:
    @brief Calls the setAccountInfo endpoint, which is responsible for setting account info for a
        user, for example, to sign up a new user with email and password.
    @param request The request parameters.
    @param callback The callback.
 */
- (void)setAccountInfo:(FIRSetAccountInfoRequest *)request
              callback:(FIRSetAccountInfoResponseCallback)callback;

/** @fn verifyAssertion:callback:
    @brief Calls the verifyAssertion endpoint, which is responsible for authenticating a
        user who has IDP-related credentials (an ID Token, an Access Token, etc.)
    @param request The request parameters.
    @param callback The callback.
 */
- (void)verifyAssertion:(FIRVerifyAssertionRequest *)request
               callback:(FIRVerifyAssertionResponseCallback)callback;

/** @fn verifyCustomToken:callback:
    @brief Calls the verifyCustomToken endpoint, which is responsible for authenticating a
        user who has BYOAuth credentials (a self-signed token using their BYOAuth private key.)
    @param request The request parameters.
    @param callback The callback.
 */
- (void)verifyCustomToken:(FIRVerifyCustomTokenRequest *)request
                 callback:(FIRVerifyCustomTokenResponseCallback)callback;

/** @fn verifyPassword:callback:
    @brief Calls the verifyPassword endpoint, which is responsible for authenticating a
        user who has email and password credentials.
    @param request The request parameters.
    @param callback The callback.
 */
- (void)verifyPassword:(FIRVerifyPasswordRequest *)request
              callback:(FIRVerifyPasswordResponseCallback)callback;

/** @fn emailLinkSignin:callback:
    @brief Calls the emailLinkSignin endpoint, which is responsible for authenticating a
        user through passwordless sign-in.
    @param request The request parameters.
    @param callback The callback.
 */
- (void)emailLinkSignin:(FIREmailLinkSignInRequest *)request
               callback:(FIREmailLinkSigninResponseCallback)callback;

/** @fn secureToken:callback:
    @brief Calls the token endpoint, which is responsible for performing STS token exchanges and
        token refreshes.
    @param request The request parameters.
    @param callback The callback.
 */
- (void)secureToken:(FIRSecureTokenRequest *)request
           callback:(FIRSecureTokenResponseCallback)callback;

/** @fn getOOBConfirmationCode:callback:
    @brief Calls the getOOBConfirmationCode endpoint, which is responsible for sending email change
        request emails, email sign-in link emails, and password reset emails.
    @param request The request parameters.
    @param callback The callback.
 */
- (void)getOOBConfirmationCode:(FIRGetOOBConfirmationCodeRequest *)request
                      callback:(FIRGetOOBConfirmationCodeResponseCallback)callback;

/** @fn signUpNewUser:
    @brief Calls the signUpNewUser endpoint, which is responsible anonymously signing up a user
        or signing in a user anonymously.
    @param request The request parameters.
    @param callback The callback.
 */
- (void)signUpNewUser:(FIRSignUpNewUserRequest *)request
             callback:(FIRSignupNewUserCallback)callback;

/** @fn deleteAccount:
    @brief Calls the DeleteAccount endpoint, which is responsible for deleting a user.
    @param request The request parameters.
    @param callback The callback.
 */
- (void)deleteAccount:(FIRDeleteAccountRequest *)request callback:(FIRDeleteCallBack)callback;

#if TARGET_OS_IOS
/** @fn sendVerificationCode:callback:
    @brief Calls the sendVerificationCode endpoint, which is responsible for sending the
        verification code to a phone number specified in the request parameters.
    @param request The request parameters.
    @param callback The callback.
 */
- (void)sendVerificationCode:(FIRSendVerificationCodeRequest *)request
                    callback:(FIRSendVerificationCodeResponseCallback)callback;

/** @fn verifyPhoneNumber:callback:
    @brief Calls the verifyPhoneNumber endpoint, which is responsible for sending the verification
        code to a phone number specified in the request parameters.
    @param request The request parameters.
    @param callback The callback.
 */
- (void)verifyPhoneNumber:(FIRVerifyPhoneNumberRequest *)request
                 callback:(FIRVerifyPhoneNumberResponseCallback)callback;

/** @fn verifyClient:callback:
    @brief Calls the verifyClient endpoint, which is responsible for sending the silent push
        notification used for app validation to the device provided in the request parameters.
    @param request The request parameters.
    @param callback The callback.
 */
- (void)verifyClient:(FIRVerifyClientRequest *)request
            callback:(FIRVerifyClientResponseCallback)callback;

#endif

#if TARGET_OS_IOS || TARGET_OS_TV || TARGET_OS_OSX || TARGET_OS_MACCATALYST
/** @fn startPasskeyEnrollment:callback:
    @brief Calls the startPasskeyEnrollment endpoint, which is responsible for receving the
   challenge that will later be consumed for platform key creation.
    @param request The request parameters.
    @param callback The callback.
 */
- (void)startPasskeyEnrollment:(FIRStartPasskeyEnrollmentRequest *)request
                      callback:(FIRStartPasskeyEnrollmentResponseCallback)callback;

<<<<<<< HEAD
/** @fn finalizePasskeyEnrollment:callback:
    @brief Calls the finalizePasskeyEnrollment endpoint, which is responsible for sending the
   platform credential details to GCIP backend to exchange the access token and refresh token.
    @param request The request parameters.
    @param callback The callback.
 */
- (void)finalizePasskeyEnrollment:(FIRFinalizePasskeyEnrollmentRequest *)request
                         callback:(FIRFinalizePasskeyEnrollmentResponseCallback)callback;
=======
/** @fn startPasskeySignIn:callback:
    @brief Calls the startPasskeySignIn endpoint, which is responsible for receving the challange.
    @param request The request parameters.
    @param callback The callback.
 */
- (void)startPasskeySignIn:(FIRStartPasskeySignInRequest *)request
                  callback:(FIRStartPasskeySignInResponseCallback)callback;
>>>>>>> dfa40c06
#endif

/** @fn revokeToken:callback:
    @brief Calls the revokeToken endpoint, which is responsible for revoking the given token
        provided in the request parameters.
    @param request The request parameters.
    @param callback The callback.
 */
- (void)revokeToken:(FIRRevokeTokenRequest *)request
           callback:(FIRRevokeTokenResponseCallback)callback;

/** @fn SignInWithGameCenter:callback:
    @brief Calls the SignInWithGameCenter endpoint, which is responsible for authenticating a user
      who has Game Center credentials.
    @param request The request parameters.
    @param callback The callback.
 */
- (void)signInWithGameCenter:(FIRSignInWithGameCenterRequest *)request
                    callback:(FIRSignInWithGameCenterResponseCallback)callback;

/** @fn getRecaptchaConfig:callback:
    @brief Calls the getRecaptchaConfig endpoint, which is responsible for retrieving the recaptcha
   configs including site key, provider enablement status.
    @param request The request parameters.
    @param callback The callback.
 */
- (void)getRecaptchaConfig:(FIRGetRecaptchaConfigRequest *)request
                  callback:(FIRGetRecaptchaConfigResponseCallback)callback;

/** @fn resetPassword:callback
    @brief Calls the resetPassword endpoint, which is responsible for resetting a user's password
      given an OOB code and new password.
    @param request The request parameters.
    @param callback The callback.
 */
- (void)resetPassword:(FIRResetPasswordRequest *)request
             callback:(FIRResetPasswordCallback)callback;

/** @fn callWithRequest:response:callback:
    @brief Calls the RPC using HTTP request.
    @remarks Possible error responses:
        @see FIRAuthInternalErrorCodeRPCRequestEncodingError
        @see FIRAuthInternalErrorCodeJSONSerializationError
        @see FIRAuthInternalErrorCodeNetworkError
        @see FIRAuthInternalErrorCodeUnexpectedErrorResponse
        @see FIRAuthInternalErrorCodeUnexpectedResponse
        @see FIRAuthInternalErrorCodeRPCResponseDecodingError
    @param request The request.
    @param response The empty response to be filled.
    @param callback The callback for both success and failure.
*/
- (void)callWithRequest:(id<FIRAuthRPCRequest>)request
               response:(id<FIRAuthRPCResponse>)response
               callback:(void (^)(NSError *_Nullable error))callback;

@end

NS_ASSUME_NONNULL_END<|MERGE_RESOLUTION|>--- conflicted
+++ resolved
@@ -60,13 +60,10 @@
 @class FIRGetRecaptchaConfigResponse;
 @class FIRStartPasskeyEnrollmentRequest;
 @class FIRStartPasskeyEnrollmentResponse;
-<<<<<<< HEAD
 @class FIRFinalizePasskeyEnrollmentRequest;
 @class FIRFinalizePasskeyEnrollmentResponse;
-=======
 @class FIRStartPasskeySignInRequest;
 @class FIRStartPasskeySignInResponse;
->>>>>>> dfa40c06
 
 @protocol FIRAuthBackendImplementation;
 @protocol FIRAuthBackendRPCIssuer;
@@ -274,25 +271,26 @@
     FIRStartPasskeyEnrollmentResponse *_Nullable response, NSError *_Nullable error);
 
 /**
-<<<<<<< HEAD
  @typedef FIRFinalizePasskeyEnrollmentResponseCallback
  @brief The type of block used to return the result of a call to the startPasskeyEnrollment
-=======
+ endpoint.
+ @param response The received response, if any.
+ @param error The error which occurred, if any.
+ @remarks One of response or error will be non-nil.
+ */
+typedef void (^FIRFinalizePasskeyEnrollmentResponseCallback)(
+    FIRFinalizePasskeyEnrollmentResponse *_Nullable response, NSError *_Nullable error);
+
+/**
  @typedef FIRStartPasskeySignInResponseCallback
  @brief The type of block used to return the result of a call to the StartPasskeySignIn
->>>>>>> dfa40c06
 endpoint.
  @param response The received response, if any.
  @param error The error which occurred, if any.
  @remarks One of response or error will be non-nil.
  */
-<<<<<<< HEAD
-typedef void (^FIRFinalizePasskeyEnrollmentResponseCallback)(
-    FIRFinalizePasskeyEnrollmentResponse *_Nullable response, NSError *_Nullable error);
-=======
 typedef void (^FIRStartPasskeySignInResponseCallback)(
     FIRStartPasskeySignInResponse *_Nullable response, NSError *_Nullable error);
->>>>>>> dfa40c06
 
 /** @class FIRAuthBackend
     @brief Simple static class with methods representing the backend RPCs.
@@ -500,7 +498,6 @@
 + (void)startPasskeyEnrollment:(FIRStartPasskeyEnrollmentRequest *)request
                       callback:(FIRStartPasskeyEnrollmentResponseCallback)callback;
 
-<<<<<<< HEAD
 /** @fn finalizePasskeyEnrollment:callback:
     @brief Sends the platform created public info to the finalizePasskeyEnrollment endpoint.
     @param request The request parameters.
@@ -508,7 +505,7 @@
  */
 + (void)finalizePasskeyEnrollment:(FIRFinalizePasskeyEnrollmentRequest *)request
                          callback:(FIRFinalizePasskeyEnrollmentResponseCallback)callback;
-=======
+
 /** @fn startPasskeySignIn:callback:
     @brief Calls the startPasskeySignIn endpoint, which is responsible for receving the
    challenge that will later be consumed for platform key attestation.
@@ -517,7 +514,6 @@
  */
 + (void)startPasskeySignIn:(FIRStartPasskeySignInRequest *)request
                   callback:(FIRStartPasskeySignInResponseCallback)callback;
->>>>>>> dfa40c06
 #endif
 
 /** @fn revokeToken:callback:
@@ -704,7 +700,7 @@
 - (void)startPasskeyEnrollment:(FIRStartPasskeyEnrollmentRequest *)request
                       callback:(FIRStartPasskeyEnrollmentResponseCallback)callback;
 
-<<<<<<< HEAD
+
 /** @fn finalizePasskeyEnrollment:callback:
     @brief Calls the finalizePasskeyEnrollment endpoint, which is responsible for sending the
    platform credential details to GCIP backend to exchange the access token and refresh token.
@@ -713,7 +709,7 @@
  */
 - (void)finalizePasskeyEnrollment:(FIRFinalizePasskeyEnrollmentRequest *)request
                          callback:(FIRFinalizePasskeyEnrollmentResponseCallback)callback;
-=======
+
 /** @fn startPasskeySignIn:callback:
     @brief Calls the startPasskeySignIn endpoint, which is responsible for receving the challange.
     @param request The request parameters.
@@ -721,7 +717,6 @@
  */
 - (void)startPasskeySignIn:(FIRStartPasskeySignInRequest *)request
                   callback:(FIRStartPasskeySignInResponseCallback)callback;
->>>>>>> dfa40c06
 #endif
 
 /** @fn revokeToken:callback:
