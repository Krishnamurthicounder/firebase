# v9.0.0
<<<<<<< HEAD
- [fixed] Fixed an iOS 15 keychain access issue related to prewarming. (#8695)
=======
- [fixed] **Breaking change:** Fixed an ObjC-to-Swift API conversion error where `getStoredUser(forAccessGroup:)` returned a non-optional type. This change is breaking for Swift users only (#8599).
>>>>>>> a2b3758d

# v8.14.0
- [added] Started to collect the Firebase user agent for Firebase Auth. (#9066)

# v8.12.0
- [added] Added documentation note and error logging to `getStoredUser(forAccessGroup:)` regarding tvOS keychain sharing issues. (#8878)
- [fixed] Partial fix for expired ID token issue. (#6521)

# v8.11.0
- [changed] Added a `X-Firebase-GMPID` header to network requests. (#9046)
- [fixed] Added multi-tenancy support to generic OAuth providers. (#7990)
- [fixed] macOS Extension access to Shared Keychain by adding `kSecUseDataProtectionKeychain` recommended key. (#6876)

# v8.9.0
- [changed] Improved error logging. (#8704)
- [added] Added MFA support for email link sign-in. (#8705)

# v8.8.0
- [fixed] Fall back to reCAPTCHA for phone auth app verification if the push notification is not received before the timeout. (#8653)

# v8.6.0
- [fixed] Annotated platform-level availability using `API_UNAVAILABLE` instead of conditionally compiling certain methods with `#if` directives. (#8451)

# v8.5.0
- [fixed] Fixed an analyze issue introduced in Xcode 12.5. (#8411)

# v8.2.0
- [fixed] Fixed analyze issues introduced in Xcode 12.5. (#8210)
- [fixed] Fixed a bug in the link with email link, Game Center, and phone auth flows. (#8196)

# v8.0.0
- [fixed] Fixed a crash that occurred when assigning auth settings. (#7670)

# v7.8.0
- [fixed] Fixed auth state sharing during first app launch. (#7472)

# v7.6.0
- [fixed] Auth emulator now works across the local network. (#7350)
- [fixed] Fixed incorrect import for watchOS (#7425)

# v7.4.0
- [fixed] Check if the reverse client ID is configured as a custom URL scheme before setting it as the callback scheme. (#7211)
- [added] Add ability to sync auth state across devices. (#6924)
- [fixed] Add multi-tenancy support for email link sign-in. (#7246)

# v7.3.0
- [fixed] Catalyst browser issue with `verifyPhoneNumber` API. (#7049)

# v7.1.0
- [fixed] Fixed completion handler issue in `application(_:didReceiveRemoteNotification:fetchCompletionHandler:)` method. (#6863)

# v7.0.0
- [removed] Remove deprecated APIs `dataForKey`,`fetchProvidersForEmail:completion`, `signInAndRetrieveDataWithCredential:completion`, `reauthenticateAndRetrieveDataWithCredential:completion`, `linkAndRetrieveDataWithCredential:completion`. (#6607)
- [added] Add support for the auth emulator. (#6624)
- [changed] The global variables `FirebaseAuthVersionNum` and `FirebaseAuthVersionStr` are deleted.
  `FirebaseVersion()` or `FIRFirebaseVersion()` should be used instead.

# v6.9.1
- [fixed] Internal source documentation. (#6371)

# v6.9.0
- [added] Added support for multi-tenancy (#6142).
- [added] Added basic watchOS support. (#4621)
- [changed] Improved Xcode completion of public API completion handlers in Swift. (#6283)

# v6.8.0
- [fixed] Fix bug where multiple keychain entries would result in user persistence failure. (#5906)
- [changed] Added support for using GOOGLE_APP_ID in generic IDP and phone auth reCAPTCHA fallback flows. (#6121)

# v6.7.1
- [fixed] Fixed a multithreaded memory access issue on iOS. (#5979)

# v6.7.0
- [changed] Functionally neutral source reorganization for preliminary Swift Package Manager support. (#5856)

# v6.5.3
- [changed] Remove unused mfa request field "mfa_provider" (#5397)
- [fixed] Suppress deprecation warnings when targeting iOS versions up to iOS 13. (#5437)

# v6.5.2
- [fixed] Handle calls to `useUserAccessGroup` soon after configure. (#4175)

# v6.5.1
- [changed] File structure changes. No functional change.
- [changed] Code formatting changes.

# v6.5.0
- [feature] Added support of Multi-factor Authentication. (#4823)

# v6.4.1
- [fixed] Added support of UISceneDelegate for URL redirect. (#4380)
- [fixed] Fixed rawNonce in encoder. (#4337)

# v6.4.0
- [feature] Added support for Sign-in with Apple. (#4183)

# v6.3.1
- [fixed] Removed usage of a deprecated property on iOS 13. (#4066)

# v6.3.0
- [added] Added methods allowing developers to link and reauthenticate with federated providers. (#3971)

# v6.2.3
- [fixed] Make sure the first valid auth domain is retrieved. (#3493)
- [fixed] Add assertion for Facebook generic IDP flow. (#3208)
- [fixed] Build for Catalyst. (#3549)

# v6.2.2
- [fixed] Fixed an issue where unlinking an email auth provider raised an incorrect error stating the account was not linked to an email auth provider. (#3405)
- [changed] Renamed internal Keychain classes. (#3473)

# v6.2.1
- [added] Add new client error MISSING_CLIENT_IDENTIFIER. (#3341)

# v6.2.0
- [feature] Expose `secret` of OAuth credential in public header. (#3089)
- [fixed] Fix a keychain issue where API key is incorrectly set. (#3239)

# v6.1.2
- [fixed] Fix line limits and linter warnings in public documentation. (#3139)

# v6.1.1
- [fixed] Fix an issue where a user can't link with email provider by email link. (#3030)

# v6.1.0
- [added] Add support of web.app as an auth domain. (#2959)
- [fixed] Fix an issue where the return type of `getStoredUserForAccessGroup:error:` is nonnull. (#2879)

# v6.0.0
- [added] Add support of single sign on. (#2684)
- [deprecated] Deprecate `reauthenticateAndRetrieveDataWithCredential:completion:`, `signInAndRetrieveDataWithCredential:completion:`, `linkAndRetrieveDataWithCredential:completion:`, `fetchProvidersForEmail:completion:`. (#2723, #2756)
- [added] Returned oauth secret token in Generic IDP sign-in for Twitter. (#2663)
- [removed] Remove pendingToken from public API. (#2676)
- [changed] `GULAppDelegateSwizzler` is used for the app delegate swizzling. (#2591)

# v5.4.2
- [added] Support new error code ERROR_INVALID_PROVIDER_ID. (#2629)

# v5.4.1
- [deprecated] Deprecate Microsoft and Yahoo OAuth Provider ID (#2517)
- [fixed] Fix an issue where an exception was thrown when linking OAuth credentials. (#2521)
- [fixed] Fix an issue where a wrong error was thrown when handling error with
  FEDERATED_USER_ID_ALREADY_LINKED. (#2522)

# v5.4.0
- [added] Add support of Generic IDP (#2405).

# v5.3.0
- [changed] Use the new registerInternalLibrary API to register with FirebaseCore. (#2137)

# v5.2.0
- [added] Add support of Game Center sign in (#2127).

# v5.1.0
- [added] Add support of custom FDL domain link (#2121).

# v5.0.5
- [changed] Restore SafariServices framework dependency (#2002).

# v5.0.4
- [fixed] Fix analyzer issues (#1740).

# v5.0.3
- [added] Add `FIRAuthErrorCodeMalformedJWT`, which is raised on JWT token parsing.
  failures during auth operations (#1436).
- [changed] Migrate to use FirebaseAuthInterop interfaces to access FirebaseAuth (#1501).

# v5.0.2
- [fixed] Fix an issue where JWT date timestamps weren't parsed correctly. (#1319)
- [fixed] Fix an issue where anonymous accounts weren't correctly promoted to
  non-anonymous when linked with passwordless email auth accounts. (#1383)
- [fixed] Fix an exception from using an invalidated NSURLSession. (#1261)
- [fixed] Fix a data race issue caught by the sanitizer. (#1446)

# v5.0.1
- [fixed] Restore 4.x level of support for extensions (#1357).

# v5.0.0
- [added] Adds APIs for phone Auth testing to bypass the verification flow (#1192).
- [feature] Changes the callback block signature for sign in and create user methods
  to provide an AuthDataResult that includes the user and user info (#1123, #1186).
- [changed] Removes GoogleToolboxForMac dependency (#1175).
- [removed] Removes miscellaneous deprecated APIs (#1188, #1200).

# v4.6.1
- [fixed] Fixes crash which occurred when certain Firebase IDTokens were being parsed (#1076).

# v4.6.0
- [added] Adds `getIDTokenResultWithCompletion:` and `getIDTokenResultForcingRefresh:completion:` APIs which
  call back with an AuthTokenResult object. The Auth token result object contains the ID token JWT string and other properties associated with the token including the decoded available payload claims (#1004).

- [added] Adds the `updateCurrentUser:completion:` API which sets the currentUser on the calling Auth instance to the provided user object (#1018).

- [added] Adds client-side validation to prevent setting `handleCodeInApp` to false when performing
  email-link authentication. If `handleCodeInApp` is set to false an invalid argument exception
  is thrown (#931).

- [added] Adds support for passing the deep link (which is embedded in the sign-in link sent via email) to the
  `signInWithEmail:link:completion:` and `isSignInWithEmailLink:` methods during an
  email/link sign-in flow (#1023).

# v4.5.0
- [added] Adds new API which provides a way to determine the sign-in methods associated with an
  email address.
- [added] Adds new API which allows authentication using only an email link (Passwordless Authentication
  with email link).

# v4.4.4
- [fixed] Addresses CLANG_WARN_OBJC_IMPLICIT_RETAIN_SELF warnings that surface in newer versions of
  Xcode and CocoaPods.
- [fixed] Improves FIRUser documentation with clear message explaining when Firebase Auth attempts to validate
  users and what happens when an invalidated user is detected (#694) .

# v4.4.3
- [added] Adds an explicit dependency on CoreGraphics from Firebase Auth.

# v4.4.2
- [fixed] Fixes bug where the FIRAuthResult object returned following a Phone Number authentication
  always contained a nil FIRAdditionalUserInfo object. Now the FIRAdditionalUserInfo object is
  never nil and its newUser field is populated correctly.

# v4.4.0
- [fixed] Adds new APIs which return an AuthDataResult object after successfully creating an
  Email/Password user, signing in anonymously, signing in with Email/Password and signing
  in with Custom Token. The AuthDataResult object contains the new user and additional
  information pertaining to the new user.

# v4.3.2
- [fixed] Improves error handling for the phone number sign-in reCAPTCHA flow.
- [fixed] Improves error handling for phone number linking flow.
- [fixed] Fixes issue where after linking an anonymous user to a phone number the user remained
  anonymous.

# v4.3.1
- [changed] Internal clean up.

# v4.3.0
- [added] Provides account creation and last sign-in dates as metadata to the user
  object.
- [added] Returns more descriptive errors for some error cases of the phone number
  sign-in reCAPTCHA flow.
- [fixed] Fixes an issue that invalid users were not automatically signed out earlier.
- [fixed] Fixes an issue that ID token listeners were not fired in some cases.

# v4.2.1
- [fixed] Fixes a threading issue in phone number auth that completion block was not
  executed on the main thread in some error cases.

# v4.2.0
- [added] Adds new phone number verification API which makes use of an intelligent reCAPTCHA to verify the application.

# v4.1.1
- [changed] Improves some method documentation in headers.

# v4.1.0
- [added] Allows the app to handle continue URL natively, e.g., from password reset
  email.
- [added] Allows the app to set language code, e.g., for sending password reset email.
- [fixed] Fixes an issue that user's phone number did not persist on client.
- [fixed] Fixes an issue that recover email action code type was reported as unknown.
- [feature] Improves app start-up time by moving initialization off from the main
  thread.
- [fixed] Better reports missing email error when creating a new password user.
- [fixed] Changes console message logging levels to be more consistent with other
  Firebase products on the iOS platform.

# 2017-05-17 -- v4.0.0
- [added] Adds Phone Number Authentication.
- [added] Adds support for generic OAuth2 identity providers.
- [added] Adds methods that return additional user data from identity providers if
  available when authenticating users.
- [added] Improves session management by automatically refreshing tokens if possible
  and signing out users if the session is detected invalidated, for example,
  after the user changed password or deleted account from another device.
- [fixed] Fixes an issue that reauthentication creates new user account if the user
  credential is valid but does not match the currently signed in user.
- [fixed] Fixes an issue that the "password" provider is not immediately listed on the
  client side after adding a password to an account.
- [changed] Changes factory methods to return non-null FIRAuth instances or raises an
  exception, instead of returning nullable instances.
- [changed] Changes auth state change listener to only be triggered when the user changes.
- [added] Adds a new listener which is triggered whenever the ID token is changed.
- [changed] Switches ERROR_EMAIL_ALREADY_IN_USE to
  ERROR_ACCOUNT_EXISTS_WITH_DIFFERENT_CREDENTIAL when the email used in the
  signInWithCredential: call is already in use by another account.
- [deprecated] Deprecates FIREmailPasswordAuthProvider in favor of FIREmailAuthProvider.
- [deprecated] Deprecates getTokenWithCompletion in favor of getIDTokenWithCompletion on
  FIRUser.
- [fixed] Changes Swift API names to better align with Swift convention.

# 2017-02-06 -- v3.1.1
- [added] Allows handling of additional errors when sending OOB action emails. The
  server can respond with the following new error messages:
  INVALID_MESSAGE_PAYLOAD,INVALID_SENDER and INVALID_RECIPIENT_EMAIL.
- [fixed] Removes incorrect reference to FIRAuthErrorCodeCredentialTooOld in FIRUser.h.
- [added] Provides additional error information from server if available.

# 2016-12-13 -- v3.1.0
- [added] Adds FIRAuth methods that enable the app to follow up with user actions
  delivered by email, such as verifying email address or reset password.
- [fixed] No longer applies the keychain workaround introduced in v3.0.5 on iOS 10.2
  simulator or above since the issue has been fixed.
- [fixed] Fixes nullability compilation warnings when used in Swift.
- [fixed] Better reports missing password error.

# 2016-10-24 -- v3.0.6
- [changed] Switches to depend on open sourced GoogleToolboxForMac and GTMSessionFetcher.
- [fixed] Improves logging of keychain error when initializing.

# 2016-09-14 -- v3.0.5
- [fixed] Works around a keychain issue in iOS 10 simulator.
- [fixed] Reports the correct error for invalid email when signing in with email and
  password.

# 2016-07-18 -- v3.0.4
- [fixed] Fixes a race condition bug that could crash the app with an exception from
  NSURLSession on iOS 9.

# 2016-06-20 -- v3.0.3
- [added] Adds documentation for all possible errors returned by each method.
- [fixed] Improves error handling and messages for a variety of error conditions.
- [fixed] Whether or not an user is considered anonymous is now consistent with other
  platforms.
- [changed] A saved signed in user is now siloed between different Firebase projects
  within the same app.

# 2016-05-18 -- v3.0.2
- Initial public release.<|MERGE_RESOLUTION|>--- conflicted
+++ resolved
@@ -1,9 +1,6 @@
 # v9.0.0
-<<<<<<< HEAD
+- [fixed] **Breaking change:** Fixed an ObjC-to-Swift API conversion error where `getStoredUser(forAccessGroup:)` returned a non-optional type. This change is breaking for Swift users only (#8599).
 - [fixed] Fixed an iOS 15 keychain access issue related to prewarming. (#8695)
-=======
-- [fixed] **Breaking change:** Fixed an ObjC-to-Swift API conversion error where `getStoredUser(forAccessGroup:)` returned a non-optional type. This change is breaking for Swift users only (#8599).
->>>>>>> a2b3758d
 
 # v8.14.0
 - [added] Started to collect the Firebase user agent for Firebase Auth. (#9066)
