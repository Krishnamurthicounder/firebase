# Unreleased
<<<<<<< HEAD
- [changed] Added support for multi-tenancy (#6142).
=======
- [added] Added basic watchOS support. (#4621)
>>>>>>> 160f21a6

# v6.8.0
- [fixed] Fix bug where multiple keychain entries would result in user persistence failure. (#5906)
- [changed] Added support for using GOOGLE_APP_ID in generic IDP and phone auth reCAPTCHA fallback flows. (#6121)

# v6.7.1
- [fixed] Fixed a multithreaded memory access issue on iOS. (#5979)

# v6.7.0
- [changed] Functionally neutral source reorganization for preliminary Swift Package Manager support. (#5856)

# v6.5.3
- [changed] Remove unused mfa request field "mfa_provider" (#5397)
- [fixed] Suppress deprecation warnings when targeting iOS versions up to iOS 13. (#5437)

# v6.5.2
- [fixed] Handle calls to `useUserAccessGroup` soon after configure. (#4175)

# v6.5.1
- [changed] File structure changes. No functional change.
- [changed] Code formatting changes.

# v6.5.0
- [feature] Added support of Multi-factor Authentication. (#4823)

# v6.4.1
- [fixed] Added support of UISceneDelegate for URL redirect. (#4380)
- [fixed] Fixed rawNonce in encoder. (#4337)

# v6.4.0
- [feature] Added support for Sign-in with Apple. (#4183)

# v6.3.1
- [fixed] Removed usage of a deprecated property on iOS 13. (#4066)

# v6.3.0
- [added] Added methods allowing developers to link and reauthenticate with federated providers. (#3971)

# v6.2.3
- [fixed] Make sure the first valid auth domain is retrieved. (#3493)
- [fixed] Add assertion for Facebook generic IDP flow. (#3208)
- [fixed] Build for Catalyst. (#3549)

# v6.2.2
- [fixed] Fixed an issue where unlinking an email auth provider raised an incorrect error stating the account was not linked to an email auth provider. (#3405)
- [changed] Renamed internal Keychain classes. (#3473)

# v6.2.1
- [added] Add new client error MISSING_CLIENT_IDENTIFIER. (#3341)

# v6.2.0
- [feature] Expose `secret` of OAuth credential in public header. (#3089)
- [fixed] Fix a keychain issue where API key is incorrectly set. (#3239)

# v6.1.2
- [fixed] Fix line limits and linter warnings in public documentation. (#3139)

# v6.1.1
- [fixed] Fix an issue where a user can't link with email provider by email link. (#3030)

# v6.1.0
- [added] Add support of web.app as an auth domain. (#2959)
- [fixed] Fix an issue where the return type of `getStoredUserForAccessGroup:error:` is nonnull. (#2879)

# v6.0.0
- [added] Add support of single sign on. (#2684)
- [deprecated] Deprecate `reauthenticateAndRetrieveDataWithCredential:completion:`, `signInAndRetrieveDataWithCredential:completion:`, `linkAndRetrieveDataWithCredential:completion:`, `fetchProvidersForEmail:completion:`. (#2723, #2756)
- [added] Returned oauth secret token in Generic IDP sign-in for Twitter. (#2663)
- [removed] Remove pendingToken from public API. (#2676)
- [changed] `GULAppDelegateSwizzler` is used for the app delegate swizzling. (#2591)

# v5.4.2
- [added] Support new error code ERROR_INVALID_PROVIDER_ID. (#2629)

# v5.4.1
- [deprecated] Deprecate Microsoft and Yahoo OAuth Provider ID (#2517)
- [fixed] Fix an issue where an exception was thrown when linking OAuth credentials. (#2521)
- [fixed] Fix an issue where a wrong error was thrown when handling error with
  FEDERATED_USER_ID_ALREADY_LINKED. (#2522)

# v5.4.0
- [added] Add support of Generic IDP (#2405).

# v5.3.0
- [changed] Use the new registerInternalLibrary API to register with FirebaseCore. (#2137)

# v5.2.0
- [added] Add support of Game Center sign in (#2127).

# v5.1.0
- [added] Add support of custom FDL domain link (#2121).

# v5.0.5
- [changed] Restore SafariServices framework dependency (#2002).

# v5.0.4
- [fixed] Fix analyzer issues (#1740).

# v5.0.3
- [added] Add `FIRAuthErrorCodeMalformedJWT`, which is raised on JWT token parsing.
  failures during auth operations (#1436).
- [changed] Migrate to use FirebaseAuthInterop interfaces to access FirebaseAuth (#1501).

# v5.0.2
- [fixed] Fix an issue where JWT date timestamps weren't parsed correctly. (#1319)
- [fixed] Fix an issue where anonymous accounts weren't correctly promoted to
  non-anonymous when linked with passwordless email auth accounts. (#1383)
- [fixed] Fix an exception from using an invalidated NSURLSession. (#1261)
- [fixed] Fix a data race issue caught by the sanitizer. (#1446)

# v5.0.1
- [fixed] Restore 4.x level of support for extensions (#1357).

# v5.0.0
- [added] Adds APIs for phone Auth testing to bypass the verification flow (#1192).
- [feature] Changes the callback block signature for sign in and create user methods
  to provide an AuthDataResult that includes the user and user info (#1123, #1186).
- [changed] Removes GoogleToolboxForMac dependency (#1175).
- [removed] Removes miscellaneous deprecated APIs (#1188, #1200).

# v4.6.1
- [fixed] Fixes crash which occurred when certain Firebase IDTokens were being parsed (#1076).

# v4.6.0
- [added] Adds `getIDTokenResultWithCompletion:` and `getIDTokenResultForcingRefresh:completion:` APIs which
  call back with an AuthTokenResult object. The Auth token result object contains the ID token JWT string and other properties associated with the token including the decoded available payload claims (#1004).

- [added] Adds the `updateCurrentUser:completion:` API which sets the currentUser on the calling Auth instance to the provided user object (#1018).

- [added] Adds client-side validation to prevent setting `handleCodeInApp` to false when performing
  email-link authentication. If `handleCodeInApp` is set to false an invalid argument exception
  is thrown (#931).

- [added] Adds support for passing the deep link (which is embedded in the sign-in link sent via email) to the
  `signInWithEmail:link:completion:` and `isSignInWithEmailLink:` methods during an
  email/link sign-in flow (#1023).

# v4.5.0
- [added] Adds new API which provides a way to determine the sign-in methods associated with an
  email address.
- [added] Adds new API which allows authentication using only an email link (Passwordless Authentication
  with email link).

# v4.4.4
- [fixed] Addresses CLANG_WARN_OBJC_IMPLICIT_RETAIN_SELF warnings that surface in newer versions of
  Xcode and CocoaPods.
- [fixed] Improves FIRUser documentation with clear message explaining when Firebase Auth attempts to validate
  users and what happens when an invalidated user is detected (#694) .

# v4.4.3
- [added] Adds an explicit dependency on CoreGraphics from Firebase Auth.

# v4.4.2
- [fixed] Fixes bug where the FIRAuthResult object returned following a Phone Number authentication
  always contained a nil FIRAdditionalUserInfo object. Now the FIRAdditionalUserInfo object is
  never nil and its newUser field is populated correctly.

# v4.4.0
- [fixed] Adds new APIs which return an AuthDataResult object after successfully creating an
  Email/Password user, signing in anonymously, signing in with Email/Password and signing
  in with Custom Token. The AuthDataResult object contains the new user and additional
  information pertaining to the new user.

# v4.3.2
- [fixed] Improves error handling for the phone number sign-in reCAPTCHA flow.
- [fixed] Improves error handling for phone number linking flow.
- [fixed] Fixes issue where after linking an anonymous user to a phone number the user remained
  anonymous.

# v4.3.1
- [changed] Internal clean up.

# v4.3.0
- [added] Provides account creation and last sign-in dates as metadata to the user
  object.
- [added] Returns more descriptive errors for some error cases of the phone number
  sign-in reCAPTCHA flow.
- [fixed] Fixes an issue that invalid users were not automatically signed out earlier.
- [fixed] Fixes an issue that ID token listeners were not fired in some cases.

# v4.2.1
- [fixed] Fixes a threading issue in phone number auth that completion block was not
  executed on the main thread in some error cases.

# v4.2.0
- [added] Adds new phone number verification API which makes use of an intelligent reCAPTCHA to verify the application.

# v4.1.1
- [changed] Improves some method documentation in headers.

# v4.1.0
- [added] Allows the app to handle continue URL natively, e.g., from password reset
  email.
- [added] Allows the app to set language code, e.g., for sending password reset email.
- [fixed] Fixes an issue that user's phone number did not persist on client.
- [fixed] Fixes an issue that recover email action code type was reported as unknown.
- [feature] Improves app start-up time by moving initialization off from the main
  thread.
- [fixed] Better reports missing email error when creating a new password user.
- [fixed] Changes console message logging levels to be more consistent with other
  Firebase products on the iOS platform.

# 2017-05-17 -- v4.0.0
- [added] Adds Phone Number Authentication.
- [added] Adds support for generic OAuth2 identity providers.
- [added] Adds methods that return additional user data from identity providers if
  available when authenticating users.
- [added] Improves session management by automatically refreshing tokens if possible
  and signing out users if the session is detected invalidated, for example,
  after the user changed password or deleted account from another device.
- [fixed] Fixes an issue that reauthentication creates new user account if the user
  credential is valid but does not match the currently signed in user.
- [fixed] Fixes an issue that the "password" provider is not immediately listed on the
  client side after adding a password to an account.
- [changed] Changes factory methods to return non-null FIRAuth instances or raises an
  exception, instead of returning nullable instances.
- [changed] Changes auth state change listener to only be triggered when the user changes.
- [added] Adds a new listener which is triggered whenever the ID token is changed.
- [changed] Switches ERROR_EMAIL_ALREADY_IN_USE to
  ERROR_ACCOUNT_EXISTS_WITH_DIFFERENT_CREDENTIAL when the email used in the
  signInWithCredential: call is already in use by another account.
- [deprecated] Deprecates FIREmailPasswordAuthProvider in favor of FIREmailAuthProvider.
- [deprecated] Deprecates getTokenWithCompletion in favor of getIDTokenWithCompletion on
  FIRUser.
- [fixed] Changes Swift API names to better align with Swift convention.

# 2017-02-06 -- v3.1.1
- [added] Allows handling of additional errors when sending OOB action emails. The
  server can respond with the following new error messages:
  INVALID_MESSAGE_PAYLOAD,INVALID_SENDER and INVALID_RECIPIENT_EMAIL.
- [fixed] Removes incorrect reference to FIRAuthErrorCodeCredentialTooOld in FIRUser.h.
- [added] Provides additional error information from server if available.

# 2016-12-13 -- v3.1.0
- [added] Adds FIRAuth methods that enable the app to follow up with user actions
  delivered by email, such as verifying email address or reset password.
- [fixed] No longer applies the keychain workaround introduced in v3.0.5 on iOS 10.2
  simulator or above since the issue has been fixed.
- [fixed] Fixes nullability compilation warnings when used in Swift.
- [fixed] Better reports missing password error.

# 2016-10-24 -- v3.0.6
- [changed] Switches to depend on open sourced GoogleToolboxForMac and GTMSessionFetcher.
- [fixed] Improves logging of keychain error when initializing.

# 2016-09-14 -- v3.0.5
- [fixed] Works around a keychain issue in iOS 10 simulator.
- [fixed] Reports the correct error for invalid email when signing in with email and
  password.

# 2016-07-18 -- v3.0.4
- [fixed] Fixes a race condition bug that could crash the app with an exception from
  NSURLSession on iOS 9.

# 2016-06-20 -- v3.0.3
- [added] Adds documentation for all possible errors returned by each method.
- [fixed] Improves error handling and messages for a variety of error conditions.
- [fixed] Whether or not an user is considered anonymous is now consistent with other
  platforms.
- [changed] A saved signed in user is now siloed between different Firebase projects
  within the same app.

# 2016-05-18 -- v3.0.2
- Initial public release.<|MERGE_RESOLUTION|>--- conflicted
+++ resolved
@@ -1,9 +1,6 @@
 # Unreleased
-<<<<<<< HEAD
-- [changed] Added support for multi-tenancy (#6142).
-=======
+- [added] Added support for multi-tenancy (#6142).
 - [added] Added basic watchOS support. (#4621)
->>>>>>> 160f21a6
 
 # v6.8.0
 - [fixed] Fix bug where multiple keychain entries would result in user persistence failure. (#5906)
