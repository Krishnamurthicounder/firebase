--- conflicted
+++ resolved
@@ -1,10 +1,5 @@
-<<<<<<< HEAD
-// For Sign in with Facebook
-import FBSDKLoginKit
-=======
 @testable import FirebaseAuth
 
->>>>>>> 846fca54
 // Copyright 2020 Google LLC
 //
 // Licensed under the Apache License, Version 2.0 (the "License");
@@ -18,14 +13,8 @@
 // WITHOUT WARRANTIES OR CONDITIONS OF ANY KIND, either express or implied.
 // See the License for the specific language governing permissions and
 // limitations under the License.
-<<<<<<< HEAD
-@testable import FirebaseAuth
 // [START auth_import]
 import FirebaseCore
-import GameKit
-=======
-// [START auth_import]
-import FirebaseCore
 
 // For Sign in with Facebook
 import FBSDKLoginKit
@@ -33,7 +22,6 @@
 // For Sign in with Game Center
 import GameKit
 
->>>>>>> 846fca54
 // For Sign in with Google
 // [START google_import]
 import GoogleSignIn
@@ -185,7 +173,6 @@
 
     case .verifyPasswordResetCode:
       verifyPasswordResetCode()
-<<<<<<< HEAD
 
     case .phoneEnroll:
       phoneEnroll()
@@ -195,8 +182,6 @@
 
     case .multifactorUnenroll:
       mfaUnenroll()
-=======
->>>>>>> 846fca54
     }
   }
 
@@ -744,7 +729,6 @@
     showTextInputPrompt(with: "OOB Code: ") {
       oobCode in
       AppManager.shared.auth().verifyPasswordResetCode(oobCode, completion: completionHandler)
-<<<<<<< HEAD
     }
   }
 
@@ -941,8 +925,6 @@
           print("Multi factor unenroll succeeded.")
         }
       }
-=======
->>>>>>> 846fca54
     }
   }
 
@@ -958,15 +940,6 @@
 
     let saveHandler: (UIAlertAction) -> Void = { _ in
       let text = editController.textFields?.first?.text ?? ""
-<<<<<<< HEAD
-      completion?(text)
-      // completion?()
-    }
-
-    let cancelHandler: (UIAlertAction) -> Void = { _ in
-      completion?("")
-      // completion?()
-=======
       if let completion {
         completion(text)
       }
@@ -976,7 +949,6 @@
       if let completion {
         completion("")
       }
->>>>>>> 846fca54
     }
 
     editController.addAction(UIAlertAction(title: "Save", style: .default, handler: saveHandler))
@@ -1025,14 +997,9 @@
     // Add actions
     let cancelAction = UIAlertAction(title: "Cancel", style: .cancel, handler: nil)
     let submitAction = UIAlertAction(title: "Submit", style: .default) { _ in
-<<<<<<< HEAD
-      if let text = alertController.textFields?.first?.text {
-        completion?(text)
-=======
       if let completion,
          let text = alertController.textFields?.first?.text {
         completion(text)
->>>>>>> 846fca54
       }
     }
 
