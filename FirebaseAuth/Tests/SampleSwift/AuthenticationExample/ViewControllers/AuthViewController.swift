--- conflicted
+++ resolved
@@ -13,22 +13,10 @@
 // WITHOUT WARRANTIES OR CONDITIONS OF ANY KIND, either express or implied.
 // See the License for the specific language governing permissions and
 // limitations under the License.
-<<<<<<< HEAD
 @testable import FirebaseAuth
 // [START auth_import]
 import FirebaseCore
 import GameKit
-=======
-
-// For Sign in with Facebook
-import FBSDKLoginKit
-@testable import FirebaseAuth
-
-// [START auth_import]
-import FirebaseCore
-import GameKit
-
->>>>>>> a6d68840
 // For Sign in with Google
 // [START google_import]
 import GoogleSignIn
@@ -42,7 +30,6 @@
 private let kContinueUrl = "Enter URL"
 
 class AuthViewController: UIViewController, DataSourceProviderDelegate {
-<<<<<<< HEAD
   var dataSourceProvider: DataSourceProvider<AuthMenuData>!
   var authStateDidChangeListeners: [AuthStateDidChangeListenerHandle] = []
   var IDTokenDidChangeListeners: [IDTokenDidChangeListenerHandle] = []
@@ -51,11 +38,6 @@
 
   let spinner = UIActivityIndicatorView(style: .medium)
   var tableView: UITableView { view as! UITableView }
-=======
-  var dataSourceProvider: DataSourceProvider<AuthMenu>!
-  var authStateDidChangeListeners: [AuthStateDidChangeListenerHandle] = []
-  var IDTokenDidChangeListeners: [IDTokenDidChangeListenerHandle] = []
->>>>>>> a6d68840
 
   override func loadView() {
     view = UITableView(frame: .zero, style: .insetGrouped)
@@ -116,6 +98,9 @@
     case .gameCenter:
       performGameCenterLoginFlow()
 
+    case .gameCenter:
+      performGameCenterLoginFlow()
+
     case .emailPassword:
       performDemoEmailPasswordLoginFlow()
 
@@ -160,7 +145,6 @@
 
     case .deleteApp:
       deleteApp()
-<<<<<<< HEAD
 
     case .actionType:
       toggleActionCodeRequestType(at: indexPath)
@@ -185,8 +169,6 @@
 
     case .verifyPasswordResetCode:
       verifyPasswordResetCode()
-=======
->>>>>>> a6d68840
     }
   }
 
@@ -342,6 +324,42 @@
     }
   }
 
+  private func performGameCenterLoginFlow() {
+    // Step 1: System Game Center Login
+    GKLocalPlayer.local.authenticateHandler = { viewController, error in
+      if let error = error {
+        // Handle Game Center login error
+        print("Error logging into Game Center: \(error.localizedDescription)")
+      } else if let authViewController = viewController {
+        // Present Game Center login UI if needed
+        self.present(authViewController, animated: true)
+      } else {
+        // Game Center login successful, proceed to Firebase
+        self.linkGameCenterToFirebase()
+      }
+    }
+  }
+
+  // Step 2: Link to Firebase
+  private func linkGameCenterToFirebase() {
+    GameCenterAuthProvider.getCredential { credential, error in
+      if let error = error {
+        // Handle Firebase credential retrieval error
+        print("Error getting Game Center credential: \(error.localizedDescription)")
+      } else if let credential = credential {
+        Auth.auth().signIn(with: credential) { authResult, error in
+          if let error = error {
+            // Handle Firebase sign-in error
+            print("Error signing into Firebase with Game Center: \(error.localizedDescription)")
+          } else {
+            // Firebase sign-in successful
+            print("Successfully linked Game Center to Firebase")
+          }
+        }
+      }
+    }
+  }
+
   private func performDemoEmailPasswordLoginFlow() {
     let loginController = LoginController()
     loginController.delegate = self
@@ -737,142 +755,6 @@
     }
   }
 
-  private func getUserTokenResult(force: Bool) {
-    guard let currentUser = Auth.auth().currentUser else {
-      print("Error: No user logged in")
-      return
-    }
-
-    currentUser.getIDTokenResult(forcingRefresh: force, completion: { tokenResult, error in
-      if error != nil {
-        print("Error: Error refreshing token")
-        return // Handle error case, returning early
-      }
-
-      if let tokenResult = tokenResult, let claims = tokenResult.claims as? [String: Any] {
-        var message = "Token refresh succeeded\n\n"
-        for (key, value) in claims {
-          message += "\(key): \(value)\n"
-        }
-        self.displayInfo(title: "Info", message: message, style: .alert)
-      } else {
-        print("Error: Unable to access claims.")
-      }
-    })
-  }
-
-  private func addAuthStateListener() {
-    weak var weakSelf = self
-    let index = authStateDidChangeListeners.count
-    print("Auth State Did Change Listener #\(index) was added.")
-    let handle = Auth.auth().addStateDidChangeListener { [weak weakSelf] auth, user in
-      guard weakSelf != nil else { return }
-      print("Auth State Did Change Listener #\(index) was invoked on user '\(user?.uid ?? "nil")'")
-    }
-    authStateDidChangeListeners.append(handle)
-  }
-
-  private func removeAuthStateListener() {
-    guard !authStateDidChangeListeners.isEmpty else {
-      print("No remaining Auth State Did Change Listeners.")
-      return
-    }
-    let index = authStateDidChangeListeners.count - 1
-    let handle = authStateDidChangeListeners.last!
-    Auth.auth().removeStateDidChangeListener(handle)
-    authStateDidChangeListeners.removeLast()
-    print("Auth State Did Change Listener #\(index) was removed.")
-  }
-
-  private func addIDTokenListener() {
-    weak var weakSelf = self
-    let index = IDTokenDidChangeListeners.count
-    print("ID Token Did Change Listener #\(index) was added.")
-    let handle = Auth.auth().addIDTokenDidChangeListener { [weak weakSelf] auth, user in
-      guard weakSelf != nil else { return }
-      print("ID Token Did Change Listener #\(index) was invoked on user '\(user?.uid ?? "")'.")
-    }
-    IDTokenDidChangeListeners.append(handle)
-  }
-
-  func removeIDTokenListener() {
-    guard !IDTokenDidChangeListeners.isEmpty else {
-      print("No remaining ID Token Did Change Listeners.")
-      return
-    }
-    let index = IDTokenDidChangeListeners.count - 1
-    let handle = IDTokenDidChangeListeners.last!
-    Auth.auth().removeIDTokenDidChangeListener(handle)
-    IDTokenDidChangeListeners.removeLast()
-    print("ID Token Did Change Listener #\(index) was removed.")
-  }
-
-  func verifyClient() {
-    AppManager.shared.auth().tokenManager.getTokenInternal { token, error in
-      if token == nil {
-        print("Verify iOS Client failed.")
-        return
-      }
-      let request = VerifyClientRequest(
-        withAppToken: token?.string,
-        isSandbox: token?.type == .sandbox,
-        requestConfiguration: AppManager.shared.auth().requestConfiguration
-      )
-
-      Task {
-        do {
-          let verifyResponse = try await AuthBackend.call(with: request)
-
-          guard let receipt = verifyResponse.receipt,
-                let timeoutDate = verifyResponse.suggestedTimeOutDate else {
-            print("Internal Auth Error: invalid VerifyClientResponse.")
-            return
-          }
-
-          let timeout = timeoutDate.timeIntervalSinceNow
-          do {
-            let credential = await AppManager.shared.auth().appCredentialManager
-              .didStartVerification(
-                withReceipt: receipt,
-                timeout: timeout
-              )
-
-            guard credential.secret != nil else {
-              print("Failed to receive remote notification to verify App ID.")
-              return
-            }
-
-            let testPhoneNumber = "+16509964692"
-            let request = SendVerificationCodeRequest(
-              phoneNumber: testPhoneNumber,
-              codeIdentity: CodeIdentity.credential(credential),
-              requestConfiguration: AppManager.shared.auth().requestConfiguration
-            )
-
-            do {
-              _ = try await AuthBackend.call(with: request)
-              print("Verify iOS client succeeded")
-            } catch {
-              print("Verify iOS Client failed: \(error.localizedDescription)")
-            }
-          }
-        } catch {
-          print("Verify iOS Client failed: \(error.localizedDescription)")
-        }
-      }
-    }
-  }
-
-  func deleteApp() {
-    AppManager.shared.app.delete { success in
-      if success {
-        print("App deleted successfully.")
-      } else {
-        print("Failed to delete app.")
-      }
-    }
-  }
-
   // MARK: - Private Helpers
 
   private func showTextInputPrompt(with message: String, completion: ((String) -> Void)? = nil) {
