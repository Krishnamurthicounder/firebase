--- conflicted
+++ resolved
@@ -18,11 +18,7 @@
 
 // [START auth_import]
 import FirebaseCore
-<<<<<<< HEAD
 import GameKit
-=======
-
->>>>>>> 8894b50d
 // For Sign in with Google
 // [START google_import]
 import GoogleSignIn
