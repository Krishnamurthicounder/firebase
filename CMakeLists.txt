# Copyright 2017 Google
#
# Licensed under the Apache License, Version 2.0 (the "License");
# you may not use this file except in compliance with the License.
# You may obtain a copy of the License at
#
#      http://www.apache.org/licenses/LICENSE-2.0
#
# Unless required by applicable law or agreed to in writing, software
# distributed under the License is distributed on an "AS IS" BASIS,
# WITHOUT WARRANTIES OR CONDITIONS OF ANY KIND, either express or implied.
# See the License for the specific language governing permissions and
# limitations under the License.

# Superbuild for Firebase

cmake_minimum_required(VERSION 2.8.11)

<<<<<<< HEAD
option(WITH_ASAN "Build with Address Sanitizer" OFF)
option(WITH_TSAN "Build with Thread Sanitizer (mutually exculsive with other sanitizers)" OFF)
option(WITH_UBSAN "Build with Undefined Behavior sanitizer" OFF)
option(FUZZING "Build with Fuzz Testing flags" OFF)
option(OSS_FUZZ "Build for OSS Fuzz Environment" OFF)
option(OSS_FUZZING_ENGINE STRING "Fuzzing engine provided by OSS Fuzz")
#option(OSS_FLAGS "" STRING "Flags provided by OSS Fuzz Environment")
=======
# Report AppleClang separately from Clang. Their version numbers are different.
# https://cmake.org/cmake/help/v3.0/policy/CMP0025.html
if(POLICY CMP0025)
  cmake_policy(SET CMP0025 NEW)
endif()

# Defer enabling any languages.
project(firebase NONE)

if(WIN32)
  # On Windows, prefer cl over gcc if both are available. By default most of
  # the CMake generators prefer gcc, even on Windows.
  set(CMAKE_GENERATOR_CC cl)
endif()

enable_language(C)
enable_language(CXX)


list(INSERT CMAKE_MODULE_PATH 0 ${PROJECT_SOURCE_DIR}/cmake)
include(cc_rules)
include(compiler_id)
include(external_rules)
include(podspec_rules)
include(sanitizer_options)
include(fuzzing_options)
>>>>>>> 9b6f7503

# If no build type is specified, make it a debug build
if(NOT CMAKE_BUILD_TYPE)
  set(CMAKE_BUILD_TYPE Debug)
endif()

set(FIREBASE_SOURCE_DIR ${PROJECT_SOURCE_DIR})
set(FIREBASE_BINARY_DIR ${PROJECT_BINARY_DIR})
set(FIREBASE_INSTALL_DIR ${PROJECT_BINARY_DIR}/opt)

set(
  FIREBASE_DOWNLOAD_DIR
  ${PROJECT_BINARY_DIR}/downloads
  CACHE PATH "Where to store downloaded files"
)

download_external_sources()


# Googletest
set(gtest_force_shared_crt ON CACHE BOOL "Use shared run-time")
add_external_subdirectory(googletest)
add_alias(GTest::GTest gtest)
add_alias(GTest::Main gtest_main)
add_alias(GMock::GMock gmock)


# Abseil-cpp
# Force disable Abseil's tests, which don't compile under VS2017.
set(old_build_testing ${BUILD_TESTING})
set(BUILD_TESTING OFF CACHE BOOL "Disable Abseil tests" FORCE)
add_subdirectory(
  Firestore/third_party/abseil-cpp
)
set(BUILD_TESTING ${old_build_testing} CACHE BOOL "Restore BUILD_TESTING" FORCE)


# gRPC
find_package(OpenSSL)
if(OPENSSL_FOUND)
  set(gRPC_SSL_PROVIDER package CACHE STRING "Use external OpenSSL")
endif()

find_package(ZLIB)
if(ZLIB_FOUND)
  set(gRPC_ZLIB_PROVIDER package CACHE STRING "Use external ZLIB")
endif()

set(gRPC_BUILD_TESTS OFF CACHE BOOL "Disable gRPC tests")
add_external_subdirectory(grpc)

# Fix up targets included by gRPC's build
set(external_src_dir ${FIREBASE_BINARY_DIR}/external/src)

if(OPENSSL_FOUND)
  # gRPC's CMakeLists.txt does not account for finding OpenSSL in a directory
  # that's not in the default search path.
  target_include_directories(grpc PRIVATE ${OPENSSL_INCLUDE_DIR})

  if(CXX_CLANG OR CXX_GNU)
    if((OPENSSL_VERSION VERSION_EQUAL "1.1.0") OR
       (OPENSSL_VERSION VERSION_GREATER "1.1.0"))
      # gRPC uses some features deprecated in OpenSSL 1.1.0
      target_compile_options(
        grpc
        PRIVATE -Wno-deprecated-declarations
      )
    endif()
  endif()

else()
  # Not using outboard OpenSSL so set up BoringSSL to look like it.
  add_alias(OpenSSL::Crypto crypto)
  target_include_directories(
    crypto
    INTERFACE
      $<BUILD_INTERFACE:${external_src_dir}/grpc/third_party/boringssl/include>
  )

  add_alias(OpenSSL::SSL ssl)
  target_include_directories(
    ssl
    INTERFACE
      $<BUILD_INTERFACE:${external_src_dir}/grpc/third_party/boringssl/include>
  )
endif()

add_alias(protobuf::libprotobuf libprotobuf)
if(CXX_CLANG OR CXX_GNU)
  target_compile_options(
    libprotobuf
    PUBLIC -Wno-unused-parameter
  )
endif()
if(CXX_CLANG)
  target_compile_options(
    libprotobuf
    PRIVATE -Wno-invalid-offsetof
  )
endif()


if(NOT ZLIB_FOUND)
  target_include_directories(
    zlibstatic
    INTERFACE $<BUILD_INTERFACE:${external_src_dir}/grpc/third_party/zlib>
  )
endif()


# LevelDB
if(NOT WIN32)
  set(HAVE_LEVELDB ON)
endif()
if(HAVE_LEVELDB)
  set(LEVELDB_BUILD_TESTS OFF CACHE BOOL "Firestore disabled")
  set(LEVELDB_BUILD_BENCHMARKS OFF CACHE BOOL "Firestore disabled")
  set(LEVELDB_INSTALL OFF CACHE BOOL "Firestore disabled")
  add_external_subdirectory(leveldb)
  add_alias(LevelDB::LevelDB leveldb)
endif()


# nanopb
set(nanopb_BUILD_GENERATOR ON CACHE BOOL "Enable the nanopb generator")
set(nanopb_PROTOC_PATH ${NANOPB_PROTOC_BIN} CACHE STRING "Protoc location")
add_external_subdirectory(nanopb)

target_compile_definitions(
  protobuf-nanopb
  PUBLIC -DPB_FIELD_16BIT
)

target_include_directories(
  protobuf-nanopb
  INTERFACE $<BUILD_INTERFACE:${external_src_dir}/nanopb>
)


enable_testing()
include(compiler_setup)


# Firebase packages
podspec_framework(
  ${FIREBASE_SOURCE_DIR}/GoogleUtilities.podspec
  SPECS Logger
)

podspec_framework(${FIREBASE_SOURCE_DIR}/FirebaseCore.podspec)

podspec_framework(${FIREBASE_SOURCE_DIR}/FirebaseAuthInterop.podspec)

if(APPLE)
  # FirebaseAuthInterop has no source files but CMake can't build frameworks
  # that don't have sources. Generate an inconsequential source file so that
  # the library can be linked.
  file(
    WRITE ${CMAKE_CURRENT_BINARY_DIR}/FirebaseAuthInteropDummy.c
    "// generated file for header-only CMake support.
    __attribute__((unused))
    static void FirebaseAuthInteropFakeSymbol() {}
    "
  )
  target_sources(
    FirebaseAuthInterop
    PRIVATE ${CMAKE_CURRENT_BINARY_DIR}/FirebaseAuthInteropDummy.c
  )
endif()

add_subdirectory(Firestore)<|MERGE_RESOLUTION|>--- conflicted
+++ resolved
@@ -16,15 +16,6 @@
 
 cmake_minimum_required(VERSION 2.8.11)
 
-<<<<<<< HEAD
-option(WITH_ASAN "Build with Address Sanitizer" OFF)
-option(WITH_TSAN "Build with Thread Sanitizer (mutually exculsive with other sanitizers)" OFF)
-option(WITH_UBSAN "Build with Undefined Behavior sanitizer" OFF)
-option(FUZZING "Build with Fuzz Testing flags" OFF)
-option(OSS_FUZZ "Build for OSS Fuzz Environment" OFF)
-option(OSS_FUZZING_ENGINE STRING "Fuzzing engine provided by OSS Fuzz")
-#option(OSS_FLAGS "" STRING "Flags provided by OSS Fuzz Environment")
-=======
 # Report AppleClang separately from Clang. Their version numbers are different.
 # https://cmake.org/cmake/help/v3.0/policy/CMP0025.html
 if(POLICY CMP0025)
@@ -51,7 +42,7 @@
 include(podspec_rules)
 include(sanitizer_options)
 include(fuzzing_options)
->>>>>>> 9b6f7503
+
 
 # If no build type is specified, make it a debug build
 if(NOT CMAKE_BUILD_TYPE)
