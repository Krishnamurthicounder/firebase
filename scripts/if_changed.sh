# Copyright 2018 Google
#
# Licensed under the Apache License, Version 2.0 (the "License");
# you may not use this file except in compliance with the License.
# You may obtain a copy of the License at
#
#      http://www.apache.org/licenses/LICENSE-2.0
#
# Unless required by applicable law or agreed to in writing, software
# distributed under the License is distributed on an "AS IS" BASIS,
# WITHOUT WARRANTIES OR CONDITIONS OF ANY KIND, either express or implied.
# See the License for the specific language governing permissions and
# limitations under the License.

# Within Travis, runs the given command if the current project has changes
# worth building.
#
# Examines the following Travis-supplied environment variables:
#   - TRAVIS_PULL_REQUEST - the PR number or false for full build
#   - TRAVIS_COMMIT_RANGE - the range of commits under test; empty on a new
#     branch
#
# Also examines the following configured environment variables that should be
# specified in an env: block
#   - PROJECT - Firebase or Firestore
#   - METHOD - xcodebuild or cmake

function check_changes() {
  if git diff --name-only "$TRAVIS_COMMIT_RANGE" | grep -Eq "$1"; then
    run=true
  fi
}

run=false

# To force Travis to do a full run, change the "false" to "{PR number}" like
# if [[ "$TRAVIS_PULL_REQUEST" == "904" ]]; then
if [[ "$TRAVIS_PULL_REQUEST" == "false" ]]; then
  # Full builds should run everything
  run=true

elif [[ -z "$TRAVIS_COMMIT_RANGE" ]]; then
  # First builds on a branch should also run everything
  run=true

else
  case "$PROJECT-$METHOD" in
    Firebase-*)
      check_changes '^(Firebase|Functions|Example)'
      ;;

    Firestore-xcodebuild)
      check_changes '^Firestore'
      ;;

    Firestore-cmake)
      check_changes '^Firestore/(core|third_party)'
      ;;

    *)
      echo "Unknown project-method combo" 1>&2
      echo "  PROJECT=$PROJECT" 1>&2
      echo "  METHOD=$METHOD" 1>&2
      exit 1
      ;;
  esac
fi

<<<<<<< HEAD
run=true
=======
# Always rebuild if Travis configuration and/or build scripts changed.
check_changes '^.travis.yml'
check_changes '^scripts/(build|if_changed).sh'
>>>>>>> 2225b223

if [[ "$run" == true ]]; then
  "$@"
else
  echo "skipped $*"
fi
<|MERGE_RESOLUTION|>--- conflicted
+++ resolved
@@ -66,13 +66,9 @@
   esac
 fi
 
-<<<<<<< HEAD
-run=true
-=======
 # Always rebuild if Travis configuration and/or build scripts changed.
 check_changes '^.travis.yml'
 check_changes '^scripts/(build|if_changed).sh'
->>>>>>> 2225b223
 
 if [[ "$run" == true ]]; then
   "$@"
