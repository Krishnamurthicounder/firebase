# Copyright 2018 Google
#
# Licensed under the Apache License, Version 2.0 (the "License");
# you may not use this file except in compliance with the License.
# You may obtain a copy of the License at
#
#      http://www.apache.org/licenses/LICENSE-2.0
#
# Unless required by applicable law or agreed to in writing, software
# distributed under the License is distributed on an "AS IS" BASIS,
# WITHOUT WARRANTIES OR CONDITIONS OF ANY KIND, either express or implied.
# See the License for the specific language governing permissions and
# limitations under the License.

# Within Travis, runs the given command if the current project has changes
# worth building.
#
# Examines the following Travis-supplied environment variables:
#   - TRAVIS_PULL_REQUEST - the PR number or false for full build
#   - TRAVIS_COMMIT_RANGE - the range of commits under test; empty on a new
#     branch
#
# Also examines the following configured environment variables that should be
# specified in an env: block
#   - PROJECT - Firebase or Firestore
#   - METHOD - xcodebuild or cmake

if [[ -z "${METHOD:-}" ]]; then
  METHOD=xcodebuild
fi

function check_changes() {
  if git diff --name-only "$TRAVIS_COMMIT_RANGE" | grep -Eq "$1"; then
    run=true
  fi
}

run=false

# To force Travis to do a full run, change the "false" to "{PR number}" like
# if [[ "$TRAVIS_PULL_REQUEST" == "904" ]]; then
if [[ "$TRAVIS_PULL_REQUEST" == "false" ]]; then
  # Full builds should run everything
  run=true

elif [[ -z "$TRAVIS_COMMIT_RANGE" ]]; then
  # First builds on a branch should also run everything
  run=true

else
  case "$PROJECT-$METHOD" in
    Firebase-*)
      check_changes '^(Firebase|Example)'
      ;;

    Firestore-xcodebuild)
      check_changes '^Firestore'
      ;;

    Firestore-cmake)
<<<<<<< HEAD
      check_changes '^(cmake|Firestore/(core|third_party))'
      ;;

    Functions-*)
      check_changes '^Functions'
=======
      check_changes '^Firestore/(core|third_party)'
>>>>>>> b2cf8c6d
      ;;

    *)
      echo "Unknown project-method combo" 1>&2
      echo "  PROJECT=$PROJECT" 1>&2
      echo "  METHOD=$METHOD" 1>&2
      exit 1
      ;;
  esac
fi

# Always rebuild if Travis configuration and/or build scripts changed.
check_changes '^.travis.yml'
check_changes '^scripts/(build|if_changed).sh'

if [[ "$run" == true ]]; then
  "$@"
else
  echo "skipped $*"
fi
<|MERGE_RESOLUTION|>--- conflicted
+++ resolved
@@ -58,15 +58,11 @@
       ;;
 
     Firestore-cmake)
-<<<<<<< HEAD
       check_changes '^(cmake|Firestore/(core|third_party))'
       ;;
 
     Functions-*)
       check_changes '^Functions'
-=======
-      check_changes '^Firestore/(core|third_party)'
->>>>>>> b2cf8c6d
       ;;
 
     *)
