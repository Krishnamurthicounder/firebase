--- conflicted
+++ resolved
@@ -109,10 +109,6 @@
 function RunXcodebuild() {
   echo xcodebuild "$@"
 
-<<<<<<< HEAD
-  result=0
-  xcodebuild "$@" | xcpretty || result=$?
-=======
   xcpretty_cmd=(xcpretty)
   if [[ -n "${TRAVIS:-}" ]]; then
     # The formatter argument takes a file location of a formatter.
@@ -120,30 +116,24 @@
     xcpretty_cmd+=(-f $(xcpretty-travis-formatter))
   fi
 
-  xcodebuild "$@" | tee xcodebuild.log | "${xcpretty_cmd[@]}"; result=$?
->>>>>>> 904c1835
+  result=0
+  xcodebuild "$@" | tee xcodebuild.log | "${xcpretty_cmd[@]}" || result=$?
   if [[ $result == 65 ]]; then
     ExportLogs "$@"
 
     echo "xcodebuild exited with 65, retrying" 1>&2
     sleep 5
 
-<<<<<<< HEAD
     result=0
-    xcodebuild "$@" | xcpretty || result=$?
+    xcodebuild "$@" | tee xcodebuild.log | "${xcpretty_cmd[@]}" || result=$?
   fi
   if [[ $result != 0 ]]; then
     ExportLogs "$@"
 
-    return $result
-=======
-    xcodebuild "$@" | tee xcodebuild.log | "${xcpretty_cmd[@]}"; result=$?
-  fi
-  if [[ $result != 0 ]]; then
     echo "xcodebuild exited with $result; raw log follows" 1>&2
     cat xcodebuild.log
-    exit $result
->>>>>>> 904c1835
+
+    return $result
   fi
 }
 
