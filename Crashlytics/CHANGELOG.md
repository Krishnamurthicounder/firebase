# Unreleased
- [changed] Removed obsolete API calls from upload-symbols
<<<<<<< HEAD
- [changed] Removed obsolete onboarding calls from the SDK.
=======
- [changed] Decreased Crashlytics CocoaPods minimum deployment target from iOS 10 to iOS 9
>>>>>>> 38f2fe43

# v7.1.0
- [fixed] Fixed an issue where symbol uploads would fail when there are spaces in the project path, particularly in Unity builds (#6789).
- [changed] Added additional logging when settings requests fail with a 404 status to help customers debug onboarding issues (#6847).

# v4.6.2

- [changed] Improved upload-symbols conversion speed. Customers with large dSYMs should see a significant improvement in the time it takes to upload Crashlytics symbols.
- [fixed] Fixed Apple Watch crash related to `sigaction` (#6434).

# v4.6.0

- [added] Added stackFrameWithAddress API for recording custom errors that are symbolicated on the backend (#5975).
- [fixed] Fixed comment typos (#6363).
- [fixed] Remove device information from binary image data crash info entries (#6382).

# v4.5.0

- [fixed] Fixed a compiler warning and removed unused networking code (#6210).
- [fixed] Fixed a crash that occurred rarely when trying to restart a URL session task without a valid request (#5984).
- [added] Introduced watchOS support (#6262).

# v4.3.1

- [fixed] Fixed a segmentation fault that could occur when writing crash contexts to disk (#6048).

# v4.3.0

- [changed] Add dispatch_once for opening sdk log file. (#5904)
- [changed] Functionally neutral updated import references for dependencies. (#5902)

# v4.2.0

- [changed] Removed an unnecessary linker rule for embedding the Info.plist. (#5804)

# v4.1.1

- [fixed] Fixed a crash that could occur if certain plist fields necessary to create Crashlytics records were missing at runtime. Also added some diagnostic logging to make the issue cause more explicit (#5565).

# v4.1.0

- [fixed] Fixed unchecked `malloc`s in Crashlytics (#5428).
- [fixed] Fixed an instance of undefined behavior when loading files from disk (#5454).

# v4.0.0

 - [changed] The Firebase Crashlytics SDK is now generally available.

# v4.0.0-beta.7

 - [changed] Increased network timeout for symbol uploads to improve reliability on limited internet connections. (#5228)

# v4.0.0-beta.6

 - [added] Added a new API to record custom exception models and stacktraces to Crashlytics. This is a replacement for the `recordCustomException` API that existed in the Fabric Crashlytics SDK (#5055)
 - [fixed] Fixed an issue with the `sendUnsentReports` API where reports wouldn't be uploaded until the method was called twice in specific instances (#5060)
 - [changed] Changed Crashlytics to use GoogleDataTransport to upload crashes (#4989)
 - [changed] Changed the origin that Crashlytics uses to register Crash events for Crash Free Users. Ensure you have installed Firebase Analytics version 6.3.1 or above (#5030)

# v4.0.0-beta.5

- [changed] Changed two endpoints in the Firebase Crashlytics SDK with no expected end-user impact (#4953, #4988).

# v4.0.0-beta.4

- [fixed] Fixed symbol collisions with the legacy Fabric Crashlytics SDK and added a warning not to include both (#4753, #4755)
- [fixed] Added crash prevention checks (#4661)

# v4.0.0-beta.3

- [fixed] Fixed an import declaration for installing Crashlytics. Previously, the declaration caused a compile error when you installed using CocoaPods with the `generate_multiple_pods_project` flag set to true (#4786)

# v4.0.0-beta.2

- [fixed] Fixed VeraCode scanner issues for unchecked error conditions (#4669)

# v4.0.0-beta.1

This Firebase Crashlytics version includes the initial beta release of the Firebase Crashlytics SDK:

 - [feature] The SDK is now open-sourced. Take a look in our [GitHub repository](https://github.com/firebase/firebase-ios-sdk/tree/master/Crashlytics).
 - [feature] Added support for Catalyst (note that Crashlytics still supports tvOS and macOS).
 - [feature] Added new APIs that are more consistent with other Firebase SDKs and more intuitive to use. The new APIs also give your users more control over how you collect their data.
 - [removed] Removed the Fabric API Key. Now, Crashlytics uses the GoogleService-Info.plist file to associate your app with your project. If you linked your app from Fabric and want to upgrade to the new SDK, remove the Fabric API key from your `run` and `upload-symbols` scripts. We also recommend removing the Fabric section from your app's Info.plist (when you upgrade, Crashlytics uses the new configuration you set up in Firebase).<|MERGE_RESOLUTION|>--- conflicted
+++ resolved
@@ -1,10 +1,7 @@
 # Unreleased
 - [changed] Removed obsolete API calls from upload-symbols
-<<<<<<< HEAD
 - [changed] Removed obsolete onboarding calls from the SDK.
-=======
 - [changed] Decreased Crashlytics CocoaPods minimum deployment target from iOS 10 to iOS 9
->>>>>>> 38f2fe43
 
 # v7.1.0
 - [fixed] Fixed an issue where symbol uploads would fail when there are spaces in the project path, particularly in Unity builds (#6789).
