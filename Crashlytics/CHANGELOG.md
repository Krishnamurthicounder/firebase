--- conflicted
+++ resolved
@@ -1,10 +1,5 @@
-<<<<<<< HEAD
-# Unreleased
-- [changed] Updated the performance improvements in 7.5.0 to avoid a possible race condition (#7459).
-=======
 # v7.6.0
 - [fixed] Fixed an issue where some developers experienced a race condition involving binary image operations (#7459).
->>>>>>> 0dd2ad10
 
 # v7.5.0
 - [changed] Improve start-up performance by moving some initialization work to a background thread (#7332).
