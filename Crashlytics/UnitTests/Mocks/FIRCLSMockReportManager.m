--- conflicted
+++ resolved
@@ -18,6 +18,8 @@
 #import "FIRCLSMockNetworkClient.h"
 #import "FIRCLSMockReportUploader.h"
 
+#import "FIRInstallations.h"
+
 @interface FIRCLSMockReportManager () {
   FIRCLSMockReportUploader *_uploader;
 }
@@ -30,15 +32,9 @@
 @synthesize bundleIdentifier;
 
 - (instancetype)initWithFileManager:(FIRCLSFileManager *)fileManager
-<<<<<<< HEAD
-                         instanceID:(FIRInstanceID *)instanceID
-                          analytics:(nullable id<FIRAnalyticsInterop>)analytics
-                        googleAppID:(NSString *)googleAppID
-=======
                       installations:(FIRInstallations *)installations
                           analytics:(id<FIRAnalyticsInterop>)analytics
                         googleAppID:(nonnull NSString *)googleAppID
->>>>>>> d4e86ba0
                         dataArbiter:(FIRCLSDataCollectionArbiter *)dataArbiter
                     googleTransport:(GDTCORTransport *)googleTransport {
   self = [super initWithFileManager:fileManager
