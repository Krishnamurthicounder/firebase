--- conflicted
+++ resolved
@@ -145,17 +145,6 @@
     ),
     googleAppMeasurementDependency(),
     .package(
-<<<<<<< HEAD
-=======
-      name: "GoogleAppMeasurement",
-      url: "https://github.com/google/GoogleAppMeasurement.git",
-      // Note that CI changes the version to the head of main for CI.
-      // See scripts/setup_spm_tests.sh.
-      .exact("10.8.0")
-    ),
-    .package(
-      name: "GoogleDataTransport",
->>>>>>> 0058ef65
       url: "https://github.com/google/GoogleDataTransport.git",
       "9.2.0" ..< "10.0.0"
     ),
@@ -1409,5 +1398,5 @@
     return .package(url: gitURL, branch: "main")
   }
 
-  return .package(url: gitURL, exact: "10.6.0")
+  return .package(url: gitURL, exact: "10.8.0")
 }