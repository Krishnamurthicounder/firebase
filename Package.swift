// swift-tools-version:5.3
// The swift-tools-version declares the minimum version of Swift required to build this package.

// Copyright 2020 Google LLC
//
// Licensed under the Apache License, Version 2.0 (the "License");
// you may not use this file except in compliance with the License.
// You may obtain a copy of the License at
//
//      http://www.apache.org/licenses/LICENSE-2.0
//
// Unless required by applicable law or agreed to in writing, software
// distributed under the License is distributed on an "AS IS" BASIS,
// WITHOUT WARRANTIES OR CONDITIONS OF ANY KIND, either express or implied.
// See the License for the specific language governing permissions and
// limitations under the License.

import PackageDescription

let firebaseVersion = "7.11.0"

let package = Package(
  name: "Firebase",
  platforms: [.iOS(.v10), .macOS(.v10_12), .tvOS(.v10), .watchOS(.v7)],
  products: [
    .library(
      name: "FirebaseAnalytics",
      targets: ["FirebaseAnalyticsTarget"]
    ),
    .library(
      name: "FirebaseAnalyticsWithoutAdIdSupport",
      targets: ["FirebaseAnalyticsWithoutAdIdSupportTarget"]
    ),
    .library(
      name: "FirebaseAnalyticsSwift-Beta",
      targets: ["FirebaseAnalyticsSwiftTarget"]
    ),
    .library(
      name: "FirebaseAuth",
      targets: ["FirebaseAuth"]
    ),
    .library(
      name: "FirebaseAppCheck",
      targets: ["FirebaseAppCheck"]
    ),
    .library(
      name: "FirebaseAppDistribution-Beta",
      targets: ["FirebaseAppDistributionTarget"]
    ),
    // TODO: Re-enable after API review passes.
    // .library(
    //   name: "FirebaseCombineSwift-Beta",
    //   targets: ["FirebaseCombineSwift"]
    // ),
    // .library(
    //   name: "FirebaseAuthCombineSwift-Beta",
    //   targets: ["FirebaseAuthCombineSwift"]
    // ),
    // .library(
    //   name: "FirebaseFunctionsCombineSwift-Beta",
    //   targets: ["FirebaseFunctionsCombineSwift"]
    // ),
    // .library(
    //   name: "FirebaseStorageCombineSwift-Beta",
    //   targets: ["FirebaseStorageCombineSwift"]
    // ),
    // .library(
    //   name: "FirebaseCrashlytics",
    //   targets: ["FirebaseCrashlytics"]
    // ),
    .library(
      name: "FirebaseDatabase",
      targets: ["FirebaseDatabase"]
    ),
    // TODO: Re-enable after API review passes.
//    .library(
//      name: "FirebaseDatabaseSwift-Beta",
//      targets: ["FirebaseDatabaseSwift"]
//    ),
    .library(
      name: "FirebaseDynamicLinks",
      targets: ["FirebaseDynamicLinksTarget"]
    ),
    .library(
      name: "FirebaseFirestore",
      targets: ["FirebaseFirestoreTarget"]
    ),
    .library(
      name: "FirebaseFirestoreSwift-Beta",
      targets: ["FirebaseFirestoreSwiftTarget"]
    ),
    .library(
      name: "FirebaseFunctions",
      targets: ["FirebaseFunctionsTarget"]
    ),
    .library(
      name: "FirebaseInAppMessaging-Beta",
      targets: ["FirebaseInAppMessagingTarget"]
    ),
    .library(
      name: "FirebaseInAppMessagingSwift-Beta",
      targets: ["FirebaseInAppMessagingSwift"]
    ),
    .library(
      name: "FirebaseInstallations",
      targets: ["FirebaseInstallations"]
    ),
    .library(
      name: "FirebaseMessaging",
      targets: ["FirebaseMessaging"]
    ),
    .library(
      name: "FirebaseMLModelDownloader",
      targets: ["FirebaseMLModelDownloader"]
    ),
    .library(
      name: "FirebaseRemoteConfig",
      targets: ["FirebaseRemoteConfig"]
    ),
    .library(
      name: "FirebaseStorage",
      targets: ["FirebaseStorage"]
    ),
    .library(
      name: "FirebaseStorageSwift-Beta",
      targets: ["FirebaseStorageSwift"]
    ),
  ],
  dependencies: [
    .package(
      name: "Promises",
      url: "https://github.com/google/promises.git",
      "1.2.8" ..< "1.3.0"
    ),
    .package(
      name: "SwiftProtobuf",
      url: "https://github.com/apple/swift-protobuf.git",
      "1.15.0" ..< "2.0.0"
    ),
    .package(
      name: "GoogleAppMeasurement",
      url: "https://github.com/google/GoogleAppMeasurement.git",
      .exact("7.11.0")
    ),
    .package(
      name: "GoogleDataTransport",
      url: "https://github.com/google/GoogleDataTransport.git",
      "8.4.0" ..< "9.0.0"
    ),
    .package(
      name: "GoogleUtilities",
      url: "https://github.com/google/GoogleUtilities.git",
      "7.2.1" ..< "8.0.0"
    ),
    .package(
      name: "GTMSessionFetcher",
      url: "https://github.com/google/gtm-session-fetcher.git",
      "1.4.0" ..< "2.0.0"
    ),
    .package(
      name: "nanopb",
      url: "https://github.com/firebase/nanopb.git",
      "2.30908.0" ..< "2.30909.0"
    ),
    .package(
      name: "abseil",
      url: "https://github.com/firebase/abseil-cpp-SwiftPM.git",
      "0.20200225.3" ..< "0.20200226.0"
    ),
    .package(
      name: "gRPC",
      url: "https://github.com/firebase/grpc-SwiftPM.git",
      "1.28.4" ..< "1.29.0"
    ),
    .package(
      name: "OCMock",
      url: "https://github.com/firebase/ocmock.git",
      .revision("7291762d3551c5c7e31c49cce40a0e391a52e889")
    ),
    .package(
      name: "leveldb",
      url: "https://github.com/firebase/leveldb.git",
      "1.22.2" ..< "1.23.0"
    ),
    // Branches need a force update with a run with the revision set like below.
    //   .package(url: "https://github.com/paulb777/nanopb.git", .revision("564392bd87bd093c308a3aaed3997466efb95f74"))
  ],
  targets: [
    .target(
      name: "Firebase",
      path: "CoreOnly/Sources",
      publicHeadersPath: "./"
    ),
    .target(
      name: "FirebaseCore",
      dependencies: [
        "Firebase",
        "FirebaseCoreDiagnostics",
        .product(name: "GULEnvironment", package: "GoogleUtilities"),
        .product(name: "GULLogger", package: "GoogleUtilities"),
      ],
      path: "FirebaseCore/Sources",
      publicHeadersPath: "Public",
      cSettings: [
        .headerSearchPath("../.."),
        .define("Firebase_VERSION", to: firebaseVersion),
        // TODO: - Add support for cflags cSetting so that we can set the -fno-autolink option
      ],
      linkerSettings: [
        .linkedFramework("UIKit", .when(platforms: [.iOS, .tvOS])),
        .linkedFramework("AppKit", .when(platforms: [.macOS])),
      ]
    ),
    .testTarget(
      name: "CoreUnit",
      dependencies: ["FirebaseCore", "SharedTestUtilities", "OCMock"],
      path: "FirebaseCore/Tests/Unit",
      exclude: ["Resources/GoogleService-Info.plist"],
      cSettings: [
        .headerSearchPath("../../.."),
      ]
    ),
    .target(
      name: "FirebaseCoreDiagnostics",
      dependencies: [
        .product(name: "GoogleDataTransport", package: "GoogleDataTransport"),
        .product(name: "GULEnvironment", package: "GoogleUtilities"),
        .product(name: "GULLogger", package: "GoogleUtilities"),
        .product(name: "nanopb", package: "nanopb"),
      ],
      path: "Firebase/CoreDiagnostics/FIRCDLibrary",
      publicHeadersPath: ".",
      cSettings: [
        .headerSearchPath("../../.."),
        .define("PB_FIELD_32BIT", to: "1"),
        .define("PB_NO_PACKED_STRUCTS", to: "1"),
        .define("PB_ENABLE_MALLOC", to: "1"),
      ]
    ),
    .target(
      name: "FirebaseABTesting",
      dependencies: ["FirebaseCore"],
      path: "FirebaseABTesting/Sources",
      publicHeadersPath: "Public",
      cSettings: [
        .headerSearchPath("../../"),
      ]
    ),
    .testTarget(
      name: "ABTestingUnit",
      dependencies: ["FirebaseABTesting", "OCMock"],
      path: "FirebaseABTesting/Tests/Unit",
      resources: [.process("Resources")],
      cSettings: [
        .headerSearchPath("../../.."),
      ]
    ),

    .target(
      name: "FirebaseAnalyticsTarget",
      dependencies: [.target(name: "FirebaseAnalyticsWrapper",
                             condition: .when(platforms: [.iOS]))],
      path: "SwiftPM-PlatformExclude/FirebaseAnalyticsWrap"
    ),

    .target(
      name: "FirebaseAnalyticsWrapper",
      dependencies: [
        .target(name: "FirebaseAnalytics", condition: .when(platforms: [.iOS])),
        .product(name: "GoogleAppMeasurement",
                 package: "GoogleAppMeasurement",
                 condition: .when(platforms: [.iOS])),
        "FirebaseCore",
        "FirebaseInstallations",
        .product(name: "GULAppDelegateSwizzler", package: "GoogleUtilities"),
        .product(name: "GULMethodSwizzler", package: "GoogleUtilities"),
        .product(name: "GULNSData", package: "GoogleUtilities"),
        .product(name: "GULNetwork", package: "GoogleUtilities"),
        .product(name: "nanopb", package: "nanopb"),
      ],
      path: "FirebaseAnalyticsWrapper",
      linkerSettings: [
        .linkedLibrary("sqlite3"),
        .linkedLibrary("c++"),
        .linkedLibrary("z"),
        .linkedFramework("StoreKit"),
      ]
    ),
    .binaryTarget(
      name: "FirebaseAnalytics",
      url: "https://dl.google.com/firebase/ios/swiftpm/7.11.0/FirebaseAnalytics.zip",
      checksum: "96fdd7d7e7812748b11ec2e8ca9c0cec186e1caa6037996b74410d89a4ddf6af"
    ),
    .target(
      name: "FirebaseAnalyticsSwiftTarget",
      dependencies: [.target(name: "FirebaseAnalyticsSwift",
                             condition: .when(platforms: [.iOS]))],
      path: "SwiftPM-PlatformExclude/FirebaseAnalyticsSwiftWrap"
    ),
    .target(
      name: "FirebaseAnalyticsSwift",
      dependencies: ["FirebaseAnalyticsWrapper"],
      path: "FirebaseAnalyticsSwift/Sources"
    ),

    .target(
      name: "FirebaseAnalyticsWithoutAdIdSupportTarget",
      dependencies: [.target(name: "FirebaseAnalyticsWithoutAdIdSupportWrapper",
                             condition: .when(platforms: [.iOS]))],
      path: "SwiftPM-PlatformExclude/FirebaseAnalyticsWithoutAdIdSupportWrap"
    ),
    .target(
      name: "FirebaseAnalyticsWithoutAdIdSupportWrapper",
      dependencies: [
        .target(name: "FirebaseAnalytics", condition: .when(platforms: [.iOS])),
        .product(name: "GoogleAppMeasurementWithoutAdIdSupport",
                 package: "GoogleAppMeasurement",
                 condition: .when(platforms: [.iOS])),
        "FirebaseCore",
        "FirebaseInstallations",
        .product(name: "GULAppDelegateSwizzler", package: "GoogleUtilities"),
        .product(name: "GULMethodSwizzler", package: "GoogleUtilities"),
        .product(name: "GULNSData", package: "GoogleUtilities"),
        .product(name: "GULNetwork", package: "GoogleUtilities"),
        .product(name: "nanopb", package: "nanopb"),
      ],
      path: "FirebaseAnalyticsWithoutAdIdSupportWrapper",
      linkerSettings: [
        .linkedLibrary("sqlite3"),
        .linkedLibrary("c++"),
        .linkedLibrary("z"),
        .linkedFramework("StoreKit"),
      ]
    ),

    .target(
      name: "FirebaseAppDistributionTarget",
      dependencies: [.target(name: "FirebaseAppDistribution",
                             condition: .when(platforms: [.iOS]))],
      path: "SwiftPM-PlatformExclude/FirebaseAppDistributionWrap"
    ),
    .target(
      name: "FirebaseAppDistribution",
      dependencies: [
        "FirebaseCore",
        "FirebaseInstallations",
        .product(name: "GoogleDataTransport", package: "GoogleDataTransport"),
        .product(name: "GULAppDelegateSwizzler", package: "GoogleUtilities"),
        .product(name: "GULUserDefaults", package: "GoogleUtilities"),
      ],
      path: "FirebaseAppDistribution/Sources",
      publicHeadersPath: "Public",
      cSettings: [
        .headerSearchPath("../../"),
      ]
    ),
    .testTarget(
      name: "AppDistributionUnit",
      dependencies: ["FirebaseAppDistribution", "OCMock"],
      path: "FirebaseAppDistribution/Tests/Unit",
      resources: [.process("Resources")],
      cSettings: [
        .headerSearchPath("../../.."),
      ]
    ),

    .target(
      name: "FirebaseAuth",
      dependencies: [
        "FirebaseCore",
        .product(name: "GULAppDelegateSwizzler", package: "GoogleUtilities"),
        .product(name: "GULEnvironment", package: "GoogleUtilities"),
        .product(name: "GTMSessionFetcherCore", package: "GTMSessionFetcher"),
      ],
      path: "FirebaseAuth/Sources",
      publicHeadersPath: "Public",
      cSettings: [
        .headerSearchPath("../../"),
      ],
      linkerSettings: [
        .linkedFramework("Security"),
        .linkedFramework("SafariServices", .when(platforms: [.iOS])),
      ]
    ),
    .testTarget(
      name: "AuthUnit",
      dependencies: ["FirebaseAuth", "OCMock"],
      path: "FirebaseAuth/Tests/Unit",
      exclude: [
        "FIRAuthKeychainServicesTests.m", // TODO: figure out SPM keychain testing
        "FIRAuthTests.m",
        "FIRUserTests.m",
      ],
      cSettings: [
        .headerSearchPath("../../.."),
      ]
    ),
    .target(
      name: "FirebaseCombineSwift",
      dependencies: [
        "FirebaseAuthCombineSwift",
        "FirebaseFunctionsCombineSwift",
        "FirebaseStorageCombineSwift",
      ],
      path: "FirebaseCombineSwift/Sources/Core"
    ),
    .target(
      name: "FirebaseAuthCombineSwift",
      dependencies: ["FirebaseAuth"],
      path: "FirebaseCombineSwift/Sources/Auth"
    ),
    .target(
      name: "FirebaseFunctionsCombineSwift",
      dependencies: ["FirebaseFunctions"],
      path: "FirebaseCombineSwift/Sources/Functions"
    ),
    .target(
      name: "FirebaseStorageCombineSwift",
      dependencies: [
        "FirebaseStorage",
        "FirebaseStorageSwift",
      ],
      path: "FirebaseCombineSwift/Sources/Storage"
    ),
    .target(
      name: "FirebaseCrashlytics",
      dependencies: ["FirebaseCore", "FirebaseInstallations",
                     .product(name: "GoogleDataTransport", package: "GoogleDataTransport"),
                     .product(name: "FBLPromises", package: "Promises"),
                     .product(name: "nanopb", package: "nanopb")],
      path: "Crashlytics",
      exclude: [
        "run",
        "CHANGELOG.md",
        "LICENSE",
        "README.md",
        "Data/",
        "Protos/",
        "ProtoSupport/",
        "UnitTests/",
        "generate_project.sh",
        "upload-symbols",
        "third_party/libunwind/LICENSE",
      ],
      sources: [
        "Crashlytics/",
        "Protogen/",
        "Shared/",
        "third_party/libunwind/dwarf.h",
      ],
      publicHeadersPath: "Crashlytics/Public",
      cSettings: [
        .headerSearchPath(".."),
        .define("DISPLAY_VERSION", to: firebaseVersion),
        .define("CLS_SDK_NAME", to: "Crashlytics iOS SDK", .when(platforms: [.iOS])),
        .define("CLS_SDK_NAME", to: "Crashlytics macOS SDK", .when(platforms: [.macOS])),
        .define("CLS_SDK_NAME", to: "Crashlytics tvOS SDK", .when(platforms: [.tvOS])),
        .define("CLS_SDK_NAME", to: "Crashlytics watchOS SDK", .when(platforms: [.watchOS])),
        .define("PB_FIELD_32BIT", to: "1"),
        .define("PB_NO_PACKED_STRUCTS", to: "1"),
        .define("PB_ENABLE_MALLOC", to: "1"),
      ],
      linkerSettings: [
        .linkedFramework("Security"),
        .linkedFramework("SystemConfiguration", .when(platforms: [.iOS, .macOS, .tvOS])),
      ]
    ),

    .target(
      name: "FirebaseDatabase",
      dependencies: [
        "FirebaseCore",
        "leveldb",
      ],
      path: "FirebaseDatabase/Sources",
      exclude: [
        "third_party/Wrap-leveldb/LICENSE",
        "third_party/SocketRocket/LICENSE",
        "third_party/FImmutableSortedDictionary/LICENSE",
        "third_party/SocketRocket/aa2297808c225710e267afece4439c256f6efdb3",
      ],
      publicHeadersPath: "Public",
      cSettings: [
        .headerSearchPath("../../"),
      ],
      linkerSettings: [
        .linkedFramework("CFNetwork"),
        .linkedFramework("Security"),
        .linkedFramework("SystemConfiguration", .when(platforms: [.iOS, .macOS, .tvOS])),
        .linkedFramework("WatchKit", .when(platforms: [.watchOS])),
      ]
    ),
    .testTarget(
      name: "DatabaseUnit",
      dependencies: ["FirebaseDatabase", "OCMock", "SharedTestUtilities"],
      path: "FirebaseDatabase/Tests/",
      exclude: [
        "Integration/",
      ],
      resources: [.process("Resources")],
      cSettings: [
        .headerSearchPath("../.."),
      ]
    ),
    .target(
      name: "FirebaseDatabaseSwift",
      dependencies: ["FirebaseDatabase"],
      path: "FirebaseDatabaseSwift/Sources",
      exclude: [
        "third_party/RTDBEncoder/LICENSE",
        "third_party/RTDBEncoder/METADATA",
      ]
    ),
    .testTarget(
      name: "FirebaseDatabaseSwiftTests",
      dependencies: ["FirebaseDatabase", "FirebaseDatabaseSwift"],
      path: "FirebaseDatabaseSwift/Tests/"
    ),
    .target(
      name: "FirebaseDynamicLinksTarget",
      dependencies: [.target(name: "FirebaseDynamicLinks",
                             condition: .when(platforms: [.iOS]))],
      path: "SwiftPM-PlatformExclude/FirebaseDynamicLinksWrap"
    ),

    .target(
      name: "FirebaseDynamicLinks",
      dependencies: ["FirebaseCore"],
      path: "FirebaseDynamicLinks/Sources",
      publicHeadersPath: "Public",
      cSettings: [
        .headerSearchPath("../../"),
        .define("FIRDynamicLinks3P", to: "1"),
        .define("GIN_SCION_LOGGING", to: "1"),
      ],
      linkerSettings: [
        .linkedFramework("QuartzCore"),
      ]
    ),

    .target(
      name: "FirebaseFirestoreTarget",
      dependencies: [.target(name: "FirebaseFirestore",
                             condition: .when(platforms: [.iOS, .tvOS, .macOS]))],
      path: "SwiftPM-PlatformExclude/FirebaseFirestoreWrap"
    ),

    .target(
      name: "FirebaseFirestore",
      dependencies: [
        "FirebaseCore",
        "leveldb",
        .product(name: "nanopb", package: "nanopb"),
        .product(name: "abseil", package: "abseil"),
        .product(name: "gRPC-cpp", package: "gRPC"),
      ],
      path: "Firestore",
      exclude: [
        "CHANGELOG.md",
        "CMakeLists.txt",
        "Example/",
        "Protos/CMakeLists.txt",
        "Protos/Podfile",
        "Protos/README.md",
        "Protos/build_protos.py",
        "Protos/cpp/",
        "Protos/lib/",
        "Protos/nanopb_cpp_generator.py",
        "Protos/protos/",
        "README.md",
        "Source/CMakeLists.txt",
        "Swift/",
        "core/CMakeLists.txt",
        "core/src/util/config_detected.h.in",
        "core/test/",
        "fuzzing/",
        "test.sh",
        // Swift PM doesn't recognize hpp files, so we're relying on search paths
        // to find third_party/nlohmann_json/json.hpp.
        "third_party/",

        // Exclude alternate implementations for other platforms
        "core/src/api/input_validation_std.cc",
        "core/src/remote/connectivity_monitor_noop.cc",
        "core/src/util/filesystem_win.cc",
        "core/src/util/hard_assert_stdio.cc",
        "core/src/util/log_stdio.cc",
        "core/src/util/secure_random_openssl.cc",
      ],
      sources: [
        "Source/",
        "Protos/nanopb/",
        "core/include/",
        "core/src",
      ],
      publicHeadersPath: "Source/Public",
      cSettings: [
        .headerSearchPath("../"),
        .headerSearchPath("Source/Public/FirebaseFirestore"),
        .headerSearchPath("Protos/nanopb"),
        .define("PB_FIELD_32BIT", to: "1"),
        .define("PB_NO_PACKED_STRUCTS", to: "1"),
        .define("PB_ENABLE_MALLOC", to: "1"),
        .define("FIRFirestore_VERSION", to: firebaseVersion),
      ],
      linkerSettings: [
        .linkedFramework("SystemConfiguration", .when(platforms: [.iOS, .macOS, .tvOS])),
        .linkedFramework("UIKit", .when(platforms: [.iOS, .tvOS])),
        .linkedLibrary("c++"),
      ]
    ),

    .target(
      name: "FirebaseFirestoreSwiftTarget",
      dependencies: [.target(name: "FirebaseFirestoreSwift",
                             condition: .when(platforms: [.iOS, .tvOS, .macOS]))],
      path: "SwiftPM-PlatformExclude/FirebaseFirestoreSwiftWrap"
    ),

    .target(
      name: "FirebaseFirestoreSwift",
      dependencies: ["FirebaseFirestore"],
      path: "Firestore",
      exclude: [
        "CHANGELOG.md",
        "CMakeLists.txt",
        "Example/",
        "Protos/",
        "README.md",
        "Source/",
        "core/",
        "fuzzing/",
        "test.sh",
        "Swift/CHANGELOG.md",
        "Swift/README.md",
        "Swift/Tests/",
        "third_party/nlohmann_json",
        "third_party/FirestoreEncoder/LICENSE",
        "third_party/FirestoreEncoder/METADATA",
      ],
      sources: [
        "Swift/Source/",
        "third_party/FirestoreEncoder/",
      ]
    ),

    .target(
      name: "FirebaseFunctionsTarget",
      dependencies: [.target(name: "FirebaseFunctions",
                             condition: .when(platforms: [.iOS, .tvOS, .macOS]))],
      path: "SwiftPM-PlatformExclude/FirebaseFunctionsWrap"
    ),

    .target(
      name: "FirebaseFunctions",
      dependencies: [
        "FirebaseCore",
        .product(name: "GTMSessionFetcherCore", package: "GTMSessionFetcher"),
      ],
      path: "Functions/FirebaseFunctions",
      publicHeadersPath: "Public",
      cSettings: [
        .headerSearchPath("../../"),
      ]
    ),

    .target(
      name: "FirebaseInAppMessagingTarget",
      dependencies: [
        .target(name: "FirebaseInAppMessaging", condition: .when(platforms: [.iOS, .tvOS])),
      ],
      path: "SwiftPM-PlatformExclude/FirebaseInAppMessagingWrap"
    ),

    .target(
      name: "FirebaseInAppMessaging",
      dependencies: [
        "FirebaseCore",
        "FirebaseInstallations",
        "FirebaseABTesting",
        .product(name: "GULEnvironment", package: "GoogleUtilities"),
        .product(name: "nanopb", package: "nanopb"),
        .target(name: "FirebaseInAppMessaging_iOS", condition: .when(platforms: [.iOS])),
      ],
      path: "FirebaseInAppMessaging/Sources",
      exclude: [
        "DefaultUI/CHANGELOG.md",
        "DefaultUI/README.md",
      ],
      publicHeadersPath: "Public",
      cSettings: [
        .headerSearchPath("../../"),
        .define("PB_FIELD_32BIT", to: "1"),
        .define("PB_NO_PACKED_STRUCTS", to: "1"),
        .define("PB_ENABLE_MALLOC", to: "1"),
      ]
    ),

    .target(
      name: "FirebaseInAppMessaging_iOS",
      path: "FirebaseInAppMessaging/iOS",
      resources: [.process("Resources")]
    ),

    .target(
      name: "FirebaseInAppMessagingSwift",
      dependencies: ["FirebaseInAppMessaging"],
      path: "FirebaseInAppMessaging/Swift/Source"
    ),

    .target(
      name: "FirebaseInstanceID",
      dependencies: [
        "FirebaseCore",
        "FirebaseInstallations",
        .product(name: "GULEnvironment", package: "GoogleUtilities"),
        .product(name: "GULUserDefaults", package: "GoogleUtilities"),
      ],
      path: "Firebase/InstanceID",
      exclude: [
        "CHANGELOG.md",
      ],
      publicHeadersPath: "Public",
      cSettings: [
        .headerSearchPath("../../"),
      ]
    ),

    .target(
      name: "FirebaseInstallations",
      dependencies: [
        "FirebaseCore",
        .product(name: "FBLPromises", package: "Promises"),
        .product(name: "GULEnvironment", package: "GoogleUtilities"),
        .product(name: "GULUserDefaults", package: "GoogleUtilities"),
      ],
      path: "FirebaseInstallations/Source/Library",
      publicHeadersPath: "Public",
      cSettings: [
        .headerSearchPath("../../../"),
      ],
      linkerSettings: [
        .linkedFramework("Security"),
      ]
    ),

    .target(
      name: "FirebaseMLModelDownloader",
      dependencies: [
        "FirebaseCore",
        "FirebaseInstallations",
        .product(name: "GULLogger", package: "GoogleUtilities"),
        "SwiftProtobuf",
      ],
      path: "FirebaseMLModelDownloader/Sources",
      exclude: [
        "proto/firebase_ml_log_sdk.proto",
      ],
      cSettings: [
        .define("FIRMLModelDownloader_VERSION", to: firebaseVersion),
      ]
    ),
    .testTarget(
      name: "FirebaseMLModelDownloaderUnit",
      dependencies: ["FirebaseMLModelDownloader"],
      path: "FirebaseMLModelDownloader/Tests/Unit"
    ),

    .target(
      name: "FirebaseMessaging",
      dependencies: [
        "FirebaseCore",
        "FirebaseInstanceID",
        .product(name: "GULAppDelegateSwizzler", package: "GoogleUtilities"),
        .product(name: "GULEnvironment", package: "GoogleUtilities"),
        .product(name: "GULReachability", package: "GoogleUtilities"),
        .product(name: "GULUserDefaults", package: "GoogleUtilities"),
      ],
      path: "FirebaseMessaging/Sources",
      publicHeadersPath: "Public",
      cSettings: [
        .headerSearchPath("../../"),
      ],
      linkerSettings: [
        .linkedFramework("SystemConfiguration", .when(platforms: [.iOS, .macOS, .tvOS])),
      ]
    ),
    .testTarget(
      name: "MessagingUnit",
      dependencies: ["FirebaseMessaging", "SharedTestUtilities", "OCMock"],
      path: "FirebaseMessaging/Tests/UnitTests",
      exclude: [
        "FIRMessagingContextManagerServiceTest.m", // TODO: Adapt its NSBundle usage to SPM.
      ],
      cSettings: [
        .headerSearchPath("../../.."),
      ]
    ),

    .target(
      name: "SharedTestUtilities",
      dependencies: ["FirebaseCore", "OCMock"],
      path: "SharedTestUtilities",
      publicHeadersPath: "./",
      cSettings: [
        .headerSearchPath("../"),
      ]
    ),

    .target(
      name: "FirebaseRemoteConfig",
      dependencies: [
        "FirebaseCore",
        "FirebaseABTesting",
        "FirebaseInstallations",
        .product(name: "GULNSData", package: "GoogleUtilities"),
      ],
      path: "FirebaseRemoteConfig/Sources",
      publicHeadersPath: "Public",
      cSettings: [
        .headerSearchPath("../../"),
      ]
    ),
    .testTarget(
      name: "RemoteConfigUnit",
      dependencies: ["FirebaseRemoteConfig", "OCMock"],
      path: "FirebaseRemoteConfig/Tests/Unit",
      exclude: [
        // Need to be evaluated/ported to RC V2.
        "RCNConfigAnalyticsTest.m",
        "RCNConfigSettingsTest.m",
        "RCNConfigTest.m",
        "RCNRemoteConfig+FIRAppTest.m",
        "RCNThrottlingTests.m",
      ],
      resources: [
        .process("SecondApp-GoogleService-Info.plist"),
        .process("Defaults-testInfo.plist"),
        .process("TestABTPayload.txt"),
      ],
      cSettings: [
        .headerSearchPath("../../.."),
      ]
    ),
    .target(
      name: "FirebaseStorage",
      dependencies: [
        "FirebaseCore",
        .product(name: "GTMSessionFetcherCore", package: "GTMSessionFetcher"),
      ],
      path: "FirebaseStorage/Sources",
      publicHeadersPath: "Public",
      cSettings: [
        .headerSearchPath("../../"),
      ],
      linkerSettings: [
        .linkedFramework("MobileCoreServices", .when(platforms: [.iOS])),
        .linkedFramework("CoreServices", .when(platforms: [.macOS])),
      ]
    ),
    .testTarget(
      name: "StorageUnit",
      dependencies: ["FirebaseStorage", "OCMock", "SharedTestUtilities"],
      path: "FirebaseStorage/Tests/Unit",
      cSettings: [
        .headerSearchPath("../../.."),
      ]
    ),
    .target(
      name: "FirebaseStorageSwift",
      dependencies: ["FirebaseStorage"],
      path: "FirebaseStorageSwift/Sources"
    ),
    .testTarget(
      name: "swift-test",
      dependencies: [
        "FirebaseAuth",
        "FirebaseABTesting",
        .target(name: "FirebaseAppDistribution",
                condition: .when(platforms: [.iOS])),
        "Firebase",
        "FirebaseCombineSwift",
        "FirebaseCrashlytics",
        "FirebaseCore",
        "FirebaseDatabase",
        "FirebaseDynamicLinks",
        "FirebaseFirestore",
        "FirebaseFirestoreSwift",
        "FirebaseFunctions",
        "FirebaseInAppMessaging",
        .target(name: "FirebaseInAppMessagingSwift",
                condition: .when(platforms: [.iOS, .tvOS])),
        "FirebaseInstallations",
        "FirebaseMessaging",
        "FirebaseRemoteConfig",
        "FirebaseStorage",
        "FirebaseStorageSwift",
        .product(name: "nanopb", package: "nanopb"),
      ],
      path: "SwiftPMTests/swift-test"
    ),
    .testTarget(
      name: "analytics-import-test",
      dependencies: [
        "FirebaseAnalyticsSwiftTarget",
        "FirebaseAnalyticsWrapper",
        "Firebase",
      ],
      path: "SwiftPMTests/analytics-import-test"
    ),
    .testTarget(
      name: "objc-import-test",
      dependencies: [
        "FirebaseAuth",
        "FirebaseABTesting",
        .target(name: "FirebaseAppDistribution",
                condition: .when(platforms: [.iOS])),
        "Firebase",
        "FirebaseCrashlytics",
        "FirebaseCore",
        "FirebaseDatabase",
        "FirebaseDynamicLinks",
        "FirebaseFirestore",
        "FirebaseFunctions",
        "FirebaseInAppMessaging",
        "FirebaseInstallations",
        "FirebaseMessaging",
        "FirebaseRemoteConfig",
        "FirebaseStorage",
      ],
      path: "SwiftPMTests/objc-import-test"
    ),
    .testTarget(
      name: "version-test",
      dependencies: [
        "FirebaseCore",
      ],
      path: "SwiftPMTests/version-test",
      cSettings: [
        .define("FIR_VERSION", to: firebaseVersion),
      ]
    ),

<<<<<<< HEAD
    // MARK: - Firebase App Check

    .target(name: "FirebaseAppCheck",
            dependencies: [
              "FirebaseCore",
              .product(name: "FBLPromises", package: "Promises"),
              .product(name: "GULEnvironment", package: "GoogleUtilities"),
            ],
            path: "FirebaseAppCheck/Sources",
            publicHeadersPath: "Public",
            cSettings: [
              .headerSearchPath("../.."),
            ],
            linkerSettings: [
              .linkedFramework("DeviceCheck"),
            ]),
    .testTarget(
      name: "AppCheckUnit",
      dependencies: ["FirebaseAppCheck", "OCMock", "SharedTestUtilities"],
      path: "FirebaseAppCheck/Tests",
      exclude: [
        // Disable Swift tests as mixed targets are not supported (Xcode 12.3).
        "Unit/Swift",

        // Disable Keychain dependent tests as they require a host application on iOS.
        "Integration",
        "Unit/Core/FIRAppCheckIntegrationTests.m",
        "Unit/Core/FIRAppCheckStorageTests.m",
      ],
      resources: [
        .process("Fixture"),
      ],
      cSettings: [
        .headerSearchPath("../.."),
      ]
    ),
    .testTarget(
      name: "AppCheckUnitSwift",
      dependencies: ["FirebaseAppCheck"],
      path: "FirebaseAppCheck/Tests/Unit/Swift",
      cSettings: [
        .headerSearchPath("../.."),
      ]
    ),
=======
    // MARK: Testing support

    .target(
      name: "FirebaseFirestoreTestingSupport",
      dependencies: ["FirebaseFirestore"],
      path: "FirebaseTestingSupport/Firestore/Sources",
      publicHeadersPath: "./",
      cSettings: [
        .headerSearchPath("../../.."),
        .headerSearchPath("../../../Firestore/Source/Public/FirebaseFirestore"),
      ]
    ),
    .testTarget(
      name: "FirestoreTestingSupportTests",
      dependencies: ["FirebaseFirestoreTestingSupport"],
      path: "FirebaseTestingSupport/Firestore/Tests",
      cSettings: [
        .headerSearchPath("../../.."),
      ]
    ),

>>>>>>> 648562e9
  ],
  cLanguageStandard: .c99,
  cxxLanguageStandard: CXXLanguageStandard.gnucxx14
)<|MERGE_RESOLUTION|>--- conflicted
+++ resolved
@@ -941,7 +941,6 @@
       ]
     ),
 
-<<<<<<< HEAD
     // MARK: - Firebase App Check
 
     .target(name: "FirebaseAppCheck",
@@ -986,7 +985,6 @@
         .headerSearchPath("../.."),
       ]
     ),
-=======
     // MARK: Testing support
 
     .target(
@@ -1008,7 +1006,6 @@
       ]
     ),
 
->>>>>>> 648562e9
   ],
   cLanguageStandard: .c99,
   cxxLanguageStandard: CXXLanguageStandard.gnucxx14
