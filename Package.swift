// swift-tools-version:5.3
// The swift-tools-version declares the minimum version of Swift required to build this package.

// Copyright 2020 Google LLC
//
// Licensed under the Apache License, Version 2.0 (the "License");
// you may not use this file except in compliance with the License.
// You may obtain a copy of the License at
//
//      http://www.apache.org/licenses/LICENSE-2.0
//
// Unless required by applicable law or agreed to in writing, software
// distributed under the License is distributed on an "AS IS" BASIS,
// WITHOUT WARRANTIES OR CONDITIONS OF ANY KIND, either express or implied.
// See the License for the specific language governing permissions and
// limitations under the License.

// This Package.swift is a Work in Progress. We intend to keep it functional
// on the master branch, but it is rapidly evolving and may have occasional
// breakages. Please report any issues at
// https://github.com/firebase/firebase-ios-sdk/issues/new/choose.

import PackageDescription

let firebaseVersion = "6.32.0"

let package = Package(
  name: "Firebase",
  platforms: [.iOS(.v9), .macOS(.v10_11), .tvOS(.v10)],
  products: [
    .library(
      name: "FirebaseAnalytics",
      targets: ["FirebaseAnalyticsWrapper"]
    ),
    .library(
      name: "FirebaseAuth",
      targets: ["FirebaseAuth"]
    ),
    .library(
      name: "FirebaseCrashlytics",
      targets: ["FirebaseCrashlytics"]
    ),
    .library(
      name: "FirebaseDatabase",
      targets: ["FirebaseDatabase"]
    ),
    .library(
      name: "FirebaseDynamicLinks",
      targets: ["FirebaseDynamicLinks"]
    ),
    .library(
      name: "FirebaseFirestore",
      targets: ["FirebaseFirestore"]
    ),
    .library(
      name: "FirebaseFirestoreSwift",
      targets: ["FirebaseFirestoreSwift"]
    ),
    .library(
      name: "FirebaseFunctions",
      targets: ["FirebaseFunctions"]
    ),
    .library(
      name: "FirebaseInAppMessaging-Beta",
      targets: ["FirebaseInAppMessaging"]
    ),
    .library(
      name: "FirebaseInstallations",
      targets: ["FirebaseInstallations"]
    ),
    // .library(
    //   name: "FirebaseInstanceID",
    //   targets: ["FirebaseInstanceID"]
    // ),
    .library(
      name: "FirebaseRemoteConfig",
      targets: ["FirebaseRemoteConfig"]
    ),
    .library(
      name: "FirebaseStorage",
      targets: ["FirebaseStorage"]
    ),
    .library(
      name: "FirebaseStorageSwift",
      targets: ["FirebaseStorageSwift"]
    ),

    // Not intended for public consumption, but needed for FirebaseUI.
    .library(
      name: "GoogleUtilities_UserDefaults",
      targets: ["GoogleUtilities_UserDefaults"]
    ),
  ],
  dependencies: [
    .package(name: "Promises", url: "https://github.com/google/promises.git", "1.2.8" ..< "1.3.0"),
    .package(
      name: "GTMSessionFetcher",
      url: "https://github.com/google/gtm-session-fetcher.git",
      "1.4.0" ..< "2.0.0"
    ),
    .package(
      name: "nanopb",
      url: "https://github.com/nanopb/nanopb.git",
      // This revision adds SPM enablement to the 0.3.9.6 release tag.
      .revision("3cfa21200eea012d8765239ad4c50d8a36c283f1")
    ),
    .package(
      name: "abseil",
      url: "https://github.com/firebase/abseil-cpp.git",
      .revision("d30bd7751ce343a05fca6413de0dec062163e5e9")
    ),
    .package(
      name: "gRPC",
      url: "https://github.com/firebase/grpc.git",
      .revision("cae939a8823bbc39912aa2990cf95e29ace381b3")
    ),
    .package(
      name: "OCMock",
      url: "https://github.com/firebase/ocmock.git",
      .revision("7291762d3551c5c7e31c49cce40a0e391a52e889")
    ),
    .package(
      name: "leveldb",
      url: "https://github.com/firebase/leveldb.git",
      .revision("3f046978ecffd57ea6eb9a0897cc8a3b45b44df8")
    ),
    // Branches need a force update with a run with the revision set like below.
    //   .package(url: "https://github.com/paulb777/nanopb.git", .revision("564392bd87bd093c308a3aaed3997466efb95f74"))
  ],
  targets: [
    .target(
      name: "Firebase",
      path: "CoreOnly/Sources",
      publicHeadersPath: "./"
    ),
    .target(
      name: "FirebaseCore",
      dependencies: [
        "Firebase",
        "FirebaseCoreDiagnostics",
        "GoogleUtilities_Environment",
        "GoogleUtilities_Logger",
      ],
      path: "FirebaseCore/Sources",
      publicHeadersPath: "Public",
      cSettings: [
        .headerSearchPath("../.."),
        .define("FIRCore_VERSION", to: firebaseVersion),
        .define("Firebase_VERSION", to: firebaseVersion),
        // TODO: - Add support for cflags cSetting so that we can set the -fno-autolink option
      ],
      linkerSettings: [
        .linkedFramework("UIKit", .when(platforms: .some([.iOS, .tvOS]))),
        .linkedFramework("AppKit", .when(platforms: .some([.macOS]))),
      ]
    ),
    .testTarget(
      name: "CoreUnit",
      dependencies: ["FirebaseCore", "OCMock"],
      path: "FirebaseCore/Tests/Unit",
      exclude: ["Resources/GoogleService-Info.plist"],
      cSettings: [
        .headerSearchPath("../../.."),
      ]
    ),
    .target(
      name: "FirebaseCoreDiagnostics",
      dependencies: [
        "GoogleDataTransport",
        "GoogleUtilities_Environment",
        "GoogleUtilities_Logger",
        .product(name: "nanopb", package: "nanopb"),
      ],
      path: "Firebase/CoreDiagnostics/FIRCDLibrary",
      publicHeadersPath: ".",
      cSettings: [
        .headerSearchPath("../../.."),
        .define("PB_FIELD_32BIT", to: "1"),
        .define("PB_NO_PACKED_STRUCTS", to: "1"),
        .define("PB_ENABLE_MALLOC", to: "1"),
      ]
    ),
    .target(
      name: "FirebaseABTesting",
      dependencies: ["FirebaseCore"],
      path: "FirebaseABTesting/Sources",
      publicHeadersPath: "Public",
      cSettings: [
        .headerSearchPath("../../"),
        .define("FIRABTesting_VERSION", to: firebaseVersion),
      ]
    ),
    .testTarget(
      name: "ABTestingUnit",
      dependencies: ["FirebaseABTesting", "OCMock"],
      path: "FirebaseABTesting/Tests/Unit",
      resources: [.process("Resources")],
      cSettings: [
        .headerSearchPath("../../.."),
      ]
    ),
    .target(
      name: "FirebaseAnalyticsWrapper",
      dependencies: [
        .target(name: "FirebaseAnalytics", condition: .when(platforms: .some([.iOS]))),
        .target(name: "FIRAnalyticsConnector", condition: .when(platforms: .some([.iOS]))),
        .target(name: "GoogleAppMeasurement", condition: .when(platforms: .some([.iOS]))),
        "FirebaseCore",
        "FirebaseInstallations",
        "GoogleUtilities_AppDelegateSwizzler",
        "GoogleUtilities_MethodSwizzler",
        "GoogleUtilities_NSData",
        "GoogleUtilities_Network",
        .product(name: "nanopb", package: "nanopb"),
      ],
      path: "FirebaseAnalyticsWrapper",
      publicHeadersPath: "Public",
      linkerSettings: [
        .linkedLibrary("sqlite3"),
        .linkedLibrary("c++"),
        .linkedLibrary("z"),
        .linkedFramework("StoreKit"),
      ]
    ),
    .binaryTarget(
      name: "FirebaseAnalytics",
<<<<<<< HEAD
      url: "https://dl.google.com/firebase/ios/swiftpm/6.32.0/FirebaseAnalytics.zip",
      checksum: "8d1a2fcb3a883f1d46d57aa13a6ddcee1bfeba86c33b7555db3ff0ce7125391a"
    ),
    .binaryTarget(
      name: "FIRAnalyticsConnector",
      url: "https://dl.google.com/firebase/ios/swiftpm/6.32.0/FIRAnalyticsConnector.zip",
      checksum: "f29a02540a228ed5819a0a91229b63bc78bda6d2f6ca92c32ef9da6c8609eb03"
    ),
    .binaryTarget(
      name: "GoogleAppMeasurement",
      url: "https://dl.google.com/firebase/ios/swiftpm/6.32.0/GoogleAppMeasurement.zip",
      checksum: "4c93aa13a64a19aa5113133a730364ecf4ff425140a146acb2e0cb127e6ec1db"
=======
      url: "https://dl.google.com/firebase/ios/swiftpm/6.32.1/FirebaseAnalytics.zip",
      checksum: "125c37be61cf83162de34bfc73e5526f995bf9d40e9dcac896f024c333aa9b93"
    ),
    .binaryTarget(
      name: "FIRAnalyticsConnector",
      url: "https://dl.google.com/firebase/ios/swiftpm/6.32.1/FIRAnalyticsConnector.zip",
      checksum: "d09f1655c5e4a382176ee1a447c2fa016123e9d7b2427a3223c8cb62ce89bc7d"
    ),
    .binaryTarget(
      name: "GoogleAppMeasurement",
      url: "https://dl.google.com/firebase/ios/swiftpm/6.32.1/GoogleAppMeasurement.zip",
      checksum: "0a20a3766109690c692f6488adb733d3f41901bf74f57fd2f63cb260a265a938"
>>>>>>> f25eda58
    ),
    .target(
      name: "FirebaseAuth",
      dependencies: ["FirebaseCore",
                     "GoogleUtilities_Environment",
                     "GoogleUtilities_AppDelegateSwizzler",
                     .product(name: "GTMSessionFetcherCore", package: "GTMSessionFetcher")],
      path: "FirebaseAuth/Sources",
      publicHeadersPath: "Public",
      cSettings: [
        .headerSearchPath("../../"),
        .define("FIRAuth_VERSION", to: firebaseVersion),
        .define("FIRAuth_MINOR_VERSION", to: "1.1"), // TODO: Fix version
      ],
      linkerSettings: [
        .linkedFramework("Security"),
        .linkedFramework("SafariServices", .when(platforms: .some([.iOS]))),
      ]
    ),
    .testTarget(
      name: "AuthUnit",
      dependencies: ["FirebaseAuth", "OCMock"],
      path: "FirebaseAuth/Tests/Unit",
      exclude: [
        "FIRAuthKeychainServicesTests.m", // TODO: figure out SPM keychain testing
        "FIRAuthTests.m",
        "FIRUserTests.m",
      ],
      cSettings: [
        .headerSearchPath("../../.."),
      ]
    ),
    .target(
      name: "FirebaseCrashlytics",
      dependencies: ["FirebaseCore", "FirebaseInstallations", "GoogleDataTransport",
                     .product(name: "FBLPromises", package: "Promises"),
                     .product(name: "nanopb", package: "nanopb")],
      path: "Crashlytics",
      exclude: [
        "run",
        "CHANGELOG.md",
        "LICENSE",
        "README.md",
        "Data/",
        "Protos/",
        "ProtoSupport/",
        "UnitTests/",
        "generate_project.sh",
        "upload-symbols",
        "third_party/libunwind/LICENSE",
      ],
      sources: [
        "Crashlytics/",
        "Protogen/",
        "Shared/",
        "third_party/libunwind/dwarf.h",
      ],
      publicHeadersPath: "Crashlytics/Public",
      cSettings: [
        .headerSearchPath(".."),
        .define("DISPLAY_VERSION", to: firebaseVersion),
        .define("CLS_SDK_NAME", to: "Crashlytics iOS SDK", .when(platforms: .some([.iOS]))),
        .define("CLS_SDK_NAME", to: "Crashlytics macOS SDK", .when(platforms: .some([.macOS]))),
        .define("CLS_SDK_NAME", to: "Crashlytics tvOS SDK", .when(platforms: .some([.tvOS]))),
        .define("PB_FIELD_32BIT", to: "1"),
        .define("PB_NO_PACKED_STRUCTS", to: "1"),
        .define("PB_ENABLE_MALLOC", to: "1"),
      ],
      linkerSettings: [
        .linkedFramework("Security"),
        .linkedFramework("SystemConfiguration"),
      ]
    ),

    .target(
      name: "FirebaseDatabase",
      dependencies: [
        "FirebaseCore",
        "leveldb",
      ],
      path: "FirebaseDatabase/Sources",
      exclude: [
        "third_party/Wrap-leveldb/LICENSE",
        "third_party/SocketRocket/LICENSE",
        "third_party/FImmutableSortedDictionary/LICENSE",
        "third_party/SocketRocket/aa2297808c225710e267afece4439c256f6efdb3",
      ],
      publicHeadersPath: "Public",
      cSettings: [
        .headerSearchPath("../../"),
        .define("FIRDatabase_VERSION", to: firebaseVersion),
<<<<<<< HEAD
      ],
      linkerSettings: [
        .linkedFramework("CFNetwork"),
        .linkedFramework("Security"),
        .linkedFramework("SystemConfiguration"),
=======
>>>>>>> f25eda58
      ]
    ),
    .testTarget(
      name: "DatabaseUnit",
      dependencies: ["FirebaseDatabase", "OCMock", "SharedTestUtilities"],
      path: "FirebaseDatabase/Tests/",
      exclude: [
        "Integration/",
      ],
      resources: [.process("Resources")],
      cSettings: [
        .headerSearchPath("../.."),
      ]
    ),

    .target(
      name: "FirebaseDynamicLinks",
      dependencies: ["FirebaseCore"],
      path: "FirebaseDynamicLinks/Sources",
      publicHeadersPath: "Public",
      cSettings: [
        .headerSearchPath("../../"),
        .define("FIRDynamicLinks3P", to: "1"),
        .define("GIN_SCION_LOGGING", to: "1"),
        .define("FIRDynamicLinks_VERSION", to: firebaseVersion),
<<<<<<< HEAD
      ],
      linkerSettings: [
        .linkedFramework("QuartzCore"),
=======
>>>>>>> f25eda58
      ]
    ),

    .target(
      name: "FirebaseFirestore",
      dependencies: [
        "FirebaseCore",
        "leveldb",
        .product(name: "nanopb", package: "nanopb"),
        .product(name: "abseil", package: "abseil"),
        .product(name: "gRPC-cpp", package: "gRPC"),
      ],
      path: "Firestore",
      exclude: [
        "CHANGELOG.md",
        "CMakeLists.txt",
        "Example/",
        "Protos/CMakeLists.txt",
        "Protos/Podfile",
        "Protos/README.md",
        "Protos/build_protos.py",
        "Protos/cpp/",
        "Protos/lib/",
        "Protos/nanopb_cpp_generator.py",
        "Protos/protos/",
        "README.md",
        "Source/CMakeLists.txt",
        "Swift/",
        "core/CMakeLists.txt",
        "core/src/util/config_detected.h.in",
        "core/test/",
        "fuzzing/",
        "test.sh",
        "third_party/",

        // Exclude alternate implementations for other platforms
        "core/src/api/input_validation_std.cc",
        "core/src/remote/connectivity_monitor_noop.cc",
        "core/src/util/filesystem_win.cc",
        "core/src/util/hard_assert_stdio.cc",
        "core/src/util/log_stdio.cc",
        "core/src/util/secure_random_openssl.cc",
      ],
      sources: [
        "Source/",
        "Protos/nanopb/",
        "core/include/",
        "core/src",
      ],
      publicHeadersPath: "Source/Public",
      cSettings: [
        .headerSearchPath("../"),
        .headerSearchPath("Source/Public/FirebaseFirestore"),
        .headerSearchPath("Protos/nanopb"),

        .define("PB_FIELD_32BIT", to: "1"),
        .define("PB_NO_PACKED_STRUCTS", to: "1"),
        .define("PB_ENABLE_MALLOC", to: "1"),
        .define("FIRFirestore_VERSION", to: firebaseVersion),
<<<<<<< HEAD
      ],
      linkerSettings: [
        .linkedFramework("SystemConfiguration"),
        .linkedFramework("MobileCoreServices", .when(platforms: .some([.iOS]))),
        .linkedFramework("UIKit", .when(platforms: .some([.iOS, .tvOS]))),
        .linkedLibrary("c++"),
=======
>>>>>>> f25eda58
      ]
    ),
    .target(
      name: "FirebaseFirestoreSwift",
      dependencies: ["FirebaseFirestore"],
      path: "Firestore",
      exclude: [
        "CHANGELOG.md",
        "CMakeLists.txt",
        "Example/",
        "Protos/",
        "README.md",
        "Source/",
        "core/",
        "fuzzing/",
        "test.sh",
        "Swift/CHANGELOG.md",
        "Swift/README.md",
        "Swift/Tests/",
        "third_party/FirestoreEncoder/LICENSE",
        "third_party/FirestoreEncoder/METADATA",
      ],
      sources: [
        "Swift/Source/",
        "third_party/FirestoreEncoder/",
      ]
    ),

    .target(
      name: "FirebaseFunctions",
      dependencies: [
        "FirebaseCore",
        .product(name: "GTMSessionFetcherCore", package: "GTMSessionFetcher"),
      ],
      path: "Functions/FirebaseFunctions",
      publicHeadersPath: "Public",
      cSettings: [
        .headerSearchPath("../../"),
        .define("FIRFunctions_VERSION", to: firebaseVersion),
      ]
    ),

    .target(
      name: "FirebaseInAppMessaging",
      dependencies: [
        "FirebaseCore",
        "FirebaseInstallations",
        "FirebaseABTesting",
        "GoogleUtilities_Environment",
        .product(name: "nanopb", package: "nanopb"),
      ],
      path: "FirebaseInAppMessaging/Sources",
      exclude: [
        "DefaultUI/CHANGELOG.md",
        "DefaultUI/README.md",
      ],
      resources: [.process("Resources")],
      publicHeadersPath: "Public",
      cSettings: [
        .headerSearchPath("../../"),
        .define("FIRInAppMessaging_LIB_VERSION", to: firebaseVersion),
        .define("PB_FIELD_32BIT", to: "1"),
        .define("PB_NO_PACKED_STRUCTS", to: "1"),
        .define("PB_ENABLE_MALLOC", to: "1"),
      ]
    ),

    // .target(
    //   name: "FirebaseInstanceID",
    //   dependencies: ["FirebaseCore", "FirebaseInstallations",
    //                  "GoogleUtilities_Environment", "GoogleUtilities_UserDefaults"],
    //   path: "Firebase/InstanceID",
    //   publicHeadersPath: "Public",
    //   cSettings: [
    //     .headerSearchPath("../../"),
    //     .define("FIRInstanceID_LIB_VERSION", to: firebaseVersion),
    //   ]
    // ),
    .target(
      name: "FirebaseInstallations",
      dependencies: ["FirebaseCore", .product(name: "FBLPromises", package: "Promises"),
                     "GoogleUtilities_Environment", "GoogleUtilities_UserDefaults"],
      path: "FirebaseInstallations/Source/Library",
      publicHeadersPath: "Public",
      cSettings: [
        .headerSearchPath("../../../"),
      ],
      linkerSettings: [
        .linkedFramework("Security"),
      ]
    ),
    .target(
      name: "SharedTestUtilities",
      dependencies: ["FirebaseCore"],
      path: "SharedTestUtilities",
      publicHeadersPath: "./",
      cSettings: [
        .headerSearchPath("../"),
      ]
    ),
    .target(
      name: "FirebaseRemoteConfig",
      dependencies: [
        "FirebaseCore",
        "FirebaseABTesting",
        "FirebaseInstallations",
        "GoogleUtilities_NSData",
      ],
      path: "FirebaseRemoteConfig/Sources",
      publicHeadersPath: "Public",
      cSettings: [
        .headerSearchPath("../../"),
        .define("FIRRemoteConfig_VERSION", to: firebaseVersion),
      ]
    ),
    .testTarget(
      name: "RemoteConfigUnit",
      dependencies: ["FirebaseRemoteConfig", "OCMock"],
      path: "FirebaseRemoteConfig/Tests/Unit",
      exclude: [
        // Need to be evaluated/ported to RC V2.
        "RCNConfigAnalyticsTest.m",
        "RCNConfigSettingsTest.m",
        "RCNConfigTest.m",
        "RCNRemoteConfig+FIRAppTest.m",
        "RCNThrottlingTests.m",
      ],
      resources: [
        .process("SecondApp-GoogleService-Info.plist"),
        .process("Defaults-testInfo.plist"),
        .process("TestABTPayload.txt"),
      ],
      cSettings: [
        .headerSearchPath("../../.."),
      ]
    ),
    .target(
      name: "FirebaseStorage",
      dependencies: [
        "FirebaseCore",
        .product(name: "GTMSessionFetcherCore", package: "GTMSessionFetcher"),
      ],
      path: "FirebaseStorage/Sources",
      publicHeadersPath: "Public",
      cSettings: [
        .headerSearchPath("../../"),
        .define("FIRStorage_VERSION", to: firebaseVersion),
<<<<<<< HEAD
      ],
      linkerSettings: [
        .linkedFramework("MobileCoreServices", .when(platforms: .some([.iOS]))),
        .linkedFramework("CoreServices", .when(platforms: .some([.macOS]))),
=======
>>>>>>> f25eda58
      ]
    ),
    .testTarget(
      name: "StorageUnit",
      dependencies: ["FirebaseStorage", "OCMock", "SharedTestUtilities"],
      path: "FirebaseStorage/Tests/Unit",
      cSettings: [
        .headerSearchPath("../../.."),
      ]
    ),
    .target(
      name: "FirebaseStorageSwift",
      dependencies: ["FirebaseStorage"],
      path: "FirebaseStorageSwift/Sources"
    ),
    .target(
      name: "GoogleDataTransport",
      dependencies: [
        .product(name: "nanopb", package: "nanopb"),
      ],
      path: "GoogleDataTransport",
      exclude: [
        "CHANGELOG.md",
        "README.md",
        "generate_project.sh",
        "GDTCCTWatchOSTestApp/",
        "GDTWatchOSTestApp/",
        "GDTCCTTestApp/",
        "GDTTestApp/",
        "GDTCCTTests/",
        "GDTCORTests/",
        "ProtoSupport/",
      ],
      sources: [
        "GDTCORLibrary",
        "GDTCCTLibrary",
      ],
      publicHeadersPath: "GDTCORLibrary/Public",
      cSettings: [
        .headerSearchPath("../"),
        .define("GDTCOR_VERSION", to: "0.0.1"),
        .define("PB_FIELD_32BIT", to: "1"),
        .define("PB_NO_PACKED_STRUCTS", to: "1"),
        .define("PB_ENABLE_MALLOC", to: "1"),
      ],
      linkerSettings: [
        .linkedFramework("SystemConfiguration"),
        .linkedFramework("CoreTelephony", .when(platforms: .some([.macOS, .iOS]))),
      ]
    ),
    .testTarget(
      name: "swift-test",
      dependencies: [
        "FirebaseAuth",
        "FirebaseABTesting",
        "Firebase",
        "FirebaseCrashlytics",
        "FirebaseCore",
        "FirebaseDatabase",
        "FirebaseDynamicLinks",
        "FirebaseFirestore",
        "FirebaseFirestoreSwift",
        "FirebaseFunctions",
        "FirebaseInAppMessaging",
        "FirebaseInstallations",
        // "FirebaseInstanceID",
        "FirebaseRemoteConfig",
        "FirebaseStorage",
        "FirebaseStorageSwift",
        "GoogleDataTransport",
        "GoogleUtilities_AppDelegateSwizzler",
        "GoogleUtilities_Environment",
        // "GoogleUtilities_ISASwizzler", // Build needs to disable ARC.
        "GoogleUtilities_Logger",
        "GoogleUtilities_MethodSwizzler",
        "GoogleUtilities_Network",
        "GoogleUtilities_NSData",
        "GoogleUtilities_Reachability",
        "GoogleUtilities_UserDefaults",
        .product(name: "nanopb", package: "nanopb"),
      ],
      path: "SwiftPMTests/swift-test"
    ),
    .testTarget(
      name: "objc-import-test",
      dependencies: [
        "FirebaseAuth",
        "FirebaseABTesting",
        "Firebase",
        "FirebaseCrashlytics",
        "FirebaseCore",
        "FirebaseDatabase",
        "FirebaseDynamicLinks",
        "FirebaseFirestore",
        "FirebaseFunctions",
        "FirebaseInAppMessaging",
        "FirebaseInstallations",
        "FirebaseRemoteConfig",
        "FirebaseStorage",
      ],
      path: "SwiftPMTests/objc-import-test"
    ),
    .testTarget(
      name: "version-test",
      dependencies: [
        "FirebaseCore",
      ],
      path: "SwiftPMTests/version-test",
      cSettings: [
        .define("FIR_VERSION", to: firebaseVersion),
      ]
    ),
    .target(
      name: "GoogleUtilities_AppDelegateSwizzler",
      dependencies: ["GoogleUtilities_Environment", "GoogleUtilities_Logger",
                     "GoogleUtilities_Network"],
      path: "GoogleUtilities",
      exclude: [
        "CHANGELOG.md",
        "CMakeLists.txt",
        "LICENSE",
        "README.md",
        "AppDelegateSwizzler/README.md",
        "Environment/",
        "Network/",
        "ISASwizzler/",
        "Logger/",
        "MethodSwizzler/",
        "NSData+zlib/",
        "Reachability",
        "SwizzlerTestHelpers/",
        "Tests",
        "UserDefaults/",
      ],
      sources: [
        "AppDelegateSwizzler/",
        "SceneDelegateSwizzler/",
        "Common/*.h",
      ],
      publicHeadersPath: "AppDelegateSwizzler/Public",
      cSettings: [
        .headerSearchPath("../"),
      ]
    ),
    .target(
      name: "GoogleUtilities_Environment",
      dependencies: [.product(name: "FBLPromises", package: "Promises")],
      path: "GoogleUtilities/Environment",
      exclude: ["third_party/LICENSE"],
      publicHeadersPath: "Private",
      cSettings: [
        .headerSearchPath("../../"),
      ]
    ),

    .target(
      name: "GoogleUtilities_Logger",
      dependencies: ["GoogleUtilities_Environment"],
      path: "GoogleUtilities/Logger",
      publicHeadersPath: "Public",
      cSettings: [
        .headerSearchPath("../../"),
      ]
    ),

    // TODO: ISA_Swizzler requires building without ARC.

    .target(
      name: "GoogleUtilities_MethodSwizzler",
      dependencies: ["GoogleUtilities_Logger"],
      path: "GoogleUtilities/MethodSwizzler",
      publicHeadersPath: "Private",
      cSettings: [
        .headerSearchPath("../../"),
      ]
    ),
    .target(
      name: "GoogleUtilities_Network",
      dependencies: ["GoogleUtilities_Logger", "GoogleUtilities_NSData",
                     "GoogleUtilities_Reachability"],
      path: "GoogleUtilities/Network",
      publicHeadersPath: "Public",
      cSettings: [
        .headerSearchPath("../.."),
      ]
    ),
    .target(
      name: "GoogleUtilities_NSData",
      path: "GoogleUtilities/NSData+zlib",
      publicHeadersPath: "Public",
      cSettings: [
        .headerSearchPath("../.."),
      ],
      linkerSettings: [
        .linkedLibrary("z"),
      ]
    ),
    .target(
      name: "GoogleUtilities_Reachability",
      dependencies: ["GoogleUtilities_Logger"],
      path: "GoogleUtilities/Reachability",
      publicHeadersPath: "Private",
      cSettings: [
        .headerSearchPath("../../"),
      ]
    ),
    .target(
      name: "GoogleUtilities_UserDefaults",
      dependencies: ["GoogleUtilities_Logger"],
      path: "GoogleUtilities/UserDefaults",
      publicHeadersPath: "Private",
      cSettings: [
        .headerSearchPath("../../"),
      ]
    ),
    // TODO: - need to port Network/third_party/GTMHTTPServer.m to ARC.
    // .testTarget(
    //   name: "UtilitiesUnit",
    //   dependencies: [
    //     "OCMock",
    //     "GoogleUtilities_AppDelegateSwizzler",
    //     "GoogleUtilities_Environment",
    //     "GoogleUtilities_ISASwizzler", // Build needs to disable ARC.
    //     "GoogleUtilities_Logger",
    //     "GoogleUtilities_MethodSwizzler",
    //     "GoogleUtilities_Network",
    //     "GoogleUtilities_NSData",
    //     "GoogleUtilities_Reachability",
    //     "GoogleUtilities_UserDefaults",
    //   ],
    //   path: "GoogleUtilities/Tests/Unit",
    //   exclude: [
    //     "Network/third_party/LICENSE",
    //     "Network/third_party/GTMHTTPServer.m", // Requires disabling ARC
    //   ],
    //   cSettings: [
    //     .headerSearchPath("../../.."),
    //   ]
    // ),
  ],
  cLanguageStandard: .c99,
  cxxLanguageStandard: CXXLanguageStandard.gnucxx14
)<|MERGE_RESOLUTION|>--- conflicted
+++ resolved
@@ -224,20 +224,6 @@
     ),
     .binaryTarget(
       name: "FirebaseAnalytics",
-<<<<<<< HEAD
-      url: "https://dl.google.com/firebase/ios/swiftpm/6.32.0/FirebaseAnalytics.zip",
-      checksum: "8d1a2fcb3a883f1d46d57aa13a6ddcee1bfeba86c33b7555db3ff0ce7125391a"
-    ),
-    .binaryTarget(
-      name: "FIRAnalyticsConnector",
-      url: "https://dl.google.com/firebase/ios/swiftpm/6.32.0/FIRAnalyticsConnector.zip",
-      checksum: "f29a02540a228ed5819a0a91229b63bc78bda6d2f6ca92c32ef9da6c8609eb03"
-    ),
-    .binaryTarget(
-      name: "GoogleAppMeasurement",
-      url: "https://dl.google.com/firebase/ios/swiftpm/6.32.0/GoogleAppMeasurement.zip",
-      checksum: "4c93aa13a64a19aa5113133a730364ecf4ff425140a146acb2e0cb127e6ec1db"
-=======
       url: "https://dl.google.com/firebase/ios/swiftpm/6.32.1/FirebaseAnalytics.zip",
       checksum: "125c37be61cf83162de34bfc73e5526f995bf9d40e9dcac896f024c333aa9b93"
     ),
@@ -250,7 +236,6 @@
       name: "GoogleAppMeasurement",
       url: "https://dl.google.com/firebase/ios/swiftpm/6.32.1/GoogleAppMeasurement.zip",
       checksum: "0a20a3766109690c692f6488adb733d3f41901bf74f57fd2f63cb260a265a938"
->>>>>>> f25eda58
     ),
     .target(
       name: "FirebaseAuth",
@@ -342,14 +327,11 @@
       cSettings: [
         .headerSearchPath("../../"),
         .define("FIRDatabase_VERSION", to: firebaseVersion),
-<<<<<<< HEAD
       ],
       linkerSettings: [
         .linkedFramework("CFNetwork"),
         .linkedFramework("Security"),
         .linkedFramework("SystemConfiguration"),
-=======
->>>>>>> f25eda58
       ]
     ),
     .testTarget(
@@ -375,12 +357,9 @@
         .define("FIRDynamicLinks3P", to: "1"),
         .define("GIN_SCION_LOGGING", to: "1"),
         .define("FIRDynamicLinks_VERSION", to: firebaseVersion),
-<<<<<<< HEAD
       ],
       linkerSettings: [
         .linkedFramework("QuartzCore"),
-=======
->>>>>>> f25eda58
       ]
     ),
 
@@ -440,15 +419,12 @@
         .define("PB_NO_PACKED_STRUCTS", to: "1"),
         .define("PB_ENABLE_MALLOC", to: "1"),
         .define("FIRFirestore_VERSION", to: firebaseVersion),
-<<<<<<< HEAD
       ],
       linkerSettings: [
         .linkedFramework("SystemConfiguration"),
         .linkedFramework("MobileCoreServices", .when(platforms: .some([.iOS]))),
         .linkedFramework("UIKit", .when(platforms: .some([.iOS, .tvOS]))),
         .linkedLibrary("c++"),
-=======
->>>>>>> f25eda58
       ]
     ),
     .target(
@@ -596,13 +572,10 @@
       cSettings: [
         .headerSearchPath("../../"),
         .define("FIRStorage_VERSION", to: firebaseVersion),
-<<<<<<< HEAD
       ],
       linkerSettings: [
         .linkedFramework("MobileCoreServices", .when(platforms: .some([.iOS]))),
         .linkedFramework("CoreServices", .when(platforms: .some([.macOS]))),
-=======
->>>>>>> f25eda58
       ]
     ),
     .testTarget(
