// swift-tools-version:5.3
// The swift-tools-version declares the minimum version of Swift required to build this package.

// Copyright 2020 Google LLC
//
// Licensed under the Apache License, Version 2.0 (the "License");
// you may not use this file except in compliance with the License.
// You may obtain a copy of the License at
//
//      http://www.apache.org/licenses/LICENSE-2.0
//
// Unless required by applicable law or agreed to in writing, software
// distributed under the License is distributed on an "AS IS" BASIS,
// WITHOUT WARRANTIES OR CONDITIONS OF ANY KIND, either express or implied.
// See the License for the specific language governing permissions and
// limitations under the License.

// This Package.swift is a Work in Progress. We intend to keep it functional
// on the master branch, but it is rapidly evolving and may have occasional
// breakages. Please report any issues at
// https://github.com/firebase/firebase-ios-sdk/issues/new/choose.

import PackageDescription

let firebaseVersion = "7.0.0"

let package = Package(
  name: "Firebase",
  platforms: [.iOS(.v10), .macOS(.v10_12), .tvOS(.v10), .watchOS(.v6)],
  products: [
    .library(
      name: "FirebaseAnalytics",
      targets: ["FirebaseAnalyticsTarget"]
    ),
    .library(
      name: "FirebaseAuth",
      targets: ["FirebaseAuth"]
    ),
    .library(
      name: "FirebaseCrashlytics",
      targets: ["FirebaseCrashlytics"]
    ),
    .library(
      name: "FirebaseDatabase",
      targets: ["FirebaseDatabaseTarget"]
    ),
    .library(
      name: "FirebaseDynamicLinks",
      targets: ["FirebaseDynamicLinksTarget"]
    ),
    .library(
      name: "FirebaseFirestore",
      targets: ["FirebaseFirestoreTarget"]
    ),
    .library(
      name: "FirebaseFirestoreSwift-Beta",
      targets: ["FirebaseFirestoreSwiftTarget"]
    ),
    .library(
      name: "FirebaseFunctions",
      targets: ["FirebaseFunctionsTarget"]
    ),
    .library(
      name: "FirebaseInAppMessaging-Beta",
      targets: ["FirebaseInAppMessagingTarget"]
    ),
    .library(
      name: "FirebaseInstallations",
      targets: ["FirebaseInstallations"]
    ),
    .library(
      name: "FirebaseMessaging",
      targets: ["FirebaseMessaging"]
    ),
    .library(
      name: "FirebaseRemoteConfig",
      targets: ["FirebaseRemoteConfigTarget"]
    ),
    .library(
      name: "FirebaseStorage",
      targets: ["FirebaseStorage"]
    ),
    .library(
      name: "FirebaseStorageSwift-Beta",
      targets: ["FirebaseStorageSwift"]
    ),

    // Not intended for public consumption, but needed for FirebaseUI.
    .library(
      name: "GoogleUtilities_UserDefaults",
      targets: ["GoogleUtilities_UserDefaults"]
    ),
  ],
  dependencies: [
    .package(name: "Promises", url: "https://github.com/google/promises.git", "1.2.8" ..< "1.3.0"),
    .package(
      name: "GTMSessionFetcher",
      url: "https://github.com/google/gtm-session-fetcher.git",
      "1.4.0" ..< "2.0.0"
    ),
    .package(
      name: "nanopb",
      url: "https://github.com/nanopb/nanopb.git",
      // This revision adds SPM enablement to the 0.3.9.6 release tag.
      .revision("8119dfe5631f2616d11e50ead95448d12e816062")
    ),
    .package(
      name: "abseil",
      url: "https://github.com/firebase/abseil-cpp-SwiftPM.git",
      .revision("05d8107f2971a37e6c77245b7c4c6b0a7e97bc99")
    ),
    .package(
      name: "gRPC",
      url: "https://github.com/firebase/grpc-SwiftPM.git",
      .revision("5bb2669317ae2183f4cb00c675423af1924f0b46")
    ),
    .package(
      name: "OCMock",
      url: "https://github.com/firebase/ocmock.git",
      .revision("7291762d3551c5c7e31c49cce40a0e391a52e889")
    ),
    .package(
      name: "leveldb",
      url: "https://github.com/firebase/leveldb.git",
      .revision("fa1f25f296a766e5a789c4dacd4798dea798b2c2")
    ),
    // Branches need a force update with a run with the revision set like below.
    //   .package(url: "https://github.com/paulb777/nanopb.git", .revision("564392bd87bd093c308a3aaed3997466efb95f74"))
  ],
  targets: [
    .target(
      name: "Firebase",
      path: "CoreOnly/Sources",
      publicHeadersPath: "./"
    ),
    .target(
      name: "FirebaseCore",
      dependencies: [
        "Firebase",
        "FirebaseCoreDiagnostics",
        "GoogleUtilities_Environment",
        "GoogleUtilities_Logger",
      ],
      path: "FirebaseCore/Sources",
      publicHeadersPath: "Public",
      cSettings: [
        .headerSearchPath("../.."),
        .define("Firebase_VERSION", to: firebaseVersion),
        // TODO: - Add support for cflags cSetting so that we can set the -fno-autolink option
      ],
      linkerSettings: [
        .linkedFramework("UIKit", .when(platforms: .some([.iOS, .tvOS]))),
        .linkedFramework("AppKit", .when(platforms: .some([.macOS]))),
      ]
    ),
    .testTarget(
      name: "CoreUnit",
      dependencies: ["FirebaseCore", "SharedTestUtilities", "OCMock"],
      path: "FirebaseCore/Tests/Unit",
      exclude: ["Resources/GoogleService-Info.plist"],
      cSettings: [
        .headerSearchPath("../../.."),
      ]
    ),
    .target(
      name: "FirebaseCoreDiagnostics",
      dependencies: [
        "GoogleDataTransport",
        "GoogleUtilities_Environment",
        "GoogleUtilities_Logger",
        .product(name: "nanopb", package: "nanopb"),
      ],
      path: "Firebase/CoreDiagnostics/FIRCDLibrary",
      publicHeadersPath: ".",
      cSettings: [
        .headerSearchPath("../../.."),
        .define("PB_FIELD_32BIT", to: "1"),
        .define("PB_NO_PACKED_STRUCTS", to: "1"),
        .define("PB_ENABLE_MALLOC", to: "1"),
      ]
    ),
    .target(
      name: "FirebaseABTesting",
      dependencies: ["FirebaseCore"],
      path: "FirebaseABTesting/Sources",
      publicHeadersPath: "Public",
      cSettings: [
        .headerSearchPath("../../"),
      ]
    ),
    .testTarget(
      name: "ABTestingUnit",
      dependencies: ["FirebaseABTesting", "OCMock"],
      path: "FirebaseABTesting/Tests/Unit",
      resources: [.process("Resources")],
      cSettings: [
        .headerSearchPath("../../.."),
      ]
    ),

    .target(
      name: "FirebaseAnalyticsTarget",
      dependencies: [.target(name: "FirebaseAnalyticsWrapper",
                             condition: .when(platforms: [.iOS]))],
      path: "SwiftPM-PlatformExclude/FirebaseAnalyticsWrap"
    ),

    .target(
      name: "FirebaseAnalyticsWrapper",
      dependencies: [
        .target(name: "FirebaseAnalytics", condition: .when(platforms: .some([.iOS]))),
        .target(name: "FIRAnalyticsConnector", condition: .when(platforms: .some([.iOS]))),
        .target(name: "GoogleAppMeasurement", condition: .when(platforms: .some([.iOS]))),
        "FirebaseCore",
        "FirebaseInstallations",
        "GoogleUtilities_AppDelegateSwizzler",
        "GoogleUtilities_MethodSwizzler",
        "GoogleUtilities_NSData",
        "GoogleUtilities_Network",
        .product(name: "nanopb", package: "nanopb"),
      ],
      path: "FirebaseAnalyticsWrapper",
      linkerSettings: [
        .linkedLibrary("sqlite3"),
        .linkedLibrary("c++"),
        .linkedLibrary("z"),
        .linkedFramework("StoreKit"),
      ]
    ),
    .binaryTarget(
      name: "FirebaseAnalytics",
      url: "https://dl.google.com/firebase/ios/swiftpm/7.0.0/FirebaseAnalytics.zip",
<<<<<<< HEAD
      checksum: "52fce991295d5de9fd5f4a821544d7489bc4fdaed7189f7aef24487305d7d527"
=======
      checksum: "8d835a816ec3f279d76d0d164f0b6fc0827239e26ed59a1acd277ed40d26243f"
>>>>>>> c887ea1a
    ),
    .binaryTarget(
      name: "FIRAnalyticsConnector",
      url: "https://dl.google.com/firebase/ios/swiftpm/7.0.0/FIRAnalyticsConnector.zip",
<<<<<<< HEAD
      checksum: "06833c004316891f188e5bdbdb48e4c3aa9dafa832cfe73af21b482941b67ec3"
=======
      checksum: "bdbf31a06ef741456bd386ad3f10529103953c330771d140e021e5a467d89395"
>>>>>>> c887ea1a
    ),
    .binaryTarget(
      name: "GoogleAppMeasurement",
      url: "https://dl.google.com/firebase/ios/swiftpm/7.0.0/GoogleAppMeasurement.zip",
<<<<<<< HEAD
      checksum: "8e7cccef0f97069c1e17c4a7b53580d32dc8da80053c158313e3f28991265163"
=======
      checksum: "50fd6e762fc44f92a835bebf34ce8ecc9589ef34681be1cb41779bec9e44e652"
>>>>>>> c887ea1a
    ),

    .target(
      name: "FirebaseAuth",
      dependencies: ["FirebaseCore",
                     "GoogleUtilities_Environment",
                     "GoogleUtilities_AppDelegateSwizzler",
                     .product(name: "GTMSessionFetcherCore", package: "GTMSessionFetcher")],
      path: "FirebaseAuth/Sources",
      publicHeadersPath: "Public",
      cSettings: [
        .headerSearchPath("../../"),
      ],
      linkerSettings: [
        .linkedFramework("Security"),
        .linkedFramework("SafariServices", .when(platforms: .some([.iOS]))),
      ]
    ),
    .testTarget(
      name: "AuthUnit",
      dependencies: ["FirebaseAuth", "OCMock"],
      path: "FirebaseAuth/Tests/Unit",
      exclude: [
        "FIRAuthKeychainServicesTests.m", // TODO: figure out SPM keychain testing
        "FIRAuthTests.m",
        "FIRUserTests.m",
      ],
      cSettings: [
        .headerSearchPath("../../.."),
      ]
    ),
    .target(
      name: "FirebaseCrashlytics",
      dependencies: ["FirebaseCore", "FirebaseInstallations", "GoogleDataTransport",
                     .product(name: "FBLPromises", package: "Promises"),
                     .product(name: "nanopb", package: "nanopb")],
      path: "Crashlytics",
      exclude: [
        "run",
        "CHANGELOG.md",
        "LICENSE",
        "README.md",
        "Data/",
        "Protos/",
        "ProtoSupport/",
        "UnitTests/",
        "generate_project.sh",
        "upload-symbols",
        "third_party/libunwind/LICENSE",
      ],
      sources: [
        "Crashlytics/",
        "Protogen/",
        "Shared/",
        "third_party/libunwind/dwarf.h",
      ],
      publicHeadersPath: "Crashlytics/Public",
      cSettings: [
        .headerSearchPath(".."),
        .define("DISPLAY_VERSION", to: firebaseVersion),
        .define("CLS_SDK_NAME", to: "Crashlytics iOS SDK", .when(platforms: .some([.iOS]))),
        .define("CLS_SDK_NAME", to: "Crashlytics macOS SDK", .when(platforms: .some([.macOS]))),
        .define("CLS_SDK_NAME", to: "Crashlytics tvOS SDK", .when(platforms: .some([.tvOS]))),
        .define("CLS_SDK_NAME", to: "Crashlytics watchOS SDK", .when(platforms: .some([.watchOS]))),
        .define("PB_FIELD_32BIT", to: "1"),
        .define("PB_NO_PACKED_STRUCTS", to: "1"),
        .define("PB_ENABLE_MALLOC", to: "1"),
      ],
      linkerSettings: [
        .linkedFramework("Security"),
        .linkedFramework("SystemConfiguration", .when(platforms: .some([.iOS, .macOS, .tvOS]))),
      ]
    ),

    .target(
      name: "FirebaseDatabaseTarget",
      dependencies: [.target(name: "FirebaseDatabase",
                             condition: .when(platforms: [.iOS, .tvOS, .macOS]))],
      path: "SwiftPM-PlatformExclude/FirebaseDatabaseWrap"
    ),

    .target(
      name: "FirebaseDatabase",
      dependencies: [
        "FirebaseCore",
        "leveldb",
      ],
      path: "FirebaseDatabase/Sources",
      exclude: [
        "third_party/Wrap-leveldb/LICENSE",
        "third_party/SocketRocket/LICENSE",
        "third_party/FImmutableSortedDictionary/LICENSE",
        "third_party/SocketRocket/aa2297808c225710e267afece4439c256f6efdb3",
      ],
      publicHeadersPath: "Public",
      cSettings: [
        .headerSearchPath("../../"),
      ],
      linkerSettings: [
        .linkedFramework("CFNetwork"),
        .linkedFramework("Security"),
        .linkedFramework("SystemConfiguration", .when(platforms: .some([.iOS, .macOS, .tvOS]))),
      ]
    ),
    .testTarget(
      name: "DatabaseUnit",
      dependencies: ["FirebaseDatabase", "OCMock", "SharedTestUtilities"],
      path: "FirebaseDatabase/Tests/",
      exclude: [
        "Integration/",
      ],
      resources: [.process("Resources")],
      cSettings: [
        .headerSearchPath("../.."),
      ]
    ),

    .target(
      name: "FirebaseDynamicLinksTarget",
      dependencies: [.target(name: "FirebaseDynamicLinks",
                             condition: .when(platforms: [.iOS]))],
      path: "SwiftPM-PlatformExclude/FirebaseDynamicLinksWrap"
    ),

    .target(
      name: "FirebaseDynamicLinks",
      dependencies: ["FirebaseCore"],
      path: "FirebaseDynamicLinks/Sources",
      publicHeadersPath: "Public",
      cSettings: [
        .headerSearchPath("../../"),
        .define("FIRDynamicLinks3P", to: "1"),
        .define("GIN_SCION_LOGGING", to: "1"),
      ],
      linkerSettings: [
        .linkedFramework("QuartzCore"),
      ]
    ),

    .target(
      name: "FirebaseFirestoreTarget",
      dependencies: [.target(name: "FirebaseFirestore",
                             condition: .when(platforms: [.iOS, .tvOS, .macOS]))],
      path: "SwiftPM-PlatformExclude/FirebaseFirestoreWrap"
    ),

    .target(
      name: "FirebaseFirestore",
      dependencies: [
        "FirebaseCore",
        "leveldb",
        .product(name: "nanopb", package: "nanopb"),
        .product(name: "abseil", package: "abseil"),
        .product(name: "gRPC-cpp", package: "gRPC"),
      ],
      path: "Firestore",
      exclude: [
        "CHANGELOG.md",
        "CMakeLists.txt",
        "Example/",
        "Protos/CMakeLists.txt",
        "Protos/Podfile",
        "Protos/README.md",
        "Protos/build_protos.py",
        "Protos/cpp/",
        "Protos/lib/",
        "Protos/nanopb_cpp_generator.py",
        "Protos/protos/",
        "README.md",
        "Source/CMakeLists.txt",
        "Swift/",
        "core/CMakeLists.txt",
        "core/src/util/config_detected.h.in",
        "core/test/",
        "fuzzing/",
        "test.sh",
        "third_party/",

        // Exclude alternate implementations for other platforms
        "core/src/api/input_validation_std.cc",
        "core/src/remote/connectivity_monitor_noop.cc",
        "core/src/util/filesystem_win.cc",
        "core/src/util/hard_assert_stdio.cc",
        "core/src/util/log_stdio.cc",
        "core/src/util/secure_random_openssl.cc",
      ],
      sources: [
        "Source/",
        "Protos/nanopb/",
        "core/include/",
        "core/src",
      ],
      publicHeadersPath: "Source/Public",
      cSettings: [
        .headerSearchPath("../"),
        .headerSearchPath("Source/Public/FirebaseFirestore"),
        .headerSearchPath("Protos/nanopb"),
        .define("PB_FIELD_32BIT", to: "1"),
        .define("PB_NO_PACKED_STRUCTS", to: "1"),
        .define("PB_ENABLE_MALLOC", to: "1"),
        .define("FIRFirestore_VERSION", to: firebaseVersion),
      ],
      linkerSettings: [
        .linkedFramework("SystemConfiguration", .when(platforms: .some([.iOS, .macOS, .tvOS]))),
        .linkedFramework("MobileCoreServices", .when(platforms: .some([.iOS]))),
        .linkedFramework("UIKit", .when(platforms: .some([.iOS, .tvOS]))),
        .linkedLibrary("c++"),
      ]
    ),

    .target(
      name: "FirebaseFirestoreSwiftTarget",
      dependencies: [.target(name: "FirebaseFirestoreSwift",
                             condition: .when(platforms: [.iOS, .tvOS, .macOS]))],
      path: "SwiftPM-PlatformExclude/FirebaseFirestoreSwiftWrap"
    ),

    .target(
      name: "FirebaseFirestoreSwift",
      dependencies: ["FirebaseFirestore"],
      path: "Firestore",
      exclude: [
        "CHANGELOG.md",
        "CMakeLists.txt",
        "Example/",
        "Protos/",
        "README.md",
        "Source/",
        "core/",
        "fuzzing/",
        "test.sh",
        "Swift/CHANGELOG.md",
        "Swift/README.md",
        "Swift/Tests/",
        "third_party/FirestoreEncoder/LICENSE",
        "third_party/FirestoreEncoder/METADATA",
      ],
      sources: [
        "Swift/Source/",
        "third_party/FirestoreEncoder/",
      ]
    ),

    .target(
      name: "FirebaseFunctionsTarget",
      dependencies: [.target(name: "FirebaseFunctions",
                             condition: .when(platforms: [.iOS, .tvOS, .macOS]))],
      path: "SwiftPM-PlatformExclude/FirebaseFunctionsWrap"
    ),

    .target(
      name: "FirebaseFunctions",
      dependencies: [
        "FirebaseCore",
        .product(name: "GTMSessionFetcherCore", package: "GTMSessionFetcher"),
      ],
      path: "Functions/FirebaseFunctions",
      publicHeadersPath: "Public",
      cSettings: [
        .headerSearchPath("../../"),
      ]
    ),

    .target(
      name: "FirebaseInAppMessagingTarget",
      dependencies: [.target(name: "FirebaseInAppMessaging",
                             condition: .when(platforms: [.iOS]))],
      path: "SwiftPM-PlatformExclude/FirebaseInAppMessagingWrap"
    ),

    .target(
      name: "FirebaseInAppMessaging",
      dependencies: [
        "FirebaseCore",
        "FirebaseInstallations",
        "FirebaseABTesting",
        "GoogleUtilities_Environment",
        .product(name: "nanopb", package: "nanopb"),
      ],
      path: "FirebaseInAppMessaging/Sources",
      exclude: [
        "DefaultUI/CHANGELOG.md",
        "DefaultUI/README.md",
      ],
      resources: [.process("Resources")],
      publicHeadersPath: "Public",
      cSettings: [
        .headerSearchPath("../../"),
        .define("PB_FIELD_32BIT", to: "1"),
        .define("PB_NO_PACKED_STRUCTS", to: "1"),
        .define("PB_ENABLE_MALLOC", to: "1"),
      ]
    ),

    .target(
      name: "FirebaseInstanceID",
      dependencies: ["FirebaseCore", "FirebaseInstallations",
                     "GoogleUtilities_Environment", "GoogleUtilities_UserDefaults"],
      path: "Firebase/InstanceID",
      exclude: [
        "CHANGELOG.md",
      ],
      publicHeadersPath: "Public",
      cSettings: [
        .headerSearchPath("../../"),
      ]
    ),

    .target(
      name: "FirebaseInstallations",
      dependencies: ["FirebaseCore", .product(name: "FBLPromises", package: "Promises"),
                     "GoogleUtilities_Environment", "GoogleUtilities_UserDefaults"],
      path: "FirebaseInstallations/Source/Library",
      publicHeadersPath: "Public",
      cSettings: [
        .headerSearchPath("../../../"),
      ],
      linkerSettings: [
        .linkedFramework("Security"),
      ]
    ),

    .target(
      name: "FirebaseMessaging",
      dependencies: [
        "FirebaseCore",
        "FirebaseInstanceID",
        "GoogleUtilities_AppDelegateSwizzler",
        "GoogleUtilities_Environment",
        "GoogleUtilities_Reachability",
        "GoogleUtilities_UserDefaults",
      ],
      path: "FirebaseMessaging/Sources",
      publicHeadersPath: "Public",
      cSettings: [
        .headerSearchPath("../../"),
      ],
      linkerSettings: [
        .linkedFramework("SystemConfiguration", .when(platforms: .some([.iOS, .macOS, .tvOS]))),
      ]
    ),
    .testTarget(
      name: "MessagingUnit",
      dependencies: ["FirebaseMessaging", "OCMock"],
      path: "FirebaseMessaging/Tests/UnitTests",
      exclude: [
        "FIRMessagingContextManagerServiceTest.m", // TODO: Adapt its NSBundle usage to SPM.
      ],
      cSettings: [
        .headerSearchPath("../../.."),
      ]
    ),

    .target(
      name: "SharedTestUtilities",
      dependencies: ["FirebaseCore", "OCMock"],
      path: "SharedTestUtilities",
      publicHeadersPath: "./",
      cSettings: [
        .headerSearchPath("../"),
      ]
    ),

    .target(
      name: "FirebaseRemoteConfigTarget",
      dependencies: [.target(name: "FirebaseRemoteConfig",
                             condition: .when(platforms: [.iOS, .tvOS, .macOS]))],
      path: "SwiftPM-PlatformExclude/FirebaseRemoteConfigWrap"
    ),

    .target(
      name: "FirebaseRemoteConfig",
      dependencies: [
        "FirebaseCore",
        "FirebaseABTesting",
        "FirebaseInstallations",
        "GoogleUtilities_NSData",
      ],
      path: "FirebaseRemoteConfig/Sources",
      publicHeadersPath: "Public",
      cSettings: [
        .headerSearchPath("../../"),
      ]
    ),
    .testTarget(
      name: "RemoteConfigUnit",
      dependencies: ["FirebaseRemoteConfig", "OCMock"],
      path: "FirebaseRemoteConfig/Tests/Unit",
      exclude: [
        // Need to be evaluated/ported to RC V2.
        "RCNConfigAnalyticsTest.m",
        "RCNConfigSettingsTest.m",
        "RCNConfigTest.m",
        "RCNRemoteConfig+FIRAppTest.m",
        "RCNThrottlingTests.m",
      ],
      resources: [
        .process("SecondApp-GoogleService-Info.plist"),
        .process("Defaults-testInfo.plist"),
        .process("TestABTPayload.txt"),
      ],
      cSettings: [
        .headerSearchPath("../../.."),
      ]
    ),
    .target(
      name: "FirebaseStorage",
      dependencies: [
        "FirebaseCore",
        .product(name: "GTMSessionFetcherCore", package: "GTMSessionFetcher"),
      ],
      path: "FirebaseStorage/Sources",
      publicHeadersPath: "Public",
      cSettings: [
        .headerSearchPath("../../"),
      ],
      linkerSettings: [
        .linkedFramework("MobileCoreServices", .when(platforms: .some([.iOS]))),
        .linkedFramework("CoreServices", .when(platforms: .some([.macOS]))),
      ]
    ),
    .testTarget(
      name: "StorageUnit",
      dependencies: ["FirebaseStorage", "OCMock", "SharedTestUtilities"],
      path: "FirebaseStorage/Tests/Unit",
      cSettings: [
        .headerSearchPath("../../.."),
      ]
    ),
    .target(
      name: "FirebaseStorageSwift",
      dependencies: ["FirebaseStorage"],
      path: "FirebaseStorageSwift/Sources"
    ),
    .target(
      name: "GoogleDataTransport",
      dependencies: [
        .product(name: "nanopb", package: "nanopb"),
      ],
      path: "GoogleDataTransport",
      exclude: [
        "CHANGELOG.md",
        "README.md",
        "generate_project.sh",
        "GDTCCTWatchOSTestApp/",
        "GDTWatchOSTestApp/",
        "GDTCCTTestApp/",
        "GDTTestApp/",
        "GDTCCTTests/",
        "GDTCORTests/",
        "ProtoSupport/",
      ],
      sources: [
        "GDTCORLibrary",
        "GDTCCTLibrary",
      ],
      publicHeadersPath: "GDTCORLibrary/Public",
      cSettings: [
        .headerSearchPath("../"),
        .define("GDTCOR_VERSION", to: "0.0.1"),
        .define("PB_FIELD_32BIT", to: "1"),
        .define("PB_NO_PACKED_STRUCTS", to: "1"),
        .define("PB_ENABLE_MALLOC", to: "1"),
      ],
      linkerSettings: [
        .linkedFramework("SystemConfiguration", .when(platforms: .some([.iOS, .macOS, .tvOS]))),
        .linkedFramework("CoreTelephony", .when(platforms: .some([.macOS, .iOS]))),
      ]
    ),
    .testTarget(
      name: "swift-test",
      dependencies: [
        "FirebaseAuth",
        "FirebaseABTesting",
        "Firebase",
        "FirebaseCrashlytics",
        "FirebaseCore",
        "FirebaseDatabase",
        "FirebaseDynamicLinks",
        "FirebaseFirestore",
        "FirebaseFirestoreSwift",
        "FirebaseFunctions",
        "FirebaseInAppMessaging",
        "FirebaseInstallations",
        "FirebaseMessaging",
        "FirebaseRemoteConfig",
        "FirebaseStorage",
        "FirebaseStorageSwift",
        "GoogleDataTransport",
        "GoogleUtilities_AppDelegateSwizzler",
        "GoogleUtilities_Environment",
        // "GoogleUtilities_ISASwizzler", // Build needs to disable ARC.
        "GoogleUtilities_Logger",
        "GoogleUtilities_MethodSwizzler",
        "GoogleUtilities_Network",
        "GoogleUtilities_NSData",
        "GoogleUtilities_Reachability",
        "GoogleUtilities_UserDefaults",
        .product(name: "nanopb", package: "nanopb"),
      ],
      path: "SwiftPMTests/swift-test"
    ),
    .testTarget(
      name: "analytics-import-test",
      dependencies: [
        "FirebaseAnalyticsWrapper",
        "Firebase",
      ],
      path: "SwiftPMTests/analytics-import-test"
    ),
    .testTarget(
      name: "objc-import-test",
      dependencies: [
        "FirebaseAuth",
        "FirebaseABTesting",
        "Firebase",
        "FirebaseCrashlytics",
        "FirebaseCore",
        "FirebaseDatabase",
        "FirebaseDynamicLinks",
        "FirebaseFirestore",
        "FirebaseFunctions",
        "FirebaseInAppMessaging",
        "FirebaseInstallations",
        "FirebaseMessaging",
        "FirebaseRemoteConfig",
        "FirebaseStorage",
      ],
      path: "SwiftPMTests/objc-import-test"
    ),
    .testTarget(
      name: "version-test",
      dependencies: [
        "FirebaseCore",
      ],
      path: "SwiftPMTests/version-test",
      cSettings: [
        .define("FIR_VERSION", to: firebaseVersion),
      ]
    ),
    .target(
      name: "GoogleUtilities_AppDelegateSwizzler",
      dependencies: ["GoogleUtilities_Environment", "GoogleUtilities_Logger",
                     "GoogleUtilities_Network"],
      path: "GoogleUtilities",
      exclude: [
        "CHANGELOG.md",
        "CMakeLists.txt",
        "LICENSE",
        "README.md",
        "AppDelegateSwizzler/README.md",
        "Environment/",
        "Network/",
        "ISASwizzler/",
        "Logger/",
        "MethodSwizzler/",
        "NSData+zlib/",
        "Reachability",
        "SwizzlerTestHelpers/",
        "Tests",
        "UserDefaults/",
      ],
      sources: [
        "AppDelegateSwizzler/",
        "SceneDelegateSwizzler/",
        "Common/*.h",
      ],
      publicHeadersPath: "AppDelegateSwizzler/Public",
      cSettings: [
        .headerSearchPath("../"),
      ]
    ),
    .target(
      name: "GoogleUtilities_Environment",
      dependencies: [.product(name: "FBLPromises", package: "Promises")],
      path: "GoogleUtilities/Environment",
      exclude: ["third_party/LICENSE"],
      publicHeadersPath: "Public",
      cSettings: [
        .headerSearchPath("../../"),
      ]
    ),

    .target(
      name: "GoogleUtilities_Logger",
      dependencies: ["GoogleUtilities_Environment"],
      path: "GoogleUtilities/Logger",
      publicHeadersPath: "Public",
      cSettings: [
        .headerSearchPath("../../"),
      ]
    ),

    // TODO: ISA_Swizzler requires building without ARC.

    .target(
      name: "GoogleUtilities_MethodSwizzler",
      dependencies: ["GoogleUtilities_Logger"],
      path: "GoogleUtilities/MethodSwizzler",
      publicHeadersPath: "Public",
      cSettings: [
        .headerSearchPath("../../"),
      ]
    ),
    .target(
      name: "GoogleUtilities_Network",
      dependencies: ["GoogleUtilities_Logger", "GoogleUtilities_NSData",
                     "GoogleUtilities_Reachability"],
      path: "GoogleUtilities/Network",
      publicHeadersPath: "Public",
      cSettings: [
        .headerSearchPath("../.."),
      ]
    ),
    .target(
      name: "GoogleUtilities_NSData",
      path: "GoogleUtilities/NSData+zlib",
      publicHeadersPath: "Public",
      cSettings: [
        .headerSearchPath("../.."),
      ],
      linkerSettings: [
        .linkedLibrary("z"),
      ]
    ),
    .target(
      name: "GoogleUtilities_Reachability",
      dependencies: ["GoogleUtilities_Logger"],
      path: "GoogleUtilities/Reachability",
      publicHeadersPath: "Public",
      cSettings: [
        .headerSearchPath("../../"),
      ]
    ),
    .target(
      name: "GoogleUtilities_UserDefaults",
      dependencies: ["GoogleUtilities_Logger"],
      path: "GoogleUtilities/UserDefaults",
      publicHeadersPath: "Public",
      cSettings: [
        .headerSearchPath("../../"),
      ]
    ),
    // TODO: - need to port Network/third_party/GTMHTTPServer.m to ARC.
    // .testTarget(
    //   name: "UtilitiesUnit",
    //   dependencies: [
    //     "OCMock",
    //     "GoogleUtilities_AppDelegateSwizzler",
    //     "GoogleUtilities_Environment",
    //     "GoogleUtilities_ISASwizzler", // Build needs to disable ARC.
    //     "GoogleUtilities_Logger",
    //     "GoogleUtilities_MethodSwizzler",
    //     "GoogleUtilities_Network",
    //     "GoogleUtilities_NSData",
    //     "GoogleUtilities_Reachability",
    //     "GoogleUtilities_UserDefaults",
    //   ],
    //   path: "GoogleUtilities/Tests/Unit",
    //   exclude: [
    //     "Network/third_party/LICENSE",
    //     "Network/third_party/GTMHTTPServer.m", // Requires disabling ARC
    //   ],
    //   cSettings: [
    //     .headerSearchPath("../../.."),
    //   ]
    // ),
  ],
  cLanguageStandard: .c99,
  cxxLanguageStandard: CXXLanguageStandard.gnucxx14
)<|MERGE_RESOLUTION|>--- conflicted
+++ resolved
@@ -230,29 +230,17 @@
     .binaryTarget(
       name: "FirebaseAnalytics",
       url: "https://dl.google.com/firebase/ios/swiftpm/7.0.0/FirebaseAnalytics.zip",
-<<<<<<< HEAD
-      checksum: "52fce991295d5de9fd5f4a821544d7489bc4fdaed7189f7aef24487305d7d527"
-=======
       checksum: "8d835a816ec3f279d76d0d164f0b6fc0827239e26ed59a1acd277ed40d26243f"
->>>>>>> c887ea1a
     ),
     .binaryTarget(
       name: "FIRAnalyticsConnector",
       url: "https://dl.google.com/firebase/ios/swiftpm/7.0.0/FIRAnalyticsConnector.zip",
-<<<<<<< HEAD
-      checksum: "06833c004316891f188e5bdbdb48e4c3aa9dafa832cfe73af21b482941b67ec3"
-=======
       checksum: "bdbf31a06ef741456bd386ad3f10529103953c330771d140e021e5a467d89395"
->>>>>>> c887ea1a
     ),
     .binaryTarget(
       name: "GoogleAppMeasurement",
       url: "https://dl.google.com/firebase/ios/swiftpm/7.0.0/GoogleAppMeasurement.zip",
-<<<<<<< HEAD
-      checksum: "8e7cccef0f97069c1e17c4a7b53580d32dc8da80053c158313e3f28991265163"
-=======
       checksum: "50fd6e762fc44f92a835bebf34ce8ecc9589ef34681be1cb41779bec9e44e652"
->>>>>>> c887ea1a
     ),
 
     .target(
