--- conflicted
+++ resolved
@@ -29,32 +29,15 @@
 /** Class capable of uploading events to the CCT backend. */
 @interface GDTCCTUploader : NSObject <GDTCORUploader>
 
-<<<<<<< HEAD
 /** Creates and/or returns the singleton instance of this class.
  *
  * @return The singleton instance of this class.
  */
 + (instancetype)sharedInstance;
-=======
+
 /** Returns the server URL for target.*/
 // TODO: create a separate public header (e.g. GDTCCTUploadURL.h) to make it a public API.
 + (NSDictionary<NSNumber *, NSURL *> *)uploadURLs;
-
-/** The queue on which all CCT uploading will occur. */
-@property(nonatomic, readonly) dispatch_queue_t uploaderQueue;
-
-/** The URL session that will attempt upload. */
-@property(nonatomic, readonly) NSURLSession *uploaderSession;
-
-/** The current upload task. */
-@property(nullable, nonatomic, readonly) NSURLSessionUploadTask *currentTask;
-
-/** The next upload time for the CCT target. */
-@property(nullable, nonatomic) GDTCORClock *CCTNextUploadTime;
-
-/** The next upload time for the FLL target. */
-@property(nullable, nonatomic) GDTCORClock *FLLNextUploadTime;
->>>>>>> 3720a72b
 
 #if !NDEBUG
 /** An upload URL used across all targets. For testing only. */
