--- conflicted
+++ resolved
@@ -1,10 +1,8 @@
-<<<<<<< HEAD
 # v7.2.0
 - Add INT url endpoint. (#6254)
-=======
+
 # v7.1.1
 - Use `NSTimeZone` instead of `CFTimeZone` to get time zone offset respecting daylight. (#6246)
->>>>>>> cfc491f5
 
 # v7.1.0
 - Device uptime calculation fixes. (#6102)
