<<<<<<< HEAD
# Unreleased
- Added new API for fetching storage instances specific to a target.
=======
# v6.2.0
- Added an API for arbitrary data persistence on storage instances.
>>>>>>> 82cb49a9

# v6.1.1
- Fixes writing event counts in a directory that doesn't yet exist. (#5549)

# v6.1.0
- watchOS extension and independent apps now supported. (#4292)
- iOS extensions better supported.
- GDTCORReachability will lazily initialize to address library loading hang. (#5463)

# v6.0.0
- Internal refactor to change storage to a protocol.

# v5.1.1
- Remove usage of memcpy and convert calls from malloc to calloc.
- Fixes a race condition likely to occur when removing events.

# v5.1.0
- Stops creation of an event with a nil fileURL. (#5088)
- Adds API to consolidate make NSSecureCoding related calls.
- Better Catalyst support in testing.
- GDTCOREvent is moved to an app cache relative path model.
- Better debug logging.

# v5.0.0
- Refactors some APIs to fix passing of data from event generation to storage.

# v4.0.1
- Fixes missing a dispatch_sync and on-queue work in appWillTerminate of storage. (#4546)

# v4.0.0
- Internal restructuring to support a single class implementing several backends.

# v3.3.1
- Added extensive debug logging that can be turned on by changing
GDT_VERBOSE_LOGGING to 1 in GDTCORConsoleLogger.h.

# v3.3.0
- Implemented initial support for watchOS.

# v3.2.0
- Expose the library version with a #define to a const string var.

# v3.1.0
- Fixes additional sanitizer issues and runtime errors.

# v3.0.1
- Fixes sanitizer issues and runtime errors. (#4039, #4027)

# v3.0.0
- Changes backgrounding logic to reduce background usage and properly complete
all tasks. (#3893)
- Fix Catalyst define checks. (#3695)
- Fix ubsan issues in GDT (#3910)
- Add support for FLL. (#3867)

# v2.0.0
- Change/rename all classes and references from GDT to GDTCOR. (#3729)

# v1.2.0
- Removes all NSAsserts in favor of custom asserts. (#3747)

# v1.1.3
- Wrap decoding in GDTCORUploadCoordinator in a try catch. (#3676)

# v1.1.2
- Add initial support for iOS 13.
- Add initial support for Catalyst.
- Backgrounding in GDTCORStorage is fixed. (#3623 and #3625)

# v1.1.1
- Fixes a crash in GDTCORUploadPackage and GDTCORStorage. (#3547)

# v1.1.0
- Remove almost all NSAsserts and NSCAsserts for a better development
experience. (#3530)

# v1.0.0
- Initial Release--for Google-use only. This library is the foundation of a
network transport layer that focuses on transparently and respectfully
transporting data that is collected for purposes that vary depending on the
adopting SDK. Primarily, we seek to reduce Firebase's impact on binary size,
mobile data consumption, and battery use for end users by aggregating collected
data and transporting it under ideal conditions. Users should expect to see an
increase in the number of Cocoapods/frameworks/libraries, but a decrease in
binary size over time as our codebase becomes more modularized.<|MERGE_RESOLUTION|>--- conflicted
+++ resolved
@@ -1,10 +1,6 @@
-<<<<<<< HEAD
-# Unreleased
-- Added new API for fetching storage instances specific to a target.
-=======
 # v6.2.0
 - Added an API for arbitrary data persistence on storage instances.
->>>>>>> 82cb49a9
+- Added an API for fetching storage instances specific to a target.
 
 # v6.1.1
 - Fixes writing event counts in a directory that doesn't yet exist. (#5549)
