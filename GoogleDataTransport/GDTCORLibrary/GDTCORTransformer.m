/*
 * Copyright 2018 Google
 *
 * Licensed under the Apache License, Version 2.0 (the "License");
 * you may not use this file except in compliance with the License.
 * You may obtain a copy of the License at
 *
 *      http://www.apache.org/licenses/LICENSE-2.0
 *
 * Unless required by applicable law or agreed to in writing, software
 * distributed under the License is distributed on an "AS IS" BASIS,
 * WITHOUT WARRANTIES OR CONDITIONS OF ANY KIND, either express or implied.
 * See the License for the specific language governing permissions and
 * limitations under the License.
 */

#import "GDTCORLibrary/Private/GDTCORTransformer.h"
#import "GDTCORLibrary/Private/GDTCORTransformer_Private.h"

#import <GoogleDataTransport/GDTCORAssert.h>
#import <GoogleDataTransport/GDTCORConsoleLogger.h>
#import <GoogleDataTransport/GDTCOREvent.h>
#import <GoogleDataTransport/GDTCOREventTransformer.h>
#import <GoogleDataTransport/GDTCORLifecycle.h>
#import <GoogleDataTransport/GDTCORStorageProtocol.h>

#import "GDTCORLibrary/Private/GDTCOREvent_Private.h"
#import "GDTCORLibrary/Private/GDTCORRegistrar_Private.h"

@implementation GDTCORTransformer

+ (instancetype)sharedInstance {
  static GDTCORTransformer *eventTransformer;
  static dispatch_once_t onceToken;
  dispatch_once(&onceToken, ^{
    eventTransformer = [[self alloc] init];
  });
  return eventTransformer;
}

- (instancetype)init {
  self = [super init];
  if (self) {
    _eventWritingQueue =
        dispatch_queue_create("com.google.GDTCORTransformer", DISPATCH_QUEUE_SERIAL);
  }
  return self;
}

- (void)transformEvent:(GDTCOREvent *)event
      withTransformers:(NSArray<id<GDTCOREventTransformer>> *)transformers
            onComplete:(void (^_Nullable)(BOOL wasWritten, NSError *error))completion {
  GDTCORAssert(event, @"You can't write a nil event");
  BOOL hadOriginalCompletion = completion != nil;
  if (!completion) {
    completion = ^(BOOL wasWritten, NSError *_Nullable error) {
    };
  }

  __block GDTCORBackgroundIdentifier bgID = GDTCORBackgroundIdentifierInvalid;
  bgID = [[GDTCORApplication sharedApplication]
      beginBackgroundTaskWithName:@"GDTTransformer"
                expirationHandler:^{
                  [[GDTCORApplication sharedApplication] endBackgroundTask:bgID];
                  bgID = GDTCORBackgroundIdentifierInvalid;
                }];
  dispatch_async(_eventWritingQueue, ^{
    GDTCOREvent *transformedEvent = event;
    for (id<GDTCOREventTransformer> transformer in transformers) {
      if ([transformer respondsToSelector:@selector(transform:)]) {
        GDTCORLogDebug("Applying a transformer to event %@", event);
        transformedEvent = [transformer transform:transformedEvent];
        if (!transformedEvent) {
          completion(NO, nil);
          return;
        }
      } else {
        GDTCORLogError(GDTCORMCETransformerDoesntImplementTransform,
                       @"Transformer doesn't implement transform: %@", transformer);
        completion(NO, nil);
        return;
      }
    }
<<<<<<< HEAD

    id<GDTCORStorageProtocol> storage =
        [GDTCORRegistrar sharedInstance].targetToStorage[@(event.target)];

    [storage storeEvent:transformedEvent
             onComplete:^(NSError *_Nullable error) {
               completion(error ? NO : YES, error);
             }];
=======
    [self.storageInstance storeEvent:transformedEvent
                          onComplete:hadOriginalCompletion ? completion : nil];
>>>>>>> 0e9d5f08

    // The work is done, cancel the background task if it's valid.
    [[GDTCORApplication sharedApplication] endBackgroundTask:bgID];
    bgID = GDTCORBackgroundIdentifierInvalid;
  });
}

#pragma mark - GDTCORLifecycleProtocol

- (void)appWillTerminate:(GDTCORApplication *)application {
  // Flush the queue immediately.
  dispatch_sync(_eventWritingQueue, ^{
                });
}

@end<|MERGE_RESOLUTION|>--- conflicted
+++ resolved
@@ -81,19 +81,12 @@
         return;
       }
     }
-<<<<<<< HEAD
 
     id<GDTCORStorageProtocol> storage =
         [GDTCORRegistrar sharedInstance].targetToStorage[@(event.target)];
 
     [storage storeEvent:transformedEvent
-             onComplete:^(NSError *_Nullable error) {
-               completion(error ? NO : YES, error);
-             }];
-=======
-    [self.storageInstance storeEvent:transformedEvent
-                          onComplete:hadOriginalCompletion ? completion : nil];
->>>>>>> 0e9d5f08
+             onComplete:hadOriginalCompletion ? completion : nil];
 
     // The work is done, cancel the background task if it's valid.
     [[GDTCORApplication sharedApplication] endBackgroundTask:bgID];
