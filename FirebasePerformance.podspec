--- conflicted
+++ resolved
@@ -68,12 +68,8 @@
   s.dependency 'Protobuf', '~> 3.12'
 
   s.test_spec 'unit' do |unit_tests|
-<<<<<<< HEAD
     unit_tests.platforms = {:ios => ios_deployment_target, :tvos => tvos_deployment_target}
-=======
     unit_tests.scheme = { :code_coverage => true }
-    unit_tests.platforms = {:ios => '10.0'}
->>>>>>> 93574c53
     unit_tests.source_files = [
       'FirebasePerformance/Tests/Unit/**/*.{m,h,plist}',
       'GoogleDataTransport/GDTCORTests/Common/**/*.[hm]',
