# Uncomment the next two lines for pre-release testing on internal repo
#source 'sso://cpdc-internal/firebase'
#source 'https://cdn.cocoapods.org/'

source 'https://cdn.cocoapods.org/'

use_frameworks!

pod 'FirebaseAnalyticsInterop', :path => '../'
pod 'FirebaseAuthInterop', :path => '../'
pod 'FirebaseCore', :path => '../'
<<<<<<< HEAD
pod 'FirebaseInstallations', :path => '../'
=======
pod 'FirebaseCoreDiagnostics', :path => '../'
pod 'FirebaseCoreDiagnosticsInterop', :path => '../'
pod 'GoogleDataTransport', :path => '../'
pod 'GoogleDataTransportCCTSupport', :path => '../'
>>>>>>> 4a3a4f34
pod 'GoogleUtilities', :path => '../'

target 'Core_Example_iOS' do
  platform :ios, '8.0'

  # The next line is the forcing function for the Firebase pod. The Firebase
  # version's subspecs should depend on the component versions in the
  # corresponding podspec's in this repo.
  pod 'Firebase/CoreOnly', '6.4.0'

  target 'Core_Tests_iOS' do
    inherit! :search_paths
    pod 'OCMock'
  end
end

target 'Auth_Example_iOS' do
  platform :ios, '8.0'

  pod 'FirebaseAuth', :path => '../'

  target 'Auth_Tests_iOS' do
    inherit! :search_paths
    pod 'OCMock'
  end
end

target 'Database_Example_iOS' do
  platform :ios, '8.0'

  pod 'FirebaseDatabase', :path => '../'

  target 'Database_Tests_iOS' do
    inherit! :search_paths
  end

  target 'Database_IntegrationTests_iOS' do
    inherit! :search_paths
  end
end

target 'DynamicLinks_Example_iOS' do
  platform :ios, '8.0'

  pod 'FirebaseDynamicLinks', :path => '../'
  pod 'GoogleUtilities/MethodSwizzler', :path => '../'
  pod 'GoogleUtilities/SwizzlerTestHelpers', :path => '../'

  target 'DynamicLinks_Tests_iOS' do
    inherit! :search_paths
    pod 'OCMock'
  end
end

target 'FDLBuilderTestAppObjC' do
  platform :ios, '8.0'

  pod 'FirebaseDynamicLinks', :path => '../'

  target 'FDLBuilderTestAppObjCEarlGrey' do
    inherit! :search_paths
    pod 'EarlGrey'
  end
end

target 'InstanceID_Example_iOS' do
  platform :ios, '8.0'

  pod 'FirebaseInstanceID' , :path => '../'

  target 'InstanceID_Tests_iOS' do
    inherit! :search_paths
    pod 'OCMock'
  end
end

target 'Messaging_Example_iOS' do
  platform :ios, '8.0'

  pod 'FirebaseMessaging' , :path => '../'

  target 'Messaging_Tests_iOS' do
    inherit! :search_paths
    pod 'OCMock'
  end
end

target 'Messaging_NotificationService_iOS' do
  platform :ios, '8.0'

  pod 'FirebaseMessaging' , :path => '../'
end

target 'Messaging_Sample_iOS' do
  platform :ios, '8.0'
  pod 'FirebaseMessaging' , :path => '../'
end

target 'Storage_Example_iOS' do
  platform :ios, '8.0'

  pod 'FirebaseStorage', :path => '../'

  target 'Storage_Tests_iOS' do
    inherit! :search_paths
    pod 'OCMock'
  end

  target 'Storage_IntegrationTests_iOS' do
    inherit! :search_paths
  end
end

target 'Auth_Sample' do
  platform :ios, '8.0'
  pod 'FirebaseAuth', :path => '../'
  pod 'FirebaseCore', :path => '../'
  pod 'FirebaseCoreDiagnostics', :path => '../'
  pod 'FirebaseCoreDiagnosticsInterop', :path => '../'
  pod 'FBSDKLoginKit'
  pod 'GoogleSignIn'
  pod 'FirebaseInstanceID', :path => '../'
  pod 'GoogleDataTransport', :path => '../'
  pod 'GoogleDataTransportCCTSupport', :path => '../'
  pod 'GTMSessionFetcher/Core'

  target 'Auth_ApiTests' do
    inherit! :search_paths
  end

  target 'Auth_E2eTests' do
    inherit! :search_paths
    pod 'EarlGrey'
  end
end

target 'Core_Example_macOS' do
  platform :osx, '10.11'

  pod 'FirebaseCore', :path => '../'
  pod 'FirebaseCoreDiagnostics', :path => '../'
  pod 'FirebaseCoreDiagnosticsInterop', :path => '../'
  pod 'GoogleDataTransport', :path => '../'
  pod 'GoogleDataTransportCCTSupport', :path => '../'

  target 'Core_Tests_macOS' do
    inherit! :search_paths
    pod 'OCMock'
  end
end

target 'Auth_Example_macOS' do
  platform :osx, '10.11'

  pod 'FirebaseAuth', :path => '../'

  target 'Auth_Tests_macOS' do
    inherit! :search_paths
    pod 'OCMock'
  end
end

target 'Database_Example_macOS' do
  platform :osx, '10.11'

  pod 'FirebaseDatabase', :path => '../'

  target 'Database_Tests_macOS' do
    inherit! :search_paths
  end

  target 'Database_IntegrationTests_macOS' do
    inherit! :search_paths
  end
end

target 'Storage_Example_macOS' do
  platform :osx, '10.11'

  pod 'FirebaseStorage', :path => '../'

  target 'Storage_Tests_macOS' do
    inherit! :search_paths
    pod 'OCMock'
  end

  target 'Storage_IntegrationTests_macOS' do
    inherit! :search_paths
  end
end

target 'Core_Example_tvOS' do
  platform :tvos, '10.0'

  target 'Core_Tests_tvOS' do
    inherit! :search_paths
    pod 'OCMock'
  end
end

target 'Auth_Example_tvOS' do
  platform :tvos, '10.0'

  pod 'FirebaseAuth', :path => '../'

  target 'Auth_Tests_tvOS' do
    inherit! :search_paths
    pod 'OCMock'
  end
end

target 'Database_Example_tvOS' do
  platform :tvos, '10.0'

  pod 'FirebaseDatabase', :path => '../'

  target 'Database_Tests_tvOS' do
    inherit! :search_paths
  end

# TODO
# target 'Database_IntegrationTests_tvOS' do
#    inherit! :search_paths
#  end
end

target 'Storage_Example_tvOS' do
  platform :tvos, '10.0'

  pod 'FirebaseStorage', :path => '../'

  target 'Storage_Tests_tvOS' do
    inherit! :search_paths
    pod 'OCMock'
  end

#TODO Storage_IntegrationTests_tvOS
#  target 'Storage_IntegrationTests_tvOS' do
#    inherit! :search_paths
#  end
end

target 'Messaging_Example_tvOS' do
  platform :tvos, '10.0'

  pod 'FirebaseMessaging', :path => '../'

  target 'Messaging_Tests_tvOS' do
    inherit! :search_paths
    pod 'OCMock'
  end
end

target 'InstanceID_Example_tvOS' do
  platform :tvos, '10.0'

  pod 'FirebaseInstanceID', :path => '../'

  target 'InstanceID_Tests_tvOS' do
    inherit! :search_paths
    pod 'OCMock'
  end
end<|MERGE_RESOLUTION|>--- conflicted
+++ resolved
@@ -9,14 +9,11 @@
 pod 'FirebaseAnalyticsInterop', :path => '../'
 pod 'FirebaseAuthInterop', :path => '../'
 pod 'FirebaseCore', :path => '../'
-<<<<<<< HEAD
 pod 'FirebaseInstallations', :path => '../'
-=======
 pod 'FirebaseCoreDiagnostics', :path => '../'
 pod 'FirebaseCoreDiagnosticsInterop', :path => '../'
 pod 'GoogleDataTransport', :path => '../'
 pod 'GoogleDataTransportCCTSupport', :path => '../'
->>>>>>> 4a3a4f34
 pod 'GoogleUtilities', :path => '../'
 
 target 'Core_Example_iOS' do
