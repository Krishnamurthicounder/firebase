use_frameworks!

pod 'FirebaseCore', :path => '../'

target 'Core_Example_iOS' do
  platform :ios, '8.0'

  # The next line is the forcing function for the Firebase pod. The Firebase
  # version's subspecs should depend on the component versions in their
  # corresponding podspec's.
  pod 'Firebase/Core', '4.8.0'

  target 'Core_Tests_iOS' do
    inherit! :search_paths
    pod 'OCMock'
  end

  target 'Analytics_Tests_iOS' do
    inherit! :search_paths
    pod 'FirebaseAnalytics'
  end
end

target 'Auth_Example_iOS' do
  platform :ios, '8.0'

  pod 'FirebaseAuth', :path => '../'

  target 'Auth_Tests_iOS' do
    inherit! :search_paths
    pod 'OCMock'
  end
end

target 'Database_Example_iOS' do
  platform :ios, '8.0'

  pod 'FirebaseDatabase', :path => '../'

  target 'Database_Tests_iOS' do
<<<<<<< HEAD
=======
    inherit! :search_paths
    pod 'OCMock'
  end

  target 'Database_IntegrationTests_iOS' do
>>>>>>> 45558a55
    inherit! :search_paths
    pod 'OCMock'
  end

<<<<<<< HEAD
  target 'Database_IntegrationTests_iOS' do
=======
target 'Messaging_Example_iOS' do
  platform :ios, '8.0'

  pod 'FirebaseMessaging' , :path => '../'
  pod 'FirebaseInstanceID'

  target 'Messaging_Tests_iOS' do
>>>>>>> 45558a55
    inherit! :search_paths
    pod 'OCMock'
  end
end

<<<<<<< HEAD
target 'Messaging_Example_iOS' do
  platform :ios, '8.0'

  pod 'FirebaseMessaging' , :path => '../'
  pod 'FirebaseInstanceID'

  target 'Messaging_Tests_iOS' do
    inherit! :search_paths
    pod 'OCMock'
  end
end

target 'Storage_Example_iOS' do
  platform :ios, '8.0'

  pod 'FirebaseStorage', :path => '../'

  target 'Storage_Tests_iOS' do
=======
target 'Storage_Example_iOS' do
  platform :ios, '8.0'

  pod 'FirebaseStorage', :path => '../'

  target 'Storage_Tests_iOS' do
    inherit! :search_paths
    pod 'OCMock'
  end

  target 'Storage_IntegrationTests_iOS' do
    inherit! :search_paths
    pod 'OCMock'
  end
end

target 'Auth_Sample' do
  platform :ios, '8.0'
  pod 'FirebaseAuth', :path => '../'
  pod 'FirebaseCore', :path => '../'
  pod 'FBSDKLoginKit'
  pod 'GoogleSignIn'
  pod 'FirebaseInstanceID'
  pod 'GTMSessionFetcher/Core'

  target 'Auth_ApiTests' do
    inherit! :search_paths
  end

  target 'Auth_EarlGreyTests' do
    inherit! :search_paths
    pod 'EarlGrey'
  end
end

target 'Auth_SwiftSample' do
  platform :ios, '8.0'
  pod 'FirebaseAuth', :path => '../'
  pod 'FirebaseCore', :path => '../'
  pod 'GoogleSignIn'
  pod 'FirebaseInstanceID'
end

target 'Core_Example_macOS' do
  platform :osx, '10.10'

  pod 'FirebaseCore', :path => '../'

  target 'Core_Tests_macOS' do
>>>>>>> 45558a55
    inherit! :search_paths
    pod 'OCMock'
  end
end

<<<<<<< HEAD
  target 'Storage_IntegrationTests_iOS' do
=======
target 'Auth_Example_macOS' do
  platform :osx, '10.10'

  pod 'FirebaseAuth', :path => '../'

  target 'Auth_Tests_macOS' do
>>>>>>> 45558a55
    inherit! :search_paths
    pod 'OCMock'
  end
end

target 'Auth_Sample' do
  platform :ios, '8.0'
  pod 'FirebaseAuth', :path => '../'
  pod 'FirebaseCore', :path => '../'
  pod 'FBSDKLoginKit'
  pod 'GoogleSignIn'
  pod 'FirebaseInstanceID'
  pod 'GTMSessionFetcher/Core'

<<<<<<< HEAD
  target 'Auth_ApiTests' do
    inherit! :search_paths
  end
=======
  pod 'FirebaseDatabase', :path => '../'
>>>>>>> 45558a55

  target 'Auth_EarlGreyTests' do
    inherit! :search_paths
    pod 'EarlGrey'
  end
end

target 'Auth_SwiftSample' do
  platform :ios, '8.0'
  pod 'FirebaseAuth', :path => '../'
  pod 'FirebaseCore', :path => '../'
  pod 'GoogleSignIn'
  pod 'FirebaseInstanceID'
end

target 'Core_Example_macOS' do
  platform :osx, '10.10'

  pod 'FirebaseCore', :path => '../'

  target 'Core_Tests_macOS' do
    inherit! :search_paths
    pod 'OCMock'
  end
end

<<<<<<< HEAD
target 'Auth_Example_macOS' do
  platform :osx, '10.10'

  pod 'FirebaseAuth', :path => '../'

  target 'Auth_Tests_macOS' do
=======
target 'Storage_Example_macOS' do
  platform :osx, '10.10'

  pod 'FirebaseStorage', :path => '../'

  target 'Storage_Tests_macOS' do
>>>>>>> 45558a55
    inherit! :search_paths
    pod 'OCMock'
  end

<<<<<<< HEAD
target 'Database_Example_macOS' do
  platform :osx, '10.10'

  pod 'FirebaseDatabase', :path => '../'

  target 'Database_Tests_macOS' do
=======
  target 'Storage_IntegrationTests_macOS' do
    inherit! :search_paths
    pod 'OCMock'
  end
end

target 'Core_Example_tvOS' do
  platform :tvos, '10.0'

  target 'Core_Tests_tvOS' do
>>>>>>> 45558a55
    inherit! :search_paths
    pod 'OCMock'
  end
end

<<<<<<< HEAD
  target 'Database_IntegrationTests_macOS' do
=======
target 'Auth_Example_tvOS' do
  platform :tvos, '10.0'

  pod 'FirebaseAuth', :path => '../'

  target 'Auth_Tests_tvOS' do
>>>>>>> 45558a55
    inherit! :search_paths
    pod 'OCMock'
  end
end

target 'Database_Example_tvOS' do
  platform :tvos, '10.0'

<<<<<<< HEAD
  pod 'FirebaseStorage', :path => '../'
=======
  pod 'FirebaseDatabase', :path => '../'
>>>>>>> 45558a55

  target 'Database_Tests_tvOS' do
    inherit! :search_paths
    pod 'OCMock'
  end

# TODO
# target 'Database_IntegrationTests_tvOS' do
#    inherit! :search_paths
#    pod 'OCMock'
#  end
end

target 'Storage_Example_tvOS' do
  platform :tvos, '10.0'

  pod 'FirebaseStorage', :path => '../'

  target 'Storage_Tests_tvOS' do
    inherit! :search_paths
    pod 'OCMock'
  end
<<<<<<< HEAD
=======

#TODO Storage_IntegrationTests_tvOS
#  target 'Storage_IntegrationTests_tvOS' do
#    inherit! :search_paths
#    pod 'OCMock'
#  end
>>>>>>> 45558a55
end

# This post_install workaround should be removed when FirebaseAnalytics
# removes its module includes to FirebaseCore.

post_install do | installer |
  print "Fix up FirebaseAnalytics module ... \n"
  system 'cp ../patch/FirebaseAnalytics.h Pods/FirebaseAnalytics/Frameworks/FirebaseAnalytics.framework/Headers/'
end<|MERGE_RESOLUTION|>--- conflicted
+++ resolved
@@ -38,21 +38,16 @@
   pod 'FirebaseDatabase', :path => '../'
 
   target 'Database_Tests_iOS' do
-<<<<<<< HEAD
-=======
     inherit! :search_paths
     pod 'OCMock'
   end
 
   target 'Database_IntegrationTests_iOS' do
->>>>>>> 45558a55
-    inherit! :search_paths
-    pod 'OCMock'
-  end
-
-<<<<<<< HEAD
-  target 'Database_IntegrationTests_iOS' do
-=======
+    inherit! :search_paths
+    pod 'OCMock'
+  end
+end
+
 target 'Messaging_Example_iOS' do
   platform :ios, '8.0'
 
@@ -60,32 +55,11 @@
   pod 'FirebaseInstanceID'
 
   target 'Messaging_Tests_iOS' do
->>>>>>> 45558a55
-    inherit! :search_paths
-    pod 'OCMock'
-  end
-end
-
-<<<<<<< HEAD
-target 'Messaging_Example_iOS' do
-  platform :ios, '8.0'
-
-  pod 'FirebaseMessaging' , :path => '../'
-  pod 'FirebaseInstanceID'
-
-  target 'Messaging_Tests_iOS' do
-    inherit! :search_paths
-    pod 'OCMock'
-  end
-end
-
-target 'Storage_Example_iOS' do
-  platform :ios, '8.0'
-
-  pod 'FirebaseStorage', :path => '../'
-
-  target 'Storage_Tests_iOS' do
-=======
+    inherit! :search_paths
+    pod 'OCMock'
+  end
+end
+
 target 'Storage_Example_iOS' do
   platform :ios, '8.0'
 
@@ -135,135 +109,78 @@
   pod 'FirebaseCore', :path => '../'
 
   target 'Core_Tests_macOS' do
->>>>>>> 45558a55
-    inherit! :search_paths
-    pod 'OCMock'
-  end
-end
-
-<<<<<<< HEAD
-  target 'Storage_IntegrationTests_iOS' do
-=======
+    inherit! :search_paths
+    pod 'OCMock'
+  end
+end
+
 target 'Auth_Example_macOS' do
   platform :osx, '10.10'
 
   pod 'FirebaseAuth', :path => '../'
 
   target 'Auth_Tests_macOS' do
->>>>>>> 45558a55
-    inherit! :search_paths
-    pod 'OCMock'
-  end
-end
-
-target 'Auth_Sample' do
-  platform :ios, '8.0'
-  pod 'FirebaseAuth', :path => '../'
-  pod 'FirebaseCore', :path => '../'
-  pod 'FBSDKLoginKit'
-  pod 'GoogleSignIn'
-  pod 'FirebaseInstanceID'
-  pod 'GTMSessionFetcher/Core'
-
-<<<<<<< HEAD
-  target 'Auth_ApiTests' do
-    inherit! :search_paths
-  end
-=======
+    inherit! :search_paths
+    pod 'OCMock'
+  end
+end
+
+target 'Database_Example_macOS' do
+  platform :osx, '10.10'
+
   pod 'FirebaseDatabase', :path => '../'
->>>>>>> 45558a55
-
-  target 'Auth_EarlGreyTests' do
-    inherit! :search_paths
-    pod 'EarlGrey'
-  end
-end
-
-target 'Auth_SwiftSample' do
-  platform :ios, '8.0'
-  pod 'FirebaseAuth', :path => '../'
-  pod 'FirebaseCore', :path => '../'
-  pod 'GoogleSignIn'
-  pod 'FirebaseInstanceID'
-end
-
-target 'Core_Example_macOS' do
-  platform :osx, '10.10'
-
-  pod 'FirebaseCore', :path => '../'
-
-  target 'Core_Tests_macOS' do
-    inherit! :search_paths
-    pod 'OCMock'
-  end
-end
-
-<<<<<<< HEAD
-target 'Auth_Example_macOS' do
-  platform :osx, '10.10'
-
-  pod 'FirebaseAuth', :path => '../'
-
-  target 'Auth_Tests_macOS' do
-=======
+
+  target 'Database_Tests_macOS' do
+    inherit! :search_paths
+    pod 'OCMock'
+  end
+
+  target 'Database_IntegrationTests_macOS' do
+    inherit! :search_paths
+    pod 'OCMock'
+  end
+end
+
 target 'Storage_Example_macOS' do
   platform :osx, '10.10'
 
   pod 'FirebaseStorage', :path => '../'
 
   target 'Storage_Tests_macOS' do
->>>>>>> 45558a55
-    inherit! :search_paths
-    pod 'OCMock'
-  end
-
-<<<<<<< HEAD
-target 'Database_Example_macOS' do
-  platform :osx, '10.10'
+    inherit! :search_paths
+    pod 'OCMock'
+  end
+
+  target 'Storage_IntegrationTests_macOS' do
+    inherit! :search_paths
+    pod 'OCMock'
+  end
+end
+
+target 'Core_Example_tvOS' do
+  platform :tvos, '10.0'
+
+  target 'Core_Tests_tvOS' do
+    inherit! :search_paths
+    pod 'OCMock'
+  end
+end
+
+target 'Auth_Example_tvOS' do
+  platform :tvos, '10.0'
+
+  pod 'FirebaseAuth', :path => '../'
+
+  target 'Auth_Tests_tvOS' do
+    inherit! :search_paths
+    pod 'OCMock'
+  end
+end
+
+target 'Database_Example_tvOS' do
+  platform :tvos, '10.0'
 
   pod 'FirebaseDatabase', :path => '../'
-
-  target 'Database_Tests_macOS' do
-=======
-  target 'Storage_IntegrationTests_macOS' do
-    inherit! :search_paths
-    pod 'OCMock'
-  end
-end
-
-target 'Core_Example_tvOS' do
-  platform :tvos, '10.0'
-
-  target 'Core_Tests_tvOS' do
->>>>>>> 45558a55
-    inherit! :search_paths
-    pod 'OCMock'
-  end
-end
-
-<<<<<<< HEAD
-  target 'Database_IntegrationTests_macOS' do
-=======
-target 'Auth_Example_tvOS' do
-  platform :tvos, '10.0'
-
-  pod 'FirebaseAuth', :path => '../'
-
-  target 'Auth_Tests_tvOS' do
->>>>>>> 45558a55
-    inherit! :search_paths
-    pod 'OCMock'
-  end
-end
-
-target 'Database_Example_tvOS' do
-  platform :tvos, '10.0'
-
-<<<<<<< HEAD
-  pod 'FirebaseStorage', :path => '../'
-=======
-  pod 'FirebaseDatabase', :path => '../'
->>>>>>> 45558a55
 
   target 'Database_Tests_tvOS' do
     inherit! :search_paths
@@ -286,15 +203,12 @@
     inherit! :search_paths
     pod 'OCMock'
   end
-<<<<<<< HEAD
-=======
 
 #TODO Storage_IntegrationTests_tvOS
 #  target 'Storage_IntegrationTests_tvOS' do
 #    inherit! :search_paths
 #    pod 'OCMock'
 #  end
->>>>>>> 45558a55
 end
 
 # This post_install workaround should be removed when FirebaseAnalytics
