--- conflicted
+++ resolved
@@ -81,36 +81,6 @@
 }
 
 - (void)testInitCustomizedOptions {
-<<<<<<< HEAD
-#pragma clang diagnostic ignored "-Wdeprecated-declarations"
-  FIROptions *options = [[FIROptions alloc] initWithGoogleAppID:kGoogleAppID
-                                                       bundleID:kBundleID
-                                                    GCMSenderID:kGCMSenderID
-                                                         APIKey:kAPIKey
-                                                       clientID:kClientID
-                                                     trackingID:kTrackingID
-                                                androidClientID:(id _Nonnull)nil
-                                                    databaseURL:kDatabaseURL
-                                                  storageBucket:kStorageBucket
-                                              deepLinkURLScheme:kDeepLinkURLScheme];
-#pragma clang pop
-  [self assertOptionsMatchDefaults:options andProjectID:NO];
-  XCTAssertEqualObjects(options.deepLinkURLScheme, kDeepLinkURLScheme);
-  XCTAssertFalse(options.usingOptionsFromDefaultPlist);
-
-  FIROptions *options2 =
-      [[FIROptions alloc] initWithGoogleAppID:kGoogleAppID GCMSenderID:kGCMSenderID];
-  options2.APIKey = kAPIKey;
-  options2.bundleID = kBundleID;
-  options2.clientID = kClientID;
-  options2.databaseURL = kDatabaseURL;
-  options2.deepLinkURLScheme = kDeepLinkURLScheme;
-  options2.projectID = kProjectID;
-  options2.storageBucket = kStorageBucket;
-  options2.trackingID = kTrackingID;
-  [self assertOptionsMatchDefaults:options2 andProjectID:YES];
-  XCTAssertEqualObjects(options2.deepLinkURLScheme, kDeepLinkURLScheme);
-=======
   FIROptions *options =
       [[FIROptions alloc] initWithGoogleAppID:kGoogleAppID GCMSenderID:kGCMSenderID];
   options.androidClientID = kAndroidClientID;
@@ -124,7 +94,6 @@
   options.trackingID = kTrackingID;
   [self assertOptionsMatchDefaults:options andProjectID:YES];
   XCTAssertEqualObjects(options.deepLinkURLScheme, kDeepLinkURLScheme);
->>>>>>> d8e40205
   XCTAssertFalse(options.usingOptionsFromDefaultPlist);
 }
 
@@ -240,20 +209,8 @@
 
   // customized options
   FIROptions *customizedOptions = [[FIROptions alloc] initWithGoogleAppID:kGoogleAppID
-<<<<<<< HEAD
-                                                                 bundleID:kBundleID
-                                                              GCMSenderID:kGCMSenderID
-                                                                   APIKey:kAPIKey
-                                                                 clientID:kClientID
-                                                               trackingID:kTrackingID
-                                                          androidClientID:(id _Nonnull)nil
-                                                              databaseURL:kDatabaseURL
-                                                            storageBucket:kStorageBucket
-                                                        deepLinkURLScheme:kDeepLinkURLScheme];
-=======
                                                               GCMSenderID:kGCMSenderID];
   customizedOptions.deepLinkURLScheme = kDeepLinkURLScheme;
->>>>>>> d8e40205
   FIROptions *copyCustomizedOptions = [customizedOptions copy];
   [copyCustomizedOptions setDeepLinkURLScheme:kNewDeepLinkURLScheme];
   XCTAssertEqualObjects(customizedOptions.deepLinkURLScheme, kDeepLinkURLScheme);
