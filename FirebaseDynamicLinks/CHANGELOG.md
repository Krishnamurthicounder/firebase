<<<<<<< HEAD
# v8.2.1
- [added] Refactoring and adding helper class. (#8432)
=======
# v8.6.0
- [changed] Replaced conditionally-compiled APIs with `API_UNAVAILABLE` annotations on unsupported platforms (#8467).

# v8.4.0
- [fixed] Fixed build issues introduced in Xcode 13 beta 3. (#8401)
- [fixed] Fixed build failures for extension targets. (#6548)
>>>>>>> 216568f0

# v8.2.0
- [fixed] Fixed analyze issue introduced in Xcode 12.5. (#8208)

# v8.0.0
- [fixed] Fixed crashes on simulators targeting below iOS14 on Apple Silicon. (#7989)

# v7.7.0
- [added] Added `utmParametersDictionary` property to `DynamicLink`. (#6730)

# v7.6.0
- [fixed] Fixed build warnings introduced with Xcode 12.5. (#7434)

# v7.3.1
- [fixed] New callback added in 7.3.0 should be on the main thread. (#7159)

# v7.3.0
- [added] Manually created dynamic links should be subject to allowed/blocked check (#5853)

# v4.3.1
- [changed] Client id usage in api call and respective checks in the code.
- [fixed] Fix attempts to connect to invalid ipv6 domain by updating ipv4 and ipv6 to use a single, valid endpoint (#5032)

# v4.3.0
- [changed] Functionally neutral public header refactor to enable Swift Package
  Manager support.

# v4.2.1
- [fixed]Check for Pending Dynamic link guard check logic

# v4.2.0
- [fixed] Fixed crashes that occur when a dynamic link is opened for the second time while an app is in the foreground (#5880)
- [Added] Plist property `FirebaseDeepLinkPasteboardRetrievalEnabled` to enable/disable fetching dynamic links from Pasteboard.
- [fixed] Reduce frequency of iOS14 pasteboard notifications by only reading from it when it contains URL(s). (#5905)
- [changed] Functionally neutral updated import references for dependencies. (#5824)

Refer to the [README.md](https://github.com/firebase/firebase-ios-sdk/blob/master/FirebaseDynamicLinks/README.md) for more details about this release.

# v4.1.0
- [fixed] Fixing unwanted pending dynamic links checks on subsequent app restarts. (#5665)

# v4.0.8 -- M67
- [fixed] Fix Catalyst build - removed deprecated unused Apple framework dependencies. (#5139)

# v4.0.7 -- M64
- [fixed] Use module import syntax for headers from other SDKs. (#4824)

# v4.0.6
- [fixed] Fix component startup time. (#4137)
- [fixed] Fix crash due to object deallocation on app launch. (#4308)

# v4.0.5
- [fixed] Removed references to UIWebViewDelegate to comply with App Store Submission warning. (#3722)

# v4.0.4
- [fixed] Removed references to UIWebView to comply with App Store Submission warning. (#3722)

# v4.0.3
- [added] Added support for custom domains for internal Google apps. (#3540)

# v4.0.2
- [changed] Updated to maintain compatibility with Firebase Core in 6.6.0.

# v4.0.1
- [changed] Removed deprecated internal log method. (#3333)

# v4.0
- [feature] FirebaseAnalytics is no longer a hard dependency in the DynamicLinks pod. If you were installing Dynamic Links via pod ''Firebase/DynamicLinks'', you should add 'pod 'Firebase/Analytics'' to the Podfile to maintain full Dynamic Links functionality. If you previously have 'pod 'Firebase/Core'' in the Podfile, no change is necessary. (#2738)
- [removed] Remove deprecated API in FDLURLComponents. (#2768)

# v3.4.3
- [fixed] Fixed an issue where matchesshortlinkformat was returning true for certain FDL long links.

# v3.4.2
- [fixed] Fixes an issue with certain analytics attribution parameters not being recorded on an app install. (#2462)

# v3.4.1
- [changed] Return call validation for sysctlbyname. (#2394)

# v3.4.0
- [changed] Bug fixes and internal SDK changes. (#2238, #2220)

# v3.3.0
- [added] Introduced a new `componentsWithLink:domainURIPrefix:` and deprecated the existing `componentsWithLink:domain:`. (#1962, #2017, #2078, #2097, #2112)

# v3.2.0
- [changed] Delete deprecated source files. (#2038)

# v3.1.1
- [changed] Use c99 compatible __typeof__() operator. (#1982)

# v3.1.0
- [feature] Firebase Dynamic Links is now open source and delivered as a source pod. (#1842)

# v3.0.2
- [changed] Bug fixes.

# v3.0.1
- [fixed] Fixed issue where first app opens were getting double counted when using unique match.

# v2.3.2
- [fixed] Fixed error when fingerprint match fails for some locales.

# v2.3.1
- [fixed] Fixed race condition while processing server response(s).

# v2.3.0
- [added] Added new confidence type property. See FIRDLMatchType (values Unique, Default, Weak);
- [changed] Updates to self diagnostic output.

# v2.2.0
- [added] Added Other platform fallback link to FDL Builder API;

# v2.1.0
- [added] Added basic self diagnostic to identify Firebase Dynamic Links configuration issues. See method
  [FIRDynamicLinks performDiagnosticsWithCompletion:].
- [fixed] Fixed returning warning in Builder API, see warnings parameter in
  FIRDynamicLinkShortenerCompletion block.

# v2.0.0
- [fixed] Change Swift API names to better align with Swift convention.
- [fixed] Fixes to pending link retrieval process, especially when custom URL schemes are not
  set up properly.

# v1.4.0
- [added] Added Builder API to create and shorten dynamic links in iOS Apps.

# v1.3.5
- [changed] Minor update triggered by changes in Firebase Core libraries.

# v1.3.4
- [changed] Bug fixes

# v1.3.3
- [changed] Improved tracking of social media tag parameters in Dynamic Links

# v1.3.2
- [changed] Removes dependency on the Core Motion framework

# v1.3.1
- [added] Adds FIRLogger support (not public-facing)
- [fixed] Fixes IPv6 compatibilty issues

# v1.3.0
- [changed] Removes the SFSafariViewController per Apple's Review Guidelines
- [changed] Removes dependency on the Core Location framework

# v1.2.0
- [added] iOS 10 Supoort

# v1.1.1
- [fixed] Fixes an issue where if resolveLink() API returned a non-JSON object, it
  would cause a crash.

# v1.1.0 (M10)
- [fixed] Greatly reduced SDK size.

# v1.0.0 (I/O)
- Initial public release.<|MERGE_RESOLUTION|>--- conflicted
+++ resolved
@@ -1,14 +1,9 @@
-<<<<<<< HEAD
-# v8.2.1
-- [added] Refactoring and adding helper class. (#8432)
-=======
 # v8.6.0
 - [changed] Replaced conditionally-compiled APIs with `API_UNAVAILABLE` annotations on unsupported platforms (#8467).
 
 # v8.4.0
 - [fixed] Fixed build issues introduced in Xcode 13 beta 3. (#8401)
 - [fixed] Fixed build failures for extension targets. (#6548)
->>>>>>> 216568f0
 
 # v8.2.0
 - [fixed] Fixed analyze issue introduced in Xcode 12.5. (#8208)
