# v8.9.0
- [fixed] Fixed Shortlink regression involving underscores and dashes introduced in 8.8.0. (#8786)
<<<<<<< HEAD
- [fixed] Reduce memory stress on `WebKit` API. #8847
=======
- [fixed] Reduce memory stress on `WebKit` API. (#8847)
>>>>>>> 20645344
- [fixed] Fixed regression introduced in 8.8.0 that failed to accept link query params after the
  FDL domain prefix. It caused the Dynamic Links Quick Start to fail. (#8866)

# v8.8.0
- [fixed] Firebase dynamic links with custom domain will only work if the custom domain has a trailing '/'. (#7087)
- [fixed] Fix device-only build warning for unused `processIsTranslated` function. (#8694)

# v8.7.0
- [added] Refactoring and adding helper class. (#8432)

# v8.6.0
- [changed] Replaced conditionally-compiled APIs with `API_UNAVAILABLE` annotations on unsupported platforms (#8467).

# v8.4.0
- [fixed] Fixed build issues introduced in Xcode 13 beta 3. (#8401)
- [fixed] Fixed build failures for extension targets. (#6548)

# v8.2.0
- [fixed] Fixed analyze issue introduced in Xcode 12.5. (#8208)

# v8.0.0
- [fixed] Fixed crashes on simulators targeting below iOS14 on Apple Silicon. (#7989)

# v7.7.0
- [added] Added `utmParametersDictionary` property to `DynamicLink`. (#6730)

# v7.6.0
- [fixed] Fixed build warnings introduced with Xcode 12.5. (#7434)

# v7.3.1
- [fixed] New callback added in 7.3.0 should be on the main thread. (#7159)

# v7.3.0
- [added] Manually created dynamic links should be subject to allowed/blocked check (#5853)

# v4.3.1
- [changed] Client id usage in api call and respective checks in the code.
- [fixed] Fix attempts to connect to invalid ipv6 domain by updating ipv4 and ipv6 to use a single, valid endpoint (#5032)

# v4.3.0
- [changed] Functionally neutral public header refactor to enable Swift Package
  Manager support.

# v4.2.1
- [fixed]Check for Pending Dynamic link guard check logic

# v4.2.0
- [fixed] Fixed crashes that occur when a dynamic link is opened for the second time while an app is in the foreground (#5880)
- [Added] Plist property `FirebaseDeepLinkPasteboardRetrievalEnabled` to enable/disable fetching dynamic links from Pasteboard.
- [fixed] Reduce frequency of iOS14 pasteboard notifications by only reading from it when it contains URL(s). (#5905)
- [changed] Functionally neutral updated import references for dependencies. (#5824)

Refer to the [README.md](https://github.com/firebase/firebase-ios-sdk/blob/master/FirebaseDynamicLinks/README.md) for more details about this release.

# v4.1.0
- [fixed] Fixing unwanted pending dynamic links checks on subsequent app restarts. (#5665)

# v4.0.8 -- M67
- [fixed] Fix Catalyst build - removed deprecated unused Apple framework dependencies. (#5139)

# v4.0.7 -- M64
- [fixed] Use module import syntax for headers from other SDKs. (#4824)

# v4.0.6
- [fixed] Fix component startup time. (#4137)
- [fixed] Fix crash due to object deallocation on app launch. (#4308)

# v4.0.5
- [fixed] Removed references to UIWebViewDelegate to comply with App Store Submission warning. (#3722)

# v4.0.4
- [fixed] Removed references to UIWebView to comply with App Store Submission warning. (#3722)

# v4.0.3
- [added] Added support for custom domains for internal Google apps. (#3540)

# v4.0.2
- [changed] Updated to maintain compatibility with Firebase Core in 6.6.0.

# v4.0.1
- [changed] Removed deprecated internal log method. (#3333)

# v4.0
- [feature] FirebaseAnalytics is no longer a hard dependency in the DynamicLinks pod. If you were installing Dynamic Links via pod ''Firebase/DynamicLinks'', you should add 'pod 'Firebase/Analytics'' to the Podfile to maintain full Dynamic Links functionality. If you previously have 'pod 'Firebase/Core'' in the Podfile, no change is necessary. (#2738)
- [removed] Remove deprecated API in FDLURLComponents. (#2768)

# v3.4.3
- [fixed] Fixed an issue where matchesshortlinkformat was returning true for certain FDL long links.

# v3.4.2
- [fixed] Fixes an issue with certain analytics attribution parameters not being recorded on an app install. (#2462)

# v3.4.1
- [changed] Return call validation for sysctlbyname. (#2394)

# v3.4.0
- [changed] Bug fixes and internal SDK changes. (#2238, #2220)

# v3.3.0
- [added] Introduced a new `componentsWithLink:domainURIPrefix:` and deprecated the existing `componentsWithLink:domain:`. (#1962, #2017, #2078, #2097, #2112)

# v3.2.0
- [changed] Delete deprecated source files. (#2038)

# v3.1.1
- [changed] Use c99 compatible __typeof__() operator. (#1982)

# v3.1.0
- [feature] Firebase Dynamic Links is now open source and delivered as a source pod. (#1842)

# v3.0.2
- [changed] Bug fixes.

# v3.0.1
- [fixed] Fixed issue where first app opens were getting double counted when using unique match.

# v2.3.2
- [fixed] Fixed error when fingerprint match fails for some locales.

# v2.3.1
- [fixed] Fixed race condition while processing server response(s).

# v2.3.0
- [added] Added new confidence type property. See FIRDLMatchType (values Unique, Default, Weak);
- [changed] Updates to self diagnostic output.

# v2.2.0
- [added] Added Other platform fallback link to FDL Builder API;

# v2.1.0
- [added] Added basic self diagnostic to identify Firebase Dynamic Links configuration issues. See method
  [FIRDynamicLinks performDiagnosticsWithCompletion:].
- [fixed] Fixed returning warning in Builder API, see warnings parameter in
  FIRDynamicLinkShortenerCompletion block.

# v2.0.0
- [fixed] Change Swift API names to better align with Swift convention.
- [fixed] Fixes to pending link retrieval process, especially when custom URL schemes are not
  set up properly.

# v1.4.0
- [added] Added Builder API to create and shorten dynamic links in iOS Apps.

# v1.3.5
- [changed] Minor update triggered by changes in Firebase Core libraries.

# v1.3.4
- [changed] Bug fixes

# v1.3.3
- [changed] Improved tracking of social media tag parameters in Dynamic Links

# v1.3.2
- [changed] Removes dependency on the Core Motion framework

# v1.3.1
- [added] Adds FIRLogger support (not public-facing)
- [fixed] Fixes IPv6 compatibilty issues

# v1.3.0
- [changed] Removes the SFSafariViewController per Apple's Review Guidelines
- [changed] Removes dependency on the Core Location framework

# v1.2.0
- [added] iOS 10 Supoort

# v1.1.1
- [fixed] Fixes an issue where if resolveLink() API returned a non-JSON object, it
  would cause a crash.

# v1.1.0 (M10)
- [fixed] Greatly reduced SDK size.

# v1.0.0 (I/O)
- Initial public release.<|MERGE_RESOLUTION|>--- conflicted
+++ resolved
@@ -1,10 +1,6 @@
 # v8.9.0
 - [fixed] Fixed Shortlink regression involving underscores and dashes introduced in 8.8.0. (#8786)
-<<<<<<< HEAD
-- [fixed] Reduce memory stress on `WebKit` API. #8847
-=======
 - [fixed] Reduce memory stress on `WebKit` API. (#8847)
->>>>>>> 20645344
 - [fixed] Fixed regression introduced in 8.8.0 that failed to accept link query params after the
   FDL domain prefix. It caused the Dynamic Links Quick Start to fail. (#8866)
 
