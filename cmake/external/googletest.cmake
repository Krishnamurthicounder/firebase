# Copyright 2017 Google LLC
#
# Licensed under the Apache License, Version 2.0 (the "License");
# you may not use this file except in compliance with the License.
# You may obtain a copy of the License at
#
#      http://www.apache.org/licenses/LICENSE-2.0
#
# Unless required by applicable law or agreed to in writing, software
# distributed under the License is distributed on an "AS IS" BASIS,
# WITHOUT WARRANTIES OR CONDITIONS OF ANY KIND, either express or implied.
# See the License for the specific language governing permissions and
# limitations under the License.

include(ExternalProject)

if(TARGET googletest OR NOT DOWNLOAD_GOOGLETEST)
  return()
endif()

# Note: googletest lives at head and encourages to just point to a head commit.
# https://github.com/google/googletest/blob/bf66935e07/README.md?plain=1#L5-L10
<<<<<<< HEAD
set(version main)
=======
set(version bf66935e07825318ae519675d73d0f3e313b3ec6)
>>>>>>> cfa854c9

ExternalProject_Add(
  googletest

  DOWNLOAD_DIR ${FIREBASE_DOWNLOAD_DIR}
  GIT_REPOSITORY https://github.com/google/googletest.git
  GIT_TAG "${version}"

  PREFIX ${PROJECT_BINARY_DIR}

  CONFIGURE_COMMAND ""
  BUILD_COMMAND ""
  INSTALL_COMMAND ""
  TEST_COMMAND ""

  HTTP_HEADER "${EXTERNAL_PROJECT_HTTP_HEADER}"
)<|MERGE_RESOLUTION|>--- conflicted
+++ resolved
@@ -20,11 +20,7 @@
 
 # Note: googletest lives at head and encourages to just point to a head commit.
 # https://github.com/google/googletest/blob/bf66935e07/README.md?plain=1#L5-L10
-<<<<<<< HEAD
 set(version main)
-=======
-set(version bf66935e07825318ae519675d73d0f3e313b3ec6)
->>>>>>> cfa854c9
 
 ExternalProject_Add(
   googletest
