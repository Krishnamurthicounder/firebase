--- conflicted
+++ resolved
@@ -203,23 +203,40 @@
 
 #undef GUL_MAKE_LOGGER
 
-#pragma mark - Number of errors and warnings
-<<<<<<< HEAD
+#pragma mark - User defaults
+
+// NSUserDefaults cannot be used due to a bug described in GULUserDefaults
+// GULUserDefaults cannot be used because GULLogger is a dependency for GULUserDefaults
+// We have to use C API deireclty here
 
 CFStringRef getGULLoggerUsetDefaultsSuiteName(void) {
   return (__bridge CFStringRef)@"GoogleUtilities.Logger.GULLogger";
-=======
-
-NSUserDefaults *getGULLoggerUsetDefaults(void) {
-  static NSUserDefaults *_userDefaults = nil;
-  static dispatch_once_t onceToken;
-  dispatch_once(&onceToken, ^{
-    _userDefaults = [[NSUserDefaults alloc] initWithSuiteName:@"GoogleUtilities.Logger.GULLogger"];
-  });
-
-  return _userDefaults;
->>>>>>> 91a73f6a
-}
+}
+
+NSInteger GULGetUserDefaultsIntegerForKey(NSString *key) {
+  id value = (__bridge_transfer id)CFPreferencesCopyAppValue((__bridge CFStringRef)key,
+                                                             getGULLoggerUsetDefaultsSuiteName());
+  if (![value isKindOfClass:[NSNumber class]]) {
+    return 0;
+  }
+
+  return [(NSNumber *)value integerValue];
+}
+
+void GULLoggerUserDefaultsSetIntegerForKey(NSInteger count, NSString *key) {
+  NSNumber *countNumber = @(count);
+  CFPreferencesSetAppValue((__bridge CFStringRef)key,
+                           (__bridge CFNumberRef)countNumber,
+                           getGULLoggerUsetDefaultsSuiteName()) ;
+  CFPreferencesAppSynchronize(getGULLoggerUsetDefaultsSuiteName());
+}
+
+void GULIncrementUserDefaultsIntegerForKey(NSString *key) {
+  NSInteger value = GULGetUserDefaultsIntegerForKey(key);
+  GULLoggerUserDefaultsSetIntegerForKey(value + 1, key);
+}
+
+#pragma mark - Number of errors and warnings
 
 dispatch_queue_t getGULLoggerCounterQueue(void) {
   static dispatch_queue_t queue;
@@ -237,28 +254,10 @@
 NSInteger GULSyncGetUserDefaultsIntegerForKey(NSString *key) {
   __block NSInteger integerValue = 0;
   dispatch_sync(getGULLoggerCounterQueue(), ^{
-    id value = (__bridge_transfer id)CFPreferencesCopyAppValue((__bridge CFStringRef)key,
-                                                               getGULLoggerUsetDefaultsSuiteName());
-    if (![value isKindOfClass:[NSNumber class]]) {
-      return;
-    }
-
-    integerValue = [(NSNumber *)value integerValue];
+    integerValue = GULGetUserDefaultsIntegerForKey(key);
   });
 
   return integerValue;
-}
-
-
-
-void GULIncrementUserDefaultsIntegerForKey(NSString *key) {
-  NSInteger value = GULSyncGetUserDefaultsIntegerForKey(key);
-
-  NSNumber *incrememntedValueNumber = @(value);
-  CFPreferencesSetAppValue((__bridge CFStringRef)key,
-                           (__bridge CFNumberRef)incrememntedValueNumber,
-                           getGULLoggerUsetDefaultsSuiteName()) ;
-  CFPreferencesAppSynchronize(getGULLoggerUsetDefaultsSuiteName());
 }
 
 NSInteger GULNumberOfErrorsLogged(void) {
@@ -271,8 +270,8 @@
 
 void GULResetNumberOfIssuesLogged(void) {
   dispatch_barrier_async(getGULLoggerCounterQueue(), ^{
-    [getGULLoggerUsetDefaults() setInteger:0 forKey:kGULLoggerErrorCountKey];
-    [getGULLoggerUsetDefaults() setInteger:0 forKey:kGULLoggerWarningCountKey];
+    GULLoggerUserDefaultsSetIntegerForKey(0, kGULLoggerErrorCountKey);
+    GULLoggerUserDefaultsSetIntegerForKey(0, kGULLoggerWarningCountKey);
   });
 }
 
