--- conflicted
+++ resolved
@@ -155,19 +155,13 @@
   self.failToRegisterForRemoteNotificationsError = error;
 }
 
-<<<<<<< HEAD
-=======
 #if TARGET_OS_IOS
->>>>>>> 6f19886b
 - (void)application:(UIApplication *)application
     didReceiveRemoteNotification:(NSDictionary *)userInfo {
   self.application = application;
   self.remoteNotification = userInfo;
 }
-<<<<<<< HEAD
-=======
 #endif  // TARGET_OS_IOS
->>>>>>> 6f19886b
 
 - (void)application:(UIApplication *)application
     didReceiveRemoteNotification:(NSDictionary *)userInfo
@@ -310,12 +304,7 @@
   XCTAssertTrue([realAppDelegate
       respondsToSelector:@selector(application:
                              didReceiveRemoteNotification:fetchCompletionHandler:)]);
-<<<<<<< HEAD
-  XCTAssertTrue([realAppDelegate respondsToSelector:@selector(application:
-                                                        didReceiveRemoteNotification:)]);
-=======
-
->>>>>>> 6f19886b
+
   // Make sure that the class has changed.
   XCTAssertNotEqualObjects([realAppDelegate class], realAppDelegateClassBefore);
 
@@ -775,10 +764,7 @@
 }
 
 - (void)testApplicationDidReceiveRemoteNotificationIsInvokedOnInterceptors {
-<<<<<<< HEAD
-=======
 #if TARGET_OS_IOS
->>>>>>> 6f19886b
   NSDictionary *notification = @{};
   UIApplication *application = [UIApplication sharedApplication];
 
@@ -799,10 +785,7 @@
 
   XCTAssertEqual(testAppDelegate.application, application);
   XCTAssertEqual(testAppDelegate.remoteNotification, notification);
-<<<<<<< HEAD
-=======
 #endif  // TARGET_OS_IOS
->>>>>>> 6f19886b
 }
 
 - (void)testApplicationDidReceiveRemoteNotificationWithCompletionIsInvokedOnInterceptors {
