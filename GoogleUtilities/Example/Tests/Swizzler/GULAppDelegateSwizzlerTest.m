// Copyright 2018 Google LLC
//
// Licensed under the Apache License, Version 2.0 (the "License");
// you may not use this file except in compliance with the License.
// You may obtain a copy of the License at
//
//      http://www.apache.org/licenses/LICENSE-2.0
//
// Unless required by applicable law or agreed to in writing, software
// distributed under the License is distributed on an "AS IS" BASIS,
// WITHOUT WARRANTIES OR CONDITIONS OF ANY KIND, either express or implied.
// See the License for the specific language governing permissions and
// limitations under the License.

#import <GoogleUtilities/GULAppDelegateSwizzler.h>
#import "GULAppDelegateSwizzler_Private.h"

#import <OCMock/OCMock.h>
#import <XCTest/XCTest.h>
#import <objc/runtime.h>

#if (defined(__IPHONE_9_0) && (__IPHONE_OS_VERSION_MAX_ALLOWED >= __IPHONE_9_0))
#define SDK_HAS_USERACTIVITY 1
#endif

/** Plist key that allows Firebase developers to disable App Delegate Proxying.  Source of truth is
 *  the GULAppDelegateSwizzler class.
 */
static NSString *const kGULFirebaseAppDelegateProxyEnabledPlistKey =
    @"FirebaseAppDelegateProxyEnabled";

/** Plist key that allows non-Firebase developers to disable App Delegate Proxying.  Source of truth
 *  is the GULAppDelegateSwizzler class.
 */
static NSString *const kGULGoogleAppDelegateProxyEnabledPlistKey =
    @"GoogleUtilitiesAppDelegateProxyEnabled";

#pragma mark - GULTestAppDelegate

/** This class conforms to the UIApplicationDelegate protocol and is there to be able to test the
 *  App Delegate Swizzler's behavior.
 */
@interface GULTestAppDelegate : UIResponder <UIApplicationDelegate> {
 @public  // Because we want to access the ivars from outside the class like obj->ivar for testing.
  /** YES if the application:openURL:options: was called on an instance, NO otherwise. */
  BOOL _isOpenURLOptionsMethodCalled;

  /** Contains the backgroundSessionID that was passed to the
   *  application:handleEventsForBackgroundURLSession:completionHandler: method.
   */
  NSString *_backgroundSessionID;

  /** YES if init was called. Used for memory layout testing after isa swizzling. */
  BOOL _isInitialized;

  /** An arbitrary number. Used for memory layout testing after isa swizzling. */
  int _arbitraryNumber;
}

/** A URL property that is set by the app delegate methods, which is then used to verify if the app
 *  delegate methods were properly called.
 */
@property(nonatomic, copy) NSURL *url;

@property(nonatomic, strong) NSData *remoteNotificationsDeviceToken;
@property(nonatomic, strong) NSError *failToRegisterForRemoteNotificationsError;
@property(nonatomic, strong) NSDictionary *remoteNotification;
@property(nonatomic, copy) void (^remoteNotificationCompletionHandler)(UIBackgroundFetchResult);

/**
 * The application is set each time a UIApplicationDelegate method is called
 */
@property(nonatomic, weak) UIApplication *application;

@end

@implementation GULTestAppDelegate

// TODO: The static BOOLs below being accurate is dependent on the runtime loading
// GULTestAppDelegate before GULAppDelegateSwizzlerTest. It works, but it might be a good idea to
// figure a way to make this more deterministic.

/** YES if GULTestAppDelegate responds to application:openURL:sourceApplication:annotation:, NO
 *  otherwise.
 */
static BOOL gRespondsToOpenURLHandler_iOS8;

/** YES if GULTestAppDelegate responds to application:openURL:options:, NO otherwise. */
static BOOL gRespondsToOpenURLHandler_iOS9;

/** YES if GULTestAppDelegate responds to application:continueUserActivity:restorationHandler:, NO
 *  otherwise.
 */
static BOOL gRespondsToContinueUserActivity;

/** YES if GULTestAppDelegate responds to
 *  application:handleEventsForBackgroundURLSession:completionHandler:, NO otherwise.
 */
static BOOL gRespondsToHandleBackgroundSession;

+ (void)load {
#pragma clang diagnostic push
#pragma clang diagnostic ignored "-Wdeprecated-declarations"
  // Before being proxied, it should be only be able to respond to
  // application:openURL:sourceApplication:annotation:.
  gRespondsToOpenURLHandler_iOS8 = [self
      instancesRespondToSelector:@selector(application:openURL:sourceApplication:annotation:)];
  gRespondsToOpenURLHandler_iOS9 =
      [self instancesRespondToSelector:@selector(application:openURL:options:)];
  gRespondsToHandleBackgroundSession =
      [self instancesRespondToSelector:@selector(application:
                                           handleEventsForBackgroundURLSession:completionHandler:)];
  gRespondsToContinueUserActivity = [self
      instancesRespondToSelector:@selector(application:continueUserActivity:restorationHandler:)];
#pragma clang diagnostic pop
}

- (instancetype)init {
  self = [super init];
  if (self) {
    _isOpenURLOptionsMethodCalled = NO;
    _isInitialized = YES;
    _arbitraryNumber = 123456789;
    _backgroundSessionID = @"randomSessionID";
    _url = nil;
  }
  return self;
}

- (BOOL)application:(UIApplication *)app
            openURL:(NSURL *)url
            options:(NSDictionary<NSString *, id> *)options {
  self.application = app;
  self.url = url;
  _isOpenURLOptionsMethodCalled = YES;
  return NO;
}

- (void)application:(UIApplication *)application
    handleEventsForBackgroundURLSession:(nonnull NSString *)identifier
                      completionHandler:(nonnull void (^)(void))completionHandler {
  self.application = application;
  _backgroundSessionID = [identifier copy];
}

- (void)application:(UIApplication *)application
    didRegisterForRemoteNotificationsWithDeviceToken:(NSData *)deviceToken {
  self.application = application;
  self.remoteNotificationsDeviceToken = deviceToken;
}

- (void)application:(UIApplication *)application
    didFailToRegisterForRemoteNotificationsWithError:(NSError *)error {
  self.application = application;
  self.failToRegisterForRemoteNotificationsError = error;
}

#pragma clang diagnostic push
#pragma clang diagnostic ignored "-Wdeprecated-implementations"
- (void)application:(UIApplication *)application
    didReceiveRemoteNotification:(NSDictionary *)userInfo {
  self.application = application;
  self.remoteNotification = userInfo;
}
#pragma clang diagnostic pop

- (void)application:(UIApplication *)application
    didReceiveRemoteNotification:(NSDictionary *)userInfo
          fetchCompletionHandler:(void (^)(UIBackgroundFetchResult))completionHandler {
  self.application = application;
  self.remoteNotification = userInfo;
  self.remoteNotificationCompletionHandler = completionHandler;
}

// These are methods to test whether changing the class still maintains behavior that the app
// delegate proxy shouldn't have modified.

- (NSString *)someArbitraryMethod {
  return @"blabla";
}

+ (int)someNumber {
  return 890;
}

@end

#pragma mark - Interceptor class

/** This is a class used to test whether interceptors work with the App Delegate Swizzler. */
@interface GULTestInterceptorAppDelegate : UIResponder <UIApplicationDelegate>

/** URL sent to application:openURL:options:. */
@property(nonatomic, copy) NSURL *URLForIOS9;

/** URL sent to application:openURL:sourceApplication:annotation:. */
@property(nonatomic, copy) NSURL *URLForIOS8;

/** The NSUserActivity sent to application:continueUserActivity:restorationHandler:. */
@property(nonatomic, copy) NSUserActivity *userActivity;

@end

@implementation GULTestInterceptorAppDelegate

- (BOOL)application:(UIApplication *)app
            openURL:(NSURL *)url
            options:(NSDictionary<NSString *, id> *)options {
  _URLForIOS9 = [url copy];
  return YES;
}

#if TARGET_OS_IOS
- (BOOL)application:(UIApplication *)application
              openURL:(nonnull NSURL *)url
    sourceApplication:(nullable NSString *)sourceApplication
           annotation:(nonnull id)annotation {
  _URLForIOS8 = [url copy];
  return YES;
}
#endif  // TARGET_OS_IOS

#if SDK_HAS_USERACTIVITY

- (BOOL)application:(UIApplication *)application
    continueUserActivity:(NSUserActivity *)userActivity
      restorationHandler:(void (^)(NSArray<id<UIUserActivityRestoring>> *__nullable
                                       restorableObjects))restorationHandler {
  _userActivity = userActivity;
  return YES;
}

#endif  // SDK_HAS_USERACTIVITY

@end

@interface GULAppDelegateSwizzlerTest : XCTestCase

@end

@implementation GULAppDelegateSwizzlerTest

- (void)tearDown {
  [GULAppDelegateSwizzler clearInterceptors];
  [super tearDown];
}

- (void)testNotAppDelegateIsNotSwizzled {
  NSObject *notAppDelegate = [[NSObject alloc] init];
  [GULAppDelegateSwizzler proxyAppDelegate:(id<UIApplicationDelegate>)notAppDelegate];
  XCTAssertEqualObjects(NSStringFromClass([notAppDelegate class]), @"NSObject");
}

/** Tests proxying an object that responds to UIApplicationDelegate protocol and makes sure that
 *  it is isa swizzled and that the object after proxying responds to the expected methods
 *  and doesn't have its ivars modified.
 */
- (void)testProxyAppDelegate {
  GULTestAppDelegate *realAppDelegate = [[GULTestAppDelegate alloc] init];
  size_t sizeBefore = class_getInstanceSize([GULTestAppDelegate class]);

  // These asserts only work if the class GULTestAppDelegate is loaded before GULAppDelegateProxy
  // class is loaded.
  XCTAssertTrue(gRespondsToOpenURLHandler_iOS9);
  XCTAssertFalse(gRespondsToOpenURLHandler_iOS8);
  XCTAssertFalse(gRespondsToContinueUserActivity);
  XCTAssertTrue(gRespondsToHandleBackgroundSession);

  Class realAppDelegateClassBefore = [realAppDelegate class];

  // Create the proxy.
  [GULAppDelegateSwizzler proxyAppDelegate:realAppDelegate];

  XCTAssertTrue([realAppDelegate isKindOfClass:[GULTestAppDelegate class]]);

  NSString *newClassName = NSStringFromClass([realAppDelegate class]);
  XCTAssertTrue([newClassName hasPrefix:@"GUL_"]);
  // It is no longer GULTestAppDelegate class instance.
  XCTAssertFalse([realAppDelegate isMemberOfClass:[GULTestAppDelegate class]]);

  size_t sizeAfter = class_getInstanceSize([realAppDelegate class]);

  // Class size must stay the same.
  XCTAssertEqual(sizeBefore, sizeAfter);

  // After being proxied, it should be able to respond to the required method selector.
#if TARGET_OS_IOS
  XCTAssertTrue([realAppDelegate
      respondsToSelector:@selector(application:openURL:sourceApplication:annotation:)]);
#endif  // TARGET_OS_IOS

  XCTAssertTrue([realAppDelegate respondsToSelector:@selector(application:
                                                        continueUserActivity:restorationHandler:)]);
  XCTAssertTrue([realAppDelegate respondsToSelector:@selector(application:openURL:options:)]);
  XCTAssertTrue([realAppDelegate
      respondsToSelector:@selector(application:
                             handleEventsForBackgroundURLSession:completionHandler:)]);
  XCTAssertTrue([realAppDelegate
      respondsToSelector:@selector(application:didRegisterForRemoteNotificationsWithDeviceToken:)]);
  XCTAssertTrue([realAppDelegate
      respondsToSelector:@selector(application:didFailToRegisterForRemoteNotificationsWithError:)]);
  XCTAssertTrue([realAppDelegate respondsToSelector:@selector(application:
<<<<<<< HEAD
                                                              didReceiveRemoteNotification:)]);
=======
                                                        didReceiveRemoteNotification:)]);
>>>>>>> d591c1a9
  XCTAssertTrue([realAppDelegate
      respondsToSelector:@selector(application:
                             didReceiveRemoteNotification:fetchCompletionHandler:)]);

  // Make sure that the class has changed.
  XCTAssertNotEqualObjects([realAppDelegate class], realAppDelegateClassBefore);

  // Make sure that the ivars are not changed in memory as the subclass is created. Directly
  // accessing the ivars should not crash.
  XCTAssertEqual(realAppDelegate->_arbitraryNumber, 123456789);
  XCTAssertEqual(realAppDelegate->_isInitialized, 1);
  XCTAssertEqual(realAppDelegate->_isOpenURLOptionsMethodCalled, 0);
  XCTAssertEqualObjects(realAppDelegate->_backgroundSessionID, @"randomSessionID");
}

#if SDK_HAS_USERACTIVITY
- (void)testHandleBackgroundSessionMethod {
  GULTestAppDelegate *realAppDelegate = [[GULTestAppDelegate alloc] init];

  // Create the proxy.
  [GULAppDelegateSwizzler proxyAppDelegate:realAppDelegate];

  UIApplication *currentApplication = [UIApplication sharedApplication];
  NSString *sessionID = @"123";
  void (^nilHandler)(void) = nil;
  [realAppDelegate application:currentApplication
      handleEventsForBackgroundURLSession:sessionID
                        completionHandler:nilHandler];

  // Intentionally access the ivars directly. It should be set to the session ID as the real method
  // is called.
  XCTAssertEqualObjects(realAppDelegate->_backgroundSessionID, sessionID);
}
#endif  // SDK_HAS_USERACTIVITY

/** Tests registering and unregistering invalid interceptors. */
- (void)testInvalidInterceptor {
#pragma clang diagnostic push
#pragma clang diagnostic ignored "-Wnonnull"
  XCTAssertThrows([GULAppDelegateSwizzler registerAppDelegateInterceptor:nil],
                  @"Should not register nil interceptor");
#pragma clang diagnostic pop
  XCTAssertEqual([GULAppDelegateSwizzler interceptors].count, 0);

  // Try to register some random object that does not conform to UIApplicationDelegate.
  NSObject *randomObject = [[NSObject alloc] init];

  XCTAssertThrows(
      [GULAppDelegateSwizzler
          registerAppDelegateInterceptor:(id<UIApplicationDelegate>)randomObject],
      @"Should not register interceptor that does not conform to UIApplicationDelegate");
  XCTAssertEqual([GULAppDelegateSwizzler interceptors].count, 0);

  GULTestInterceptorAppDelegate *interceptorAppDelegate =
      [[GULTestInterceptorAppDelegate alloc] init];
  GULAppDelegateInterceptorID interceptorID =
      [GULAppDelegateSwizzler registerAppDelegateInterceptor:interceptorAppDelegate];
  XCTAssertNotNil(interceptorID);
  XCTAssertEqual([GULAppDelegateSwizzler interceptors].count, 1);

  // Register the same object. Should not change the number of objects.
  XCTAssertNotNil([GULAppDelegateSwizzler registerAppDelegateInterceptor:interceptorAppDelegate]);
  XCTAssertEqual([GULAppDelegateSwizzler interceptors].count, 1);

  XCTAssertThrows([GULAppDelegateSwizzler unregisterAppDelegateInterceptorWithID:@""],
                  @"Should not unregister empty interceptor ID");
  XCTAssertEqual([GULAppDelegateSwizzler interceptors].count, 1);

  // Try to unregister an empty string. Should not remove anything.
#pragma clang diagnostic push
#pragma clang diagnostic ignored "-Wnonnull"
  XCTAssertThrows([GULAppDelegateSwizzler unregisterAppDelegateInterceptorWithID:nil],
                  @"Should not unregister nil interceptorID");
  XCTAssertEqual([GULAppDelegateSwizzler interceptors].count, 1);

  // Try to unregister a random string. Should not remove anything.
  [GULAppDelegateSwizzler unregisterAppDelegateInterceptorWithID:@"random ID"];
  XCTAssertEqual([GULAppDelegateSwizzler interceptors].count, 1);

  // Unregister the right one.
  [GULAppDelegateSwizzler unregisterAppDelegateInterceptorWithID:interceptorID];
  XCTAssertEqual([GULAppDelegateSwizzler interceptors].count, 0);
}

/** Tests that the description of appDelegate object doesn't change even after proxying it. */
- (void)testDescription {
  GULTestAppDelegate *realAppDelegate = [[GULTestAppDelegate alloc] init];
  Class classBefore = [realAppDelegate class];
  NSString *descriptionBefore = [realAppDelegate description];

  [GULAppDelegateSwizzler proxyAppDelegate:realAppDelegate];

  Class classAfter = [realAppDelegate class];
  NSString *descriptionAfter = [realAppDelegate description];

  NSString *descriptionString =
      [NSString stringWithFormat:@"<GULTestAppDelegate: %p>", realAppDelegate];

  // The description must be the same even though the class has changed.
  XCTAssertEqualObjects(descriptionBefore, descriptionAfter);
  XCTAssertNotEqualObjects(classAfter, classBefore);
  XCTAssertEqualObjects(descriptionAfter, descriptionString);
}

/** Tests that methods that are not overriden by the App Delegate Proxy still work as expected. */
- (void)testNotOverriddenMethods {
  GULTestAppDelegate *realAppDelegate = [[GULTestAppDelegate alloc] init];

  // Create the proxy.
  [GULAppDelegateSwizzler proxyAppDelegate:realAppDelegate];

  // Make sure that original class instance method still works.
  XCTAssertEqualObjects([realAppDelegate someArbitraryMethod], @"blabla");

  // Make sure that the new subclass inherits the original class method.
  XCTAssertEqual([[realAppDelegate class] someNumber], 890);

  // Make sure that the original class still works.
  XCTAssertEqual([GULTestAppDelegate someNumber], 890);
}

/** Tests that if the app delegate changes after it has been proxied, the App Delegate Swizzler
 *  handles it correctly.
 */
- (void)skipped_testAppDelegateInstance {
  id originalDelegate = [UIApplication sharedApplication].delegate;

  GULTestAppDelegate *realAppDelegate = [[GULTestAppDelegate alloc] init];

  [UIApplication sharedApplication].delegate = realAppDelegate;
  [GULAppDelegateSwizzler proxyAppDelegate:realAppDelegate];

  XCTAssertEqualObjects([GULAppDelegateSwizzler originalDelegate], realAppDelegate);

  GULTestInterceptorAppDelegate *anotherAppDelegate = [[GULTestInterceptorAppDelegate alloc] init];
  XCTAssertNotEqualObjects(realAppDelegate, anotherAppDelegate);

  [UIApplication sharedApplication].delegate = anotherAppDelegate;
  // Make sure that the new delegate is swizzled out and set correctly.
  XCTAssertNil([GULAppDelegateSwizzler originalDelegate]);

  [GULAppDelegateSwizzler proxyAppDelegate:anotherAppDelegate];
  XCTAssertEqualObjects([GULAppDelegateSwizzler originalDelegate], anotherAppDelegate);

  // Make sure that it is set to nil correctly.
  [UIApplication sharedApplication].delegate = nil;
  XCTAssertNil([UIApplication sharedApplication].delegate);
  XCTAssertNil([GULAppDelegateSwizzler originalDelegate]);

  [UIApplication sharedApplication].delegate = originalDelegate;
  XCTAssertEqualObjects([UIApplication sharedApplication].delegate, originalDelegate);
  XCTAssertNil([GULAppDelegateSwizzler originalDelegate]);
}

#pragma mark - Tests the behaviour with interceptors

/** Tests that application:openURL:options: is invoked on the interceptor if it exists. */
- (void)testApplicationOpenURLOptionsIsInvokedOnInterceptors {
  id interceptor = OCMProtocolMock(@protocol(UIApplicationDelegate));
  OCMExpect([interceptor application:OCMOCK_ANY openURL:OCMOCK_ANY options:OCMOCK_ANY])
      .andReturn(NO);

  id interceptor2 = OCMProtocolMock(@protocol(UIApplicationDelegate));
  OCMExpect([interceptor2 application:OCMOCK_ANY openURL:OCMOCK_ANY options:OCMOCK_ANY])
      .andReturn(NO);

  NSURL *testURL = [[NSURL alloc] initWithString:@"https://www.google.com"];
  NSDictionary *testOpenURLOptions = @{UIApplicationOpenURLOptionUniversalLinksOnly : @"test"};

  GULTestAppDelegate *testAppDelegate = [[GULTestAppDelegate alloc] init];
  [GULAppDelegateSwizzler proxyAppDelegate:testAppDelegate];
  [GULAppDelegateSwizzler registerAppDelegateInterceptor:interceptor];
  [GULAppDelegateSwizzler registerAppDelegateInterceptor:interceptor2];

  [testAppDelegate application:[UIApplication sharedApplication]
                       openURL:testURL
                       options:testOpenURLOptions];
  OCMVerifyAll(interceptor);
  OCMVerifyAll(interceptor2);
}

/** Tests that the result of application:openURL:options: from all interceptors is ORed. */
- (void)testResultOfApplicationOpenURLOptionsIsORed {
  NSURL *testURL = [[NSURL alloc] initWithString:@"https://www.google.com"];
  NSDictionary *testOpenURLOptions = @{UIApplicationOpenURLOptionUniversalLinksOnly : @"test"};

  GULTestAppDelegate *testAppDelegate = [[GULTestAppDelegate alloc] init];
  [GULAppDelegateSwizzler proxyAppDelegate:testAppDelegate];

  BOOL shouldOpen = [testAppDelegate application:[UIApplication sharedApplication]
                                         openURL:testURL
                                         options:testOpenURLOptions];
  // Verify that the original app delegate returns NO.
  XCTAssertFalse(shouldOpen);

  id interceptor = OCMProtocolMock(@protocol(UIApplicationDelegate));
  OCMExpect([interceptor application:OCMOCK_ANY openURL:OCMOCK_ANY options:OCMOCK_ANY])
      .andReturn(NO);
  [GULAppDelegateSwizzler registerAppDelegateInterceptor:interceptor];
  shouldOpen = [testAppDelegate application:[UIApplication sharedApplication]
                                    openURL:testURL
                                    options:testOpenURLOptions];
  // Verify that if the only interceptor returns NO, the value is still NO.
  XCTAssertFalse(shouldOpen);

  id interceptor2 = OCMProtocolMock(@protocol(UIApplicationDelegate));
  OCMExpect([interceptor2 application:OCMOCK_ANY openURL:OCMOCK_ANY options:OCMOCK_ANY])
      .andReturn(YES);
  [GULAppDelegateSwizzler registerAppDelegateInterceptor:interceptor2];

  OCMExpect([interceptor application:OCMOCK_ANY openURL:OCMOCK_ANY options:OCMOCK_ANY])
      .andReturn(NO);
  shouldOpen = [testAppDelegate application:[UIApplication sharedApplication]
                                    openURL:testURL
                                    options:testOpenURLOptions];
  // Verify that if one of the two interceptors returns YES, the value is YES.
  XCTAssertTrue(shouldOpen);
}

#if TARGET_OS_IOS
/** Tests that application:openURL:sourceApplication:annotation: is invoked on the interceptors if
 *  it exists.
 */
- (void)testApplicationOpenURLSourceApplicationAnnotationIsInvokedOnInterceptors {
  id interceptor = OCMProtocolMock(@protocol(UIApplicationDelegate));
  OCMExpect([interceptor application:OCMOCK_ANY
                             openURL:OCMOCK_ANY
                   sourceApplication:OCMOCK_ANY
                          annotation:OCMOCK_ANY])
      .andReturn(NO);

  id interceptor2 = OCMProtocolMock(@protocol(UIApplicationDelegate));
  OCMExpect([interceptor2 application:OCMOCK_ANY
                              openURL:OCMOCK_ANY
                    sourceApplication:OCMOCK_ANY
                           annotation:OCMOCK_ANY])
      .andReturn(NO);

  NSURL *testURL = [[NSURL alloc] initWithString:@"https://www.google.com"];

  GULTestAppDelegate *testAppDelegate = [[GULTestAppDelegate alloc] init];
  [GULAppDelegateSwizzler proxyAppDelegate:testAppDelegate];
  [GULAppDelegateSwizzler registerAppDelegateInterceptor:interceptor];
  [GULAppDelegateSwizzler registerAppDelegateInterceptor:interceptor2];

  [testAppDelegate application:[UIApplication sharedApplication]
                       openURL:testURL
             sourceApplication:@"test"
                    annotation:@"test"];

  OCMVerifyAll(interceptor);
  OCMVerifyAll(interceptor2);
}

/** Tests that the result of application:openURL:sourceApplication:annotation: from all interceptors
 *  is ORed.
 */
- (void)testApplicationOpenURLSourceApplicationAnnotationResultIsORed {
  GULTestAppDelegate *testAppDelegate = [[GULTestAppDelegate alloc] init];
  NSURL *testURL = [[NSURL alloc] initWithString:@"https://www.google.com"];
  [GULAppDelegateSwizzler proxyAppDelegate:testAppDelegate];

  BOOL shouldOpen = [testAppDelegate application:[UIApplication sharedApplication]
                                         openURL:testURL
                               sourceApplication:@"test"
                                      annotation:@"test"];
  // Verify that without interceptors the result is NO.
  XCTAssertFalse(shouldOpen);

  id interceptor = OCMProtocolMock(@protocol(UIApplicationDelegate));
  OCMExpect([interceptor application:OCMOCK_ANY
                             openURL:OCMOCK_ANY
                   sourceApplication:OCMOCK_ANY
                          annotation:OCMOCK_ANY])
      .andReturn(NO);
  [GULAppDelegateSwizzler registerAppDelegateInterceptor:interceptor];
  shouldOpen = [testAppDelegate application:[UIApplication sharedApplication]
                                    openURL:testURL
                          sourceApplication:@"test"
                                 annotation:@"test"];
  // The result is still NO if the only interceptor returns NO.
  XCTAssertFalse(shouldOpen);

  id interceptor2 = OCMProtocolMock(@protocol(UIApplicationDelegate));
  OCMExpect([interceptor2 application:OCMOCK_ANY
                              openURL:OCMOCK_ANY
                    sourceApplication:OCMOCK_ANY
                           annotation:OCMOCK_ANY])
      .andReturn(YES);
  OCMExpect([interceptor application:OCMOCK_ANY
                             openURL:OCMOCK_ANY
                   sourceApplication:OCMOCK_ANY
                          annotation:OCMOCK_ANY])
      .andReturn(NO);
  [GULAppDelegateSwizzler registerAppDelegateInterceptor:interceptor2];
  shouldOpen = [testAppDelegate application:[UIApplication sharedApplication]
                                    openURL:testURL
                          sourceApplication:@"test"
                                 annotation:@"test"];
  // The result is YES if one of the interceptors returns YES.
  XCTAssertTrue(shouldOpen);
}
#endif  // TARGET_OS_IOS

/** Tests that application:handleEventsForBackgroundURLSession:completionHandler: is invoked on the
 *  interceptors if it exists.
 */
- (void)testApplicationHandleEventsForBackgroundURLSessionIsInvokedOnInterceptors {
  id interceptor = OCMProtocolMock(@protocol(UIApplicationDelegate));
  OCMExpect([interceptor application:OCMOCK_ANY
      handleEventsForBackgroundURLSession:OCMOCK_ANY
                        completionHandler:OCMOCK_ANY]);

  id interceptor2 = OCMProtocolMock(@protocol(UIApplicationDelegate));
  OCMExpect([interceptor2 application:OCMOCK_ANY
      handleEventsForBackgroundURLSession:OCMOCK_ANY
                        completionHandler:OCMOCK_ANY]);

  GULTestAppDelegate *testAppDelegate = [[GULTestAppDelegate alloc] init];
  [GULAppDelegateSwizzler proxyAppDelegate:testAppDelegate];
  [GULAppDelegateSwizzler registerAppDelegateInterceptor:interceptor];
  [GULAppDelegateSwizzler registerAppDelegateInterceptor:interceptor2];

  [testAppDelegate application:[UIApplication sharedApplication]
      handleEventsForBackgroundURLSession:@"test"
                        completionHandler:^{
                        }];

  OCMVerifyAll(interceptor);
  OCMVerifyAll(interceptor2);
}

/** Tests that application:continueUserActivity:restorationHandler: is invoked on the interceptors
 *  if it exists.
 */
- (void)testApplicationContinueUserActivityRestorationHandlerIsInvokedOnInterceptors {
  id interceptor = OCMProtocolMock(@protocol(UIApplicationDelegate));
  OCMExpect([interceptor application:OCMOCK_ANY
                continueUserActivity:OCMOCK_ANY
                  restorationHandler:OCMOCK_ANY])
      .andReturn(NO);

  id interceptor2 = OCMProtocolMock(@protocol(UIApplicationDelegate));
  OCMExpect([interceptor2 application:OCMOCK_ANY
                 continueUserActivity:OCMOCK_ANY
                   restorationHandler:OCMOCK_ANY])
      .andReturn(NO);

  NSUserActivity *testUserActivity = [[NSUserActivity alloc] initWithActivityType:@"test"];

  GULTestAppDelegate *testAppDelegate = [[GULTestAppDelegate alloc] init];
  [GULAppDelegateSwizzler proxyAppDelegate:testAppDelegate];
  [GULAppDelegateSwizzler registerAppDelegateInterceptor:interceptor];
  [GULAppDelegateSwizzler registerAppDelegateInterceptor:interceptor2];

  [testAppDelegate application:[UIApplication sharedApplication]
          continueUserActivity:testUserActivity
            restorationHandler:^(NSArray *restorableObjects){
            }];
  OCMVerifyAll(interceptor);
  OCMVerifyAll(interceptor2);
}

/** Tests that the results of application:continueUserActivity:restorationHandler: from the
 *  interceptors are ORed.
 */
- (void)testApplicationContinueUserActivityRestorationHandlerResultsAreORed {
  GULTestAppDelegate *testAppDelegate = [[GULTestAppDelegate alloc] init];
  [GULAppDelegateSwizzler proxyAppDelegate:testAppDelegate];
  NSUserActivity *testUserActivity = [[NSUserActivity alloc] initWithActivityType:@"test"];

  BOOL shouldContinueUserActvitiy = [testAppDelegate application:[UIApplication sharedApplication]
                                            continueUserActivity:testUserActivity
                                              restorationHandler:^(NSArray *restorableObjects){
                                              }];
  // Verify that it is NO when there are no interceptors.
  XCTAssertFalse(shouldContinueUserActvitiy);

  id interceptor = OCMProtocolMock(@protocol(UIApplicationDelegate));
  OCMExpect([interceptor application:OCMOCK_ANY
                continueUserActivity:OCMOCK_ANY
                  restorationHandler:OCMOCK_ANY])
      .andReturn(NO);
  [GULAppDelegateSwizzler registerAppDelegateInterceptor:interceptor];
  shouldContinueUserActvitiy = [testAppDelegate application:[UIApplication sharedApplication]
                                       continueUserActivity:testUserActivity
                                         restorationHandler:^(NSArray *restorableObjects){
                                         }];
  // Verify that it is NO when the only interceptor returns a NO.
  XCTAssertFalse(shouldContinueUserActvitiy);

  id interceptor2 = OCMProtocolMock(@protocol(UIApplicationDelegate));
  OCMExpect([interceptor2 application:OCMOCK_ANY
                 continueUserActivity:OCMOCK_ANY
                   restorationHandler:OCMOCK_ANY])
      .andReturn(YES);
  [GULAppDelegateSwizzler registerAppDelegateInterceptor:interceptor2];

  OCMExpect([interceptor application:OCMOCK_ANY
                continueUserActivity:OCMOCK_ANY
                  restorationHandler:OCMOCK_ANY])
      .andReturn(NO);
  shouldContinueUserActvitiy = [testAppDelegate application:[UIApplication sharedApplication]
                                       continueUserActivity:testUserActivity
                                         restorationHandler:^(NSArray *restorableObjects){
                                         }];

  // The result is YES if one of the interceptors returns YES.
  XCTAssertTrue(shouldContinueUserActvitiy);
}

- (void)testApplicationDidRegisterForRemoteNotificationsIsInvokedOnInterceptors {
  NSData *deviceToken = [NSData data];
  UIApplication *application = [UIApplication sharedApplication];

  id interceptor = OCMProtocolMock(@protocol(UIApplicationDelegate));
  OCMExpect([interceptor application:application
      didRegisterForRemoteNotificationsWithDeviceToken:deviceToken]);

  id interceptor2 = OCMProtocolMock(@protocol(UIApplicationDelegate));
  OCMExpect([interceptor2 application:application
      didRegisterForRemoteNotificationsWithDeviceToken:deviceToken]);

  GULTestAppDelegate *testAppDelegate = [[GULTestAppDelegate alloc] init];
  [GULAppDelegateSwizzler proxyAppDelegate:testAppDelegate];
  [GULAppDelegateSwizzler registerAppDelegateInterceptor:interceptor];
  [GULAppDelegateSwizzler registerAppDelegateInterceptor:interceptor2];

  [testAppDelegate application:application
      didRegisterForRemoteNotificationsWithDeviceToken:deviceToken];
  OCMVerifyAll(interceptor);
  OCMVerifyAll(interceptor2);

  XCTAssertEqual(testAppDelegate.application, application);
  XCTAssertEqual(testAppDelegate.remoteNotificationsDeviceToken, deviceToken);
}

- (void)testApplicationDidFailToRegisterForRemoteNotificationsIsInvokedOnInterceptors {
  NSError *error = [NSError errorWithDomain:@"test" code:-1 userInfo:nil];
  UIApplication *application = [UIApplication sharedApplication];

  id interceptor = OCMProtocolMock(@protocol(UIApplicationDelegate));
  OCMExpect([interceptor application:application
      didFailToRegisterForRemoteNotificationsWithError:error]);

  id interceptor2 = OCMProtocolMock(@protocol(UIApplicationDelegate));
  OCMExpect([interceptor2 application:application
      didFailToRegisterForRemoteNotificationsWithError:error]);

  GULTestAppDelegate *testAppDelegate = [[GULTestAppDelegate alloc] init];
  [GULAppDelegateSwizzler proxyAppDelegate:testAppDelegate];
  [GULAppDelegateSwizzler registerAppDelegateInterceptor:interceptor];
  [GULAppDelegateSwizzler registerAppDelegateInterceptor:interceptor2];

  [testAppDelegate application:application didFailToRegisterForRemoteNotificationsWithError:error];
  OCMVerifyAll(interceptor);
  OCMVerifyAll(interceptor2);

  XCTAssertEqual(testAppDelegate.application, application);
  XCTAssertEqual(testAppDelegate.failToRegisterForRemoteNotificationsError, error);
}

#pragma clang diagnostic push
#pragma clang diagnostic ignored "-Wdeprecated-declarations"
- (void)testApplicationDidReceiveRemoteNotificationIsInvokedOnInterceptors {
  NSDictionary *notification = @{};
  UIApplication *application = [UIApplication sharedApplication];

  id interceptor = OCMProtocolMock(@protocol(UIApplicationDelegate));
  OCMExpect([interceptor application:application didReceiveRemoteNotification:notification]);

  id interceptor2 = OCMProtocolMock(@protocol(UIApplicationDelegate));
  OCMExpect([interceptor2 application:application didReceiveRemoteNotification:notification]);

  GULTestAppDelegate *testAppDelegate = [[GULTestAppDelegate alloc] init];
  [GULAppDelegateSwizzler proxyAppDelegate:testAppDelegate];
  [GULAppDelegateSwizzler registerAppDelegateInterceptor:interceptor];
  [GULAppDelegateSwizzler registerAppDelegateInterceptor:interceptor2];

  [testAppDelegate application:application didReceiveRemoteNotification:notification];
  OCMVerifyAll(interceptor);
  OCMVerifyAll(interceptor2);

  XCTAssertEqual(testAppDelegate.application, application);
  XCTAssertEqual(testAppDelegate.remoteNotification, notification);
}
#pragma clang diagnostic pop

- (void)testApplicationDidReceiveRemoteNotificationWithCompletionIsInvokedOnInterceptors {
  NSDictionary *notification = @{};
  UIApplication *application = [UIApplication sharedApplication];
  void (^completion)(UIBackgroundFetchResult) = ^(UIBackgroundFetchResult result) {
  };

  id interceptor = OCMProtocolMock(@protocol(UIApplicationDelegate));
  OCMExpect([interceptor application:application
        didReceiveRemoteNotification:notification
              fetchCompletionHandler:completion]);

  id interceptor2 = OCMProtocolMock(@protocol(UIApplicationDelegate));
  OCMExpect([interceptor2 application:application
         didReceiveRemoteNotification:notification
               fetchCompletionHandler:completion]);

  GULTestAppDelegate *testAppDelegate = [[GULTestAppDelegate alloc] init];
  [GULAppDelegateSwizzler proxyAppDelegate:testAppDelegate];
  [GULAppDelegateSwizzler registerAppDelegateInterceptor:interceptor];
  [GULAppDelegateSwizzler registerAppDelegateInterceptor:interceptor2];

  [testAppDelegate application:application
      didReceiveRemoteNotification:notification
            fetchCompletionHandler:completion];
  OCMVerifyAll(interceptor);
  OCMVerifyAll(interceptor2);

  XCTAssertEqual(testAppDelegate.application, application);
  XCTAssertEqual(testAppDelegate.remoteNotification, notification);
  XCTAssertEqual(testAppDelegate.remoteNotificationCompletionHandler, completion);
}

- (void)testApplicationDidReceiveRemoteNotificationWithCompletionImplementationIsNotAdded {
  // The delegate without application:didReceiveRemoteNotification:fetchCompletionHandler:
  // implementation
  GULTestInterceptorAppDelegate *legacyDelegate = [[GULTestInterceptorAppDelegate alloc] init];

  XCTAssertFalse([legacyDelegate
      respondsToSelector:@selector(application:
                             didReceiveRemoteNotification:fetchCompletionHandler:)]);

  [GULAppDelegateSwizzler proxyAppDelegate:legacyDelegate];

  XCTAssertFalse([legacyDelegate
      respondsToSelector:@selector(application:
                             didReceiveRemoteNotification:fetchCompletionHandler:)]);
}

#pragma mark - Tests to test that Plist flag is honored

/** Tests that app delegate proxy is enabled when there is no Info.plist dictionary. */
- (void)testAppProxyPlistFlag_NoFlag {
  // No keys anywhere. If there is no key, the default should be enabled.
  NSDictionary *mainDictionary = nil;
  id mainBundleMock = OCMPartialMock([NSBundle mainBundle]);
  [[[mainBundleMock expect] andReturn:mainDictionary] infoDictionary];

  XCTAssertTrue([GULAppDelegateSwizzler isAppDelegateProxyEnabled]);
  [mainBundleMock stopMocking];
}

/** Tests that app delegate proxy is enabled when there is neither the Firebase nor the non-Firebase
 *  Info.plist key present.
 */
- (void)testAppProxyPlistFlag_NoAppDelegateProxyKey {
  // No app delegate disable key. If there is no key, the default should be enabled.
  NSDictionary *mainDictionary = @{@"randomKey" : @"randomValue"};
  id mainBundleMock = OCMPartialMock([NSBundle mainBundle]);
  [[[mainBundleMock expect] andReturn:mainDictionary] infoDictionary];

  XCTAssertTrue([GULAppDelegateSwizzler isAppDelegateProxyEnabled]);
  [mainBundleMock stopMocking];
}

/** Tests that app delegate proxy is enabled when the Firebase plist is explicitly set to YES and
 * the Google flag is not present. */
- (void)testAppProxyPlistFlag_FirebaseEnabled {
  // Set proxy enabled to YES.
  NSDictionary *mainDictionary = @{kGULFirebaseAppDelegateProxyEnabledPlistKey : @(YES)};
  id mainBundleMock = OCMPartialMock([NSBundle mainBundle]);
  [[[mainBundleMock expect] andReturn:mainDictionary] infoDictionary];

  XCTAssertTrue([GULAppDelegateSwizzler isAppDelegateProxyEnabled]);
  [mainBundleMock stopMocking];
}

/** Tests that app delegate proxy is enabled when the Google plist is explicitly set to YES and the
 * Firebase flag is not present. */
- (void)testAppProxyPlistFlag_GoogleEnabled {
  // Set proxy enabled to YES.
  NSDictionary *mainDictionary = @{kGULGoogleAppDelegateProxyEnabledPlistKey : @(YES)};
  id mainBundleMock = OCMPartialMock([NSBundle mainBundle]);
  [[[mainBundleMock expect] andReturn:mainDictionary] infoDictionary];

  XCTAssertTrue([GULAppDelegateSwizzler isAppDelegateProxyEnabled]);
  [mainBundleMock stopMocking];
}

/** Tests that the App Delegate proxy is enabled when the Firebase flag has the wrong type of value
 * and the Google flag is not present. */
- (void)testAppProxyPlist_WrongFirebaseDisableFlagValueType {
  // Set proxy enabled to "NO" - a string.
  NSDictionary *mainDictionary = @{kGULFirebaseAppDelegateProxyEnabledPlistKey : @"NO"};
  id mainBundleMock = OCMPartialMock([NSBundle mainBundle]);
  [[[mainBundleMock expect] andReturn:mainDictionary] infoDictionary];

  XCTAssertTrue([GULAppDelegateSwizzler isAppDelegateProxyEnabled]);
  [mainBundleMock stopMocking];
}

/** Tests that the App Delegate proxy is enabled when the Google flag has the wrong type of value
 * and the Firebase flag is not present. */
- (void)testAppProxyPlist_WrongGoogleDisableFlagValueType {
  // Set proxy enabled to "NO" - a string.
  NSDictionary *mainDictionary = @{kGULGoogleAppDelegateProxyEnabledPlistKey : @"NO"};
  id mainBundleMock = OCMPartialMock([NSBundle mainBundle]);
  [[[mainBundleMock expect] andReturn:mainDictionary] infoDictionary];

  XCTAssertTrue([GULAppDelegateSwizzler isAppDelegateProxyEnabled]);
  [mainBundleMock stopMocking];
}

/** Tests that the App Delegate proxy is disabled when the Firebase flag is set to NO and the Google
 * flag is not present. */
- (void)testAppProxyPlist_FirebaseDisableFlag {
  // Set proxy enabled to NO.
  NSDictionary *mainDictionary = @{kGULFirebaseAppDelegateProxyEnabledPlistKey : @(NO)};
  id mainBundleMock = OCMPartialMock([NSBundle mainBundle]);
  [[[mainBundleMock expect] andReturn:mainDictionary] infoDictionary];

  XCTAssertFalse([GULAppDelegateSwizzler isAppDelegateProxyEnabled]);
  [mainBundleMock stopMocking];
}

/** Tests that the App Delegate proxy is disabled when the Google flag is set to NO and the Firebase
 * flag is not present. */
- (void)testAppProxyPlist_GoogleDisableFlag {
  // Set proxy enabled to NO.
  NSDictionary *mainDictionary = @{kGULGoogleAppDelegateProxyEnabledPlistKey : @(NO)};
  id mainBundleMock = OCMPartialMock([NSBundle mainBundle]);
  [[[mainBundleMock expect] andReturn:mainDictionary] infoDictionary];

  XCTAssertFalse([GULAppDelegateSwizzler isAppDelegateProxyEnabled]);
  [mainBundleMock stopMocking];
}

/** Tests that the App Delegate proxy is disabled when the Google flag is set to NO and the Firebase
 * flag is set to YES. */
- (void)testAppProxyPlist_GoogleDisableFlagFirebaseEnableFlag {
  // Set proxy enabled to NO.
  NSDictionary *mainDictionary = @{
    kGULGoogleAppDelegateProxyEnabledPlistKey : @(NO),
    kGULFirebaseAppDelegateProxyEnabledPlistKey : @(YES)
  };
  id mainBundleMock = OCMPartialMock([NSBundle mainBundle]);
  [[[mainBundleMock expect] andReturn:mainDictionary] infoDictionary];

  XCTAssertFalse([GULAppDelegateSwizzler isAppDelegateProxyEnabled]);
  [mainBundleMock stopMocking];
}

/** Tests that the App Delegate proxy is disabled when the Google flag is set to NO and the Firebase
 * flag is set to YES. */
- (void)testAppProxyPlist_FirebaseDisableFlagGoogleEnableFlag {
  // Set proxy enabled to NO.
  NSDictionary *mainDictionary = @{
    kGULGoogleAppDelegateProxyEnabledPlistKey : @(YES),
    kGULFirebaseAppDelegateProxyEnabledPlistKey : @(NO)
  };
  id mainBundleMock = OCMPartialMock([NSBundle mainBundle]);
  [[[mainBundleMock expect] andReturn:mainDictionary] infoDictionary];

  XCTAssertFalse([GULAppDelegateSwizzler isAppDelegateProxyEnabled]);
  [mainBundleMock stopMocking];
}

/** Tests that the App Delegate proxy is disabled when the Google flag is set to NO and the Firebase
 * flag is set to NO. */
- (void)testAppProxyPlist_FirebaseDisableFlagGoogleDisableFlag {
  // Set proxy enabled to NO.
  NSDictionary *mainDictionary = @{
    kGULGoogleAppDelegateProxyEnabledPlistKey : @(NO),
    kGULFirebaseAppDelegateProxyEnabledPlistKey : @(NO)
  };
  id mainBundleMock = OCMPartialMock([NSBundle mainBundle]);
  [[[mainBundleMock expect] andReturn:mainDictionary] infoDictionary];

  XCTAssertFalse([GULAppDelegateSwizzler isAppDelegateProxyEnabled]);
  [mainBundleMock stopMocking];
}

/** Tests that the App Delegate is not proxied when it is disabled. */
- (void)testAppDelegateIsNotProxiedWhenDisabled {
  // Set proxy enabled to NO.
  NSDictionary *mainDictionary = @{kGULFirebaseAppDelegateProxyEnabledPlistKey : @(NO)};
  id mainBundleMock = OCMPartialMock([NSBundle mainBundle]);
  [[[mainBundleMock stub] andReturn:mainDictionary] infoDictionary];
  XCTAssertFalse([GULAppDelegateSwizzler isAppDelegateProxyEnabled]);

  id originalAppDelegate = OCMProtocolMock(@protocol(UIApplicationDelegate));
  Class originalAppDelegateClass = [originalAppDelegate class];
  XCTAssertNotNil(originalAppDelegate);

  [GULAppDelegateSwizzler proxyAppDelegate:originalAppDelegate];
  XCTAssertEqualObjects([originalAppDelegate class], originalAppDelegateClass);

  [mainBundleMock stopMocking];
}

// TODO(tejasd): There is some weirdness that happens (at least when running this locally on Xcode)
// where the actual app delegate is nilled out in one of these tests, causing the tests to fail.
// Disabling this test seems to fix the problem.

/** Tests that the App Delegate is proxied when it is enabled. */
- (void)testAppDelegateIsProxiedWhenEnabled {
  // App Delegate Proxying is enabled by default.
  XCTAssertTrue([GULAppDelegateSwizzler isAppDelegateProxyEnabled]);

  id originalAppDelegate = [[GULTestAppDelegate alloc] init];
  Class originalAppDelegateClass = [originalAppDelegate class];
  XCTAssertNotNil(originalAppDelegate);

  [GULAppDelegateSwizzler proxyAppDelegate:originalAppDelegate];
  XCTAssertNotEqualObjects([originalAppDelegate class], originalAppDelegateClass);
}

@end<|MERGE_RESOLUTION|>--- conflicted
+++ resolved
@@ -300,11 +300,7 @@
   XCTAssertTrue([realAppDelegate
       respondsToSelector:@selector(application:didFailToRegisterForRemoteNotificationsWithError:)]);
   XCTAssertTrue([realAppDelegate respondsToSelector:@selector(application:
-<<<<<<< HEAD
-                                                              didReceiveRemoteNotification:)]);
-=======
                                                         didReceiveRemoteNotification:)]);
->>>>>>> d591c1a9
   XCTAssertTrue([realAppDelegate
       respondsToSelector:@selector(application:
                              didReceiveRemoteNotification:fetchCompletionHandler:)]);
