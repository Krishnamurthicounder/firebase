--- conflicted
+++ resolved
@@ -66,9 +66,6 @@
 static char const *const kGULHandleBackgroundSessionIMPKey = "GUL_handleBackgroundSessionIMP";
 static char const *const kGULOpenURLOptionsIMPKey = "GUL_openURLOptionsIMP";
 
-<<<<<<< HEAD
-#if TARGET_OS_IOS
-=======
 static char const *const kGULRealDidRegisterForRemoteNotificationsIMPKey =
     "GUL_didRegisterForRemoteNotificationsIMP";
 static char const *const kGULRealDidFailToRegisterForRemoteNotificationsIMPKey =
@@ -79,23 +76,10 @@
     "GUL_didReceiveRemoteNotificationWithCompletionIMP";
 #if TARGET_OS_IOS
 // The method application:openURL:sourceApplication:annotation: is not available on tvOS
->>>>>>> 267e9a6e
 static char const *const kGULOpenURLOptionsSourceAnnotationsIMPKey =
     "GUL_openURLSourceApplicationAnnotationIMP";
 #endif  // TARGET_OS_IOS
 
-<<<<<<< HEAD
-static char const *const kGULRealDidRegisterForRemoteNotificationsIMPKey =
-    "GUL_didRegisterForRemoteNotificationsIMP";
-static char const *const kGULRealDidFailToRegisterForRemoteNotificationsIMPKey =
-    "GUL_didFailToRegisterForRemoteNotificationsIMP";
-static char const *const kGULRealDidReceiveRemoteNotificationIMPKey =
-    "GUL_didReceiveRemoteNotificationIMP";
-static char const *const kGULRealDidReceiveRemoteNotificationWithCompletionIMPKey =
-    "GUL_didReceiveRemoteNotificationWithCompletionIMP";
-
-=======
->>>>>>> 267e9a6e
 static char const *const kGULRealClassKey = "GUL_realClass";
 static NSString *const kGULAppDelegateKeyPath = @"delegate";
 
@@ -374,7 +358,81 @@
                                                    fromClass:realClass];
   NSValue *continueUserActivityIMPPointer = [NSValue valueWithPointer:continueUserActivityIMP];
 
-<<<<<<< HEAD
+  // For application:handleEventsForBackgroundURLSession:completionHandler:
+  SEL handleEventsForBackgroundURLSessionSEL = @selector(application:
+                                 handleEventsForBackgroundURLSession:completionHandler:);
+  [GULAppDelegateSwizzler addInstanceMethodWithSelector:handleEventsForBackgroundURLSessionSEL
+                                              fromClass:[GULAppDelegateSwizzler class]
+                                                toClass:appDelegateSubClass];
+  GULRealHandleEventsForBackgroundURLSessionIMP handleBackgroundSessionIMP =
+      (GULRealHandleEventsForBackgroundURLSessionIMP)[GULAppDelegateSwizzler
+          implementationOfMethodSelector:handleEventsForBackgroundURLSessionSEL
+                               fromClass:realClass];
+  NSValue *handleBackgroundSessionIMPPointer =
+      [NSValue valueWithPointer:handleBackgroundSessionIMP];
+
+  // For application:didRegisterForRemoteNotificationsWithDeviceToken:
+  SEL didRegisterForRemoteNotificationsSEL = @selector(application:
+                  didRegisterForRemoteNotificationsWithDeviceToken:);
+  [GULAppDelegateSwizzler addInstanceMethodWithSelector:didRegisterForRemoteNotificationsSEL
+                                              fromClass:[GULAppDelegateSwizzler class]
+                                                toClass:appDelegateSubClass];
+  GULRealDidRegisterForRemoteNotificationsIMP didRegisterForRemoteNotificationsIMP =
+      (GULRealDidRegisterForRemoteNotificationsIMP)[GULAppDelegateSwizzler
+          implementationOfMethodSelector:didRegisterForRemoteNotificationsSEL
+                               fromClass:realClass];
+  NSValue *didRegisterForRemoteNotificationsIMPPointer =
+      [NSValue valueWithPointer:didRegisterForRemoteNotificationsIMP];
+
+  // For application:didFailToRegisterForRemoteNotificationsWithError:
+  SEL didFailToRegisterForRemoteNotificationsSEL = @selector(application:
+                        didFailToRegisterForRemoteNotificationsWithError:);
+  [GULAppDelegateSwizzler addInstanceMethodWithSelector:didFailToRegisterForRemoteNotificationsSEL
+                                              fromClass:[GULAppDelegateSwizzler class]
+                                                toClass:appDelegateSubClass];
+  GULRealDidFailToRegisterForRemoteNotificationsIMP didFailToRegisterForRemoteNotificationsIMP =
+      (GULRealDidFailToRegisterForRemoteNotificationsIMP)[GULAppDelegateSwizzler
+          implementationOfMethodSelector:didFailToRegisterForRemoteNotificationsSEL
+                               fromClass:realClass];
+  NSValue *didFailToRegisterForRemoteNotificationsIMPPointer =
+      [NSValue valueWithPointer:didFailToRegisterForRemoteNotificationsIMP];
+
+  // For application:didReceiveRemoteNotification:
+  SEL didReceiveRemoteNotificationSEL = @selector(application:didReceiveRemoteNotification:);
+  [GULAppDelegateSwizzler addInstanceMethodWithSelector:didReceiveRemoteNotificationSEL
+                                              fromClass:[GULAppDelegateSwizzler class]
+                                                toClass:appDelegateSubClass];
+  GULRealDidReceiveRemoteNotificationIMP didReceiveRemoteNotificationIMP =
+      (GULRealDidReceiveRemoteNotificationIMP)
+          [GULAppDelegateSwizzler implementationOfMethodSelector:didReceiveRemoteNotificationSEL
+                                                       fromClass:realClass];
+  NSValue *didReceiveRemoteNotificationIMPPointer =
+      [NSValue valueWithPointer:didReceiveRemoteNotificationIMP];
+
+  // For application:didReceiveRemoteNotification:fetchCompletionHandler:
+  NSValue *didReceiveRemoteNotificationWithCompletionIMPPointer;
+  SEL didReceiveRemoteNotificationWithCompletionSEL =
+      @selector(application:didReceiveRemoteNotification:fetchCompletionHandler:);
+  if ([anObject respondsToSelector:didReceiveRemoteNotificationWithCompletionSEL]) {
+    // Only add the application:didReceiveRemoteNotification:fetchCompletionHandler: method if
+    // the original AppDelegate implements it.
+    // This fixes a bug if an app only implements application:didReceiveRemoteNotification:
+    // (if we add the method with completion, iOS sees that one exists and does not call
+    // the method without the completion, which in this case is the only one the app implements).
+
+    [GULAppDelegateSwizzler
+        addInstanceMethodWithSelector:didReceiveRemoteNotificationWithCompletionSEL
+                            fromClass:[GULAppDelegateSwizzler class]
+                              toClass:appDelegateSubClass];
+    GULRealDidReceiveRemoteNotificationWithCompletionIMP
+        didReceiveRemoteNotificationWithCompletionIMP =
+            (GULRealDidReceiveRemoteNotificationWithCompletionIMP)[GULAppDelegateSwizzler
+                implementationOfMethodSelector:didReceiveRemoteNotificationWithCompletionSEL
+                                     fromClass:realClass];
+    didReceiveRemoteNotificationWithCompletionIMPPointer =
+        [NSValue valueWithPointer:didReceiveRemoteNotificationWithCompletionIMP];
+  }
+
 #if TARGET_OS_IOS
   // For application:openURL:sourceApplication:annotation:
   SEL openURLSourceApplicationAnnotationSEL = @selector(application:
@@ -390,101 +448,6 @@
       [NSValue valueWithPointer:openURLSourceApplicationAnnotationIMP];
 #endif  // TARGET_OS_IOS
 
-=======
->>>>>>> 267e9a6e
-  // For application:handleEventsForBackgroundURLSession:completionHandler:
-  SEL handleEventsForBackgroundURLSessionSEL = @selector(application:
-                                 handleEventsForBackgroundURLSession:completionHandler:);
-  [GULAppDelegateSwizzler addInstanceMethodWithSelector:handleEventsForBackgroundURLSessionSEL
-                                              fromClass:[GULAppDelegateSwizzler class]
-                                                toClass:appDelegateSubClass];
-  GULRealHandleEventsForBackgroundURLSessionIMP handleBackgroundSessionIMP =
-      (GULRealHandleEventsForBackgroundURLSessionIMP)[GULAppDelegateSwizzler
-          implementationOfMethodSelector:handleEventsForBackgroundURLSessionSEL
-                               fromClass:realClass];
-  NSValue *handleBackgroundSessionIMPPointer =
-      [NSValue valueWithPointer:handleBackgroundSessionIMP];
-
-  // For application:didRegisterForRemoteNotificationsWithDeviceToken:
-  SEL didRegisterForRemoteNotificationsSEL = @selector(application:
-                  didRegisterForRemoteNotificationsWithDeviceToken:);
-  [GULAppDelegateSwizzler addInstanceMethodWithSelector:didRegisterForRemoteNotificationsSEL
-                                              fromClass:[GULAppDelegateSwizzler class]
-                                                toClass:appDelegateSubClass];
-  GULRealDidRegisterForRemoteNotificationsIMP didRegisterForRemoteNotificationsIMP =
-      (GULRealDidRegisterForRemoteNotificationsIMP)[GULAppDelegateSwizzler
-          implementationOfMethodSelector:didRegisterForRemoteNotificationsSEL
-                               fromClass:realClass];
-  NSValue *didRegisterForRemoteNotificationsIMPPointer =
-      [NSValue valueWithPointer:didRegisterForRemoteNotificationsIMP];
-
-  // For application:didFailToRegisterForRemoteNotificationsWithError:
-  SEL didFailToRegisterForRemoteNotificationsSEL = @selector(application:
-                        didFailToRegisterForRemoteNotificationsWithError:);
-  [GULAppDelegateSwizzler addInstanceMethodWithSelector:didFailToRegisterForRemoteNotificationsSEL
-                                              fromClass:[GULAppDelegateSwizzler class]
-                                                toClass:appDelegateSubClass];
-  GULRealDidFailToRegisterForRemoteNotificationsIMP didFailToRegisterForRemoteNotificationsIMP =
-      (GULRealDidFailToRegisterForRemoteNotificationsIMP)[GULAppDelegateSwizzler
-          implementationOfMethodSelector:didFailToRegisterForRemoteNotificationsSEL
-                               fromClass:realClass];
-  NSValue *didFailToRegisterForRemoteNotificationsIMPPointer =
-      [NSValue valueWithPointer:didFailToRegisterForRemoteNotificationsIMP];
-
-  // For application:didReceiveRemoteNotification:
-  SEL didReceiveRemoteNotificationSEL = @selector(application:didReceiveRemoteNotification:);
-  [GULAppDelegateSwizzler addInstanceMethodWithSelector:didReceiveRemoteNotificationSEL
-                                              fromClass:[GULAppDelegateSwizzler class]
-                                                toClass:appDelegateSubClass];
-  GULRealDidReceiveRemoteNotificationIMP didReceiveRemoteNotificationIMP =
-      (GULRealDidReceiveRemoteNotificationIMP)
-          [GULAppDelegateSwizzler implementationOfMethodSelector:didReceiveRemoteNotificationSEL
-                                                       fromClass:realClass];
-  NSValue *didReceiveRemoteNotificationIMPPointer =
-      [NSValue valueWithPointer:didReceiveRemoteNotificationIMP];
-
-  // For application:didReceiveRemoteNotification:fetchCompletionHandler:
-  NSValue *didReceiveRemoteNotificationWithCompletionIMPPointer;
-  SEL didReceiveRemoteNotificationWithCompletionSEL =
-      @selector(application:didReceiveRemoteNotification:fetchCompletionHandler:);
-  if ([anObject respondsToSelector:didReceiveRemoteNotificationWithCompletionSEL]) {
-    // Only add the application:didReceiveRemoteNotification:fetchCompletionHandler: method if
-    // the original AppDelegate implements it.
-    // This fixes a bug if an app only implements application:didReceiveRemoteNotification:
-    // (if we add the method with completion, iOS sees that one exists and does not call
-    // the method without the completion, which in this case is the only one the app implements).
-
-    [GULAppDelegateSwizzler
-        addInstanceMethodWithSelector:didReceiveRemoteNotificationWithCompletionSEL
-                            fromClass:[GULAppDelegateSwizzler class]
-                              toClass:appDelegateSubClass];
-    GULRealDidReceiveRemoteNotificationWithCompletionIMP
-        didReceiveRemoteNotificationWithCompletionIMP =
-            (GULRealDidReceiveRemoteNotificationWithCompletionIMP)[GULAppDelegateSwizzler
-                implementationOfMethodSelector:didReceiveRemoteNotificationWithCompletionSEL
-                                     fromClass:realClass];
-    didReceiveRemoteNotificationWithCompletionIMPPointer =
-        [NSValue valueWithPointer:didReceiveRemoteNotificationWithCompletionIMP];
-  }
-
-<<<<<<< HEAD
-=======
-#if TARGET_OS_IOS
-  // For application:openURL:sourceApplication:annotation:
-  SEL openURLSourceApplicationAnnotationSEL = @selector(application:
-                                                            openURL:sourceApplication:annotation:);
-  [GULAppDelegateSwizzler addInstanceMethodWithSelector:openURLSourceApplicationAnnotationSEL
-                                              fromClass:[GULAppDelegateSwizzler class]
-                                                toClass:appDelegateSubClass];
-  GULRealOpenURLSourceApplicationAnnotationIMP openURLSourceApplicationAnnotationIMP =
-      (GULRealOpenURLSourceApplicationAnnotationIMP)[GULAppDelegateSwizzler
-          implementationOfMethodSelector:openURLSourceApplicationAnnotationSEL
-                               fromClass:realClass];
-  NSValue *openURLSourceAppAnnotationIMPPointer =
-      [NSValue valueWithPointer:openURLSourceApplicationAnnotationIMP];
-#endif  // TARGET_OS_IOS
-
->>>>>>> 267e9a6e
   // Override the description too so the custom class name will not show up.
   [GULAppDelegateSwizzler addInstanceMethodWithDestinationSelector:@selector(description)
                               withImplementationFromSourceSelector:@selector(fakeDescription)
@@ -501,8 +464,6 @@
                              OBJC_ASSOCIATION_RETAIN_NONATOMIC);
   }
 
-<<<<<<< HEAD
-=======
   objc_setAssociatedObject(anObject, &kGULRealDidRegisterForRemoteNotificationsIMPKey,
                            didRegisterForRemoteNotificationsIMPPointer,
                            OBJC_ASSOCIATION_RETAIN_NONATOMIC);
@@ -515,28 +476,11 @@
   objc_setAssociatedObject(anObject, &kGULRealDidReceiveRemoteNotificationWithCompletionIMPKey,
                            didReceiveRemoteNotificationWithCompletionIMPPointer,
                            OBJC_ASSOCIATION_RETAIN_NONATOMIC);
->>>>>>> 267e9a6e
 #if TARGET_OS_IOS
   objc_setAssociatedObject(anObject, &kGULOpenURLOptionsSourceAnnotationsIMPKey,
                            openURLSourceAppAnnotationIMPPointer, OBJC_ASSOCIATION_RETAIN_NONATOMIC);
 #endif  // TARGET_OS_IOS
 
-<<<<<<< HEAD
-  objc_setAssociatedObject(anObject, &kGULRealDidRegisterForRemoteNotificationsIMPKey,
-                           didRegisterForRemoteNotificationsIMPPointer,
-                           OBJC_ASSOCIATION_RETAIN_NONATOMIC);
-  objc_setAssociatedObject(anObject, &kGULRealDidFailToRegisterForRemoteNotificationsIMPKey,
-                           didFailToRegisterForRemoteNotificationsIMPPointer,
-                           OBJC_ASSOCIATION_RETAIN_NONATOMIC);
-  objc_setAssociatedObject(anObject, &kGULRealDidReceiveRemoteNotificationIMPKey,
-                           didReceiveRemoteNotificationIMPPointer,
-                           OBJC_ASSOCIATION_RETAIN_NONATOMIC);
-  objc_setAssociatedObject(anObject, &kGULRealDidReceiveRemoteNotificationWithCompletionIMPKey,
-                           didReceiveRemoteNotificationWithCompletionIMPPointer,
-                           OBJC_ASSOCIATION_RETAIN_NONATOMIC);
-
-=======
->>>>>>> 267e9a6e
   objc_setAssociatedObject(anObject, &kGULRealClassKey, realClass,
                            OBJC_ASSOCIATION_RETAIN_NONATOMIC);
 
