--- conflicted
+++ resolved
@@ -1,15 +1,11 @@
-<<<<<<< HEAD
-# 6.7.1 -- Unreleased
-=======
 # 7.0.0
 - All APIs are now public. All CocoaPods private headers are transitioned to public. Note that
 - GoogleUtilities may have frequent breaking changes than Firebase. (#6588)
 - Fixed writing heartbeat to disk on tvOS devices. (#6658)
+- Refactor `GULSwizzledObject` to ARC to unblock SwiftPM support. (#5862)
 
 # 6.7.1
->>>>>>> 4507ad14
 - Fix import regression when mixing 6.7.0 with earlier Firebase versions. (#6047)
-- Refactor `GULSwizzledObject` to ARC to unblock SwiftPM support. (#5862)
 
 # 6.7.0 -- M75
 - Lazily access filesystem outside of `GULHeartbeatDateStorage` initializer. (#5969)
