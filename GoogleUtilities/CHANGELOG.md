--- conflicted
+++ resolved
@@ -1,11 +1,5 @@
-<<<<<<< HEAD
-# Unversioned
+# 6.7.0 -- M75
 - Lazily access filesystem outside of `GULHeartbeatDateStorage` initializer. (#5969)
-
-# 6.7.0 -- M74
-=======
-# 6.7.0 -- M75
->>>>>>> 5d29cfc2
 - Update source imports to use repo-relative headers. (#5824)
 - Source cleanups to remove pre-iOS 8 code. (#5841)
 
