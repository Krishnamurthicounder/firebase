Pod::Spec.new do |s|
  s.name             = 'FirebaseMessaging'
  s.version          = '8.0.0'
  s.summary          = 'Firebase Messaging'

  s.description      = <<-DESC
Firebase Messaging is a service that allows you to send data from your server to your users'
iOS device, and also to receive messages from devices on the same connection. The service handles
all aspects of queueing of messages and delivery to the target application running on the target
device, and it is completely free.
                       DESC

  s.homepage         = 'https://firebase.google.com'
  s.license          = { :type => 'Apache', :file => 'LICENSE' }
  s.authors          = 'Google, Inc.'

  s.source           = {
    :git => 'https://github.com/firebase/firebase-ios-sdk.git',
    :tag => 'CocoaPods-' + s.version.to_s
  }
  s.social_media_url = 'https://twitter.com/Firebase'

  ios_deployment_target = '10.0'
  osx_deployment_target = '10.12'
  tvos_deployment_target = '10.0'
  watchos_deployment_target = '6.0'

  s.ios.deployment_target = ios_deployment_target
  s.osx.deployment_target = osx_deployment_target
  s.tvos.deployment_target = tvos_deployment_target
  s.watchos.deployment_target = watchos_deployment_target

  s.cocoapods_version = '>= 1.4.0'
  s.prefix_header_file = false

  base_dir = "FirebaseMessaging/"
  s.source_files = [
    base_dir + 'Sources/**/*.[mh]',
    'Interop/Analytics/Public/*.h',
    'FirebaseCore/Sources/Private/*.h',
    'FirebaseInstallations/Source/Library/Private/*.h',
  ]
  s.public_header_files = base_dir + 'Sources/Public/FirebaseMessaging/*.h'
  s.library = 'sqlite3'
  s.pod_target_xcconfig = {
    'GCC_C_LANGUAGE_STANDARD' => 'c99',
    # Unit tests do library imports using repo-root relative paths.
    'HEADER_SEARCH_PATHS' => '"${PODS_TARGET_SRCROOT}"',
 }
  s.ios.framework = 'SystemConfiguration'
  s.tvos.framework = 'SystemConfiguration'
  s.osx.framework = 'SystemConfiguration'
  s.weak_framework = 'UserNotifications'
<<<<<<< HEAD
  s.dependency 'FirebaseInstallations', '~> 7.0'
  s.dependency 'FirebaseCore', '~> 7.0'
=======
  s.dependency 'FirebaseInstallations', '~> 8.0'
  s.dependency 'FirebaseCore', '~> 8.0'
>>>>>>> 3538baf5
  s.dependency 'GoogleUtilities/AppDelegateSwizzler', '~> 7.0'
  s.dependency 'GoogleUtilities/Reachability', '~> 7.0'
  s.dependency 'GoogleUtilities/Environment', '~> 7.0'
  s.dependency 'GoogleUtilities/UserDefaults', '~> 7.0'

  s.test_spec 'unit' do |unit_tests|
    unit_tests.scheme = { :code_coverage => true }
    unit_tests.platforms = {
      :ios => ios_deployment_target,
      :osx => osx_deployment_target,
      :tvos => tvos_deployment_target
    }
    unit_tests.source_files = [
      'FirebaseMessaging/Tests/UnitTests*/*.{m,h,swift}',
      'SharedTestUtilities/URLSession/*.[mh]',
    ]
    unit_tests.requires_app_host = true
    unit_tests.pod_target_xcconfig = {
     'CLANG_ENABLE_OBJC_WEAK' => 'YES'
    }
    unit_tests.dependency 'OCMock'
  end

  s.test_spec 'integration' do |int_tests|
    int_tests.scheme = { :code_coverage => true }
    int_tests.platforms = {
      :ios => ios_deployment_target,
      :osx => osx_deployment_target,
      :tvos => tvos_deployment_target
    }
    int_tests.source_files = 'FirebaseMessaging/Tests/IntegrationTests/*.swift'
    int_tests.requires_app_host = true
    int_tests.resources = 'FirebaseMessaging/Tests/IntegrationTests/Resources/GoogleService-Info.plist'
  end
end<|MERGE_RESOLUTION|>--- conflicted
+++ resolved
@@ -51,13 +51,8 @@
   s.tvos.framework = 'SystemConfiguration'
   s.osx.framework = 'SystemConfiguration'
   s.weak_framework = 'UserNotifications'
-<<<<<<< HEAD
-  s.dependency 'FirebaseInstallations', '~> 7.0'
-  s.dependency 'FirebaseCore', '~> 7.0'
-=======
   s.dependency 'FirebaseInstallations', '~> 8.0'
   s.dependency 'FirebaseCore', '~> 8.0'
->>>>>>> 3538baf5
   s.dependency 'GoogleUtilities/AppDelegateSwizzler', '~> 7.0'
   s.dependency 'GoogleUtilities/Reachability', '~> 7.0'
   s.dependency 'GoogleUtilities/Environment', '~> 7.0'
