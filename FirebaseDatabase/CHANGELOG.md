--- conflicted
+++ resolved
@@ -1,9 +1,6 @@
 # v7.5.1
-<<<<<<< HEAD
 - [fixed] Fixed an issue with startAfter/endBefore when used in orderByKey queries (#7403).
-=======
 - [changed] Optimize `FIRDatabaseQuery#getDataWithCompletionBlock` when in-memory active listener cache exists (#7312).
->>>>>>> 11826f1c
 
 # v7.5.0
 - [added] Implmement `queryStartingAfterValue` and `queryEndingBeforeValue` for FirebaseDatabase query pagination.
