--- conflicted
+++ resolved
@@ -1,10 +1,7 @@
 # v7.5.0
 - [added] Implmemented `queryStartingAfterValue` for FirebaseDatabase queries.
-<<<<<<< HEAD
 - [added] Implemented `queryEndingBeforeValue` for FirebaseDatabase queries.
-=======
 - [added] Added `DatabaseQuery#getData` which returns data from the server when cache is stale (#7110).
->>>>>>> c836922b
 
 # v7.2.0
 - [added] Made emulator connection API consistent between Auth, Database, Firestore, and Functions (#5916).
