/*
 * Copyright 2017 Google
 *
 * Licensed under the Apache License, Version 2.0 (the "License");
 * you may not use this file except in compliance with the License.
 * You may obtain a copy of the License at
 *
 *      http://www.apache.org/licenses/LICENSE-2.0
 *
 * Unless required by applicable law or agreed to in writing, software
 * distributed under the License is distributed on an "AS IS" BASIS,
 * WITHOUT WARRANTIES OR CONDITIONS OF ANY KIND, either express or implied.
 * See the License for the specific language governing permissions and
 * limitations under the License.
 */

#import <Foundation/Foundation.h>

#import "FirebaseCore/Sources/Private/FirebaseCoreInternal.h"
#import "Interop/Auth/Public/FIRAuthInterop.h"

#import "FirebaseDatabase/Sources/Api/FIRDatabaseComponent.h"
#import "FirebaseDatabase/Sources/Api/Private/FIRDatabaseQuery_Private.h"
#import "FirebaseDatabase/Sources/Api/Private/FIRDatabaseReference_Private.h"
#import "FirebaseDatabase/Sources/Api/Private/FIRDatabase_Private.h"
#import "FirebaseDatabase/Sources/Core/FRepoInfo.h"
#import "FirebaseDatabase/Sources/FIRDatabaseConfig_Private.h"
#import "FirebaseDatabase/Sources/Public/FirebaseDatabase/FIRDatabase.h"
#import "FirebaseDatabase/Sources/Utilities/FValidation.h"

@implementation FIRDatabase

// The STR and STR_EXPAND macro allow a numeric version passed to he compiler
// driver with a -D to be treated as a string instead of an invalid floating
// point value.
#define STR(x) STR_EXPAND(x)
#define STR_EXPAND(x) #x
static const char *FIREBASE_SEMVER = (const char *)STR(FIRDatabase_VERSION);

+ (FIRDatabase *)database {
    if (![FIRApp isDefaultAppConfigured]) {
        [NSException raise:@"FIRAppNotConfigured"
                    format:@"Failed to get default Firebase Database instance. "
                           @"Must call `[FIRApp "
                           @"configure]` (`FirebaseApp.configure()` in Swift) "
                           @"before using "
                           @"Firebase Database."];
    }
    return [FIRDatabase databaseForApp:[FIRApp defaultApp]];
}

+ (FIRDatabase *)databaseWithURL:(NSString *)url {
    FIRApp *app = [FIRApp defaultApp];
    if (app == nil) {
        [NSException
             raise:@"FIRAppNotConfigured"
            format:
                @"Failed to get default Firebase Database instance. "
                @"Must call `[FIRApp configure]` (`FirebaseApp.configure()` in "
                @"Swift) before using Firebase Database."];
    }
    return [FIRDatabase databaseForApp:app URL:url];
}

+ (FIRDatabase *)databaseForApp:(FIRApp *)app {
    if (app == nil) {
        [NSException raise:@"InvalidFIRApp"
                    format:@"nil FIRApp instance passed to databaseForApp."];
    }
    NSString *url = app.options.databaseURL;
    if (!url) {
        if (!app.options.projectID) {
            [NSException
                 raise:@"MissingProjectId"
                format:@"Can't determine Firebase Database URL. Be sure to "
                       @"include a Project ID when calling "
                       @"`FirebaseApp.configure()`."];
        }
        FFLog(@"I-RDB024002", @"Using default host for project %@",
              app.options.projectID);
        url = [NSString
<<<<<<< HEAD
            stringWithFormat:@"https://%@-default-rtdb.firebaseio.com",
=======
            stringWithFormat:@"https://%@-default-rtdb.firebaseio.com/",
>>>>>>> 84c4bb2d
                             app.options.projectID];
    }
    return [FIRDatabase databaseForApp:app URL:url];
}

+ (FIRDatabase *)databaseForApp:(FIRApp *)app URL:(NSString *)url {
    if (app == nil) {
        [NSException raise:@"InvalidFIRApp"
                    format:@"nil FIRApp instance passed to databaseForApp."];
    }
    if (url == nil) {
        [NSException raise:@"MissingDatabaseURL"
                    format:@"Failed to get FirebaseDatabase instance: "
                           @"Specify DatabaseURL within FIRApp or from your "
                           @"databaseForApp:URL: call."];
    }
    id<FIRDatabaseProvider> provider =
        FIR_COMPONENT(FIRDatabaseProvider, app.container);
    return [provider databaseForApp:app URL:url];
}

+ (NSString *)buildVersion {
    // TODO: Restore git hash when build moves back to git
    return [NSString stringWithFormat:@"%s_%s", FIREBASE_SEMVER, __DATE__];
}

+ (FIRDatabase *)createDatabaseForTests:(FRepoInfo *)repoInfo
                                 config:(FIRDatabaseConfig *)config {
    FIRDatabase *db = [[FIRDatabase alloc] initWithApp:nil
                                              repoInfo:repoInfo
                                                config:config];
    [db ensureRepo];
    return db;
}

+ (NSString *)sdkVersion {
    return [NSString stringWithUTF8String:FIREBASE_SEMVER];
}

+ (void)setLoggingEnabled:(BOOL)enabled {
    [FUtilities setLoggingEnabled:enabled];
    FFLog(@"I-RDB024001", @"BUILD Version: %@", [FIRDatabase buildVersion]);
}

- (id)initWithApp:(FIRApp *)app
         repoInfo:(FRepoInfo *)info
           config:(FIRDatabaseConfig *)config {
    self = [super init];
    if (self != nil) {
        self->_repoInfo = info;
        self->_config = config;
        self->_app = app;
    }
    return self;
}

- (FIRDatabaseReference *)reference {
    [self ensureRepo];

    return [[FIRDatabaseReference alloc] initWithRepo:self.repo
                                                 path:[FPath empty]];
}

- (FIRDatabaseReference *)referenceWithPath:(NSString *)path {
    [self ensureRepo];

    [FValidation validateFrom:@"referenceWithPath" validRootPathString:path];
    FPath *childPath = [[FPath alloc] initWith:path];
    return [[FIRDatabaseReference alloc] initWithRepo:self.repo path:childPath];
}

- (FIRDatabaseReference *)referenceFromURL:(NSString *)databaseUrl {
    [self ensureRepo];

    if (databaseUrl == nil) {
        [NSException raise:@"InvalidDatabaseURL"
                    format:@"Invalid nil url passed to referenceFromURL:"];
    }
    FParsedUrl *parsedUrl = [FUtilities parseUrl:databaseUrl];
    [FValidation validateFrom:@"referenceFromURL:" validURL:parsedUrl];
    if (![parsedUrl.repoInfo.host isEqualToString:_repoInfo.host]) {
        [NSException
             raise:@"InvalidDatabaseURL"
            format:
                @"Invalid URL (%@) passed to getReference(). URL was expected "
                 "to match configured Database URL: %@",
                databaseUrl, [self reference].URL];
    }
    return [[FIRDatabaseReference alloc] initWithRepo:self.repo
                                                 path:parsedUrl.path];
}

- (void)purgeOutstandingWrites {
    [self ensureRepo];

    dispatch_async([FIRDatabaseQuery sharedQueue], ^{
      [self.repo purgeOutstandingWrites];
    });
}

- (void)goOnline {
    [self ensureRepo];

    dispatch_async([FIRDatabaseQuery sharedQueue], ^{
      [self.repo resume];
    });
}

- (void)goOffline {
    [self ensureRepo];

    dispatch_async([FIRDatabaseQuery sharedQueue], ^{
      [self.repo interrupt];
    });
}

- (void)setPersistenceEnabled:(BOOL)persistenceEnabled {
    [self assertUnfrozen:@"setPersistenceEnabled"];
    self->_config.persistenceEnabled = persistenceEnabled;
}

- (BOOL)persistenceEnabled {
    return self->_config.persistenceEnabled;
}

- (void)setPersistenceCacheSizeBytes:(NSUInteger)persistenceCacheSizeBytes {
    [self assertUnfrozen:@"setPersistenceCacheSizeBytes"];
    self->_config.persistenceCacheSizeBytes = persistenceCacheSizeBytes;
}

- (NSUInteger)persistenceCacheSizeBytes {
    return self->_config.persistenceCacheSizeBytes;
}

- (void)setCallbackQueue:(dispatch_queue_t)callbackQueue {
    [self assertUnfrozen:@"setCallbackQueue"];
    self->_config.callbackQueue = callbackQueue;
}

- (dispatch_queue_t)callbackQueue {
    return self->_config.callbackQueue;
}

- (void)assertUnfrozen:(NSString *)methodName {
    if (self.repo != nil) {
        [NSException
             raise:@"FIRDatabaseAlreadyInUse"
            format:@"Calls to %@ must be made before any other usage of "
                    "FIRDatabase instance.",
                   methodName];
    }
}

- (void)ensureRepo {
    if (self.repo == nil) {
        self.repo = [FRepoManager createRepo:self.repoInfo
                                      config:self.config
                                    database:self];
    }
}

@end<|MERGE_RESOLUTION|>--- conflicted
+++ resolved
@@ -79,11 +79,7 @@
         FFLog(@"I-RDB024002", @"Using default host for project %@",
               app.options.projectID);
         url = [NSString
-<<<<<<< HEAD
-            stringWithFormat:@"https://%@-default-rtdb.firebaseio.com",
-=======
-            stringWithFormat:@"https://%@-default-rtdb.firebaseio.com/",
->>>>>>> 84c4bb2d
+               stringWithFormat:@"https://%@-default-rtdb.firebaseio.com",
                              app.options.projectID];
     }
     return [FIRDatabase databaseForApp:app URL:url];
