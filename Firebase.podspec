--- conflicted
+++ resolved
@@ -1,10 +1,6 @@
 Pod::Spec.new do |s|
   s.name             = 'Firebase'
-<<<<<<< HEAD
-  s.version          = '6.27.0'
-=======
   s.version          = '6.27.1'
->>>>>>> 7783b2f1
   s.summary          = 'Firebase'
 
   s.description      = <<-DESC
@@ -35,11 +31,7 @@
   s.default_subspec = 'Core'
 
   s.subspec 'Core' do |ss|
-<<<<<<< HEAD
-    ss.ios.dependency 'FirebaseAnalytics', '6.6.1'
-=======
     ss.ios.dependency 'FirebaseAnalytics', '6.6.2'
->>>>>>> 7783b2f1
     ss.dependency 'Firebase/CoreOnly'
   end
 
@@ -69,11 +61,7 @@
 
   s.subspec 'ABTesting' do |ss|
     ss.dependency 'Firebase/CoreOnly'
-<<<<<<< HEAD
     ss.dependency 'FirebaseABTesting', '~> 4.0.0'
-=======
-    ss.dependency 'FirebaseABTesting', '~> 3.3.0'
->>>>>>> 7783b2f1
   end
 
   s.subspec 'AdMob' do |ss|
