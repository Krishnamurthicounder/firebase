--- conflicted
+++ resolved
@@ -315,12 +315,9 @@
         if (strongSelf && !strongSelf->_autoRefreshTokens) {
           FIRLogInfo(kFIRLoggerAuth, @"I-AUT000002", @"Token auto-refresh enabled.");
           strongSelf->_autoRefreshTokens = YES;
-<<<<<<< HEAD
+          [strongSelf scheduleAutoTokenRefresh];
 
           #if TARGET_OS_IOS // TODO: Is a similar mechanism needed on macOS?
-=======
-          [strongSelf scheduleAutoTokenRefresh];
->>>>>>> d8561081
           strongSelf->_applicationDidBecomeActiveObserver = [[NSNotificationCenter defaultCenter]
               addObserverForName:UIApplicationDidBecomeActiveNotification
                           object:nil
