--- conflicted
+++ resolved
@@ -1,11 +1,7 @@
-<<<<<<< HEAD
-# Unreleased
-- [fixed] Fix singleton functionality after a FirebaseApp is deleted and recreated. (#3579)
-=======
 # 2019-08-20 -- v4.1.3
 - [changed] Cleaned up the documents, unused macros, and folders. (#3490, #3537, #3556, #3498)
 - [changed] Updated the header path to pod repo relative. (#3527)
->>>>>>> 9776ee54
+- [fixed] Fix singleton functionality after a FirebaseApp is deleted and recreated. (#3579)
 
 # 2019-08-08 -- v4.1.2
 - [fixed] Fix hang when token is not available before topic subscription and unsubscription. (#3438)
