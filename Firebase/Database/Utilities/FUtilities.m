--- conflicted
+++ resolved
@@ -123,9 +123,8 @@
         stringWithFormat:@"/%@", [decodedPieces componentsJoinedByString:@"/"]];
 }
 
-<<<<<<< HEAD
-+ (NSString *) extractPathFromUrlString:(NSString *)url {
-    NSString* path = url;
++ (NSString *)extractPathFromUrlString:(NSString *)url {
+    NSString *path = url;
 
     NSRange schemeIndex = [path rangeOfString:@"//"];
     if (schemeIndex.location != NSNotFound) {
@@ -137,22 +136,6 @@
         path = [path substringFromIndex:pathIndex + 1];
     } else {
         path = @"";
-=======
-+ (FParsedUrl *)parseUrl:(NSString *)url {
-    NSString *original = url;
-    // NSURL* n = [[NSURL alloc] initWithString:url]
-
-    NSString *host;
-    NSString *namespace;
-    bool secure;
-
-    NSString *scheme = nil;
-    FPath *path = nil;
-    NSRange colonIndex = [url rangeOfString:@"//"];
-    if (colonIndex.location != NSNotFound) {
-        scheme = [url substringToIndex:colonIndex.location - 1];
-        url = [url substringFromIndex:colonIndex.location + 2];
->>>>>>> 9bfbb9ec
     }
 
     NSUInteger queryParamIndex = [path rangeOfString:@"?"].location;
@@ -163,35 +146,40 @@
     return path;
 }
 
-+ (FParsedUrl *) parseUrl:(NSString *)url {
++ (FParsedUrl *)parseUrl:(NSString *)url {
     // For backwards compatibility, support URLs without schemes on iOS.
     if (![url containsString:@"://"]) {
         url = [@"http://" stringByAppendingString:url];
     }
 
-    NSString* originalPathString = [self extractPathFromUrlString:url];
-
-    // Sanitize the database URL by removing the path component, which may contain invalid URL characters.
-    NSString* sanitizedUrlWithoutPath = [url stringByReplacingOccurrencesOfString:originalPathString withString:@""];
-    NSURLComponents *urlComponents = [NSURLComponents componentsWithString:sanitizedUrlWithoutPath];
+    NSString *originalPathString = [self extractPathFromUrlString:url];
+
+    // Sanitize the database URL by removing the path component, which may
+    // contain invalid URL characters.
+    NSString *sanitizedUrlWithoutPath =
+        [url stringByReplacingOccurrencesOfString:originalPathString
+                                       withString:@""];
+    NSURLComponents *urlComponents =
+        [NSURLComponents componentsWithString:sanitizedUrlWithoutPath];
     if (!urlComponents) {
-        [NSException raise:@"Failed to parse database URL" format:@"Failed to parse database URL: %@", url];
-    }
-
-<<<<<<< HEAD
-    NSString* host = [urlComponents.host lowercaseString];
-    NSString* namespace;
+        [NSException raise:@"Failed to parse database URL"
+                    format:@"Failed to parse database URL: %@", url];
+    }
+
+    NSString *host = [urlComponents.host lowercaseString];
+    NSString *namespace;
     bool secure;
 
     if (urlComponents.port != nil) {
-        secure = [urlComponents.scheme isEqualToString:@"https"] || [urlComponents.scheme isEqualToString:@"wss"];
+        secure = [urlComponents.scheme isEqualToString:@"https"] ||
+                 [urlComponents.scheme isEqualToString:@"wss"];
         host = [host stringByAppendingFormat:@":%@", urlComponents.port];
     } else {
         secure = YES;
     };
 
     NSArray *parts = [urlComponents.host componentsSeparatedByString:@"."];
-    if([parts count] == 3) {
+    if ([parts count] == 3) {
         namespace = [parts[0] lowercaseString];
     } else {
         // Attempt to extract namespace from "ns" query param.
@@ -208,41 +196,16 @@
         }
     }
 
-
-    NSString* pathString = [self decodePath:[NSString stringWithFormat:@"/%@", originalPathString]];
-    FPath*  path = [[FPath alloc] initWith:pathString];
-    FRepoInfo* repoInfo = [[FRepoInfo alloc] initWithHost:host isSecure:secure withNamespace:namespace];
-
-    FFLog(@"I-RDB095002", @"---> Parsed (%@) to: (%@,%@); ns=(%@); path=(%@)", url, [repoInfo description], [repoInfo connectionURL], repoInfo.namespace, [path description]);
-=======
-    NSArray *parts = [host componentsSeparatedByString:@"."];
-    if ([parts count] == 3) {
-        NSInteger colonIndex =
-            [[parts objectAtIndex:2] rangeOfString:@":"].location;
-        if (colonIndex != NSNotFound) {
-            // we have a port, use the provided scheme
-            secure = [scheme isEqualToString:@"https"];
-        } else {
-            secure = YES;
-        }
-
-        namespace = [[parts objectAtIndex:0] lowercaseString];
-        NSString *pathString =
-            [self decodePath:[NSString stringWithFormat:@"/%@", url]];
-        path = [[FPath alloc] initWith:pathString];
-    } else {
-        [NSException raise:@"No Firebase database specified."
-                    format:@"No Firebase database found for input: %@", url];
-    }
-
+    NSString *pathString = [self
+        decodePath:[NSString stringWithFormat:@"/%@", originalPathString]];
+    FPath *path = [[FPath alloc] initWith:pathString];
     FRepoInfo *repoInfo = [[FRepoInfo alloc] initWithHost:host
                                                  isSecure:secure
                                             withNamespace:namespace];
 
     FFLog(@"I-RDB095002", @"---> Parsed (%@) to: (%@,%@); ns=(%@); path=(%@)",
-          original, [repoInfo description], [repoInfo connectionURL],
+          url, [repoInfo description], [repoInfo connectionURL],
           repoInfo.namespace, [path description]);
->>>>>>> 9bfbb9ec
 
     FParsedUrl *parsedUrl = [[FParsedUrl alloc] init];
     parsedUrl.repoInfo = repoInfo;
