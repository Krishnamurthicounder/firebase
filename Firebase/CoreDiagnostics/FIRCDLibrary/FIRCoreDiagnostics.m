/*
 * Copyright 2019 Google
 *
 * Licensed under the Apache License, Version 2.0 (the "License");
 * you may not use this file except in compliance with the License.
 * You may obtain a copy of the License at
 *
 *      http://www.apache.org/licenses/LICENSE-2.0
 *
 * Unless required by applicable law or agreed to in writing, software
 * distributed under the License is distributed on an "AS IS" BASIS,
 * WITHOUT WARRANTIES OR CONDITIONS OF ANY KIND, either express or implied.
 * See the License for the specific language governing permissions and
 * limitations under the License.
 */

#import <objc/runtime.h>
#include <sys/utsname.h>

#import <GoogleDataTransport/GDTCORConsoleLogger.h>
#import <GoogleDataTransport/GDTCOREvent.h>
#import <GoogleDataTransport/GDTCORTargets.h>
#import <GoogleDataTransport/GDTCORTransport.h>

#import <GoogleUtilities/GULAppEnvironmentUtil.h>
#import <GoogleUtilities/GULLogger.h>
#import <GoogleUtilities/GULStorageHeartbeat.h>

#import <FirebaseCoreDiagnosticsInterop/FIRCoreDiagnosticsData.h>
#import <FirebaseCoreDiagnosticsInterop/FIRCoreDiagnosticsInterop.h>

#import <nanopb/pb.h>
#import <nanopb/pb_decode.h>
#import <nanopb/pb_encode.h>

#import "FIRCDLibrary/Protogen/nanopb/firebasecore.nanopb.h"

/** The logger service string to use when printing to the console. */
static GULLoggerService kFIRCoreDiagnostics = @"[FirebaseCoreDiagnostics/FIRCoreDiagnostics]";

#ifdef FIREBASE_BUILD_ZIP_FILE
static BOOL kUsingZipFile = YES;
#else   // FIREBASE_BUILD_ZIP_FILE
static BOOL kUsingZipFile = NO;
#endif  // FIREBASE_BUILD_ZIP_FILE

#ifdef FIREBASE_BUILD_CARTHAGE
#define kDeploymentType logs_proto_mobilesdk_ios_ICoreConfiguration_DeploymentType_CARTHAGE
#elif FIREBASE_BUILD_ZIP_FILE
#define kDeploymentType logs_proto_mobilesdk_ios_ICoreConfiguration_DeploymentType_ZIP_FILE
#else
#define kDeploymentType logs_proto_mobilesdk_ios_ICoreConfiguration_DeploymentType_COCOAPODS
#endif

static NSString *const kFIRServiceMLVisionOnDeviceAutoML = @"MLVisionOnDeviceAutoML";
static NSString *const kFIRServiceMLVisionOnDeviceFace = @"MLVisionOnDeviceFace";
static NSString *const kFIRServiceMLVisionOnDeviceBarcode = @"MLVisionOnDeviceBarcode";
static NSString *const kFIRServiceMLVisionOnDeviceText = @"MLVisionOnDeviceText";
static NSString *const kFIRServiceMLVisionOnDeviceLabel = @"MLVisionOnDeviceLabel";
static NSString *const kFIRServiceMLVisionOnDeviceObjectDetection =
    @"MLVisionOnDeviceObjectDetection";
static NSString *const kFIRServiceMLModelInterpreter = @"MLModelInterpreter";

static NSString *const kFIRServiceAdMob = @"AdMob";
static NSString *const kFIRServiceAuth = @"Auth";
static NSString *const kFIRServiceAuthUI = @"AuthUI";
static NSString *const kFIRServiceCrash = @"Crash";
static NSString *const kFIRServiceDatabase = @"Database";
static NSString *const kFIRServiceDynamicLinks = @"DynamicLinks";
static NSString *const kFIRServiceFirestore = @"Firestore";
static NSString *const kFIRServiceFunctions = @"Functions";
static NSString *const kFIRServiceIAM = @"InAppMessaging";
static NSString *const kFIRServiceInstanceID = @"InstanceID";
static NSString *const kFIRServiceInvites = @"Invites";
static NSString *const kFIRServiceMessaging = @"Messaging";
static NSString *const kFIRServiceMeasurement = @"Measurement";
static NSString *const kFIRServicePerformance = @"Performance";
static NSString *const kFIRServiceRemoteConfig = @"RemoteConfig";
static NSString *const kFIRServiceStorage = @"Storage";
static NSString *const kGGLServiceAnalytics = @"Analytics";
static NSString *const kGGLServiceSignIn = @"SignIn";
static NSString *const kFIRAppDiagnosticsConfigurationTypeKey =
    @"FIRAppDiagnosticsConfigurationTypeKey";
static NSString *const kFIRAppDiagnosticsFIRAppKey = @"FIRAppDiagnosticsFIRAppKey";
static NSString *const kFIRAppDiagnosticsSDKNameKey = @"FIRAppDiagnosticsSDKNameKey";
static NSString *const kFIRAppDiagnosticsSDKVersionKey = @"FIRAppDiagnosticsSDKVersionKey";

/**
 * The file name to the recent heartbeat date.
 */
NSString *const kFIRCoreDiagnosticsHeartbeatDateFileName = @"FIREBASE_DIAGNOSTICS_HEARTBEAT_DATE";

/**
 * @note This should implement the GDTCOREventDataObject protocol, but can't because of
 * weak-linking.
 */
@interface FIRCoreDiagnosticsLog : NSObject

/** The config that will be converted to proto bytes. */
@property(nonatomic) logs_proto_mobilesdk_ios_ICoreConfiguration config;

@end

@implementation FIRCoreDiagnosticsLog

- (instancetype)initWithConfig:(logs_proto_mobilesdk_ios_ICoreConfiguration)config {
  self = [super init];
  if (self) {
    _config = config;
  }
  return self;
}

// Provided and required by the GDTCOREventDataObject protocol.
- (NSData *)transportBytes {
  pb_ostream_t sizestream = PB_OSTREAM_SIZING;

  // Encode 1 time to determine the size.
  if (!pb_encode(&sizestream, logs_proto_mobilesdk_ios_ICoreConfiguration_fields, &_config)) {
    GDTCORLogError(GDTCORMCETransportBytesError, @"Error in nanopb encoding for size: %s",
                   PB_GET_ERROR(&sizestream));
  }

  // Encode a 2nd time to actually get the bytes from it.
  size_t bufferSize = sizestream.bytes_written;
  CFMutableDataRef dataRef = CFDataCreateMutable(CFAllocatorGetDefault(), bufferSize);
  pb_ostream_t ostream = pb_ostream_from_buffer((void *)CFDataGetBytePtr(dataRef), bufferSize);
  if (!pb_encode(&ostream, logs_proto_mobilesdk_ios_ICoreConfiguration_fields, &_config)) {
    GDTCORLogError(GDTCORMCETransportBytesError, @"Error in nanopb encoding for bytes: %s",
                   PB_GET_ERROR(&ostream));
  }
  CFDataSetLength(dataRef, ostream.bytes_written);

  return CFBridgingRelease(dataRef);
}

- (void)dealloc {
  pb_release(logs_proto_mobilesdk_ios_ICoreConfiguration_fields, &_config);
}

@end

NS_ASSUME_NONNULL_BEGIN

/** This class produces a protobuf containing diagnostics and usage data to be logged. */
@interface FIRCoreDiagnostics : NSObject <FIRCoreDiagnosticsInterop>

/** The queue on which all diagnostics collection will occur. */
@property(nonatomic, readonly) dispatch_queue_t diagnosticsQueue;

/** The transport object used to send data. */
@property(nonatomic, readonly) GDTCORTransport *transport;

/** The storage to store the date of the last sent heartbeat. */
@property(nonatomic, readonly) GULStorageHeartbeat *heartbeatDateStorage;

@end

NS_ASSUME_NONNULL_END

@implementation FIRCoreDiagnostics

+ (instancetype)sharedInstance {
  static FIRCoreDiagnostics *sharedInstance;
  static dispatch_once_t onceToken;
  dispatch_once(&onceToken, ^{
    sharedInstance = [[FIRCoreDiagnostics alloc] init];
  });
  return sharedInstance;
}

- (instancetype)init {
  GDTCORTransport *transport = [[GDTCORTransport alloc] initWithMappingID:@"137"
                                                             transformers:nil
                                                                   target:kGDTCORTargetCCT];

  GULStorageHeartbeat *dateStorage = [[GULStorageHeartbeat alloc]
      initWithFileURL:[[self class] filePathURLWithName:kFIRCoreDiagnosticsHeartbeatDateFileName]];

  return [self initWithTransport:transport heartbeatDateStorage:dateStorage];
}

/** Initializer for unit tests.
 *
 * @param transport A `GDTCORTransport` instance which that be used to send event.
 * @param heartbeatDateStorage An instanse of date storage to track heartbeat sending.
 * @return Returns the initialized `FIRCoreDiagnostics` instance.
 */
<<<<<<< HEAD
- (instancetype)initWithTransport:(GDTTransport *)transport
             heartbeatDateStorage:(GULStorageHeartbeat *)heartbeatDateStorage {
=======
- (instancetype)initWithTransport:(GDTCORTransport *)transport
             heartbeatDateStorage:(FIRCoreDiagnosticsDateFileStorage *)heartbeatDateStorage {
>>>>>>> 42118c9b
  self = [super init];
  if (self) {
    _diagnosticsQueue =
        dispatch_queue_create("com.google.FIRCoreDiagnostics", DISPATCH_QUEUE_SERIAL);
    _transport = transport;
    _heartbeatDateStorage = heartbeatDateStorage;
  }
  return self;
}

#pragma mark - File path helpers

/** Returns the URL path of the file with name fileName under the Application Support folder for
 * local logging. Creates the Application Support folder if the folder doesn't exist.
 *
 * @return the URL path of the file with the name fileName in Application Support.
 */
+ (NSURL *)filePathURLWithName:(NSString *)fileName {
  @synchronized(self) {
    NSArray<NSString *> *paths =
        NSSearchPathForDirectoriesInDomains(NSApplicationSupportDirectory, NSUserDomainMask, YES);
    NSArray<NSString *> *components = @[ paths.lastObject, @"Google/FIRApp" ];
    NSString *directoryString = [NSString pathWithComponents:components];
    NSURL *directoryURL = [NSURL fileURLWithPath:directoryString];

    NSError *error;
    if (![directoryURL checkResourceIsReachableAndReturnError:&error]) {
      // If fail creating the Application Support directory, return nil.
      if (![[NSFileManager defaultManager] createDirectoryAtURL:directoryURL
                                    withIntermediateDirectories:YES
                                                     attributes:nil
                                                          error:&error]) {
        GULLogWarning(kFIRCoreDiagnostics, YES, @"I-COR100001",
                      @"Unable to create internal state storage: %@", error);
        return nil;
      }
    }
    return [directoryURL URLByAppendingPathComponent:fileName];
  }
}

#pragma mark - Metadata helpers

/** Returns the model of iOS device. Sample platform strings are @"iPhone7,1" for iPhone 6 Plus,
 * @"iPhone7,2" for iPhone 6, etc. Refer to the Hardware strings at
 * https://en.wikipedia.org/wiki/List_of_iOS_devices
 *
 * @return The device model as an NSString.
 */
+ (NSString *)deviceModel {
  static NSString *deviceModel = nil;
  if (deviceModel == nil) {
    struct utsname systemInfo;
    uname(&systemInfo);
    deviceModel = [NSString stringWithCString:systemInfo.machine encoding:NSUTF8StringEncoding];
  }
  return deviceModel;
}

#pragma mark - nanopb helper functions

/** Mallocs a pb_bytes_array and copies the given NSString's bytes into the bytes array.
 *
 * @note Memory needs to be free manually, through pb_free or pb_release.
 * @param string The string to encode as pb_bytes.
 */
pb_bytes_array_t *FIREncodeString(NSString *string) {
  NSData *stringBytes = [string dataUsingEncoding:NSUTF8StringEncoding];
  return FIREncodeData(stringBytes);
}

/** Mallocs a pb_bytes_array and copies the given NSData bytes into the bytes array.
 *
 * @note Memory needs to be free manually, through pb_free or pb_release.
 * @param data The data to copy into the new bytes array.
 */
pb_bytes_array_t *FIREncodeData(NSData *data) {
  pb_bytes_array_t *pbBytes = malloc(PB_BYTES_ARRAY_T_ALLOCSIZE(data.length));
  memcpy(pbBytes->bytes, [data bytes], data.length);
  pbBytes->size = (pb_size_t)data.length;
  return pbBytes;
}

/** Maps a service string to the representative nanopb enum.
 *
 * @param serviceString The SDK service string to convert.
 * @return The representative nanopb enum.
 */
logs_proto_mobilesdk_ios_ICoreConfiguration_ServiceType FIRMapFromServiceStringToTypeEnum(
    NSString *serviceString) {
  static NSDictionary<NSString *, NSNumber *> *serviceStringToTypeEnum;
  if (serviceStringToTypeEnum == nil) {
    serviceStringToTypeEnum = @{
      kFIRServiceAdMob : @(logs_proto_mobilesdk_ios_ICoreConfiguration_ServiceType_ADMOB),
      kFIRServiceMessaging : @(logs_proto_mobilesdk_ios_ICoreConfiguration_ServiceType_MESSAGING),
      kFIRServiceMeasurement :
          @(logs_proto_mobilesdk_ios_ICoreConfiguration_ServiceType_MEASUREMENT),
      kFIRServiceRemoteConfig :
          @(logs_proto_mobilesdk_ios_ICoreConfiguration_ServiceType_REMOTE_CONFIG),
      kFIRServiceDatabase : @(logs_proto_mobilesdk_ios_ICoreConfiguration_ServiceType_DATABASE),
      kFIRServiceDynamicLinks :
          @(logs_proto_mobilesdk_ios_ICoreConfiguration_ServiceType_DYNAMIC_LINKS),
      kFIRServiceAuth : @(logs_proto_mobilesdk_ios_ICoreConfiguration_ServiceType_AUTH),
      kFIRServiceAuthUI : @(logs_proto_mobilesdk_ios_ICoreConfiguration_ServiceType_AUTH_UI),
      kFIRServiceFirestore : @(logs_proto_mobilesdk_ios_ICoreConfiguration_ServiceType_FIRESTORE),
      kFIRServiceFunctions : @(logs_proto_mobilesdk_ios_ICoreConfiguration_ServiceType_FUNCTIONS),
      kFIRServicePerformance :
          @(logs_proto_mobilesdk_ios_ICoreConfiguration_ServiceType_PERFORMANCE),
      kFIRServiceStorage : @(logs_proto_mobilesdk_ios_ICoreConfiguration_ServiceType_STORAGE),
      kFIRServiceMLVisionOnDeviceAutoML :
          @(logs_proto_mobilesdk_ios_ICoreConfiguration_ServiceType_ML_VISION_ON_DEVICE_AUTOML),
      kFIRServiceMLVisionOnDeviceFace :
          @(logs_proto_mobilesdk_ios_ICoreConfiguration_ServiceType_ML_VISION_ON_DEVICE_FACE),
      kFIRServiceMLVisionOnDeviceBarcode :
          @(logs_proto_mobilesdk_ios_ICoreConfiguration_ServiceType_ML_VISION_ON_DEVICE_BARCODE),
      kFIRServiceMLVisionOnDeviceText :
          @(logs_proto_mobilesdk_ios_ICoreConfiguration_ServiceType_ML_VISION_ON_DEVICE_TEXT),
      kFIRServiceMLVisionOnDeviceLabel :
          @(logs_proto_mobilesdk_ios_ICoreConfiguration_ServiceType_ML_VISION_ON_DEVICE_LABEL),
      kFIRServiceMLVisionOnDeviceObjectDetection : @(
          logs_proto_mobilesdk_ios_ICoreConfiguration_ServiceType_ML_VISION_ON_DEVICE_OBJECT_DETECTION),
      kFIRServiceMLModelInterpreter :
          @(logs_proto_mobilesdk_ios_ICoreConfiguration_ServiceType_ML_MODEL_INTERPRETER),
      kGGLServiceAnalytics : @(logs_proto_mobilesdk_ios_ICoreConfiguration_ServiceType_ANALYTICS),
      kGGLServiceSignIn : @(logs_proto_mobilesdk_ios_ICoreConfiguration_ServiceType_SIGN_IN),
      kFIRServiceIAM : @(logs_proto_mobilesdk_ios_ICoreConfiguration_ServiceType_IN_APP_MESSAGING),
    };
  }
  if (serviceStringToTypeEnum[serviceString] != nil) {
    return (int32_t)serviceStringToTypeEnum[serviceString].longLongValue;
  }
  return logs_proto_mobilesdk_ios_ICoreConfiguration_ServiceType_UNKNOWN_SDK_SERVICE;
}

#pragma mark - Proto population functions

/** Populates the given proto with data related to an SDK logDiagnostics call from the
 * diagnosticObjects dictionary.
 *
 * @param config The proto to populate
 * @param diagnosticObjects The dictionary of diagnostics objects.
 */
void FIRPopulateProtoWithInfoFromUserInfoParams(logs_proto_mobilesdk_ios_ICoreConfiguration *config,
                                                NSDictionary<NSString *, id> *diagnosticObjects) {
  NSNumber *configurationType = diagnosticObjects[kFIRCDConfigurationTypeKey];
  if (configurationType != nil) {
    switch (configurationType.integerValue) {
      case logs_proto_mobilesdk_ios_ICoreConfiguration_ConfigurationType_CORE:
        config->configuration_type =
            logs_proto_mobilesdk_ios_ICoreConfiguration_ConfigurationType_CORE;
        config->has_configuration_type = 1;
        break;
      case logs_proto_mobilesdk_ios_ICoreConfiguration_ConfigurationType_SDK:
        config->configuration_type =
            logs_proto_mobilesdk_ios_ICoreConfiguration_ConfigurationType_SDK;
        config->has_configuration_type = 1;
        break;
      default:
        break;
    }
  }

  NSString *sdkName = diagnosticObjects[kFIRCDSdkNameKey];
  if (sdkName) {
    config->sdk_name = FIRMapFromServiceStringToTypeEnum(sdkName);
    config->has_sdk_name = 1;
  }

  NSString *version = diagnosticObjects[kFIRCDSdkVersionKey];
  if (version) {
    config->sdk_version = FIREncodeString(version);
  }
}

/** Populates the given proto with data from the calling FIRApp using the given
 * diagnosticObjects dictionary.
 *
 * @param config The proto to populate
 * @param diagnosticObjects The dictionary of diagnostics objects.
 */
void FIRPopulateProtoWithCommonInfoFromApp(logs_proto_mobilesdk_ios_ICoreConfiguration *config,
                                           NSDictionary<NSString *, id> *diagnosticObjects) {
  config->pod_name = logs_proto_mobilesdk_ios_ICoreConfiguration_PodName_FIREBASE;
  config->has_pod_name = 1;

  if (!diagnosticObjects[kFIRCDllAppsCountKey]) {
    GDTCORLogError(GDTCORMCEGeneralError, @"%@",
                   @"App count is a required value in the data dict.");
  }
  config->app_count = (int32_t)[diagnosticObjects[kFIRCDllAppsCountKey] integerValue];
  config->has_app_count = 1;

  NSString *googleAppID = diagnosticObjects[kFIRCDGoogleAppIDKey];
  if (googleAppID.length) {
    config->app_id = FIREncodeString(googleAppID);
  }

  NSString *bundleID = diagnosticObjects[kFIRCDBundleIDKey];
  if (bundleID.length) {
    config->bundle_id = FIREncodeString(bundleID);
  }

  NSString *firebaseUserAgent = diagnosticObjects[kFIRCDFirebaseUserAgentKey];
  if (firebaseUserAgent.length) {
    config->platform_info = FIREncodeString(firebaseUserAgent);
  }

  NSNumber *usingOptionsFromDefaultPlist = diagnosticObjects[kFIRCDUsingOptionsFromDefaultPlistKey];
  if (usingOptionsFromDefaultPlist != nil) {
    config->use_default_app = [usingOptionsFromDefaultPlist boolValue];
    config->has_use_default_app = 1;
  }

  NSString *libraryVersionID = diagnosticObjects[kFIRCDLibraryVersionIDKey];
  if (libraryVersionID) {
    config->icore_version = FIREncodeString(libraryVersionID);
  }

  NSString *deviceModel = [FIRCoreDiagnostics deviceModel];
  if (deviceModel.length) {
    config->device_model = FIREncodeString(deviceModel);
  }

  NSString *osVersion = [GULAppEnvironmentUtil systemVersion];
  if (osVersion.length) {
    config->os_version = FIREncodeString(osVersion);
  }

  config->using_zip_file = kUsingZipFile;
  config->has_using_zip_file = 1;
  config->deployment_type = kDeploymentType;
  config->has_deployment_type = 1;
  config->deployed_in_app_store = [GULAppEnvironmentUtil isFromAppStore];
  config->has_deployed_in_app_store = 1;
}

/** Populates the given proto with installed services data.
 *
 * @param config The proto to populate
 */
void FIRPopulateProtoWithInstalledServices(logs_proto_mobilesdk_ios_ICoreConfiguration *config) {
  NSMutableArray<NSNumber *> *sdkServiceInstalledArray = [NSMutableArray array];

  // AdMob
  if (NSClassFromString(@"GADBannerView") != nil) {
    [sdkServiceInstalledArray addObject:@(FIRMapFromServiceStringToTypeEnum(kFIRServiceAdMob))];
  }
  // CloudMessaging
  if (NSClassFromString(@"FIRMessaging") != nil) {
    [sdkServiceInstalledArray addObject:@(FIRMapFromServiceStringToTypeEnum(kFIRServiceMessaging))];
  }
  // RemoteConfig
  if (NSClassFromString(@"FIRRemoteConfig") != nil) {
    [sdkServiceInstalledArray
        addObject:@(FIRMapFromServiceStringToTypeEnum(kFIRServiceRemoteConfig))];
  }
  // Measurement/Analtyics
  if (NSClassFromString(@"FIRAnalytics") != nil) {
    [sdkServiceInstalledArray
        addObject:@(FIRMapFromServiceStringToTypeEnum(kFIRServiceMeasurement))];
  }
  // ML Vision On Device AutoML.
  if (NSClassFromString(@"FIRVisionOnDeviceAutoMLImageLabelerOptions") != nil) {
    [sdkServiceInstalledArray
        addObject:@(FIRMapFromServiceStringToTypeEnum(kFIRServiceMLVisionOnDeviceAutoML))];
  }
  // ML Vision On Device Face.
  if (NSClassFromString(@"FIRVisionFaceDetector") != nil &&
      NSClassFromString(@"GMVFaceDetector") != nil) {
    [sdkServiceInstalledArray
        addObject:@(FIRMapFromServiceStringToTypeEnum(kFIRServiceMLVisionOnDeviceFace))];
  }
  // ML Vision On Device Barcode.
  if (NSClassFromString(@"FIRVisionBarcodeDetector") != nil &&
      NSClassFromString(@"GMVBarcodeDetector") != nil) {
    [sdkServiceInstalledArray
        addObject:@(FIRMapFromServiceStringToTypeEnum(kFIRServiceMLVisionOnDeviceBarcode))];
  }
  // ML Vision On Device Text.
  if (NSClassFromString(@"FIRVisionTextDetector") != nil &&
      NSClassFromString(@"GMVTextDetector") != nil) {
    [sdkServiceInstalledArray
        addObject:@(FIRMapFromServiceStringToTypeEnum(kFIRServiceMLVisionOnDeviceText))];
  }
  // ML Vision On Device Image Label.
  if (NSClassFromString(@"FIRVisionLabelDetector") != nil &&
      NSClassFromString(@"GMVLabelDetector") != nil) {
    [sdkServiceInstalledArray
        addObject:@(FIRMapFromServiceStringToTypeEnum(kFIRServiceMLVisionOnDeviceLabel))];
  }
  // ML Vision On Device Object.
  if (NSClassFromString(@"FIRVisionObjectDetector") != nil) {
    [sdkServiceInstalledArray
        addObject:@(FIRMapFromServiceStringToTypeEnum(kFIRServiceMLVisionOnDeviceObjectDetection))];
  }
  // ML Model Interpreter
  if (NSClassFromString(@"FIRCustomModelInterpreter") != nil) {
    [sdkServiceInstalledArray
        addObject:@(FIRMapFromServiceStringToTypeEnum(kFIRServiceMLModelInterpreter))];
  }
  // Database
  if (NSClassFromString(@"FIRDatabase") != nil) {
    [sdkServiceInstalledArray addObject:@(FIRMapFromServiceStringToTypeEnum(kFIRServiceDatabase))];
  }
  // DynamicDeepLink
  if (NSClassFromString(@"FIRDynamicLinks") != nil) {
    [sdkServiceInstalledArray
        addObject:@(FIRMapFromServiceStringToTypeEnum(kFIRServiceDynamicLinks))];
  }
  // Auth
  if (NSClassFromString(@"FIRAuth") != nil) {
    [sdkServiceInstalledArray addObject:@(FIRMapFromServiceStringToTypeEnum(kFIRServiceAuth))];
  }
  // AuthUI
  if (NSClassFromString(@"FUIAuth") != nil) {
    [sdkServiceInstalledArray addObject:@(FIRMapFromServiceStringToTypeEnum(kFIRServiceAuthUI))];
  }
  // Firestore
  if (NSClassFromString(@"FIRFirestore") != nil) {
    [sdkServiceInstalledArray addObject:@(FIRMapFromServiceStringToTypeEnum(kFIRServiceFirestore))];
  }
  // Functions
  if (NSClassFromString(@"FIRFunctions") != nil) {
    [sdkServiceInstalledArray addObject:@(FIRMapFromServiceStringToTypeEnum(kFIRServiceFunctions))];
  }
  // Performance
  if (NSClassFromString(@"FIRPerformance") != nil) {
    [sdkServiceInstalledArray
        addObject:@(FIRMapFromServiceStringToTypeEnum(kFIRServicePerformance))];
  }
  // Storage
  if (NSClassFromString(@"FIRStorage") != nil) {
    [sdkServiceInstalledArray addObject:@(FIRMapFromServiceStringToTypeEnum(kFIRServiceStorage))];
  }
  // SignIn via Google pod
  if (NSClassFromString(@"GIDSignIn") != nil && NSClassFromString(@"GGLContext") != nil) {
    [sdkServiceInstalledArray addObject:@(FIRMapFromServiceStringToTypeEnum(kGGLServiceSignIn))];
  }
  // Analytics via Google pod
  if (NSClassFromString(@"GAI") != nil && NSClassFromString(@"GGLContext") != nil) {
    [sdkServiceInstalledArray addObject:@(FIRMapFromServiceStringToTypeEnum(kGGLServiceAnalytics))];
  }

  // In-App Messaging
  if (NSClassFromString(@"FIRInAppMessaging") != nil) {
    [sdkServiceInstalledArray addObject:@(FIRMapFromServiceStringToTypeEnum(kFIRServiceIAM))];
  }

  logs_proto_mobilesdk_ios_ICoreConfiguration_ServiceType *servicesInstalled =
      malloc(sizeof(logs_proto_mobilesdk_ios_ICoreConfiguration_ServiceType) *
             sdkServiceInstalledArray.count);
  for (NSUInteger i = 0; i < sdkServiceInstalledArray.count; i++) {
    NSNumber *typeEnum = sdkServiceInstalledArray[i];
    logs_proto_mobilesdk_ios_ICoreConfiguration_ServiceType serviceType =
        (int32_t)typeEnum.integerValue;
    servicesInstalled[i] = serviceType;
  }

  config->sdk_service_installed = servicesInstalled;
  config->sdk_service_installed_count = (int32_t)sdkServiceInstalledArray.count;
}

/** Populates the proto with the number of linked frameworks.
 *
 * @param config The proto to populate.
 */
void FIRPopulateProtoWithNumberOfLinkedFrameworks(
    logs_proto_mobilesdk_ios_ICoreConfiguration *config) {
  int numFrameworks = -1;  // Subtract the app binary itself.
  unsigned int numImages;
  const char **imageNames = objc_copyImageNames(&numImages);
  for (unsigned int i = 0; i < numImages; i++) {
    NSString *imageName = [NSString stringWithUTF8String:imageNames[i]];
    if ([imageName rangeOfString:@"System/Library"].length != 0        // Apple .frameworks
        || [imageName rangeOfString:@"Developer/Library"].length != 0  // Xcode debug .frameworks
        || [imageName rangeOfString:@"usr/lib"].length != 0) {         // Public .dylibs
      continue;
    }
    numFrameworks++;
  }
  free(imageNames);
  config->dynamic_framework_count = numFrameworks;
  config->has_dynamic_framework_count = 1;
}

/** Populates the proto with Info.plist values.
 *
 * @param config The proto to populate.
 */
void FIRPopulateProtoWithInfoPlistValues(logs_proto_mobilesdk_ios_ICoreConfiguration *config) {
  NSDictionary<NSString *, id> *info = [[NSBundle mainBundle] infoDictionary];

  NSString *xcodeVersion = info[@"DTXcodeBuild"] ?: @"";
  NSString *sdkVersion = info[@"DTSDKBuild"] ?: @"";
  NSString *combinedVersions = [NSString stringWithFormat:@"%@-%@", xcodeVersion, sdkVersion];
  config->apple_framework_version = FIREncodeString(combinedVersions);

  NSString *minVersion = info[@"MinimumOSVersion"];
  if (minVersion) {
    config->min_supported_ios_version = FIREncodeString(minVersion);
  }

  // Apps can turn off swizzling in the Info.plist, check if they've explicitly set the value and
  // report it. It's enabled by default.
  NSNumber *appDelegateSwizzledNum = info[@"FirebaseAppDelegateProxyEnabled"];
  BOOL appDelegateSwizzled = YES;
  if ([appDelegateSwizzledNum isKindOfClass:[NSNumber class]]) {
    appDelegateSwizzled = [appDelegateSwizzledNum boolValue];
  }
  config->swizzling_enabled = appDelegateSwizzled;
  config->has_swizzling_enabled = 1;
}

#pragma mark - FIRCoreDiagnosticsInterop

+ (void)sendDiagnosticsData:(nonnull id<FIRCoreDiagnosticsData>)diagnosticsData {
  FIRCoreDiagnostics *diagnostics = [FIRCoreDiagnostics sharedInstance];
  [diagnostics sendDiagnosticsData:diagnosticsData];
}

- (void)sendDiagnosticsData:(nonnull id<FIRCoreDiagnosticsData>)diagnosticsData {
  dispatch_async(self.diagnosticsQueue, ^{
    NSDictionary<NSString *, id> *diagnosticObjects = diagnosticsData.diagnosticObjects;
    NSNumber *isDataCollectionDefaultEnabled =
        diagnosticObjects[kFIRCDIsDataCollectionDefaultEnabledKey];
    if (isDataCollectionDefaultEnabled && ![isDataCollectionDefaultEnabled boolValue]) {
      return;
    }

    // Create the proto.
    logs_proto_mobilesdk_ios_ICoreConfiguration icore_config =
        logs_proto_mobilesdk_ios_ICoreConfiguration_init_default;

    icore_config.using_gdt = 1;
    icore_config.has_using_gdt = 1;

    // Populate the proto with information.
    FIRPopulateProtoWithInfoFromUserInfoParams(&icore_config, diagnosticObjects);
    FIRPopulateProtoWithCommonInfoFromApp(&icore_config, diagnosticObjects);
    FIRPopulateProtoWithInstalledServices(&icore_config);
    FIRPopulateProtoWithNumberOfLinkedFrameworks(&icore_config);
    FIRPopulateProtoWithInfoPlistValues(&icore_config);
    [self setHeartbeatFlagIfNeededToConfig:&icore_config];

    // This log object is capable of converting the proto to bytes.
    FIRCoreDiagnosticsLog *log = [[FIRCoreDiagnosticsLog alloc] initWithConfig:icore_config];

    // Send the log as a telemetry event.
    GDTCOREvent *event = [self.transport eventForTransport];
    event.dataObject = (id<GDTCOREventDataObject>)log;
    [self.transport sendTelemetryEvent:event];
  });
}

#pragma mark - Heartbeat

- (void)setHeartbeatFlagIfNeededToConfig:(logs_proto_mobilesdk_ios_ICoreConfiguration *)config {
  // Check if need to send a heartbeat.
  NSDate *currentDate = [NSDate date];
  NSDate *lastCheckin = [self.heartbeatDateStorage date];
  if (lastCheckin) {
    // Ensure the previous checkin was on a different date in the past.
    if ([self isDate:currentDate inSameDayOrBeforeThan:lastCheckin]) {
      return;
    }
  }

  // Update heartbeat sent date.
  NSError *error;
  if (![self.heartbeatDateStorage setDate:currentDate error:&error]) {
    GULLogError(kFIRCoreDiagnostics, NO, @"I-COR100004", @"Unable to persist internal state: %@",
                error);
  }

  // Set the flag.
  config->sdk_name = logs_proto_mobilesdk_ios_ICoreConfiguration_ServiceType_ICORE;
  config->has_sdk_name = 1;
}

- (BOOL)isDate:(NSDate *)date1 inSameDayOrBeforeThan:(NSDate *)date2 {
  return [[NSCalendar currentCalendar] isDate:date1 inSameDayAsDate:date2] ||
         [date1 compare:date2] == NSOrderedAscending;
}

@end<|MERGE_RESOLUTION|>--- conflicted
+++ resolved
@@ -186,13 +186,8 @@
  * @param heartbeatDateStorage An instanse of date storage to track heartbeat sending.
  * @return Returns the initialized `FIRCoreDiagnostics` instance.
  */
-<<<<<<< HEAD
-- (instancetype)initWithTransport:(GDTTransport *)transport
+- (instancetype)initWithTransport:(GDTCORTransport *)transport
              heartbeatDateStorage:(GULStorageHeartbeat *)heartbeatDateStorage {
-=======
-- (instancetype)initWithTransport:(GDTCORTransport *)transport
-             heartbeatDateStorage:(FIRCoreDiagnosticsDateFileStorage *)heartbeatDateStorage {
->>>>>>> 42118c9b
   self = [super init];
   if (self) {
     _diagnosticsQueue =
