--- conflicted
+++ resolved
@@ -224,28 +224,6 @@
   #endif
 }
 
-<<<<<<< HEAD
-#if TARGET_OS_IOS || TARGET_OS_TV
-+ (UIApplication *)sharedApplication {
-  if ([FIRAppEnvironmentUtil isAppExtension]) {
-    return nil;
-  }
-  id sharedApplication = nil;
-  Class uiApplicationClass = NSClassFromString(@"UIApplication");
-  if (uiApplicationClass &&
-      [uiApplicationClass respondsToSelector:(NSSelectorFromString(@"sharedApplication"))]) {
-    sharedApplication = [uiApplicationClass sharedApplication];
-  }
-  return sharedApplication;
-}
-#elif TARGET_OS_OSX
-+ (NSApplication *)sharedApplication {
-  return [NSApplication sharedApplication];
-}
-#endif
-
-=======
->>>>>>> 9179dd86
 #pragma mark - Helper methods
 
 + (BOOL)hasSCInfoFolder {
