--- conflicted
+++ resolved
@@ -16,15 +16,6 @@
 
 #import <Foundation/Foundation.h>
 
-<<<<<<< HEAD
-#if TARGET_OS_IOS || TARGET_OS_TV
-#import <UIKit/UIKit.h>
-#elif TARGET_OS_OSX
-#import <AppKit/AppKit.h>
-#endif
-
-=======
->>>>>>> 9179dd86
 @interface FIRAppEnvironmentUtil : NSObject
 
 /// Indicates whether the app is from Apple Store or not. Returns NO if the app is on simulator,
@@ -49,15 +40,4 @@
 /// Indicates whether it is running inside an extension or an app.
 + (BOOL)isAppExtension;
 
-<<<<<<< HEAD
-#if TARGET_OS_IOS || TARGET_OS_TV
-/// Returns the [UIApplication sharedApplication] if it is running on an app, not an extension.
-+ (UIApplication *)sharedApplication;
-#elif TARGET_OS_OSX
-/// Returns the [NSApplication sharedApplication].
-+ (NSApplication *)sharedApplication;
-#endif
-
-=======
->>>>>>> 9179dd86
 @end