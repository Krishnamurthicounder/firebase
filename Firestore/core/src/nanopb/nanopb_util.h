/*
 * Copyright 2019 Google
 *
 * Licensed under the Apache License, Version 2.0 (the "License");
 * you may not use this file except in compliance with the License.
 * You may obtain a copy of the License at
 *
 *      http://www.apache.org/licenses/LICENSE-2.0
 *
 * Unless required by applicable law or agreed to in writing, software
 * distributed under the License is distributed on an "AS IS" BASIS,
 * WITHOUT WARRANTIES OR CONDITIONS OF ANY KIND, either express or implied.
 * See the License for the specific language governing permissions and
 * limitations under the License.
 */

#ifndef FIRESTORE_CORE_SRC_NANOPB_NANOPB_UTIL_H_
#define FIRESTORE_CORE_SRC_NANOPB_NANOPB_UTIL_H_

#include <pb.h>

#include <cstdlib>
#include <memory>
#include <string>
#include <vector>

#include "Firestore/core/src/nanopb/byte_string.h"
#include "Firestore/core/src/util/nullability.h"
#include "absl/base/casts.h"
#include "absl/memory/memory.h"

namespace firebase {
namespace firestore {
namespace nanopb {

/**
 * Static casts the given size_t value down to a nanopb compatible size, after
 * asserting that the value isn't out of range.
 */
pb_size_t CheckedSize(size_t size);

/**
 * Creates a new, null-terminated byte array that's a copy of the bytes in the
 * given buffer. Returns a null instance if the given buffer is null or empty.
 */
pb_bytes_array_t* _Nullable CopyBytesArray(
    const pb_bytes_array_t* _Nullable buffer);

/**
 * Creates a new, null-terminated byte array that's a copy of the given bytes.
 * Returns a null instance if the given size is zero.
 */
pb_bytes_array_t* _Nullable MakeBytesArray(const void* _Nullable data,
                                           size_t size);

/**
 * Creates a new, null-terminated byte array that's a copy of the given bytes.
 * Returns a null instance if the size of the given vector is zero.
 */
inline pb_bytes_array_t* _Nullable MakeBytesArray(
    const std::vector<uint8_t>& bytes) {
  return MakeBytesArray(bytes.data(), bytes.size());
}

/**
 * Creates a string_view of the given nanopb bytes.
 */
absl::string_view MakeStringView(const pb_bytes_array_t* _Nullable str);

/**
 * Creates a string_view of the given nanopb bytes.
 */
absl::string_view MakeStringView(const ByteString& bytes);

inline pb_bytes_array_t* _Nullable MakeBytesArray(const std::string& str) {
  return MakeBytesArray(str.data(), str.size());
}

std::string MakeString(const pb_bytes_array_t* _Nullable str);

/**
 * Copies the backing byte array into a new vector of bytes.
 */
inline std::vector<uint8_t> MakeVector(const ByteString& str) {
  return {str.begin(), str.end()};
}

/**
 * Due to the nanopb implementation, nanopb_boolean could be an integer
 * other than 0 or 1, (such as 2). This leads to undefined behaviour when
 * it's read as a boolean. eg. on at least gcc, the value is treated as
 * both true *and* false. So we'll instead memcpy to an integer (via
 * absl::bit_cast) and compare with 0.
 *
 * Note that it is necessary to pass-by-reference here to get the original
 * value of `nanopb_boolean`.
 */
inline bool SafeReadBoolean(const bool& nanopb_boolean) {
  return absl::bit_cast<int8_t>(nanopb_boolean) != 0;
}

template <typename T>
T* _Nonnull MakeArray(pb_size_t count) {
  return static_cast<T*>(calloc(count, sizeof(T)));
}

template <typename T>
T* _Nonnull ResizeArray(void* _Nonnull ptr, pb_size_t count) {
  return static_cast<T*>(realloc(ptr, count * sizeof(T)));
}

/**
 * Initializes a repeated field with a list of values. Applies `converter` to
 * each value before assigning.
 */
template <typename T, typename Iterator, typename Func>
void SetRepeatedField(T* _Nonnull* _Nonnull fields_array,
                      pb_size_t* _Nonnull fields_count,
                      Iterator first,
                      Iterator last,
<<<<<<< HEAD
                      const Func& converter) {
  *fields_count =
      static_cast<pb_size_t>(nanopb::CheckedSize(std::distance(first, last)));
  *fields_array = nanopb::MakeArray<T>(*fields_count);
=======
                      Func converter) {
  *fields_count = CheckedSize(std::distance(first, last));
  *fields_array = MakeArray<T>(*fields_count);
>>>>>>> f9815344
  auto* current = *fields_array;
  while (first != last) {
    *current = converter(*first);
    ++current;
    ++first;
  }
}

/**
 * Initializes a repeated field with a list of values. Applies `converter` to
 * each value before assigning.
 */
template <typename T, typename Container, typename Func>
void SetRepeatedField(T* _Nonnull* _Nonnull fields_array,
                      pb_size_t* _Nonnull fields_count,
                      const Container& fields,
                      const Func& converter) {
  return SetRepeatedField(fields_array, fields_count, fields.begin(),
                          fields.end(), converter);
}

/** Initializes a repeated field with a list of values. */
template <typename T>
void SetRepeatedField(T* _Nonnull* _Nonnull fields_array,
                      pb_size_t* _Nonnull fields_count,
                      const std::vector<T>& fields) {
  return SetRepeatedField(fields_array, fields_count, fields,
                          [](const T& val) { return val; });
}

/**
 * Zeroes out the memory of `fields`. This can be used if the contents of fields
 * array were moved to another message that takes on ownership.
 */
template <typename T>
void ReleaseFieldOwnership(T* _Nonnull fields, pb_size_t fields_count) {
  for (pb_size_t i = 0; i < fields_count; ++i) {
    fields[i] = {};
  }
}

#if __OBJC__
inline ByteString MakeByteString(NSData* _Nullable value) {
  if (value == nil) return ByteString();

  auto size = static_cast<size_t>(value.length);
  return ByteString::Take(MakeBytesArray(value.bytes, size));
}

inline NSData* _Nonnull MakeNSData(const ByteString& str) {
  return [[NSData alloc] initWithBytes:str.data() length:str.size()];
}

inline NSData* _Nonnull MakeNSData(const pb_bytes_array_t* _Nullable data) {
  return [[NSData alloc] initWithBytes:data->bytes length:data->size];
}

inline NSData* _Nullable MakeNullableNSData(const ByteString& str) {
  if (str.empty()) return nil;
  return MakeNSData(str);
}
#endif

}  // namespace nanopb
}  // namespace firestore
}  // namespace firebase

#endif  // FIRESTORE_CORE_SRC_NANOPB_NANOPB_UTIL_H_<|MERGE_RESOLUTION|>--- conflicted
+++ resolved
@@ -105,7 +105,7 @@
 }
 
 template <typename T>
-T* _Nonnull ResizeArray(void* _Nonnull ptr, pb_size_t count) {
+T* _Nonnull ResizeArray(void* _Nullable ptr, pb_size_t count) {
   return static_cast<T*>(realloc(ptr, count * sizeof(T)));
 }
 
@@ -114,20 +114,13 @@
  * each value before assigning.
  */
 template <typename T, typename Iterator, typename Func>
-void SetRepeatedField(T* _Nonnull* _Nonnull fields_array,
-                      pb_size_t* _Nonnull fields_count,
+void SetRepeatedField(T** fields_array,
+                      pb_size_t* fields_count,
                       Iterator first,
                       Iterator last,
-<<<<<<< HEAD
-                      const Func& converter) {
-  *fields_count =
-      static_cast<pb_size_t>(nanopb::CheckedSize(std::distance(first, last)));
-  *fields_array = nanopb::MakeArray<T>(*fields_count);
-=======
                       Func converter) {
   *fields_count = CheckedSize(std::distance(first, last));
   *fields_array = MakeArray<T>(*fields_count);
->>>>>>> f9815344
   auto* current = *fields_array;
   while (first != last) {
     *current = converter(*first);
@@ -141,18 +134,23 @@
  * each value before assigning.
  */
 template <typename T, typename Container, typename Func>
-void SetRepeatedField(T* _Nonnull* _Nonnull fields_array,
-                      pb_size_t* _Nonnull fields_count,
+void SetRepeatedField(T** fields_array,
+                      pb_size_t* fields_count,
                       const Container& fields,
-                      const Func& converter) {
-  return SetRepeatedField(fields_array, fields_count, fields.begin(),
-                          fields.end(), converter);
+                      Func converter) {
+  *fields_count = CheckedSize(fields.size());
+  *fields_array = MakeArray<T>(*fields_count);
+  auto* current = *fields_array;
+  for (const auto& field : fields) {
+    *current = converter(field);
+    ++current;
+  }
 }
 
 /** Initializes a repeated field with a list of values. */
 template <typename T>
-void SetRepeatedField(T* _Nonnull* _Nonnull fields_array,
-                      pb_size_t* _Nonnull fields_count,
+void SetRepeatedField(T** fields_array,
+                      pb_size_t* fields_count,
                       const std::vector<T>& fields) {
   return SetRepeatedField(fields_array, fields_count, fields,
                           [](const T& val) { return val; });
@@ -160,10 +158,10 @@
 
 /**
  * Zeroes out the memory of `fields`. This can be used if the contents of fields
- * array were moved to another message that takes on ownership.
+ * array are moved to another message that takes on ownership.
  */
 template <typename T>
-void ReleaseFieldOwnership(T* _Nonnull fields, pb_size_t fields_count) {
+void ReleaseFieldsArray(T* _Nonnull fields, pb_size_t fields_count) {
   for (pb_size_t i = 0; i < fields_count; ++i) {
     fields[i] = {};
   }
