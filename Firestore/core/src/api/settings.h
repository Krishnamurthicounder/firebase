
/*
 * Copyright 2019 Google LLC
 *
 * Licensed under the Apache License, Version 2.0 (the "License");
 * you may not use this file except in compliance with the License.
 * You may obtain a copy of the License at
 *
 *      http://www.apache.org/licenses/LICENSE-2.0
 *
 * Unless required by applicable law or agreed to in writing, software
 * distributed under the License is distributed on an "AS IS" BASIS,
 * WITHOUT WARRANTIES OR CONDITIONS OF ANY KIND, either express or implied.
 * See the License for the specific language governing permissions and
 * limitations under the License.
 */

#ifndef FIRESTORE_CORE_SRC_API_SETTINGS_H_
#define FIRESTORE_CORE_SRC_API_SETTINGS_H_

#include <memory>
#include <string>
#include <utility>

namespace firebase {
namespace firestore {
namespace api {

class LocalCacheSettings;

/**
 * Represents settings associated with a FirestoreClient.
 *
 * PORTING NOTE: We exclude the user callback std::executor in order to avoid
 * ownership complexity.
 */
class Settings {
 public:
  // Note: a constexpr array of char (`char[]`) doesn't work with Visual Studio
  // 2015.
  static constexpr const char* DefaultHost = "firestore.googleapis.com";
  static constexpr bool DefaultSslEnabled = true;
  static constexpr bool DefaultPersistenceEnabled = true;
  static constexpr bool DefaultLruGcEnabled = true;
  static constexpr int64_t DefaultCacheSizeBytes = 100 * 1024 * 1024;
  static constexpr int64_t MinimumCacheSizeBytes = 1 * 1024 * 1024;
  static constexpr int64_t CacheSizeUnlimited = -1;

  Settings() = default;
  Settings(const Settings& other);
  Settings(Settings&& other) = default;

  Settings& operator=(const Settings& other);
  Settings& operator=(Settings&& other) = default;

  void set_host(const std::string& value) {
    host_ = value;
  }
  const std::string& host() const {
    return host_;
  }

  void set_ssl_enabled(bool value) {
    ssl_enabled_ = value;
  }
  bool ssl_enabled() const {
    return ssl_enabled_;
  }

  void set_persistence_enabled(bool value);
  bool persistence_enabled() const;

<<<<<<< HEAD
  void set_cache_size_bytes(int64_t value) {
    cache_size_bytes_ = value;
  }
  int64_t cache_size_bytes() const {
    return cache_size_bytes_;
  }
  bool gc_enabled() const {
    return cache_size_bytes_ != CacheSizeUnlimited;
  }
  void set_memory_lru_gc_enabled(bool value) {
    lru_gc_enabled_ = value;
  }
  bool lru_gc_enabled() const {
    return lru_gc_enabled_;
  }
=======
  void set_cache_size_bytes(int64_t value);
  int64_t cache_size_bytes() const;
  bool gc_enabled() const;

  const LocalCacheSettings* local_cache_settings() const;
  void set_local_cache_settings(const LocalCacheSettings& settings);
>>>>>>> ed1d93b7

  friend bool operator==(const Settings& lhs, const Settings& rhs);

  size_t Hash() const;

 private:
  static std::unique_ptr<LocalCacheSettings> CopyCacheSettings(
      const LocalCacheSettings& settings);

  std::string host_ = DefaultHost;
  bool ssl_enabled_ = DefaultSslEnabled;
  bool persistence_enabled_ = DefaultPersistenceEnabled;
  bool lru_gc_enabled_ = DefaultLruGcEnabled;
  int64_t cache_size_bytes_ = DefaultCacheSizeBytes;
  std::unique_ptr<LocalCacheSettings> cache_settings_ = nullptr;
};

class LocalCacheSettings {
  friend class Settings;

 public:
  enum class Kind { kMemory, kPersistent };
  virtual ~LocalCacheSettings() = default;
  friend bool operator==(const LocalCacheSettings& lhs,
                         const LocalCacheSettings& rhs);
  virtual size_t Hash() const = 0;

  Kind kind() const {
    return kind_;
  }

 protected:
  explicit LocalCacheSettings(Kind kind) : kind_(std::move(kind)) {
  }
  Kind kind_;
};

class PersistentCacheSettings : public LocalCacheSettings {
  friend class Settings;

 public:
  PersistentCacheSettings()
      : LocalCacheSettings(LocalCacheSettings::Kind::kPersistent),
        size_bytes_(Settings::DefaultCacheSizeBytes) {
  }
  PersistentCacheSettings WithSizeBytes(int64_t size) const;

  int64_t size_bytes() const {
    return size_bytes_;
  }

  size_t Hash() const override;

 private:
  int64_t size_bytes_;
};

class MemoryCacheSettings : public LocalCacheSettings {
  friend class Settings;

 public:
  MemoryCacheSettings()
      : LocalCacheSettings(LocalCacheSettings::Kind::kMemory) {
  }
  size_t Hash() const override;
};

bool operator!=(const Settings& lhs, const Settings& rhs);

bool operator==(const MemoryCacheSettings& lhs, const MemoryCacheSettings& rhs);

bool operator!=(const MemoryCacheSettings& lhs, const MemoryCacheSettings& rhs);

bool operator==(const PersistentCacheSettings& lhs,
                const PersistentCacheSettings& rhs);

bool operator!=(const PersistentCacheSettings& lhs,
                const PersistentCacheSettings& rhs);

}  // namespace api
}  // namespace firestore
}  // namespace firebase

#endif  // FIRESTORE_CORE_SRC_API_SETTINGS_H_<|MERGE_RESOLUTION|>--- conflicted
+++ resolved
@@ -70,30 +70,12 @@
   void set_persistence_enabled(bool value);
   bool persistence_enabled() const;
 
-<<<<<<< HEAD
-  void set_cache_size_bytes(int64_t value) {
-    cache_size_bytes_ = value;
-  }
-  int64_t cache_size_bytes() const {
-    return cache_size_bytes_;
-  }
-  bool gc_enabled() const {
-    return cache_size_bytes_ != CacheSizeUnlimited;
-  }
-  void set_memory_lru_gc_enabled(bool value) {
-    lru_gc_enabled_ = value;
-  }
-  bool lru_gc_enabled() const {
-    return lru_gc_enabled_;
-  }
-=======
   void set_cache_size_bytes(int64_t value);
   int64_t cache_size_bytes() const;
   bool gc_enabled() const;
 
   const LocalCacheSettings* local_cache_settings() const;
   void set_local_cache_settings(const LocalCacheSettings& settings);
->>>>>>> ed1d93b7
 
   friend bool operator==(const Settings& lhs, const Settings& rhs);
 
