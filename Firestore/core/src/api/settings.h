--- conflicted
+++ resolved
@@ -135,17 +135,11 @@
 
 class MemoryGarbageCollectorSettings {
  public:
-<<<<<<< HEAD
   enum class MemoryGcKind { kEagerGc = 1, kLruGc };
   virtual ~MemoryGargabeCollectorSettings() = default;
   friend bool operator==(const MemoryGargabeCollectorSettings& lhs,
                          const MemoryGargabeCollectorSettings& rhs);
-=======
-  enum class MemoryGcKind { kEagerGc, kLruGc };
-  virtual ~MemoryGarbageCollectorSettings() = default;
-  friend bool operator==(const MemoryGarbageCollectorSettings& lhs,
-                         const MemoryGarbageCollectorSettings& rhs);
->>>>>>> 64fd5c20
+  
   virtual size_t Hash() const = 0;
 
   MemoryGcKind kind() const {
