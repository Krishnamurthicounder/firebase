/*
 * Copyright 2019 Google LLC
 *
 * Licensed under the Apache License, Version 2.0 (the "License");
 * you may not use this file except in compliance with the License.
 * You may obtain a copy of the License at
 *
 *      http://www.apache.org/licenses/LICENSE-2.0
 *
 * Unless required by applicable law or agreed to in writing, software
 * distributed under the License is distributed on an "AS IS" BASIS,
 * WITHOUT WARRANTIES OR CONDITIONS OF ANY KIND, either express or implied.
 * See the License for the specific language governing permissions and
 * limitations under the License.
 */

#include "Firestore/core/src/api/firestore.h"

#include <utility>

#include "Firestore/core/src/api/collection_reference.h"
#include "Firestore/core/src/api/document_reference.h"
#include "Firestore/core/src/api/listener_registration.h"
#include "Firestore/core/src/api/settings.h"
#include "Firestore/core/src/api/snapshots_in_sync_listener_registration.h"
#include "Firestore/core/src/api/write_batch.h"
#include "Firestore/core/src/core/event_listener.h"
#include "Firestore/core/src/core/firestore_client.h"
#include "Firestore/core/src/core/query.h"
#include "Firestore/core/src/core/transaction.h"
#include "Firestore/core/src/local/leveldb_persistence.h"
#include "Firestore/core/src/model/document_key.h"
#include "Firestore/core/src/model/resource_path.h"
#include "Firestore/core/src/remote/firebase_metadata_provider.h"
#include "Firestore/core/src/remote/grpc_connection.h"
#include "Firestore/core/src/util/async_queue.h"
#include "Firestore/core/src/util/executor.h"
#include "Firestore/core/src/util/hard_assert.h"
#include "Firestore/core/src/util/status.h"
#include "absl/memory/memory.h"

namespace firebase {
namespace firestore {
namespace api {

using auth::CredentialsProvider;
using core::AsyncEventListener;
using core::DatabaseInfo;
using core::FirestoreClient;
using core::Transaction;
using local::LevelDbPersistence;
using model::DocumentKey;
using model::ResourcePath;
using remote::FirebaseMetadataProvider;
using remote::GrpcConnection;
using util::AsyncQueue;
using util::Empty;
using util::Executor;
using util::Status;

Firestore::Firestore(
    model::DatabaseId database_id,
    std::string persistence_key,
    std::shared_ptr<CredentialsProvider> credentials_provider,
    std::shared_ptr<AsyncQueue> worker_queue,
    std::unique_ptr<FirebaseMetadataProvider> firebase_metadata_provider,
    void* extension)
    : database_id_{std::move(database_id)},
      credentials_provider_{std::move(credentials_provider)},
      persistence_key_{std::move(persistence_key)},
      worker_queue_{std::move(worker_queue)},
      firebase_metadata_provider_{std::move(firebase_metadata_provider)},
      extension_{extension} {
}

Firestore::~Firestore() {
  Dispose();
}

void Firestore::Dispose() {
  std::lock_guard<std::mutex> lock(mutex_);

  // If the client hasn't been configured yet we don't need to create it just
  // to tear it down.
  if (!client_) return;

  client_->Dispose();
}

const std::shared_ptr<FirestoreClient>& Firestore::client() {
  HARD_ASSERT(client_, "Client is not yet configured.");
  return client_;
}

const std::shared_ptr<AsyncQueue>& Firestore::worker_queue() {
  return worker_queue_;
}

const Settings& Firestore::settings() const {
  std::lock_guard<std::mutex> lock{mutex_};
  return settings_;
}

void Firestore::set_settings(const Settings& settings) {
  std::lock_guard<std::mutex> lock{mutex_};
  if (client_) {
    util::ThrowIllegalState(
        "Firestore instance has already been started and its settings can "
        "no longer be changed. You can only set settings before calling any "
        "other methods on a Firestore instance.");
  }
  if (!settings.ssl_enabled() && settings.host() == Settings::DefaultHost) {
    util::ThrowIllegalState(
<<<<<<< HEAD
        "You can't set the 'sslEnabled' setting to false unless you also set a "
=======
        "You can't set the 'sslEnabled' setting unless you also set a "
>>>>>>> 37520e79
        "non-default 'host'.");
  }

  settings_ = settings;
}

void Firestore::set_user_executor(std::unique_ptr<Executor> user_executor) {
  std::lock_guard<std::mutex> lock{mutex_};
  HARD_ASSERT(!client_ && user_executor,
              "set_user_executor() must be called with a valid executor, "
              "before the client is initialized.");
  user_executor_ = std::move(user_executor);
}

CollectionReference Firestore::GetCollection(
    const std::string& collection_path) {
  EnsureClientConfigured();
  ResourcePath path = ResourcePath::FromString(collection_path);
  return CollectionReference{std::move(path), shared_from_this()};
}

DocumentReference Firestore::GetDocument(const std::string& document_path) {
  EnsureClientConfigured();
  return DocumentReference{ResourcePath::FromString(document_path),
                           shared_from_this()};
}

WriteBatch Firestore::GetBatch() {
  EnsureClientConfigured();
  return WriteBatch(shared_from_this());
}

core::Query Firestore::GetCollectionGroup(std::string collection_id) {
  EnsureClientConfigured();

  return core::Query(ResourcePath::Empty(), std::make_shared<const std::string>(
                                                std::move(collection_id)));
}

void Firestore::RunTransaction(
    core::TransactionUpdateCallback update_callback,
    core::TransactionResultCallback result_callback) {
  EnsureClientConfigured();

  client_->Transaction(5, std::move(update_callback),
                       std::move(result_callback));
}

void Firestore::Terminate(util::StatusCallback callback) {
  // The client must be initialized to ensure that all subsequent API usage
  // throws an exception.
  EnsureClientConfigured();
  client_->TerminateAsync(std::move(callback));
}

void Firestore::WaitForPendingWrites(util::StatusCallback callback) {
  EnsureClientConfigured();
  client_->WaitForPendingWrites(std::move(callback));
}

void Firestore::ClearPersistence(util::StatusCallback callback) {
  worker_queue()->EnqueueEvenWhileRestricted([this, callback] {
    auto MaybeCallback = [=](Status status) {
      if (callback) {
        user_executor_->Execute([=] { callback(status); });
      }
    };

    {
      std::lock_guard<std::mutex> lock{mutex_};
      if (client_ && !client_->is_terminated()) {
        MaybeCallback(util::Status(
            Error::kErrorFailedPrecondition,
            "Persistence cannot be cleared while the client is running."));
        return;
      }
    }

    MaybeCallback(LevelDbPersistence::ClearPersistence(MakeDatabaseInfo()));
  });
}

void Firestore::EnableNetwork(util::StatusCallback callback) {
  EnsureClientConfigured();
  client_->EnableNetwork(std::move(callback));
}

void Firestore::DisableNetwork(util::StatusCallback callback) {
  EnsureClientConfigured();
  client_->DisableNetwork(std::move(callback));
}

void Firestore::SetClientLanguage(std::string language_token) {
  GrpcConnection::SetClientLanguage(std::move(language_token));
}

std::unique_ptr<ListenerRegistration> Firestore::AddSnapshotsInSyncListener(
    std::unique_ptr<core::EventListener<Empty>> listener) {
  EnsureClientConfigured();
  auto async_listener = AsyncEventListener<Empty>::Create(
      client_->user_executor(), std::move(listener));
  client_->AddSnapshotsInSyncListener(async_listener);
  return absl::make_unique<SnapshotsInSyncListenerRegistration>(
      client_, std::move(async_listener));
}

void Firestore::EnsureClientConfigured() {
  std::lock_guard<std::mutex> lock{mutex_};

  if (!client_) {
    HARD_ASSERT(worker_queue_, "Expected non-null worker queue");
    client_ = FirestoreClient::Create(
        MakeDatabaseInfo(), settings_, std::move(credentials_provider_),
        user_executor_, worker_queue_, std::move(firebase_metadata_provider_));
  }
}

DatabaseInfo Firestore::MakeDatabaseInfo() const {
  return DatabaseInfo(database_id_, persistence_key_, settings_.host(),
                      settings_.ssl_enabled());
}

std::shared_ptr<LoadBundleTask> Firestore::LoadBundle(
    std::unique_ptr<util::ByteStream> bundle_data) {
  EnsureClientConfigured();

  auto task = std::make_shared<LoadBundleTask>(user_executor_);
  client_->LoadBundle(std::move(bundle_data), task);

  return task;
}

void Firestore::GetNamedQuery(const std::string& name,
                              api::QueryCallback callback) {
  EnsureClientConfigured();
  client_->GetNamedQuery(name, std::move(callback));
}

}  // namespace api
}  // namespace firestore
}  // namespace firebase<|MERGE_RESOLUTION|>--- conflicted
+++ resolved
@@ -111,11 +111,7 @@
   }
   if (!settings.ssl_enabled() && settings.host() == Settings::DefaultHost) {
     util::ThrowIllegalState(
-<<<<<<< HEAD
         "You can't set the 'sslEnabled' setting to false unless you also set a "
-=======
-        "You can't set the 'sslEnabled' setting unless you also set a "
->>>>>>> 37520e79
         "non-default 'host'.");
   }
 
