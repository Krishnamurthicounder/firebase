/*
 * Copyright 2021 Google LLC
 *
 * Licensed under the Apache License, Version 2.0 (the "License");
 * you may not use this file except in compliance with the License.
 * You may obtain a copy of the License at
 *
 *      http://www.apache.org/licenses/LICENSE-2.0
 *
 * Unless required by applicable law or agreed to in writing, software
 * distributed under the License is distributed on an "AS IS" BASIS,
 * WITHOUT WARRANTIES OR CONDITIONS OF ANY KIND, either express or implied.
 * See the License for the specific language governing permissions and
 * limitations under the License.
 */

#include "Firestore/core/src/api/load_bundle_task.h"

#include <mutex>  // NOLINT(build/c++11)
#include <utility>

#include "Firestore/core/src/util/autoid.h"
#include "Firestore/core/src/util/hard_assert.h"
#include "absl/algorithm/container.h"

namespace firebase {
namespace firestore {
namespace api {

LoadBundleTask::~LoadBundleTask() {
<<<<<<< HEAD
=======
  // NOTE: this is needed because users might call to modify some fields from
  // user callback thread. With this lock guard, we could be destroying the
  // instance while those calls are still in flight.
>>>>>>> 2d40109e
  std::lock_guard<std::mutex> lock(mutex_);
}

LoadBundleTask::LoadBundleHandle LoadBundleTask::Observe(
    ProgressObserver observer) {
  std::lock_guard<std::mutex> lock(mutex_);

  auto handle = next_handle_++;
  observers_.push_back({handle, std::move(observer)});

  return handle;
}

<<<<<<< HEAD
LoadBundleTask::LoadBundleHandle LoadBundleTask::ObserveAtLast(
=======
LoadBundleTask::LoadBundleHandle LoadBundleTask::SetLastObserver(
>>>>>>> 2d40109e
    ProgressObserver observer) {
  std::lock_guard<std::mutex> lock(mutex_);

  auto handle = next_handle_++;
  last_observer_ = {handle, std::move(observer)};

  return handle;
}

void LoadBundleTask::RemoveObserver(const LoadBundleHandle& handle) {
  std::lock_guard<std::mutex> lock(mutex_);

  auto found = absl::c_find_if(
      observers_, [&](const HandleObservers::value_type& observer) {
        return observer.first == handle;
      });
  if (found != observers_.end()) {
    observers_.erase(found);
  }

  if (last_observer_.has_value() && last_observer_.value().first == handle) {
    last_observer_ = absl::nullopt;
  }
}

void LoadBundleTask::RemoveAllObservers() {
  std::lock_guard<std::mutex> lock(mutex_);

  observers_.clear();
  last_observer_ = absl::nullopt;
}

void LoadBundleTask::SetSuccess(LoadBundleTaskProgress success_progress) {
  HARD_ASSERT(success_progress.state() == LoadBundleTaskState::kSuccess,
              "Calling SetSuccess() with a state that is not 'Success'");
  std::lock_guard<std::mutex> lock(mutex_);

  progress_snapshot_ = success_progress;
  NotifyObservers();
}

void LoadBundleTask::SetError(const util::Status& status) {
  std::lock_guard<std::mutex> lock(mutex_);

  progress_snapshot_.set_state(LoadBundleTaskState::kError);
  progress_snapshot_.set_error_status(status);

  NotifyObservers();
}

void LoadBundleTask::UpdateProgress(LoadBundleTaskProgress progress) {
  std::lock_guard<std::mutex> lock(mutex_);

  progress_snapshot_ = progress;
  NotifyObservers();
}

void LoadBundleTask::NotifyObservers() {
  for (const auto& entry : observers_) {
    const auto& observer = entry.second;
    const auto& progress = progress_snapshot_;
    user_executor_->Execute([observer, progress] { observer(progress); });
  }

  if (last_observer_.has_value()) {
    const auto& observer = last_observer_.value().second;
    const auto& progress = progress_snapshot_;
    user_executor_->Execute([observer, progress] { observer(progress); });
  }
}

}  // namespace api
}  // namespace firestore
}  // namespace firebase<|MERGE_RESOLUTION|>--- conflicted
+++ resolved
@@ -28,12 +28,9 @@
 namespace api {
 
 LoadBundleTask::~LoadBundleTask() {
-<<<<<<< HEAD
-=======
   // NOTE: this is needed because users might call to modify some fields from
   // user callback thread. With this lock guard, we could be destroying the
   // instance while those calls are still in flight.
->>>>>>> 2d40109e
   std::lock_guard<std::mutex> lock(mutex_);
 }
 
@@ -47,11 +44,7 @@
   return handle;
 }
 
-<<<<<<< HEAD
-LoadBundleTask::LoadBundleHandle LoadBundleTask::ObserveAtLast(
-=======
 LoadBundleTask::LoadBundleHandle LoadBundleTask::SetLastObserver(
->>>>>>> 2d40109e
     ProgressObserver observer) {
   std::lock_guard<std::mutex> lock(mutex_);
 
