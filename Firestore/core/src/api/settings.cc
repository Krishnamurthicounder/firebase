--- conflicted
+++ resolved
@@ -69,7 +69,6 @@
   UNREACHABLE();
 }
 
-<<<<<<< HEAD
 std::unique_ptr<MemoryGargabeCollectorSettings>
 MemoryCacheSettings::CopyMemoryGcSettings(
     const MemoryGargabeCollectorSettings& settings) {
@@ -114,8 +113,6 @@
   return new_settings;
 }
 
-=======
->>>>>>> 7c8becdb
 size_t Settings::Hash() const {
   return util::Hash(host_, ssl_enabled_, persistence_enabled_,
                     cache_size_bytes_, cache_settings_);
@@ -160,7 +157,6 @@
   UNREACHABLE();
 }
 
-<<<<<<< HEAD
 bool operator==(const MemoryGargabeCollectorSettings& lhs,
                 const MemoryGargabeCollectorSettings& rhs) {
   if (lhs.kind() != rhs.kind()) {
@@ -179,14 +175,11 @@
   UNREACHABLE();
 }
 
-=======
->>>>>>> 7c8becdb
 bool operator!=(const LocalCacheSettings& lhs, const LocalCacheSettings& rhs) {
   return !(lhs == rhs);
 }
 
 size_t MemoryCacheSettings::Hash() const {
-<<<<<<< HEAD
   return util::Hash(kind_, *settings_);
 }
 
@@ -199,25 +192,14 @@
 }
 
 size_t MemoryLruGcSettings::Hash() const {
-=======
-  return util::Hash(kind_);
-}
-
-size_t PersistentCacheSettings::Hash() const {
->>>>>>> 7c8becdb
   return util::Hash(kind_, size_bytes_);
 }
 
 bool operator==(const MemoryCacheSettings& lhs,
                 const MemoryCacheSettings& rhs) {
-<<<<<<< HEAD
   return lhs.kind() == rhs.kind() && lhs.gc_settings() == rhs.gc_settings();
 }
 
-=======
-  return lhs.kind() == rhs.kind();
-}
->>>>>>> 7c8becdb
 bool operator!=(const MemoryCacheSettings& lhs,
                 const MemoryCacheSettings& rhs) {
   return !(lhs == rhs);
@@ -233,7 +215,6 @@
   return !(lhs == rhs);
 }
 
-<<<<<<< HEAD
 bool operator==(const MemoryEagerGcSettings& lhs,
                 const MemoryEagerGcSettings& rhs) {
   return lhs.kind() == rhs.kind();
@@ -254,8 +235,6 @@
   return !(lhs == rhs);
 }
 
-=======
->>>>>>> 7c8becdb
 void Settings::set_persistence_enabled(bool value) {
   HARD_ASSERT(cache_settings_ == nullptr,
               "Cannot change persistence when "
@@ -282,9 +261,8 @@
 
 int64_t Settings::cache_size_bytes() const {
   if (cache_settings_) {
-<<<<<<< HEAD
-    if (cache_settings_->kind_ == LocalCacheSettings::Kind::kPersistent) {
-      return static_cast<PersistentCacheSettings*>(cache_settings_.get())
+    if (cache_settings_->kind() == api::LocalCacheSettings::Kind::kPersistent) {
+      return static_cast<const PersistentCacheSettings*>(cache_settings_.get())
           ->size_bytes_;
     } else {
       auto* memory_cache_settings =
@@ -297,13 +275,6 @@
       } else {
         return CacheSizeUnlimited;
       }
-=======
-    if (cache_settings_->kind() == api::LocalCacheSettings::Kind::kPersistent) {
-      return static_cast<const PersistentCacheSettings*>(cache_settings_.get())
-          ->size_bytes_;
-    } else {
-      return CacheSizeUnlimited;
->>>>>>> 7c8becdb
     }
   }
   return cache_size_bytes_;
@@ -311,7 +282,6 @@
 
 bool Settings::gc_enabled() const {
   if (cache_settings_) {
-<<<<<<< HEAD
     if (cache_settings_->kind_ == LocalCacheSettings::Kind::kPersistent) {
       return static_cast<PersistentCacheSettings*>(cache_settings_.get())
                  ->size_bytes_ != CacheSizeUnlimited;
@@ -327,13 +297,6 @@
   }
 
   return persistence_enabled_ && cache_size_bytes_ != CacheSizeUnlimited;
-=======
-    return cache_settings_->kind_ == LocalCacheSettings::Kind::kPersistent &&
-           static_cast<PersistentCacheSettings*>(cache_settings_.get())
-                   ->size_bytes_ != CacheSizeUnlimited;
-  }
-  return cache_size_bytes_ != CacheSizeUnlimited;
->>>>>>> 7c8becdb
 }
 
 const LocalCacheSettings* Settings::local_cache_settings() const {
