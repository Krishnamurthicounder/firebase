--- conflicted
+++ resolved
@@ -281,11 +281,7 @@
   }
 
   std::string ToString() const override {
-<<<<<<< HEAD
-    std::string time = server_timestamp_.local_write_time().ToString();
-=======
     std::string time = value().local_write_time().ToString();
->>>>>>> 64d8a40a
     return absl::StrCat("ServerTimestamp(local_write_time=", time, ")");
   }
 
@@ -310,16 +306,9 @@
   }
 
   size_t Hash() const override {
-<<<<<<< HEAD
-    size_t result =
-        TimestampInternal::Hash(server_timestamp_.local_write_time());
-    if (server_timestamp_.previous_value()) {
-      result = util::Hash(result, *server_timestamp_.previous_value());
-=======
     size_t result = TimestampInternal::Hash(value().local_write_time());
     if (value().previous_value()) {
-      result = util::Hash(result, value().previous_value());
->>>>>>> 64d8a40a
+      result = util::Hash(result, *value().previous_value());
     }
     return result;
   }
@@ -724,21 +713,6 @@
       ServerTimestamp(local_write_time, std::move(previous_value))));
 }
 
-FieldValue FieldValue::FromServerTimestamp(const Timestamp& local_write_time,
-<<<<<<< HEAD
-                                           const FieldValue& previous_value) {
-=======
-                                           FSTFieldValue* previous_value) {
->>>>>>> 64d8a40a
-  return FieldValue(std::make_shared<ServerTimestampValue>(
-      ServerTimestamp(local_write_time, previous_value)));
-}
-
-FieldValue FieldValue::FromServerTimestamp(const Timestamp& local_write_time) {
-  return FieldValue(std::make_shared<ServerTimestampValue>(
-      ServerTimestamp(local_write_time)));
-}
-
 FieldValue FieldValue::FromString(const char* value) {
   return FieldValue(std::make_shared<StringValue>(value));
 }
