--- conflicted
+++ resolved
@@ -160,11 +160,7 @@
   }
 
 #if defined(__OBJC__)
-<<<<<<< HEAD
-  // For objective-c++ hash; to be removed after migration.
-=======
   // For Objective-C++ hash; to be removed after migration.
->>>>>>> 34ebf10b
   // Do NOT use in C++ code.
   uint64_t Hash() const {
     std::hash<std::string> hash_fn;
