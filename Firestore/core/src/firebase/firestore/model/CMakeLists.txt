--- conflicted
+++ resolved
@@ -18,26 +18,16 @@
     base_path.h
     database_id.cc
     database_id.h
-<<<<<<< HEAD
-    document.cc
-    document.h
-=======
     document_key.cc
     document_key.h
->>>>>>> 80033485
     field_path.cc
     field_path.h
     field_value.cc
     field_value.h
-<<<<<<< HEAD
     maybe_document.cc
     maybe_document.h
     no_document.cc
     no_document.h
-=======
-    snapshot_version.cc
-    snapshot_version.h
->>>>>>> 80033485
     resource_path.cc
     resource_path.h
     snapshot_version.cc
