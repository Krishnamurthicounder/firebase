--- conflicted
+++ resolved
@@ -27,14 +27,8 @@
     document_key_set.h
     document_map.cc
     document_map.h
-<<<<<<< HEAD
-    document_map.cc
-    document_set.h
-    document_set.cc
-=======
     document_set.cc
     document_set.h
->>>>>>> 7e14451b
     field_mask.cc
     field_mask.h
     field_path.cc
