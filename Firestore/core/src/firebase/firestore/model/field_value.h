/*
 * Copyright 2018 Google
 *
 * Licensed under the Apache License, Version 2.0 (the "License");
 * you may not use this file except in compliance with the License.
 * You may obtain a copy of the License at
 *
 *      http://www.apache.org/licenses/LICENSE-2.0
 *
 * Unless required by applicable law or agreed to in writing, software
 * distributed under the License is distributed on an "AS IS" BASIS,
 * WITHOUT WARRANTIES OR CONDITIONS OF ANY KIND, either express or implied.
 * See the License for the specific language governing permissions and
 * limitations under the License.
 */

#ifndef FIRESTORE_CORE_SRC_FIREBASE_FIRESTORE_MODEL_FIELD_VALUE_H_
#define FIRESTORE_CORE_SRC_FIREBASE_FIRESTORE_MODEL_FIELD_VALUE_H_

#include <cstdint>
#include <iosfwd>
#include <memory>
#include <string>
#include <utility>
#include <vector>

#include "Firestore/core/include/firebase/firestore/geo_point.h"
#include "Firestore/core/include/firebase/firestore/timestamp.h"
#include "Firestore/core/src/firebase/firestore/immutable/sorted_map.h"
#include "Firestore/core/src/firebase/firestore/model/database_id.h"
#include "Firestore/core/src/firebase/firestore/model/document_key.h"
#include "Firestore/core/src/firebase/firestore/model/field_path.h"
#include "Firestore/core/src/firebase/firestore/util/hard_assert.h"
#include "absl/base/attributes.h"
#include "absl/types/optional.h"

#if __OBJC__
@class FSTFieldValue;
#endif  // __OBJC__

namespace firebase {
namespace firestore {
namespace model {

<<<<<<< HEAD
class ObjectValue;

// A bit pattern for our canonical NaN value. Exposed here for testing.
ABSL_CONST_INIT extern const uint64_t kCanonicalNanBits;

=======
>>>>>>> 87b70cb3
/**
 * tagged-union class representing an immutable data value as stored in
 * Firestore. FieldValue represents all the different kinds of values
 * that can be stored in fields in a document.
 */
class FieldValue {
 public:
  using Array = std::vector<FieldValue>;
  using Map = immutable::SortedMap<std::string, FieldValue>;

  /**
   * All the different kinds of values that can be stored in fields in
   * a document. The types of the same comparison order should be defined
   * together as a group. The order of each group is defined by the Firestore
   * backend and is available at:
   *     https://firebase.google.com/docs/firestore/manage-data/data-types
   */
  enum class Type {
    Null,     // Null
    Boolean,  // Boolean
    Integer,  // Number type starts here
    Double,
    Timestamp,  // Timestamp type starts here
    ServerTimestamp,
    String,     // String
    Blob,       // Blob
    Reference,  // Reference
    GeoPoint,   // GeoPoint
    Array,      // Array
    Object,     // Object
    // New enum should not always been added at the tail. Add it to the correct
    // position instead, see the doc comment above.
  };

  FieldValue();
<<<<<<< HEAD

  FieldValue(ObjectValue value);  // NOLINT(runtime/explicit)
=======
>>>>>>> 87b70cb3

#if __OBJC__
  FSTFieldValue* Wrap() &&;
#endif  // __OBJC__

  /** Returns the true type for this value. */
  Type type() const {
    return rep_->type();
  }

  /**
   * Checks if the given type is a numeric, such as Type::Integer or
   * Type::Double.
   */
  static bool IsNumber(Type type) {
    return type == Type::Integer || type == Type::Double;
  }

  /**
   * PORTING NOTE: This deviates from the other platforms that define TypeOrder.
   * Since we already define Type for union types, we use it together with this
   * function to achieve the equivalent order of types i.e.
   *     i) if two types are comparable, then they are of equal order;
   *    ii) otherwise, their order is the same as the order of their Type.
   */
  static bool Comparable(Type lhs, Type rhs);

  bool boolean_value() const;

  int64_t integer_value() const;

  double double_value() const;

  Timestamp timestamp_value() const;

  const std::string& string_value() const;

  const std::vector<uint8_t>& blob_value() const;

  const GeoPoint& geo_point_value() const;

  const Array& array_value() const;

  const Map& object_value() const;

  /** factory methods. */
  static FieldValue Null();
  static FieldValue True();
  static FieldValue False();
  static FieldValue Nan();
  static FieldValue EmptyObject();
  static FieldValue FromBoolean(bool value);
  static FieldValue FromInteger(int64_t value);
  static FieldValue FromDouble(double value);
  static FieldValue FromTimestamp(const Timestamp& value);
  static FieldValue FromServerTimestamp(const Timestamp& local_write_time,
                                        const FieldValue& previous_value);
  static FieldValue FromServerTimestamp(const Timestamp& local_write_time);
  static FieldValue FromString(const char* value);
  static FieldValue FromString(const std::string& value);
  static FieldValue FromString(std::string&& value);
  static FieldValue FromBlob(const uint8_t* source, size_t size);
  static FieldValue FromReference(DatabaseId database_id, DocumentKey value);
  static FieldValue FromGeoPoint(const GeoPoint& value);
  static FieldValue FromArray(const Array& value);
  static FieldValue FromArray(Array&& value);
  static FieldValue FromMap(const Map& value);
  static FieldValue FromMap(Map&& value);

  size_t Hash() const {
    return rep_->Hash();
  }
<<<<<<< HEAD

  util::ComparisonResult CompareTo(const FieldValue& rhs) const {
    return rep_->CompareTo(*rhs.rep_);
  }

  /**
   * Checks if the two values are equal, returning true if the value is
   * perceptibly different in any regard.
   *
   * Comparison for FieldValues is defined by whether or not values should
   * match for the purposes of querying. Comparison therefore makes the broadest
   * possible allowance, looking only for logical equality. This means that e.g.
   * -0.0, +0.0 and 0 (floating point and integer zeros) are all considered the
   * same value for comparison purposes.
   *
   * Equality for FieldValues is defined by whether or not a user could
   * perceive a change to the value. That is, a change from integer zero to
   * a double zero can be perceived and so these values are unequal despite
   * comparing same.
   *
   * This makes FieldValue one of the special cases where equality is
   * inconsistent with comparison. There are cases where CompareTo will return
   * Same but operator== will return false.
   */
  friend bool operator==(const FieldValue& lhs, const FieldValue& rhs);
=======

  util::ComparisonResult CompareTo(const FieldValue& rhs) const {
    return rep_->CompareTo(*rhs.rep_);
  }
>>>>>>> 87b70cb3

  std::string ToString() const {
    return rep_->ToString();
  }

  friend std::ostream& operator<<(std::ostream& os, const FieldValue& value);

  friend class ObjectValue;
  class BaseValue {
   public:
    virtual ~BaseValue() = default;

    virtual Type type() const = 0;

    virtual std::string ToString() const = 0;

<<<<<<< HEAD
    virtual bool Equals(const BaseValue& other) const = 0;

=======
>>>>>>> 87b70cb3
    virtual util::ComparisonResult CompareTo(const BaseValue& other) const = 0;

    virtual size_t Hash() const = 0;

   protected:
    util::ComparisonResult CompareTypes(const BaseValue& other) const;
  };

 private:
  explicit FieldValue(std::shared_ptr<BaseValue> rep) : rep_(std::move(rep)) {
  }

  std::shared_ptr<BaseValue> rep_;
};

/** A structured object value stored in Firestore. */
class ObjectValue : public util::Comparable<ObjectValue> {
 public:
  explicit ObjectValue(FieldValue fv) : fv_(std::move(fv)) {
    HARD_ASSERT(fv_.type() == FieldValue::Type::Object);
  }

  static ObjectValue Empty() {
    return ObjectValue(FieldValue::EmptyObject());
  }

  static ObjectValue FromMap(const FieldValue::Map& value);
  static ObjectValue FromMap(FieldValue::Map&& value);

  /**
   * Returns the value at the given path or absl::nullopt. If the path is empty,
   * an identical copy of the FieldValue is returned.
   *
   * @param field_path the path to search.
   * @return The value at the path or absl::nullopt if it doesn't exist.
   */
  absl::optional<FieldValue> Get(const FieldPath& field_path) const;

  /**
   * Returns a FieldValue with the field at the named path set to value.
   * Any absent parent of the field will also be created accordingly.
   *
   * @param field_path The field path to set. Cannot be empty.
   * @param value The value to set.
   * @return A new FieldValue with the field set.
   */
  ObjectValue Set(const FieldPath& field_path, const FieldValue& value) const;
  ObjectValue Set(const FieldPath& field_path, const ObjectValue& value) const {
    return Set(field_path, value.fv_);
  }

  /**
   * Returns a FieldValue with the field path deleted. If there is no field at
   * the specified path, the returned value is an identical copy.
   *
   * @param field_path The field path to remove. Cannot be empty.
   * @return A new FieldValue with the field path removed.
   */
  ObjectValue Delete(const FieldPath& field_path) const;

  // TODO(rsgowman): Add Value() method?
  //
  // Java has a value() method which returns a (non-immutable) java.util.Map,
  // which is a copy of the immutable map, but with some fields (such as server
  // timestamps) optionally resolved. Do we need the same here?

  const FieldValue::Map& GetInternalValue() const;

  const FieldValue& AsFieldValue() const {
    return fv_;
  }

  util::ComparisonResult CompareTo(const ObjectValue& rhs) const;

  std::string ToString() const;
  friend std::ostream& operator<<(std::ostream& os, const ObjectValue& value);

  size_t Hash() const;

 private:
  ObjectValue SetChild(const std::string& child_name,
                       const FieldValue& value) const;

  FieldValue fv_;
};

<<<<<<< HEAD
// Pretend you can automatically upcast from ObjectValue to FieldValue.
inline FieldValue::FieldValue(ObjectValue object)
    : FieldValue(object.AsFieldValue()) {
}

inline bool operator!=(const FieldValue& lhs, const FieldValue& rhs) {
  // See operator== for why this isn't using util::Same().
  return !(lhs == rhs);
}

inline bool operator<(const FieldValue& lhs, const FieldValue& rhs) {
  return util::Ascending(lhs.CompareTo(rhs));
}
inline bool operator>(const FieldValue& lhs, const FieldValue& rhs) {
  return util::Descending(lhs.CompareTo(rhs));
}
inline bool operator<=(const FieldValue& lhs, const FieldValue& rhs) {
  return !(rhs < lhs);
}
inline bool operator>=(const FieldValue& lhs, const FieldValue& rhs) {
  return !(lhs < rhs);
}

=======
>>>>>>> 87b70cb3
}  // namespace model
}  // namespace firestore
}  // namespace firebase

#endif  // FIRESTORE_CORE_SRC_FIREBASE_FIRESTORE_MODEL_FIELD_VALUE_H_<|MERGE_RESOLUTION|>--- conflicted
+++ resolved
@@ -42,14 +42,8 @@
 namespace firestore {
 namespace model {
 
-<<<<<<< HEAD
 class ObjectValue;
 
-// A bit pattern for our canonical NaN value. Exposed here for testing.
-ABSL_CONST_INIT extern const uint64_t kCanonicalNanBits;
-
-=======
->>>>>>> 87b70cb3
 /**
  * tagged-union class representing an immutable data value as stored in
  * Firestore. FieldValue represents all the different kinds of values
@@ -85,11 +79,8 @@
   };
 
   FieldValue();
-<<<<<<< HEAD
-
-  FieldValue(ObjectValue value);  // NOLINT(runtime/explicit)
-=======
->>>>>>> 87b70cb3
+
+  FieldValue(ObjectValue object);  // NOLINT(runtime/explicit)
 
 #if __OBJC__
   FSTFieldValue* Wrap() &&;
@@ -162,7 +153,6 @@
   size_t Hash() const {
     return rep_->Hash();
   }
-<<<<<<< HEAD
 
   util::ComparisonResult CompareTo(const FieldValue& rhs) const {
     return rep_->CompareTo(*rhs.rep_);
@@ -188,12 +178,6 @@
    * Same but operator== will return false.
    */
   friend bool operator==(const FieldValue& lhs, const FieldValue& rhs);
-=======
-
-  util::ComparisonResult CompareTo(const FieldValue& rhs) const {
-    return rep_->CompareTo(*rhs.rep_);
-  }
->>>>>>> 87b70cb3
 
   std::string ToString() const {
     return rep_->ToString();
@@ -210,11 +194,8 @@
 
     virtual std::string ToString() const = 0;
 
-<<<<<<< HEAD
     virtual bool Equals(const BaseValue& other) const = 0;
 
-=======
->>>>>>> 87b70cb3
     virtual util::ComparisonResult CompareTo(const BaseValue& other) const = 0;
 
     virtual size_t Hash() const = 0;
@@ -301,7 +282,6 @@
   FieldValue fv_;
 };
 
-<<<<<<< HEAD
 // Pretend you can automatically upcast from ObjectValue to FieldValue.
 inline FieldValue::FieldValue(ObjectValue object)
     : FieldValue(object.AsFieldValue()) {
@@ -325,8 +305,9 @@
   return !(lhs < rhs);
 }
 
-=======
->>>>>>> 87b70cb3
+// A bit pattern for our canonical NaN value. Exposed here for testing.
+ABSL_CONST_INIT extern const uint64_t kCanonicalNanBits;
+
 }  // namespace model
 }  // namespace firestore
 }  // namespace firebase
