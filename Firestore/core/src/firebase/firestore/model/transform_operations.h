--- conflicted
+++ resolved
@@ -93,28 +93,12 @@
     return Type::ServerTimestamp;
   }
 
-<<<<<<< HEAD
-=======
-  FSTFieldValue* ApplyToLocalView(
-      FSTFieldValue* previousValue,
-      const Timestamp& local_write_time) const override {
-    return FieldValue::FromServerTimestamp(local_write_time, previousValue)
-        .Wrap();
-  }
-
-  FSTFieldValue* ApplyToRemoteDocument(
-      FSTFieldValue* /* previousValue */,
-      FSTFieldValue* transformResult) const override {
-    return transformResult;
-  }
-
->>>>>>> 64d8a40a
   bool idempotent() const override {
     return true;
   }
 
   model::FieldValue ApplyToLocalView(
-      const absl::optional<model::FieldValue>& /* previous_value */,
+      const absl::optional<model::FieldValue>& previous_value,
       const Timestamp& local_write_time) const override;
 
   model::FieldValue ApplyToRemoteDocument(
