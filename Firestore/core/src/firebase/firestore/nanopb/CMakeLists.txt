--- conflicted
+++ resolved
@@ -15,14 +15,10 @@
 cc_library(
   firebase_firestore_nanopb
   SOURCES
-<<<<<<< HEAD
-=======
     nanopb_string.cc
     nanopb_string.h
->>>>>>> f66b5b5b
     reader.h
     reader.cc
-    tag.h
     writer.h
     writer.cc
   DEPENDS
