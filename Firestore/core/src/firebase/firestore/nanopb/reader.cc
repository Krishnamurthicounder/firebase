/*
 * Copyright 2018 Google
 *
 * Licensed under the Apache License, Version 2.0 (the "License");
 * you may not use this file except in compliance with the License.
 * You may obtain a copy of the License at
 *
 *      http://www.apache.org/licenses/LICENSE-2.0
 *
 * Unless required by applicable law or agreed to in writing, software
 * distributed under the License is distributed on an "AS IS" BASIS,
 * WITHOUT WARRANTIES OR CONDITIONS OF ANY KIND, either express or implied.
 * See the License for the specific language governing permissions and
 * limitations under the License.
 */

#include "Firestore/core/src/firebase/firestore/nanopb/reader.h"

namespace firebase {
namespace firestore {
namespace nanopb {

using firebase::firestore::util::Status;

Reader Reader::Wrap(const uint8_t* bytes, size_t length) {
  return Reader{pb_istream_from_buffer(bytes, length)};
}

<<<<<<< HEAD
=======
Reader Reader::Wrap(absl::string_view string_view) {
  return Reader{pb_istream_from_buffer(
      reinterpret_cast<const uint8_t*>(string_view.data()),
      string_view.size())};
}

uint32_t Reader::ReadTag() {
  Tag tag;
  if (!status_.ok()) return 0;

  bool eof;
  if (!pb_decode_tag(&stream_, &tag.wire_type, &tag.field_number, &eof)) {
    Fail(PB_GET_ERROR(&stream_));
    return 0;
  }

  // nanopb code always returns a false status when setting eof.
  HARD_ASSERT(!eof, "nanopb set both ok status and eof to true");

  last_tag_ = tag;
  return tag.field_number;
}

bool Reader::RequireWireType(pb_wire_type_t wire_type) {
  if (!status_.ok()) return false;
  if (wire_type != last_tag_.wire_type) {
    // TODO(rsgowman): We need to add much more context to the error messages so
    // that we'll have a hope of debugging them when a customer reports these
    // errors. Ideally:
    // - last_tag_'s field_number and wire_type.
    // - containing message type
    // - anything else that we can possibly get our hands on.
    // Here, and throughout nanopb/*.cc, remote/*.cc, local/*.cc.
    Fail(
        "Input proto bytes cannot be parsed (mismatch between the wiretype and "
        "the field number (tag))");
    return false;
  }
  return true;
}

>>>>>>> c4b4ded0
void Reader::ReadNanopbMessage(const pb_field_t fields[], void* dest_struct) {
  if (!status_.ok()) return;

  if (!pb_decode(&stream_, fields, dest_struct)) {
    Fail(PB_GET_ERROR(&stream_));
  }
}

void Reader::FreeNanopbMessage(const pb_field_t fields[], void* dest_struct) {
  pb_release(fields, dest_struct);
}

}  // namespace nanopb
}  // namespace firestore
}  // namespace firebase<|MERGE_RESOLUTION|>--- conflicted
+++ resolved
@@ -26,50 +26,12 @@
   return Reader{pb_istream_from_buffer(bytes, length)};
 }
 
-<<<<<<< HEAD
-=======
 Reader Reader::Wrap(absl::string_view string_view) {
   return Reader{pb_istream_from_buffer(
       reinterpret_cast<const uint8_t*>(string_view.data()),
       string_view.size())};
 }
 
-uint32_t Reader::ReadTag() {
-  Tag tag;
-  if (!status_.ok()) return 0;
-
-  bool eof;
-  if (!pb_decode_tag(&stream_, &tag.wire_type, &tag.field_number, &eof)) {
-    Fail(PB_GET_ERROR(&stream_));
-    return 0;
-  }
-
-  // nanopb code always returns a false status when setting eof.
-  HARD_ASSERT(!eof, "nanopb set both ok status and eof to true");
-
-  last_tag_ = tag;
-  return tag.field_number;
-}
-
-bool Reader::RequireWireType(pb_wire_type_t wire_type) {
-  if (!status_.ok()) return false;
-  if (wire_type != last_tag_.wire_type) {
-    // TODO(rsgowman): We need to add much more context to the error messages so
-    // that we'll have a hope of debugging them when a customer reports these
-    // errors. Ideally:
-    // - last_tag_'s field_number and wire_type.
-    // - containing message type
-    // - anything else that we can possibly get our hands on.
-    // Here, and throughout nanopb/*.cc, remote/*.cc, local/*.cc.
-    Fail(
-        "Input proto bytes cannot be parsed (mismatch between the wiretype and "
-        "the field number (tag))");
-    return false;
-  }
-  return true;
-}
-
->>>>>>> c4b4ded0
 void Reader::ReadNanopbMessage(const pb_field_t fields[], void* dest_struct) {
   if (!status_.ok()) return;
 
