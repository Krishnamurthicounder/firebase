/*
 * Copyright 2018 Google
 *
 * Licensed under the Apache License, Version 2.0 (the "License");
 * you may not use this file except in compliance with the License.
 * You may obtain a copy of the License at
 *
 *      http://www.apache.org/licenses/LICENSE-2.0
 *
 * Unless required by applicable law or agreed to in writing, software
 * distributed under the License is distributed on an "AS IS" BASIS,
 * WITHOUT WARRANTIES OR CONDITIONS OF ANY KIND, either express or implied.
 * See the License for the specific language governing permissions and
 * limitations under the License.
 */

#include "Firestore/core/src/firebase/firestore/remote/serializer.h"

#include <pb_decode.h>
#include <pb_encode.h>

#include <functional>
#include <map>
#include <string>
#include <utility>

#include "Firestore/Protos/nanopb/google/firestore/v1beta1/document.pb.h"
#include "Firestore/Protos/nanopb/google/firestore/v1beta1/firestore.pb.h"
#include "Firestore/core/include/firebase/firestore/firestore_errors.h"
#include "Firestore/core/include/firebase/firestore/timestamp.h"
#include "Firestore/core/src/firebase/firestore/model/document.h"
#include "Firestore/core/src/firebase/firestore/model/no_document.h"
#include "Firestore/core/src/firebase/firestore/model/resource_path.h"
#include "Firestore/core/src/firebase/firestore/model/snapshot_version.h"
#include "Firestore/core/src/firebase/firestore/nanopb/reader.h"
#include "Firestore/core/src/firebase/firestore/nanopb/tag.h"
#include "Firestore/core/src/firebase/firestore/nanopb/writer.h"
#include "Firestore/core/src/firebase/firestore/timestamp_internal.h"
#include "Firestore/core/src/firebase/firestore/util/hard_assert.h"
#include "absl/memory/memory.h"

namespace firebase {
namespace firestore {
namespace remote {

using firebase::Timestamp;
using firebase::TimestampInternal;
using firebase::firestore::model::DatabaseId;
using firebase::firestore::model::Document;
using firebase::firestore::model::DocumentKey;
using firebase::firestore::model::FieldValue;
using firebase::firestore::model::MaybeDocument;
using firebase::firestore::model::NoDocument;
using firebase::firestore::model::ObjectValue;
using firebase::firestore::model::ResourcePath;
using firebase::firestore::model::SnapshotVersion;
using firebase::firestore::nanopb::Reader;
using firebase::firestore::nanopb::Tag;
using firebase::firestore::nanopb::Writer;
using firebase::firestore::util::Status;
using firebase::firestore::util::StatusOr;

namespace {

void EncodeMapValue(Writer* writer, const ObjectValue& object_value);
void EncodeObjectMap(Writer* writer,
                     const ObjectValue::Map& object_value_map,
                     uint32_t map_tag,
                     uint32_t key_tag,
                     uint32_t value_tag);

ObjectValue::Map DecodeMapValue(Reader* reader);

void EncodeTimestamp(Writer* writer, const Timestamp& timestamp_value) {
  google_protobuf_Timestamp timestamp_proto =
      google_protobuf_Timestamp_init_zero;
  timestamp_proto.seconds = timestamp_value.seconds();
  timestamp_proto.nanos = timestamp_value.nanoseconds();
  writer->WriteNanopbMessage(google_protobuf_Timestamp_fields,
                             &timestamp_proto);
}

Timestamp DecodeTimestamp(Reader* reader) {
  if (!reader->status().ok()) return {};

  google_protobuf_Timestamp timestamp_proto =
      google_protobuf_Timestamp_init_zero;
  reader->ReadNanopbMessage(google_protobuf_Timestamp_fields, &timestamp_proto);

  // The Timestamp ctor will assert if we provide values outside the valid
  // range. However, since we're decoding, a single corrupt byte could cause
  // this to occur, so we'll verify the ranges before passing them in since we'd
  // rather not abort in these situations.
  if (timestamp_proto.seconds < TimestampInternal::Min().seconds()) {
    reader->set_status(Status(
        FirestoreErrorCode::DataLoss,
        "Invalid message: timestamp beyond the earliest supported date"));
    return {};
  } else if (TimestampInternal::Max().seconds() < timestamp_proto.seconds) {
    reader->set_status(
        Status(FirestoreErrorCode::DataLoss,
               "Invalid message: timestamp behond the latest supported date"));
    return {};
  } else if (timestamp_proto.nanos < 0 || timestamp_proto.nanos > 999999999) {
    reader->set_status(Status(
        FirestoreErrorCode::DataLoss,
        "Invalid message: timestamp nanos must be between 0 and 999999999"));
    return {};
  }
  return Timestamp{timestamp_proto.seconds, timestamp_proto.nanos};
}

// Named '..Impl' so as to not conflict with Serializer::EncodeFieldValue.
// TODO(rsgowman): Refactor to use a helper class that wraps the stream struct.
// This will help with error handling, and should eliminate the issue of two
// 'EncodeFieldValue' methods.
void EncodeFieldValueImpl(Writer* writer, const FieldValue& field_value) {
  // TODO(rsgowman): some refactoring is in order... but will wait until after a
  // non-varint, non-fixed-size (i.e. string) type is present before doing so.
  switch (field_value.type()) {
    case FieldValue::Type::Null:
      writer->WriteTag(
          {PB_WT_VARINT, google_firestore_v1beta1_Value_null_value_tag});
      writer->WriteNull();
      break;

    case FieldValue::Type::Boolean:
      writer->WriteTag(
          {PB_WT_VARINT, google_firestore_v1beta1_Value_boolean_value_tag});
      writer->WriteBool(field_value.boolean_value());
      break;

    case FieldValue::Type::Integer:
      writer->WriteTag(
          {PB_WT_VARINT, google_firestore_v1beta1_Value_integer_value_tag});
      writer->WriteInteger(field_value.integer_value());
      break;

    case FieldValue::Type::String:
      writer->WriteTag(
          {PB_WT_STRING, google_firestore_v1beta1_Value_string_value_tag});
      writer->WriteString(field_value.string_value());
      break;

    case FieldValue::Type::Timestamp:
      writer->WriteTag(
          {PB_WT_STRING, google_firestore_v1beta1_Value_timestamp_value_tag});
      writer->WriteNestedMessage([&field_value](Writer* writer) {
        EncodeTimestamp(writer, field_value.timestamp_value());
      });
      break;

    case FieldValue::Type::Object:
      writer->WriteTag(
          {PB_WT_STRING, google_firestore_v1beta1_Value_map_value_tag});
      writer->WriteNestedMessage([&field_value](Writer* writer) {
        EncodeMapValue(writer, field_value.object_value());
      });
      break;

    default:
      // TODO(rsgowman): implement the other types
      abort();
  }
}

FieldValue DecodeFieldValueImpl(Reader* reader) {
  if (!reader->status().ok()) return FieldValue::NullValue();

  Tag tag = reader->ReadTag();
  if (!reader->status().ok()) return FieldValue::NullValue();

  // Ensure the tag matches the wire type
  switch (tag.field_number) {
    case google_firestore_v1beta1_Value_null_value_tag:
    case google_firestore_v1beta1_Value_boolean_value_tag:
    case google_firestore_v1beta1_Value_integer_value_tag:
      if (tag.wire_type != PB_WT_VARINT) {
        reader->set_status(
            Status(FirestoreErrorCode::DataLoss,
                   "Input proto bytes cannot be parsed (mismatch between "
                   "the wiretype and the field number (tag))"));
      }
      break;

    case google_firestore_v1beta1_Value_string_value_tag:
    case google_firestore_v1beta1_Value_timestamp_value_tag:
    case google_firestore_v1beta1_Value_map_value_tag:
      if (tag.wire_type != PB_WT_STRING) {
        reader->set_status(
            Status(FirestoreErrorCode::DataLoss,
                   "Input proto bytes cannot be parsed (mismatch between "
                   "the wiretype and the field number (tag))"));
      }
      break;

    default:
      // We could get here for one of two reasons; either because the input
      // bytes are corrupt, or because we're attempting to parse a tag that we
      // haven't implemented yet. Long term, the latter reason should become
      // less likely (especially in production), so we'll assume former.

      // TODO(rsgowman): While still in development, we'll contradict the above
      // and assume the latter. Remove the following assertion when we're
      // confident that we're handling all the tags in the protos.
      HARD_FAIL(
          "Unhandled message field number (tag): %s. (Or possibly "
          "corrupt input bytes)",
          tag.field_number);
      reader->set_status(Status(
          FirestoreErrorCode::DataLoss,
          "Input proto bytes cannot be parsed (invalid field number (tag))"));
  }

  if (!reader->status().ok()) return FieldValue::NullValue();

  switch (tag.field_number) {
    case google_firestore_v1beta1_Value_null_value_tag:
      reader->ReadNull();
      return FieldValue::NullValue();
    case google_firestore_v1beta1_Value_boolean_value_tag:
      return FieldValue::BooleanValue(reader->ReadBool());
    case google_firestore_v1beta1_Value_integer_value_tag:
      return FieldValue::IntegerValue(reader->ReadInteger());
    case google_firestore_v1beta1_Value_string_value_tag:
      return FieldValue::StringValue(reader->ReadString());
    case google_firestore_v1beta1_Value_timestamp_value_tag:
      return FieldValue::TimestampValue(
          reader->ReadNestedMessage<Timestamp>(DecodeTimestamp));
    case google_firestore_v1beta1_Value_map_value_tag:
      return FieldValue::ObjectValueFromMap(
          reader->ReadNestedMessage<ObjectValue::Map>(DecodeMapValue));

    default:
      // This indicates an internal error as we've already ensured that this is
      // a valid field_number.
      HARD_FAIL(
          "Somehow got an unexpected field number (tag) after verifying that "
          "the field number was expected.");
  }
}

/**
 * Encodes a 'FieldsEntry' object, within a FieldValue's map_value type.
 *
 * In protobuf, maps are implemented as a repeated set of key/values. For
 * instance, this:
 *   message Foo {
 *     map<string, Value> fields = 1;
 *   }
 * would be written (in proto text format) as:
 *   {
 *     fields: {key:"key string 1", value:{<Value message here>}}
 *     fields: {key:"key string 2", value:{<Value message here>}}
 *     ...
 *   }
 *
 * This method writes an individual entry from that list. It is expected that
 * this method will be called once for each entry in the map.
 *
 * @param kv The individual key/value pair to write.
 */
void EncodeFieldsEntry(Writer* writer,
                       const ObjectValue::Map::value_type& kv,
                       uint32_t key_tag,
                       uint32_t value_tag) {
  // Write the key (string)
  writer->WriteTag({PB_WT_STRING, key_tag});
  writer->WriteString(kv.first);

  // Write the value (FieldValue)
  writer->WriteTag({PB_WT_STRING, value_tag});
  writer->WriteNestedMessage(
      [&kv](Writer* writer) { EncodeFieldValueImpl(writer, kv.second); });
}

ObjectValue::Map::value_type DecodeFieldsEntry(Reader* reader,
                                               uint32_t key_tag,
                                               uint32_t value_tag) {
  if (!reader->status().ok()) return {};

  Tag tag = reader->ReadTag();
  if (!reader->status().ok()) return {};

  // TODO(rsgowman): figure out error handling: We can do better than a failed
  // assertion.
  HARD_ASSERT(tag.field_number == key_tag);
  HARD_ASSERT(tag.wire_type == PB_WT_STRING);
  std::string key = reader->ReadString();

  tag = reader->ReadTag();
  if (!reader->status().ok()) return {};
  HARD_ASSERT(tag.field_number == value_tag);
  HARD_ASSERT(tag.wire_type == PB_WT_STRING);

  FieldValue value =
      reader->ReadNestedMessage<FieldValue>(DecodeFieldValueImpl);

  return ObjectValue::Map::value_type{key, value};
}

ObjectValue::Map::value_type DecodeMapValueFieldsEntry(Reader* reader) {
  return DecodeFieldsEntry(
      reader, google_firestore_v1beta1_MapValue_FieldsEntry_key_tag,
      google_firestore_v1beta1_MapValue_FieldsEntry_value_tag);
}

ObjectValue::Map::value_type DecodeDocumentFieldsEntry(Reader* reader) {
  return DecodeFieldsEntry(
      reader, google_firestore_v1beta1_Document_FieldsEntry_key_tag,
      google_firestore_v1beta1_Document_FieldsEntry_value_tag);
}

void EncodeObjectMap(Writer* writer,
                     const ObjectValue::Map& object_value_map,
                     uint32_t map_tag,
                     uint32_t key_tag,
                     uint32_t value_tag) {
  // Write each FieldsEntry (i.e. key-value pair.)
  for (const auto& kv : object_value_map) {
    writer->WriteTag({PB_WT_STRING, map_tag});
    writer->WriteNestedMessage([&kv, &key_tag, &value_tag](Writer* writer) {
      return EncodeFieldsEntry(writer, kv, key_tag, value_tag);
    });
  }
}

void EncodeMapValue(Writer* writer, const ObjectValue& object_value) {
  EncodeObjectMap(writer, object_value.internal_value,
                  google_firestore_v1beta1_MapValue_fields_tag,
                  google_firestore_v1beta1_MapValue_FieldsEntry_key_tag,
                  google_firestore_v1beta1_MapValue_FieldsEntry_value_tag);
}

ObjectValue::Map DecodeMapValue(Reader* reader) {
  ObjectValue::Map result;
  if (!reader->status().ok()) return result;

  while (reader->bytes_left()) {
    Tag tag = reader->ReadTag();
    if (!reader->status().ok()) return result;
    // The MapValue message only has a single valid tag.
    // TODO(rsgowman): figure out error handling: We can do better than a
    // failed assertion.
    HARD_ASSERT(tag.field_number ==
                google_firestore_v1beta1_MapValue_fields_tag);
    HARD_ASSERT(tag.wire_type == PB_WT_STRING);

    ObjectValue::Map::value_type fv =
        reader->ReadNestedMessage<ObjectValue::Map::value_type>(
            DecodeMapValueFieldsEntry);

    if (!reader->status().ok()) return result;
<<<<<<< HEAD
    HARD_ASSERT(result.find(fv.first) == result.end());
=======

    // Assumption: If we parse two entries for the map that have the same key,
    // then the latter should overwrite the former. This does not appear to be
    // explicitly called out by the docs, but seems to be in the spirit of how
    // things work. (i.e. non-repeated fields explicitly follow this behaviour.)
    // In any case, well behaved proto emitters shouldn't create encodings like
    // this, but well behaved parsers are expected to handle these cases.
    //
    // https://developers.google.com/protocol-buffers/docs/encoding#optional
>>>>>>> 476be0ba

    // Add this key,fieldvalue to the results map.
    result[fv.first] = fv.second;
  }
  return result;
}

/**
 * Creates the prefix for a fully qualified resource path, without a local path
 * on the end.
 */
ResourcePath EncodeDatabaseId(const DatabaseId& database_id) {
  return ResourcePath{"projects", database_id.project_id(), "databases",
                      database_id.database_id()};
}

/**
 * Encodes a databaseId and resource path into the following form:
 * /projects/$projectId/database/$databaseId/documents/$path
 */
std::string EncodeResourceName(const DatabaseId& database_id,
                               const ResourcePath& path) {
  return EncodeDatabaseId(database_id)
      .Append("documents")
      .Append(path)
      .CanonicalString();
}

/**
 * Validates that a path has a prefix that looks like a valid encoded
 * databaseId.
 */
bool IsValidResourceName(const ResourcePath& path) {
  // Resource names have at least 4 components (project ID, database ID)
  // and commonly the (root) resource type, e.g. documents
  return path.size() >= 4 && path[0] == "projects" && path[2] == "databases";
}

/**
 * Decodes a fully qualified resource name into a resource path and validates
 * that there is a project and database encoded in the path. There are no
 * guarantees that a local path is also encoded in this resource name.
 */
ResourcePath DecodeResourceName(absl::string_view encoded) {
  ResourcePath resource = ResourcePath::FromString(encoded);
  HARD_ASSERT(IsValidResourceName(resource),
              "Tried to deserialize invalid key %s",
              resource.CanonicalString());
  return resource;
}

/**
 * Decodes a fully qualified resource name into a resource path and validates
 * that there is a project and database encoded in the path along with a local
 * path.
 */
ResourcePath ExtractLocalPathFromResourceName(
    const ResourcePath& resource_name) {
  HARD_ASSERT(resource_name.size() > 4 && resource_name[4] == "documents",
              "Tried to deserialize invalid key %s",
              resource_name.CanonicalString());
  return resource_name.PopFirst(5);
}

}  // namespace

Status Serializer::EncodeFieldValue(const FieldValue& field_value,
                                    std::vector<uint8_t>* out_bytes) {
  Writer writer = Writer::Wrap(out_bytes);
  EncodeFieldValueImpl(&writer, field_value);
  return writer.status();
}

StatusOr<FieldValue> Serializer::DecodeFieldValue(const uint8_t* bytes,
                                                  size_t length) {
  Reader reader = Reader::Wrap(bytes, length);
  FieldValue fv = DecodeFieldValueImpl(&reader);
  if (reader.status().ok()) {
    return fv;
  } else {
    return reader.status();
  }
}

std::string Serializer::EncodeKey(const DocumentKey& key) const {
  return EncodeResourceName(database_id_, key.path());
}

DocumentKey Serializer::DecodeKey(absl::string_view name) const {
  ResourcePath resource = DecodeResourceName(name);
  HARD_ASSERT(resource[1] == database_id_.project_id(),
              "Tried to deserialize key from different project.");
  HARD_ASSERT(resource[3] == database_id_.database_id(),
              "Tried to deserialize key from different database.");
  return DocumentKey{ExtractLocalPathFromResourceName(resource)};
}

util::Status Serializer::EncodeDocument(const DocumentKey& key,
                                        const ObjectValue& value,
                                        std::vector<uint8_t>* out_bytes) const {
  Writer writer = Writer::Wrap(out_bytes);
  EncodeDocument(&writer, key, value);
  return writer.status();
}

void Serializer::EncodeDocument(Writer* writer,
                                const DocumentKey& key,
                                const ObjectValue& object_value) const {
  // Encode Document.name
  writer->WriteTag({PB_WT_STRING, google_firestore_v1beta1_Document_name_tag});
  writer->WriteString(EncodeKey(key));

  // Encode Document.fields (unless it's empty)
  if (!object_value.internal_value.empty()) {
    EncodeObjectMap(writer, object_value.internal_value,
                    google_firestore_v1beta1_Document_fields_tag,
                    google_firestore_v1beta1_Document_FieldsEntry_key_tag,
                    google_firestore_v1beta1_Document_FieldsEntry_value_tag);
  }

  // Skip Document.create_time and Document.update_time, since they're
  // output-only fields.
}

util::StatusOr<std::unique_ptr<model::MaybeDocument>>
Serializer::DecodeMaybeDocument(const uint8_t* bytes, size_t length) const {
  Reader reader = Reader::Wrap(bytes, length);
  std::unique_ptr<MaybeDocument> maybeDoc =
      DecodeBatchGetDocumentsResponse(&reader);

  if (reader.status().ok()) {
    return std::move(maybeDoc);
  } else {
    return reader.status();
  }
}

std::unique_ptr<MaybeDocument> Serializer::DecodeBatchGetDocumentsResponse(
    Reader* reader) const {
  Tag tag = reader->ReadTag();
  if (!reader->status().ok()) return nullptr;

  // Ensure the tag matches the wire type
  switch (tag.field_number) {
    case google_firestore_v1beta1_BatchGetDocumentsResponse_found_tag:
    case google_firestore_v1beta1_BatchGetDocumentsResponse_missing_tag:
      if (tag.wire_type != PB_WT_STRING) {
        reader->set_status(
            Status(FirestoreErrorCode::DataLoss,
                   "Input proto bytes cannot be parsed (mismatch between "
                   "the wiretype and the field number (tag))"));
      }
      break;

    default:
      reader->set_status(Status(
          FirestoreErrorCode::DataLoss,
          "Input proto bytes cannot be parsed (invalid field number (tag))"));
  }

  if (!reader->status().ok()) return nullptr;

  switch (tag.field_number) {
    case google_firestore_v1beta1_BatchGetDocumentsResponse_found_tag:
      return reader->ReadNestedMessage<std::unique_ptr<MaybeDocument>>(
          [this](Reader* reader) -> std::unique_ptr<MaybeDocument> {
            return DecodeDocument(reader);
          });
    case google_firestore_v1beta1_BatchGetDocumentsResponse_missing_tag:
      // TODO(rsgowman): Right now, we only support Document (and don't support
      // NoDocument). That should change in the next PR or so.
      abort();
    default:
      // This indicates an internal error as we've already ensured that this is
      // a valid field_number.
      HARD_FAIL(
          "Somehow got an unexpected field number (tag) after verifying that "
          "the field number was expected.");
  }
}

std::unique_ptr<Document> Serializer::DecodeDocument(Reader* reader) const {
  if (!reader->status().ok()) return nullptr;

  std::string name;
  ObjectValue::Map fields_internal;
  SnapshotVersion version = SnapshotVersion::None();

  while (reader->bytes_left()) {
    Tag tag = reader->ReadTag();
    if (!reader->status().ok()) return nullptr;
    HARD_ASSERT(tag.wire_type == PB_WT_STRING);
    switch (tag.field_number) {
      case google_firestore_v1beta1_Document_name_tag:
        name = reader->ReadString();
        break;
      case google_firestore_v1beta1_Document_fields_tag: {
        ObjectValue::Map::value_type fv =
            reader->ReadNestedMessage<ObjectValue::Map::value_type>(
                DecodeDocumentFieldsEntry);

        if (!reader->status().ok()) return nullptr;

        // Assumption: For duplicates, the latter overrides the former, see
        // comment on writing object map for details (DecodeMapValue).

        // Add fieldvalue to the results map.
        fields_internal[fv.first] = fv.second;
        break;
      }
      case google_firestore_v1beta1_Document_create_time_tag:
        // This field is ignored by the client sdk, but we still need to extract
        // it.
        reader->ReadNestedMessage<Timestamp>(DecodeTimestamp);
        break;
      case google_firestore_v1beta1_Document_update_time_tag:
        // TODO(rsgowman): Rather than overwriting, we should instead merge with
        // the existing SnapshotVersion (if any). Less relevant here, since it's
        // just two numbers which are both expected to be present, but if the
        // proto evolves that might change.
        version = SnapshotVersion{
            reader->ReadNestedMessage<Timestamp>(DecodeTimestamp)};
        break;
      default:
        // TODO(rsgowman): Error handling. (Invalid tags should fail to decode,
        // but shouldn't cause a crash.)
        abort();
    }
  }

  return absl::make_unique<Document>(
      FieldValue::ObjectValueFromMap(fields_internal), DecodeKey(name), version,
      /*has_local_modifications=*/false);
}

}  // namespace remote
}  // namespace firestore
}  // namespace firebase<|MERGE_RESOLUTION|>--- conflicted
+++ resolved
@@ -351,9 +351,6 @@
             DecodeMapValueFieldsEntry);
 
     if (!reader->status().ok()) return result;
-<<<<<<< HEAD
-    HARD_ASSERT(result.find(fv.first) == result.end());
-=======
 
     // Assumption: If we parse two entries for the map that have the same key,
     // then the latter should overwrite the former. This does not appear to be
@@ -363,7 +360,6 @@
     // this, but well behaved parsers are expected to handle these cases.
     //
     // https://developers.google.com/protocol-buffers/docs/encoding#optional
->>>>>>> 476be0ba
 
     // Add this key,fieldvalue to the results map.
     result[fv.first] = fv.second;
