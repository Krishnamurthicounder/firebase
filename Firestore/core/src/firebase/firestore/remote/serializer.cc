--- conflicted
+++ resolved
@@ -262,15 +262,8 @@
 void Writer::WriteTag(Tag tag) {
   if (!status_.ok()) return;
 
-<<<<<<< HEAD
   if (!pb_encode_tag(&stream_, tag.wire_type, tag.field_number)) {
-    const char* errmsg = PB_GET_ERROR(&stream_);
-    FIREBASE_DEV_ASSERT_MESSAGE(false, errmsg);
-    status_ = Status(FirestoreErrorCode::Internal, errmsg);
-=======
-  if (!pb_encode_tag(&stream_, wiretype, field_number)) {
     FIREBASE_ASSERT_MESSAGE(false, PB_GET_ERROR(&stream_));
->>>>>>> f1fa625b
   }
 }
 
