/*
 * Copyright 2018 Google
 *
 * Licensed under the Apache License, Version 2.0 (the "License");
 * you may not use this file except in compliance with the License.
 * You may obtain a copy of the License at
 *
 *      http://www.apache.org/licenses/LICENSE-2.0
 *
 * Unless required by applicable law or agreed to in writing, software
 * distributed under the License is distributed on an "AS IS" BASIS,
 * WITHOUT WARRANTIES OR CONDITIONS OF ANY KIND, either express or implied.
 * See the License for the specific language governing permissions and
 * limitations under the License.
 */

#ifndef FIRESTORE_CORE_SRC_FIREBASE_FIRESTORE_REMOTE_GRPC_CONNECTION_H_
#define FIRESTORE_CORE_SRC_FIREBASE_FIRESTORE_REMOTE_GRPC_CONNECTION_H_

#include <memory>
#include <vector>

#include "Firestore/core/src/firebase/firestore/auth/token.h"
#include "Firestore/core/src/firebase/firestore/core/database_info.h"
#include "Firestore/core/src/firebase/firestore/remote/connectivity_monitor.h"
#include "Firestore/core/src/firebase/firestore/remote/grpc_stream.h"
#include "Firestore/core/src/firebase/firestore/remote/grpc_stream_observer.h"
#include "Firestore/core/src/firebase/firestore/remote/grpc_streaming_reader.h"
#include "Firestore/core/src/firebase/firestore/remote/grpc_unary_call.h"
#include "absl/strings/string_view.h"
#include "grpcpp/channel.h"
#include "grpcpp/client_context.h"
#include "grpcpp/completion_queue.h"
#include "grpcpp/generic/generic_stub.h"

namespace firebase {
namespace firestore {
namespace remote {

// PORTING NOTE: this class has limited resemblance to `GrpcConnection` in Web
// client. However, unlike Web client, it's not meant to hide different
// implementations of a `Connection` under a single interface.

/**
 * Creates and owns gRPC objects (channel and stub) necessary to produce a
 * `GrpcStream`.
 */
class GrpcConnection {
 public:
  GrpcConnection(const core::DatabaseInfo& database_info,
                 util::AsyncQueue* worker_queue,
                 grpc::CompletionQueue* grpc_queue,
                 std::unique_ptr<ConnectivityMonitor> connectivity_monitor);

  void Shutdown();

  /**
   * Creates a stream to the given stream RPC endpoint. The resulting stream
   * needs to be `Start`ed before it can be used.
   */
  // PORTING NOTE: unlike Web client, the created stream is not open and has to
  // be started manually.
  std::unique_ptr<GrpcStream> CreateStream(absl::string_view rpc_name,
                                           const auth::Token& token,
                                           GrpcStreamObserver* observer);

  std::unique_ptr<GrpcUnaryCall> CreateUnaryCall(
      absl::string_view rpc_name,
      const auth::Token& token,
      const grpc::ByteBuffer& message);

  std::unique_ptr<GrpcStreamingReader> CreateStreamingReader(
      absl::string_view rpc_name,
      const auth::Token& token,
      const grpc::ByteBuffer& message);

<<<<<<< HEAD
  static void SetTestCertificatePath(const std::string& path) {
    test_certificate_path_ = path;
  }
=======
  void Register(GrpcCallInterface* call);
  void Unregister(GrpcCallInterface* call);
>>>>>>> f651fb3f

 private:
  static std::string test_certificate_path_;

  std::unique_ptr<grpc::ClientContext> CreateContext(
      const auth::Token& credential) const;
  std::shared_ptr<grpc::Channel> CreateChannel() const;
  void EnsureActiveStub();

  void RegisterConnectivityMonitor();

  const core::DatabaseInfo* database_info_ = nullptr;
  util::AsyncQueue* worker_queue_ = nullptr;
  grpc::CompletionQueue* grpc_queue_ = nullptr;

  std::shared_ptr<grpc::Channel> grpc_channel_;
  std::unique_ptr<grpc::GenericStub> grpc_stub_;

  std::unique_ptr<ConnectivityMonitor> connectivity_monitor_;
  std::vector<GrpcCallInterface*> active_calls_;
};

}  // namespace remote
}  // namespace firestore
}  // namespace firebase

#endif  // FIRESTORE_CORE_SRC_FIREBASE_FIRESTORE_REMOTE_GRPC_CONNECTION_H_<|MERGE_RESOLUTION|>--- conflicted
+++ resolved
@@ -74,14 +74,12 @@
       const auth::Token& token,
       const grpc::ByteBuffer& message);
 
-<<<<<<< HEAD
+  void Register(GrpcCallInterface* call);
+  void Unregister(GrpcCallInterface* call);
+
   static void SetTestCertificatePath(const std::string& path) {
     test_certificate_path_ = path;
   }
-=======
-  void Register(GrpcCallInterface* call);
-  void Unregister(GrpcCallInterface* call);
->>>>>>> f651fb3f
 
  private:
   static std::string test_certificate_path_;
