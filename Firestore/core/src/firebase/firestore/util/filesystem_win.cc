--- conflicted
+++ resolved
@@ -48,15 +48,11 @@
   return std::move(result);
 }
 
-<<<<<<< HEAD
-StatusOr<Path> LegacyDocumentsDir(absl::string_view app_name) {
+StatusOr<Path> Filesystem::LegacyDocumentsDir(absl::string_view app_name) {
   return AppDataDir(app_name);
 }
 
-Path TempDir() {
-=======
 Path Filesystem::TempDir() {
->>>>>>> ff21f1ec
   // Returns a null-terminated string with a trailing backslash.
   wchar_t buffer[MAX_PATH + 1];
   DWORD count = ::GetTempPathW(MAX_PATH, buffer);
