--- conflicted
+++ resolved
@@ -36,8 +36,99 @@
 namespace firestore {
 namespace util {
 
-<<<<<<< HEAD
-Status IsDirectory(const Path& path) {
+#if !__APPLE__ && !_WIN32
+// See filesystem_apple.mm and filesystem_win.cc for other implementations.
+
+namespace {
+
+StatusOr<Path> HomeDir() {
+  const char* home_dir = getenv("HOME");
+  if (home_dir) return Path::FromUtf8(home_dir);
+
+  passwd pwd;
+  passwd* result;
+  auto buffer_size = static_cast<size_t>(sysconf(_SC_GETPW_R_SIZE_MAX));
+  std::string buffer(buffer_size, '\0');
+  uid_t uid = getuid();
+  int rc;
+  do {
+    rc = getpwuid_r(uid, &pwd, &buffer[0], buffer_size, &result);
+  } while (rc == EINTR);
+
+  if (rc != 0) {
+    return Status::FromErrno(
+        rc, "Failed to find the home directory for the current user");
+  }
+
+  return Path::FromUtf8(pwd.pw_dir);
+}
+
+#if __linux__ && !__ANDROID__
+StatusOr<Path> XdgDataHomeDir() {
+  const char* data_home = getenv("XDG_DATA_HOME");
+  if (data_home) return Path::FromUtf8(data_home);
+
+  StatusOr<Path> maybe_home_dir = HomeDir();
+  if (!maybe_home_dir.ok()) return maybe_home_dir;
+
+  const Path& home_dir = maybe_home_dir.ValueOrDie();
+  return home_dir.AppendUtf8(".local/share");
+}
+#endif  // __linux__ && !__ANDROID__
+
+}  // namespace
+
+StatusOr<Path> Filesystem::AppDataDir(absl::string_view app_name) {
+#if __linux__ && !__ANDROID__
+  // On Linux, use XDG data home, usually $HOME/.local/share/$app_name
+  StatusOr<Path> maybe_data_home = XdgDataHomeDir();
+  if (!maybe_data_home.ok()) return maybe_data_home;
+
+  return maybe_data_home.ValueOrDie().AppendUtf8(app_name);
+
+#elif !__ANDROID__
+  // On any other UNIX, use an old school dotted directory in $HOME.
+  StatusOr<Path> maybe_home = HomeDir();
+  if (!maybe_home.ok()) return maybe_home;
+
+  std::string dot_prefixed = absl::StrCat(".", app_name);
+  return maybe_home.ValueOrDie().AppendUtf8(dot_prefixed);
+
+#else
+  // TODO(wilhuff): On Android, use internal storage
+#error "Don't know where to store documents on this platform."
+
+#endif  // __linux__ && !__ANDROID__
+}
+
+StatusOr<Path> Filesystem::LegacyDocumentsDir(absl::string_view app_name) {
+  return AppDataDir(app_name);
+}
+
+Path Filesystem::TempDir() {
+  const char* env_tmpdir = getenv("TMPDIR");
+  if (env_tmpdir) {
+    return Path::FromUtf8(env_tmpdir);
+  }
+
+#if __ANDROID__
+  // The /tmp directory doesn't exist as a fallback; each application is
+  // supposed to keep its own temporary files. Previously /data/local/tmp may
+  // have been reasonable, but current lore points to this being unreliable for
+  // writing at higher API levels or certain phone models because default
+  // permissions on this directory no longer permit writing.
+  //
+  // TODO(wilhuff): Validate on recent Android.
+#error "Not yet sure about temporary file locations on Android."
+  return Path::FromUtf8("/data/local/tmp");
+
+#else
+  return Path::FromUtf8("/tmp");
+#endif  // __ANDROID__
+}
+#endif  // !__APPLE__ && !_WIN32
+
+Status Filesystem::IsDirectory(const Path& path) {
   struct stat buffer {};
   if (::stat(path.c_str(), &buffer)) {
     if (errno == ENOENT) {
@@ -73,149 +164,6 @@
   return Status::OK();
 }
 
-Status Rename(const Path& from_path, const Path& to_path) {
-  if (::rename(from_path.ToUtf8String().c_str(),
-               to_path.ToUtf8String().c_str())) {
-    return Status::FromErrno(errno, from_path.ToUtf8String());
-  }
-
-  return Status::OK();
-}
-
-=======
->>>>>>> ff21f1ec
-#if !__APPLE__ && !_WIN32
-// See filesystem_apple.mm and filesystem_win.cc for other implementations.
-
-namespace {
-
-StatusOr<Path> HomeDir() {
-  const char* home_dir = getenv("HOME");
-  if (home_dir) return Path::FromUtf8(home_dir);
-
-  passwd pwd;
-  passwd* result;
-  auto buffer_size = static_cast<size_t>(sysconf(_SC_GETPW_R_SIZE_MAX));
-  std::string buffer(buffer_size, '\0');
-  uid_t uid = getuid();
-  int rc;
-  do {
-    rc = getpwuid_r(uid, &pwd, &buffer[0], buffer_size, &result);
-  } while (rc == EINTR);
-
-  if (rc != 0) {
-    return Status::FromErrno(
-        rc, "Failed to find the home directory for the current user");
-  }
-
-  return Path::FromUtf8(pwd.pw_dir);
-}
-
-#if __linux__ && !__ANDROID__
-StatusOr<Path> XdgDataHomeDir() {
-  const char* data_home = getenv("XDG_DATA_HOME");
-  if (data_home) return Path::FromUtf8(data_home);
-
-  StatusOr<Path> maybe_home_dir = HomeDir();
-  if (!maybe_home_dir.ok()) return maybe_home_dir;
-
-  const Path& home_dir = maybe_home_dir.ValueOrDie();
-  return home_dir.AppendUtf8(".local/share");
-}
-#endif  // __linux__ && !__ANDROID__
-
-}  // namespace
-
-StatusOr<Path> Filesystem::AppDataDir(absl::string_view app_name) {
-#if __linux__ && !__ANDROID__
-  // On Linux, use XDG data home, usually $HOME/.local/share/$app_name
-  StatusOr<Path> maybe_data_home = XdgDataHomeDir();
-  if (!maybe_data_home.ok()) return maybe_data_home;
-
-  return maybe_data_home.ValueOrDie().AppendUtf8(app_name);
-
-#elif !__ANDROID__
-  // On any other UNIX, use an old school dotted directory in $HOME.
-  StatusOr<Path> maybe_home = HomeDir();
-  if (!maybe_home.ok()) return maybe_home;
-
-  std::string dot_prefixed = absl::StrCat(".", app_name);
-  return maybe_home.ValueOrDie().AppendUtf8(dot_prefixed);
-
-#else
-  // TODO(wilhuff): On Android, use internal storage
-#error "Don't know where to store documents on this platform."
-
-#endif  // __linux__ && !__ANDROID__
-}
-
-<<<<<<< HEAD
-StatusOr<Path> LegacyDocumentsDir(absl::string_view app_name) {
-  return AppDataDir(app_name);
-}
-
-Path TempDir() {
-=======
-Path Filesystem::TempDir() {
->>>>>>> ff21f1ec
-  const char* env_tmpdir = getenv("TMPDIR");
-  if (env_tmpdir) {
-    return Path::FromUtf8(env_tmpdir);
-  }
-
-#if __ANDROID__
-  // The /tmp directory doesn't exist as a fallback; each application is
-  // supposed to keep its own temporary files. Previously /data/local/tmp may
-  // have been reasonable, but current lore points to this being unreliable for
-  // writing at higher API levels or certain phone models because default
-  // permissions on this directory no longer permit writing.
-  //
-  // TODO(wilhuff): Validate on recent Android.
-#error "Not yet sure about temporary file locations on Android."
-  return Path::FromUtf8("/data/local/tmp");
-
-#else
-  return Path::FromUtf8("/tmp");
-#endif  // __ANDROID__
-}
-#endif  // !__APPLE__ && !_WIN32
-
-Status Filesystem::IsDirectory(const Path& path) {
-  struct stat buffer {};
-  if (::stat(path.c_str(), &buffer)) {
-    if (errno == ENOENT) {
-      // Expected common error case.
-      return Status{Error::NotFound, path.ToUtf8String()};
-
-    } else if (errno == ENOTDIR) {
-      // This is a case where POSIX and Windows differ in behavior in a way
-      // that's hard to reconcile from Windows. Under POSIX, ENOTDIR indicates
-      // that not only does the path not exist, but that some parent of the
-      // path also isn't a directory.
-      //
-      // Windows, OTOH, returns ERROR_FILE_NOT_FOUND if the file doesn't exist,
-      // its immediate parent exists, and the parent is a directory. Otherwise
-      // Windows returns ERROR_PATH_NOT_FOUND. To emulate POSIX behavior you
-      // have to find the leaf-most existing parent and figure out if it's not a
-      // directory.
-      //
-      // Since we really don't care about this distinction it's easier to
-      // resolve this by returning NotFound here.
-      return Status{Error::NotFound, path.ToUtf8String()};
-    } else {
-      return Status::FromErrno(errno, path.ToUtf8String());
-    }
-  }
-
-  if (!S_ISDIR(buffer.st_mode)) {
-    return Status{Error::FailedPrecondition,
-                  StringFormat("Path %s exists but is not a directory",
-                               path.ToUtf8String())};
-  }
-
-  return Status::OK();
-}
-
 StatusOr<int64_t> Filesystem::FileSize(const Path& path) {
   struct stat st {};
   if (stat(path.c_str(), &st) == 0) {
@@ -256,6 +204,15 @@
           errno, StringFormat("Could not delete file %s", path.ToUtf8String()));
     }
   }
+  return Status::OK();
+}
+
+Status Filesystem::Rename(const Path& from_path, const Path& to_path) {
+  if (::rename(from_path.ToUtf8String().c_str(),
+               to_path.ToUtf8String().c_str())) {
+    return Status::FromErrno(errno, from_path.ToUtf8String());
+  }
+
   return Status::OK();
 }
 
