/*
 * Copyright 2019 Google
 *
 * Licensed under the Apache License, Version 2.0 (the "License");
 * you may not use this file except in compliance with the License.
 * You may obtain a copy of the License at
 *
 *      http://www.apache.org/licenses/LICENSE-2.0
 *
 * Unless required by applicable law or agreed to in writing, software
 * distributed under the License is distributed on an "AS IS" BASIS,
 * WITHOUT WARRANTIES OR CONDITIONS OF ANY KIND, either express or implied.
 * See the License for the specific language governing permissions and
 * limitations under the License.
 */

#ifndef FIRESTORE_CORE_SRC_FIREBASE_FIRESTORE_API_LISTENER_REGISTRATION_H_
#define FIRESTORE_CORE_SRC_FIREBASE_FIRESTORE_API_LISTENER_REGISTRATION_H_

#if !defined(__OBJC__)
#error "This header only supports Objective-C++"
#endif  // !defined(__OBJC__)

#import <Foundation/Foundation.h>

#include <memory>
#include <utility>

#include "Firestore/core/src/firebase/firestore/core/event_listener.h"
#include "Firestore/core/src/firebase/firestore/core/query_listener.h"

@class FSTFirestoreClient;

NS_ASSUME_NONNULL_BEGIN

namespace firebase {
namespace firestore {
namespace api {

/**
 * An internal handle that encapsulates a user's ability to request that we
 * stop listening to a query. When a user calls Remove(), ListenerRegistration
 * will synchronously mute the listener and then send a request to the
 * FirestoreClient to actually unlisten.
 *
 * ListenerRegistration will not automaticlaly stop listening if it is
 * destroyed. We allow users to fire and forget listens if they never want to
 * stop them.
 *
 * Getting shutdown code right is tricky so ListenerRegistration is very
 * forgiving. It will tolerate:
 *
 *   * Multiple calls to Remove(),
 *   * calls to Remove() after we send an error,
 *   * calls to Remove() even after deleting the App in which the listener was
 *     started.
 *
 * ListenerRegistration is default constructible to facilitate the pattern in
 * DocumentReference::GetDocument, where the closure that implements a listener
 * needs to be able to use the ListenerRegistration thats returned from
 * starting the listener. The default ListenerRegistration acts as a shared
 * placeholder that's filled in later once the listener is started.
 */
class ListenerRegistration {
 public:
  ListenerRegistration() = default;

  ListenerRegistration(
      FSTFirestoreClient* client,
      std::shared_ptr<core::AsyncEventListener<core::ViewSnapshot>>
          async_listener,
      std::shared_ptr<core::QueryListener> query_listener)
      : client_(client),
        async_listener_(async_listener),
        query_listener_(std::move(query_listener)) {
  }

<<<<<<< HEAD
  // Move-only to prevent copies from proliferating.
  ListenerRegistration(const ListenerRegistration&) = delete;
  ListenerRegistration(ListenerRegistration&&) noexcept = default;

  ListenerRegistration& operator=(const ListenerRegistration&) = delete;
  ListenerRegistration& operator=(ListenerRegistration&& other) noexcept =
      default;

=======
>>>>>>> f2b254b5
  /**
   * Removes the listener being tracked by this FIRListenerRegistration. After
   * the initial call, subsequent calls have no effect.
   */
  void Remove();

 private:
  /** The client that was used to register this listen. */
  FSTFirestoreClient* client_ = nil;

  /** The async listener that is used to mute events synchronously. */
<<<<<<< HEAD
  std::weak_ptr<core::AsyncEventListener<core::ViewSnapshot>> async_listener_;
=======
  FSTAsyncQueryListener* async_listener_ = nil;
>>>>>>> f2b254b5

  /** The internal QueryListener that can be used to unlisten the query. */
  std::weak_ptr<core::QueryListener> query_listener_;
};

}  // namespace api
}  // namespace firestore
}  // namespace firebase

NS_ASSUME_NONNULL_END

#endif  // FIRESTORE_CORE_SRC_FIREBASE_FIRESTORE_API_LISTENER_REGISTRATION_H_<|MERGE_RESOLUTION|>--- conflicted
+++ resolved
@@ -71,21 +71,10 @@
           async_listener,
       std::shared_ptr<core::QueryListener> query_listener)
       : client_(client),
-        async_listener_(async_listener),
+        async_listener_(std::move(async_listener)),
         query_listener_(std::move(query_listener)) {
   }
 
-<<<<<<< HEAD
-  // Move-only to prevent copies from proliferating.
-  ListenerRegistration(const ListenerRegistration&) = delete;
-  ListenerRegistration(ListenerRegistration&&) noexcept = default;
-
-  ListenerRegistration& operator=(const ListenerRegistration&) = delete;
-  ListenerRegistration& operator=(ListenerRegistration&& other) noexcept =
-      default;
-
-=======
->>>>>>> f2b254b5
   /**
    * Removes the listener being tracked by this FIRListenerRegistration. After
    * the initial call, subsequent calls have no effect.
@@ -97,11 +86,7 @@
   FSTFirestoreClient* client_ = nil;
 
   /** The async listener that is used to mute events synchronously. */
-<<<<<<< HEAD
   std::weak_ptr<core::AsyncEventListener<core::ViewSnapshot>> async_listener_;
-=======
-  FSTAsyncQueryListener* async_listener_ = nil;
->>>>>>> f2b254b5
 
   /** The internal QueryListener that can be used to unlisten the query. */
   std::weak_ptr<core::QueryListener> query_listener_;
