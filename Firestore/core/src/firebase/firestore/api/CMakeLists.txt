--- conflicted
+++ resolved
@@ -41,16 +41,11 @@
   SOURCES
     collection_reference.cc
     collection_reference.h
-<<<<<<< HEAD
     collection_reference.cc
-    document_change.cc
-    document_snapshot.cc
-=======
     document_change.cc
     document_change.h
     document_snapshot.cc
     document_snapshot.h
->>>>>>> 7e14451b
     query_core.h
     query_core.mm
     query_snapshot.cc
