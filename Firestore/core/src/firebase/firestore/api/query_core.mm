/*
 * Copyright 2019 Google
 *
 * Licensed under the Apache License, Version 2.0 (the "License");
 * you may not use this file except in compliance with the License.
 * You may obtain a copy of the License at
 *
 *      http://www.apache.org/licenses/LICENSE-2.0
 *
 * Unless required by applicable law or agreed to in writing, software
 * distributed under the License is distributed on an "AS IS" BASIS,
 * WITHOUT WARRANTIES OR CONDITIONS OF ANY KIND, either express or implied.
 * See the License for the specific language governing permissions and
 * limitations under the License.
 */

#include "Firestore/core/src/firebase/firestore/api/query_core.h"

#include <future>  // NOLINT(build/c++11)
#include <memory>
#include <utility>
#include <vector>

#import "Firestore/Source/Core/FSTFirestoreClient.h"

#include "Firestore/core/src/firebase/firestore/api/firestore.h"
#include "Firestore/core/src/firebase/firestore/core/field_filter.h"
#include "Firestore/core/src/firebase/firestore/core/filter.h"
#include "Firestore/core/src/firebase/firestore/core/operator.h"
#include "Firestore/core/src/firebase/firestore/model/field_value.h"
#include "absl/algorithm/container.h"

NS_ASSUME_NONNULL_BEGIN

namespace firebase {
namespace firestore {
namespace api {

namespace util = firebase::firestore::util;
using core::AsyncEventListener;
using core::Bound;
using core::Direction;
using core::EventListener;
using core::FieldFilter;
using core::Filter;
using core::ListenOptions;
using core::QueryListener;
using core::ViewSnapshot;
using model::DocumentKey;
using model::FieldPath;
using model::FieldValue;
using model::ResourcePath;
using util::Status;
using util::StatusOr;

using Operator = Filter::Operator;

Query::Query(core::Query query, std::shared_ptr<Firestore> firestore)
    : firestore_{std::move(firestore)}, query_{std::move(query)} {
}

bool operator==(const Query& lhs, const Query& rhs) {
  return lhs.firestore() == rhs.firestore() && lhs.query() == rhs.query();
}

size_t Query::Hash() const {
  return util::Hash(firestore_.get(), query());
}

void Query::GetDocuments(Source source, QuerySnapshot::Listener&& callback) {
  if (source == Source::Cache) {
    [firestore_->client() getDocumentsFromLocalCache:*this
                                            callback:std::move(callback)];
    return;
  }

  ListenOptions options(
      /*include_query_metadata_changes=*/true,
      /*include_document_metadata_changes=*/true,
      /*wait_for_sync_when_online=*/true);

  class ListenOnce : public EventListener<QuerySnapshot> {
   public:
    ListenOnce(Source source, QuerySnapshot::Listener&& listener)
        : source_(source), listener_(std::move(listener)) {
    }

    void OnEvent(StatusOr<QuerySnapshot> maybe_snapshot) override {
      if (!maybe_snapshot.ok()) {
        listener_->OnEvent(std::move(maybe_snapshot));
        return;
      }

      QuerySnapshot snapshot = std::move(maybe_snapshot).ValueOrDie();

      // Remove query first before passing event to user to avoid user actions
      // affecting the now stale query.
      ListenerRegistration registration =
          registration_promise_.get_future().get();
      registration.Remove();

      if (snapshot.metadata().from_cache() && source_ == Source::Server) {
        listener_->OnEvent(Status{
            Error::Unavailable,
            "Failed to get documents from server. (However, these documents "
            "may exist in the local cache. Run again without setting source to "
            "FirestoreSourceServer to retrieve the cached documents.)"});
      } else {
        listener_->OnEvent(std::move(snapshot));
      }
    };

    void Resolve(ListenerRegistration&& registration) {
      registration_promise_.set_value(std::move(registration));
    }

   private:
    Source source_;
    QuerySnapshot::Listener listener_;

    std::promise<ListenerRegistration> registration_promise_;
  };

  auto listener = absl::make_unique<ListenOnce>(source, std::move(callback));
  auto listener_unowned = listener.get();

  ListenerRegistration registration =
      AddSnapshotListener(std::move(options), std::move(listener));

  listener_unowned->Resolve(std::move(registration));
}

ListenerRegistration Query::AddSnapshotListener(
    ListenOptions options, QuerySnapshot::Listener&& user_listener) {
  // Convert from ViewSnapshots to QuerySnapshots.
  class Converter : public EventListener<ViewSnapshot> {
   public:
    Converter(Query* parent, QuerySnapshot::Listener&& user_listener)
        : firestore_(parent->firestore()),
          query_(parent->query()),
          user_listener_(std::move(user_listener)) {
    }

    void OnEvent(StatusOr<ViewSnapshot> maybe_snapshot) override {
      if (!maybe_snapshot.status().ok()) {
        user_listener_->OnEvent(maybe_snapshot.status());
        return;
      }

      ViewSnapshot snapshot = std::move(maybe_snapshot).ValueOrDie();
      SnapshotMetadata metadata(snapshot.has_pending_writes(),
                                snapshot.from_cache());

      QuerySnapshot result(firestore_, query_, std::move(snapshot),
                           std::move(metadata));

      user_listener_->OnEvent(result);
    }

   private:
    std::shared_ptr<Firestore> firestore_;
    core::Query query_;
    QuerySnapshot::Listener user_listener_;
  };
  auto view_listener =
      absl::make_unique<Converter>(this, std::move(user_listener));

  // Call the view_listener on the user Executor.
  auto async_listener = AsyncEventListener<ViewSnapshot>::Create(
      firestore_->client().userExecutor, std::move(view_listener));

  std::shared_ptr<QueryListener> query_listener =
      [firestore_->client() listenToQuery:this->query()
                                  options:options
                                 listener:async_listener];

  return ListenerRegistration(firestore_->client(), std::move(async_listener),
                              std::move(query_listener));
}

Query Query::Filter(FieldPath field_path,
                    Filter::Operator op,
                    FieldValue field_value,
                    const std::function<std::string()>& type_describer) const {
  if (field_path.IsKeyFieldPath()) {
    if (op == Filter::Operator::ArrayContains ||
        op == Filter::Operator::ArrayContainsAny) {
      ThrowInvalidArgument(
<<<<<<< HEAD
          "Invalid query. You can't perform %s queries on document "
          "ID since document IDs are not arrays.",
          Describe(op));
    } else if (op == Filter::Operator::In) {
      ValidateDisjunctiveFilterElements(field_value, op);
      std::vector<FieldValue> references;
      for (const auto& array_value : field_value.array_value()) {
        references.push_back(ParseDocumentIdValue(array_value, type_describer));
=======
          "Invalid query. You can't perform arrayContains queries on document "
          "ID since document IDs are not arrays.");
    }
    if (field_value.type() == FieldValue::Type::String) {
      const std::string& document_key = field_value.string_value();
      if (document_key.empty()) {
        ThrowInvalidArgument(
            "Invalid query. When querying by document ID you must provide a "
            "valid document ID, but it was an empty string.");
      }
      if (!query_.IsCollectionGroupQuery() &&
          document_key.find('/') != std::string::npos) {
        ThrowInvalidArgument(
            "Invalid query. When querying a collection by document ID you must "
            "provide a plain document ID, but '%s' contains a '/' character.",
            document_key);
      }
      ResourcePath path =
          query_.path().Append(ResourcePath::FromString(document_key));
      if (!DocumentKey::IsDocumentKey(path)) {
        ThrowInvalidArgument(
            "Invalid query. When querying a collection group by document ID, "
            "the value provided must result in a valid document path, but '%s' "
            "is not because it has an odd number of segments.",
            path.CanonicalString());
>>>>>>> 5c19bc26
      }
      field_value = FieldValue::FromArray(references);
    } else {
      field_value = ParseDocumentIdValue(field_value, type_describer);
    }
  } else {
    if (op == Filter::Operator::In ||
        op == Filter::Operator::ArrayContainsAny) {
      ValidateDisjunctiveFilterElements(field_value, op);
    }
  }

  std::shared_ptr<const FieldFilter> filter =
      FieldFilter::Create(field_path, op, field_value);
  ValidateNewFilter(*filter);

  return Wrap(query_.AddingFilter(std::move(filter)));
}

Query Query::OrderBy(FieldPath fieldPath, bool descending) const {
  return OrderBy(fieldPath, Direction::FromDescending(descending));
}

Query Query::OrderBy(FieldPath fieldPath, Direction direction) const {
  ValidateNewOrderByPath(fieldPath);
  if (query_.start_at()) {
    ThrowInvalidArgument("Invalid query. You must not specify a starting point "
                         "before specifying the order by.");
  }
  if (query_.end_at()) {
    ThrowInvalidArgument("Invalid query. You must not specify an ending point "
                         "before specifying the order by.");
  }
  return Wrap(
      query_.AddingOrderBy(core::OrderBy(std::move(fieldPath), direction)));
}

Query Query::Limit(int32_t limit) const {
  if (limit <= 0) {
    ThrowInvalidArgument(
        "Invalid Query. Query limit (%s) is invalid. Limit must be positive.",
        limit);
  }
  return Wrap(query_.WithLimit(limit));
}

Query Query::StartAt(Bound bound) const {
  return Wrap(query_.StartingAt(std::move(bound)));
}

Query Query::EndAt(Bound bound) const {
  return Wrap(query_.EndingAt(std::move(bound)));
}

void Query::ValidateNewFilter(const class Filter& filter) const {
  if (filter.IsAFieldFilter()) {
    const auto& field_filter = static_cast<const FieldFilter&>(filter);

    if (field_filter.IsInequality()) {
      const FieldPath* existing_inequality = query_.InequalityFilterField();
      const FieldPath* new_inequality = &filter.field();

      if (existing_inequality && *existing_inequality != *new_inequality) {
        ThrowInvalidArgument(
            "Invalid Query. All where filters with an inequality (lessThan, "
            "lessThanOrEqual, greaterThan, or greaterThanOrEqual) must be on "
            "the same field. But you have inequality filters on '%s' and '%s'",
            existing_inequality->CanonicalString(),
            new_inequality->CanonicalString());
      }

      const FieldPath* first_order_by_field = query_.FirstOrderByField();
      if (first_order_by_field) {
        ValidateOrderByField(*first_order_by_field, filter.field());
      }

    } else {
      // You can have at most 1 disjunctive filter and 1 array filter. Check if
      // the new filter conflicts with an existing one.
      absl::optional<Operator> conflicting_op;
      Operator filter_op = field_filter.op();

<<<<<<< HEAD
      if (IsDisjunctiveOperator(filter_op)) {
        conflicting_op = [query_ getDisjunctiveOps];
      }
      if (!conflicting_op.has_value() && IsArrayOperator(filter_op)) {
        conflicting_op = [query_ getArrayOps];
      }
      if (conflicting_op.has_value()) {
        // We special case when it's a duplicate op to give a slightly clearer
        // error message.
        if (conflicting_op.value() == filter_op) {
          ThrowInvalidArgument(
              "Invalid Query. You cannot use more than one '%s' filter.",
              Describe(filter_op));
        } else {
          ThrowInvalidArgument("Invalid Query. You cannot use '%s' filters with"
                               " '%s' filters.",
                               Describe(filter_op),
                               Describe(conflicting_op.value()));
        }
=======
      if (is_array_op && query_.HasArrayContainsFilter()) {
        ThrowInvalidArgument("Invalid Query. Queries only support a single "
                             "arrayContains filter.");
>>>>>>> 5c19bc26
      }
    }
  }
}

void Query::ValidateNewOrderByPath(const FieldPath& fieldPath) const {
  if (!query_.FirstOrderByField()) {
    // This is the first order by. It must match any inequality.
    const FieldPath* inequalityField = query_.InequalityFilterField();
    if (inequalityField) {
      ValidateOrderByField(fieldPath, *inequalityField);
    }
  }
}

void Query::ValidateOrderByField(const FieldPath& orderByField,
                                 const FieldPath& inequalityField) const {
  if (orderByField != inequalityField) {
    ThrowInvalidArgument(
        "Invalid query. You have a where filter with an inequality "
        "(lessThan, lessThanOrEqual, greaterThan, or greaterThanOrEqual) on "
        "field '%s' and so you must also use '%s' as your first queryOrderedBy "
        "field, but your first queryOrderedBy is currently on field '%s' "
        "instead.",
        inequalityField.CanonicalString(), inequalityField.CanonicalString(),
        orderByField.CanonicalString());
  }
}

<<<<<<< HEAD
void Query::ValidateDisjunctiveFilterElements(
    const model::FieldValue& field_value,
    const core::Filter::Operator op) const {
  if (field_value.type() != FieldValue::Type::Array ||
      field_value.array_value().size() == 0) {
    ThrowInvalidArgument("Invalid Query. A non-empty array is required for '%s'"
                         " filters.",
                         Describe(op));
  }
  if (field_value.array_value().size() > 10) {
    ThrowInvalidArgument("Invalid Query. '%s' filters support a maximum of 10"
                         " elements in the value array.",
                         Describe(op));
  }

  std::vector<FieldValue> array = field_value.array_value();
  for (const auto& val : array) {
    if (val.type() == FieldValue::Type::Null) {
      ThrowInvalidArgument(
          "Invalid Query. '%s' filters cannot contain 'null' in"
          " the value array.",
          Describe(op));
    }
    if ((val.type() == FieldValue::Type::Integer &&
         std::isnan(val.integer_value())) ||
        (val.type() == FieldValue::Type::Double &&
         std::isnan(val.double_value()))) {
      ThrowInvalidArgument("Invalid Query. '%s' filters cannot contain 'NaN' in"
                           " the value array.",
                           Describe(op));
    }
  }
}

FieldValue Query::ParseDocumentIdValue(
    const model::FieldValue& field_value,
    const std::function<std::string()>& type_describer) const {
  if (field_value.type() == FieldValue::Type::String) {
    const std::string& document_key = field_value.string_value();
    if (document_key.empty()) {
      ThrowInvalidArgument(
          "Invalid query. When querying by document ID you must provide a "
          "valid document ID, but it was an empty string.");
    }
    if (![query() isCollectionGroupQuery] &&
        document_key.find('/') != std::string::npos) {
      ThrowInvalidArgument(
          "Invalid query. When querying a collection by document ID you must "
          "provide a plain document ID, but '%s' contains a '/' character.",
          document_key);
    }
    ResourcePath path =
        query().path.Append(ResourcePath::FromString(document_key));
    if (!DocumentKey::IsDocumentKey(path)) {
      ThrowInvalidArgument(
          "Invalid query. When querying a collection group by document ID, "
          "the value provided must result in a valid document path, but '%s' "
          "is not because it has an odd number of segments.",
          path.CanonicalString());
    }
    return FieldValue::FromReference(firestore_->database_id(),
                                     DocumentKey{path});
  } else if (field_value.type() == FieldValue::Type::Reference) {
    return field_value;
  } else {
    ThrowInvalidArgument(
        "Invalid query. When querying by document ID you must provide a "
        "valid string or DocumentReference, but it was of type: %s",
        type_describer());
  }
}

std::string Query::Describe(Filter::Operator op) const {
  switch (op) {
    case Filter::Operator::LessThan:
      return "lessThan";
    case Filter::Operator::LessThanOrEqual:
      return "lessThanOrEqual";
    case Filter::Operator::Equal:
      return "equal";
    case Filter::Operator::GreaterThanOrEqual:
      return "greaterThanOrEqual";
    case Filter::Operator::GreaterThan:
      return "greaterThan";
    case Filter::Operator::ArrayContains:
      return "arrayContains";
    case Filter::Operator::In:
      return "in";
    case Filter::Operator::ArrayContainsAny:
      return "arrayContainsAny";
  }

  UNREACHABLE();
}

Query Query::Wrap(FSTQuery* query) const {
  return Query(query, firestore_);
}

=======
>>>>>>> 5c19bc26
}  // namespace api
}  // namespace firestore
}  // namespace firebase

NS_ASSUME_NONNULL_END<|MERGE_RESOLUTION|>--- conflicted
+++ resolved
@@ -186,7 +186,6 @@
     if (op == Filter::Operator::ArrayContains ||
         op == Filter::Operator::ArrayContainsAny) {
       ThrowInvalidArgument(
-<<<<<<< HEAD
           "Invalid query. You can't perform %s queries on document "
           "ID since document IDs are not arrays.",
           Describe(op));
@@ -195,33 +194,6 @@
       std::vector<FieldValue> references;
       for (const auto& array_value : field_value.array_value()) {
         references.push_back(ParseDocumentIdValue(array_value, type_describer));
-=======
-          "Invalid query. You can't perform arrayContains queries on document "
-          "ID since document IDs are not arrays.");
-    }
-    if (field_value.type() == FieldValue::Type::String) {
-      const std::string& document_key = field_value.string_value();
-      if (document_key.empty()) {
-        ThrowInvalidArgument(
-            "Invalid query. When querying by document ID you must provide a "
-            "valid document ID, but it was an empty string.");
-      }
-      if (!query_.IsCollectionGroupQuery() &&
-          document_key.find('/') != std::string::npos) {
-        ThrowInvalidArgument(
-            "Invalid query. When querying a collection by document ID you must "
-            "provide a plain document ID, but '%s' contains a '/' character.",
-            document_key);
-      }
-      ResourcePath path =
-          query_.path().Append(ResourcePath::FromString(document_key));
-      if (!DocumentKey::IsDocumentKey(path)) {
-        ThrowInvalidArgument(
-            "Invalid query. When querying a collection group by document ID, "
-            "the value provided must result in a valid document path, but '%s' "
-            "is not because it has an odd number of segments.",
-            path.CanonicalString());
->>>>>>> 5c19bc26
       }
       field_value = FieldValue::FromArray(references);
     } else {
@@ -304,12 +276,11 @@
       absl::optional<Operator> conflicting_op;
       Operator filter_op = field_filter.op();
 
-<<<<<<< HEAD
       if (IsDisjunctiveOperator(filter_op)) {
-        conflicting_op = [query_ getDisjunctiveOps];
+        conflicting_op = query_.FirstDisjunctiveOperator();
       }
       if (!conflicting_op.has_value() && IsArrayOperator(filter_op)) {
-        conflicting_op = [query_ getArrayOps];
+        conflicting_op = query_.FirstArrayOperator();
       }
       if (conflicting_op.has_value()) {
         // We special case when it's a duplicate op to give a slightly clearer
@@ -324,11 +295,6 @@
                                Describe(filter_op),
                                Describe(conflicting_op.value()));
         }
-=======
-      if (is_array_op && query_.HasArrayContainsFilter()) {
-        ThrowInvalidArgument("Invalid Query. Queries only support a single "
-                             "arrayContains filter.");
->>>>>>> 5c19bc26
       }
     }
   }
@@ -358,7 +324,6 @@
   }
 }
 
-<<<<<<< HEAD
 void Query::ValidateDisjunctiveFilterElements(
     const model::FieldValue& field_value,
     const core::Filter::Operator op) const {
@@ -403,7 +368,7 @@
           "Invalid query. When querying by document ID you must provide a "
           "valid document ID, but it was an empty string.");
     }
-    if (![query() isCollectionGroupQuery] &&
+    if (!query().IsCollectionGroupQuery() &&
         document_key.find('/') != std::string::npos) {
       ThrowInvalidArgument(
           "Invalid query. When querying a collection by document ID you must "
@@ -411,7 +376,7 @@
           document_key);
     }
     ResourcePath path =
-        query().path.Append(ResourcePath::FromString(document_key));
+        query().path().Append(ResourcePath::FromString(document_key));
     if (!DocumentKey::IsDocumentKey(path)) {
       ThrowInvalidArgument(
           "Invalid query. When querying a collection group by document ID, "
@@ -454,12 +419,6 @@
   UNREACHABLE();
 }
 
-Query Query::Wrap(FSTQuery* query) const {
-  return Query(query, firestore_);
-}
-
-=======
->>>>>>> 5c19bc26
 }  // namespace api
 }  // namespace firestore
 }  // namespace firebase
