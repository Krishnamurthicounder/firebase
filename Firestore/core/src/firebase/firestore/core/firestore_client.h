--- conflicted
+++ resolved
@@ -57,10 +57,7 @@
 }  // namespace local
 
 namespace remote {
-<<<<<<< HEAD
-
-=======
->>>>>>> 9ea5bd61
+
 class RemoteStore;
 
 }  // namespace remote
@@ -193,13 +190,8 @@
   std::shared_ptr<util::AsyncQueue> worker_queue_;
   std::shared_ptr<util::Executor> user_executor_;
 
-<<<<<<< HEAD
   std::unique_ptr<local::Persistence> persistence_;
-  FSTLocalStore* local_store_;
-=======
-  _Nonnull id<FSTPersistence> persistence_;
   FSTLocalStore* _Nonnull local_store_;
->>>>>>> 9ea5bd61
   std::unique_ptr<remote::RemoteStore> remote_store_;
   std::unique_ptr<SyncEngine> sync_engine_;
   std::unique_ptr<EventManager> event_manager_;
