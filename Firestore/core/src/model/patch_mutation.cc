--- conflicted
+++ resolved
@@ -113,11 +113,7 @@
   std::map<FieldPath, absl::optional<google_firestore_v1_Value>> result;
   for (const FieldPath& path : mask_) {
     if (!path.empty()) {
-<<<<<<< HEAD
-      result.insert({path, value_.Get(path)});
-=======
       result[path] = value_.Get(path);
->>>>>>> 20d68939
     }
   }
   return result;
