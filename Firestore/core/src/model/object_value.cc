--- conflicted
+++ resolved
@@ -238,11 +238,7 @@
       &value->map_value.fields, &value->map_value.fields_count,
       absl::Span<google_firestore_v1_AggregationResult_AggregateFieldsEntry>(
           fields_entry, count),
-<<<<<<< HEAD
-      [aliasMap](
-=======
       [&aliasMap](
->>>>>>> 42c4f978
           const google_firestore_v1_AggregationResult_AggregateFieldsEntry&
               entry) {
         // Remap the short-form aliases that were sent to the server
