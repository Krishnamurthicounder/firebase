--- conflicted
+++ resolved
@@ -18,10 +18,6 @@
 
 #include <ostream>
 #include <set>
-<<<<<<< HEAD
-#include <sstream>
-=======
->>>>>>> a2285d24
 #include <utility>
 
 #include "Firestore/core/src/model/delete_mutation.h"
@@ -62,17 +58,12 @@
   return rep().ApplyToRemoteDocument(document, mutation_result);
 }
 
-<<<<<<< HEAD
-absl::optional<FieldMask> Mutation::ApplyToLocalView(MutableDocument& document, absl::optional<FieldMask>&& previous_mask, const Timestamp& local_write_time) const {
-  return rep().ApplyToLocalView(document, std::move(previous_mask), local_write_time);
-=======
 absl::optional<FieldMask> Mutation::ApplyToLocalView(
     MutableDocument& document,
     absl::optional<FieldMask> previous_mask,
     const Timestamp& local_write_time) const {
   return rep().ApplyToLocalView(document, std::move(previous_mask),
                                 local_write_time);
->>>>>>> a2285d24
 }
 
 absl::optional<ObjectValue> Mutation::Rep::ExtractTransformBaseValue(
@@ -93,49 +84,6 @@
 
   return base_object;
 }
-
-absl::optional<Mutation> Mutation::CalculateOverlayMutation(const MutableDocument& doc, const absl::optional<FieldMask>& mask) {
-  if ((!doc.has_local_mutations()) || (mask.has_value() && mask->empty())) {
-    return absl::nullopt;
-  }
-
-  // !mask.has_value() when there are Set or Delete being applied to get to the
-  // current document.
-  if (!mask.has_value()) {
-    if (doc.is_no_document()) {
-      return DeleteMutation(doc.key(), Precondition::None());
-    } else {
-      return SetMutation(doc.key(), doc.data(), Precondition::None());
-    }
-  } else {
-    const ObjectValue& doc_value = doc.data();
-    ObjectValue patch_value;
-    std::set<FieldPath> mask_set;
-    for (FieldPath path : mask.value()) {
-      if (mask_set.find(path) == mask_set.end()) {
-        absl::optional<google_firestore_v1_Value> value = doc_value.Get(path);
-        // If we are deleting a nested field, we take the immediate parent as
-        // the mask used to construct resulting mutation.
-        // Justification: Nested fields can create parent fields implicitly. If
-        // only a leaf entry is deleted in later mutations, the parent field
-        // should still remain, but we may have lost this information.
-        // Consider mutation (foo.bar 1), then mutation (foo.bar delete()).
-        // This leaves the final result (foo, {}). Despite the fact that `doc`
-        // has the correct result, `foo` is not in `mask`, and the resulting
-        // mutation would miss `foo`.
-        if (!value.has_value() && path.size() > 1) {
-          path = path.PopLast();
-          value = doc_value.Get(path);
-        }
-        HARD_ASSERT(value.has_value());
-        patch_value.Set(path, Message<google_firestore_v1_Value>(DeepClone(value.value())));
-        mask_set.insert(path);
-      }
-    }
-    return PatchMutation(doc.key(), std::move(patch_value), FieldMask(std::move(mask_set)), Precondition::None());
-  }
-}
-
 
 Mutation::Rep::Rep(DocumentKey&& key, Precondition&& precondition)
     : key_(std::move(key)),
