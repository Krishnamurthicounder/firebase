--- conflicted
+++ resolved
@@ -657,18 +657,10 @@
     return default_bound;
   }
 
-<<<<<<< HEAD
   auto result =
       DecodeBoundFields(reader, reader.RequiredObject(bound_name, query));
   return Bound::FromValue(std::move(result.second), result.first);
 }
-=======
-  std::vector<json> default_values;
-  const json& bound_json = reader.RequiredObject(bound_name, query);
-  std::vector<json> values =
-      reader.OptionalArray("values", bound_json, default_values);
-  bool before = reader.OptionalBool("before", bound_json);
->>>>>>> af59c451
 
 Bound BundleSerializer::DecodeEndAtBound(JsonReader& reader,
                                          const json& query,
@@ -688,11 +680,15 @@
 BundleSerializer::DecodeBoundFields(JsonReader& reader,
                                     const nlohmann::json& bound_json) const {
   bool before = reader.OptionalBool("before", bound_json);
+
+  std::vector<json> default_values;
+  std::vector<json> values =
+      reader.OptionalArray("values", bound_json, default_values);
   auto positions = MakeSharedMessage<google_firestore_v1_ArrayValue>({});
-  std::vector<json> values = reader.RequiredArray("values", bound_json);
   SetRepeatedField(
       &positions->values, &positions->values_count, values,
       [&](const json& j) { return *DecodeValue(reader, j).release(); });
+
   return {before, std::move(positions)};
 }
 
