--- conflicted
+++ resolved
@@ -33,10 +33,6 @@
 namespace firestore {
 namespace bundle {
 
-<<<<<<< HEAD
-using AddElementResult =
-    util::StatusOr<absl::optional<api::LoadBundleTaskProgress>>;
-
 inline api::LoadBundleTaskProgress SuccessProgress(
     const bundle::BundleMetadata& metadata) {
   return {metadata.total_documents(), metadata.total_documents(),
@@ -50,8 +46,6 @@
           api::LoadBundleTaskState::kInProgress};
 }
 
-=======
->>>>>>> 46b82aa8
 class BundleLoader {
  public:
   using AddElementResult =
