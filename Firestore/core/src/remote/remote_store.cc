--- conflicted
+++ resolved
@@ -566,11 +566,7 @@
                                         : absl::optional<TargetData>{};
 }
 
-<<<<<<< HEAD
-model::DatabaseId RemoteStore::GetDatabaseId() const {
-=======
 const model::DatabaseId& RemoteStore::GetDatabaseId() const {
->>>>>>> 62afd7ce
   return datastore_->database_info().database_id();
 }
 
