--- conflicted
+++ resolved
@@ -568,11 +568,7 @@
                                         : absl::optional<TargetData>{};
 }
 
-<<<<<<< HEAD
-model::DatabaseId RemoteStore::GetDatabaseId() const {
-=======
 const model::DatabaseId& RemoteStore::GetDatabaseId() const {
->>>>>>> 3bc3a482
   return datastore_->database_info().database_id();
 }
 
