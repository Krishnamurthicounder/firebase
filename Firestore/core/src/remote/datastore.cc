/*
 * Copyright 2018 Google
 *
 * Licensed under the Apache License, Version 2.0 (the "License");
 * you may not use this file except in compliance with the License.
 * You may obtain a copy of the License at
 *
 *      http://www.apache.org/licenses/LICENSE-2.0
 *
 * Unless required by applicable law or agreed to in writing, software
 * distributed under the License is distributed on an "AS IS" BASIS,
 * WITHOUT WARRANTIES OR CONDITIONS OF ANY KIND, either express or implied.
 * See the License for the specific language governing permissions and
 * limitations under the License.
 */

#include "Firestore/core/src/remote/datastore.h"

#include <unordered_set>
#include <utility>

#include "Firestore/core/include/firebase/firestore/firestore_errors.h"
#include "Firestore/core/src/core/database_info.h"
#include "Firestore/core/src/core/query.h"
#include "Firestore/core/src/credentials/auth_token.h"
#include "Firestore/core/src/model/aggregate_field.h"
#include "Firestore/core/src/model/document_key.h"
#include "Firestore/core/src/model/mutation.h"
#include "Firestore/core/src/remote/connectivity_monitor.h"
#include "Firestore/core/src/remote/firebase_metadata_provider.h"
#include "Firestore/core/src/remote/grpc_completion.h"
#include "Firestore/core/src/remote/grpc_connection.h"
#include "Firestore/core/src/remote/grpc_nanopb.h"
#include "Firestore/core/src/remote/grpc_streaming_reader.h"
#include "Firestore/core/src/remote/grpc_unary_call.h"
#include "Firestore/core/src/util/async_queue.h"
#include "Firestore/core/src/util/executor.h"
#include "Firestore/core/src/util/hard_assert.h"
#include "Firestore/core/src/util/log.h"
#include "Firestore/core/src/util/no_destructor.h"
#include "Firestore/core/src/util/statusor.h"
#include "absl/memory/memory.h"
#include "absl/strings/str_cat.h"

namespace firebase {
namespace firestore {
namespace remote {
namespace {

using core::DatabaseInfo;
using credentials::AuthCredentialsProvider;
using credentials::AuthToken;
using model::AggregateField;
using model::DocumentKey;
using model::Mutation;
using util::AsyncQueue;
using util::Executor;
using util::LogIsDebugEnabled;
using util::Status;
using util::StatusOr;

const auto kRpcNameCommit = "/google.firestore.v1.Firestore/Commit";
const auto kRpcNameLookup = "/google.firestore.v1.Firestore/BatchGetDocuments";
const auto kRpcNameRunAggregationQuery =
    "/google.firestore.v1.Firestore/RunAggregationQuery";

std::unique_ptr<Executor> CreateExecutor() {
  return Executor::CreateSerial("com.google.firebase.firestore.rpc");
}

std::string MakeString(grpc::string_ref grpc_str) {
  return {grpc_str.begin(), grpc_str.size()};
}

absl::string_view MakeStringView(grpc::string_ref grpc_str) {
  return {grpc_str.begin(), grpc_str.size()};
}

void LogGrpcCallFinished(absl::string_view rpc_name,
                         GrpcCall* call,
                         const Status& status) {
  LOG_DEBUG("RPC %s completed. Error: %s: %s", rpc_name, status.code(),
            status.error_message());
  if (LogIsDebugEnabled()) {
    auto headers =
        Datastore::GetAllowlistedHeadersAsString(call->GetResponseHeaders());
    LOG_DEBUG("RPC %s returned headers (allowlisted): %s", rpc_name, headers);
  }
}

}  // namespace

Datastore::Datastore(
    const DatabaseInfo& database_info,
    const std::shared_ptr<AsyncQueue>& worker_queue,
    std::shared_ptr<credentials::AuthCredentialsProvider> auth_credentials,
    std::shared_ptr<credentials::AppCheckCredentialsProvider>
        app_check_credentials,
    ConnectivityMonitor* connectivity_monitor,
    FirebaseMetadataProvider* firebase_metadata_provider)
    : worker_queue_{NOT_NULL(worker_queue)},
      app_check_credentials_{std::move(app_check_credentials)},
      auth_credentials_{std::move(auth_credentials)},
      rpc_executor_{CreateExecutor()},
      connectivity_monitor_{connectivity_monitor},
      grpc_connection_{database_info, worker_queue, &grpc_queue_,
                       connectivity_monitor_, firebase_metadata_provider},
      datastore_serializer_{database_info} {
  if (!database_info.ssl_enabled()) {
    GrpcConnection::UseInsecureChannel(database_info.host());
  }
}

void Datastore::Start() {
  rpc_executor_->Execute([this] { PollGrpcQueue(); });
}

void Datastore::Shutdown() {
  is_shut_down_ = true;

  // Order matters here: shutting down `grpc_connection_`, which will quickly
  // finish any pending gRPC calls, must happen before shutting down the gRPC
  // queue.
  grpc_connection_.Shutdown();

  // `grpc::CompletionQueue::Next` will only return `false` once `Shutdown` has
  // been called and all submitted tags have been extracted. Without this call,
  // `rpc_executor_` will never finish.
  grpc_queue_.Shutdown();
  // Drain the executor to make sure it extracted all the operations from gRPC
  // completion queue.
  rpc_executor_->ExecuteBlocking([] {});
}

void Datastore::PollGrpcQueue() {
  HARD_ASSERT(rpc_executor_->IsCurrentExecutor(),
              "PollGrpcQueue should only be called on the "
              "dedicated Datastore executor");

  void* tag = nullptr;
  bool ok = false;
  while (grpc_queue_.Next(&tag, &ok)) {
    auto completion = static_cast<GrpcCompletion*>(tag);
    // While it's valid in principle, we never deliberately pass a null pointer
    // to gRPC completion queue and expect it back. This assertion might be
    // relaxed if necessary.
    HARD_ASSERT(tag, "gRPC queue returned a null tag");
    completion->Complete(ok);
  }
}

std::shared_ptr<WatchStream> Datastore::CreateWatchStream(
    WatchStreamCallback* callback) {
  return std::make_shared<WatchStream>(
      worker_queue_, auth_credentials_, app_check_credentials_,
      datastore_serializer_.serializer(), &grpc_connection_, callback);
}

std::shared_ptr<WriteStream> Datastore::CreateWriteStream(
    WriteStreamCallback* callback) {
  return std::make_shared<WriteStream>(
      worker_queue_, auth_credentials_, app_check_credentials_,
      datastore_serializer_.serializer(), &grpc_connection_, callback);
}

void Datastore::CommitMutations(const std::vector<Mutation>& mutations,
                                CommitCallback&& callback) {
  ResumeRpcWithCredentials(
      // TODO(c++14): move into lambda.
      [this, mutations, callback](const StatusOr<AuthToken>& auth_token,
                                  const std::string& app_check_token) mutable {
        if (!auth_token.ok()) {
          callback(auth_token.status());
          return;
        }
        CommitMutationsWithCredentials(auth_token.ValueOrDie(), app_check_token,
                                       mutations, std::move(callback));
      });
}

void Datastore::CommitMutationsWithCredentials(
    const credentials::AuthToken& auth_token,
    const std::string& app_check_token,
    const std::vector<Mutation>& mutations,
    CommitCallback&& callback) {
  grpc::ByteBuffer message =
      MakeByteBuffer(datastore_serializer_.EncodeCommitRequest(mutations));

  std::unique_ptr<GrpcUnaryCall> call_owning = grpc_connection_.CreateUnaryCall(
      kRpcNameCommit, auth_token, app_check_token, std::move(message));
  GrpcUnaryCall* call = call_owning.get();
  active_calls_.push_back(std::move(call_owning));

  call->Start(
      // TODO(c++14): move into lambda.
      [this, call, callback](const StatusOr<grpc::ByteBuffer>& result) {
        LogGrpcCallFinished("CommitRequest", call, result.status());
        HandleCallStatus(result.status());

        // Response is deliberately ignored
        callback(result.status());

        RemoveGrpcCall(call);
      });
}

void Datastore::LookupDocuments(const std::vector<DocumentKey>& keys,
                                LookupCallback&& user_callback) {
  ResumeRpcWithCredentials(
      // TODO(c++14): move into lambda.
      [this, keys, user_callback](const StatusOr<AuthToken>& auth_token,
                                  const std::string& app_check_token) mutable {
        if (!auth_token.ok()) {
          user_callback(auth_token.status());
          return;
        }
        LookupDocumentsWithCredentials(auth_token.ValueOrDie(), app_check_token,
                                       keys, std::move(user_callback));
      });
}

void Datastore::LookupDocumentsWithCredentials(
    const credentials::AuthToken& auth_token,
    const std::string& app_check_token,
    const std::vector<DocumentKey>& keys,
    LookupCallback&& user_callback) {
  grpc::ByteBuffer message =
      MakeByteBuffer(datastore_serializer_.EncodeLookupRequest(keys));

  std::unique_ptr<GrpcStreamingReader> call_owning =
      grpc_connection_.CreateStreamingReader(
          kRpcNameLookup, auth_token, app_check_token, std::move(message));
  GrpcStreamingReader* call = call_owning.get();
  active_calls_.push_back(std::move(call_owning));

  // TODO(c++14): lambda captures using move.
  auto responses_callback =
      [this, user_callback](const std::vector<grpc::ByteBuffer>& result) {
        user_callback(datastore_serializer_.MergeLookupResponses(result));
      };

  auto close_callback = [this, user_callback, call](const util::Status& status,
                                                    bool callback_fired) {
    // Trigger user_callback with an error status
    if (!callback_fired) {
      user_callback(status);
    }
    if (!status.ok()) {
      LogGrpcCallFinished("BatchGetDocuments", call, status);
      HandleCallStatus(status);
    }
    RemoveGrpcCall(call);
  };

  call->Start(keys.size(), responses_callback, close_callback);
}

void Datastore::RunAggregateQuery(
    const core::Query& query,
    const std::vector<AggregateField>& aggregates,
    api::AggregateQueryCallback&& result_callback) {
  ResumeRpcWithCredentials(
      // TODO(c++14): move into lambda.
      [this, query, aggregates, result_callback](
          const StatusOr<AuthToken>& auth_token,
          const std::string& app_check_token) mutable {
        if (!auth_token.ok()) {
          result_callback(auth_token.status());
          return;
        }
        RunAggregateQueryWithCredentials(auth_token.ValueOrDie(),
                                         app_check_token, query, aggregates,
                                         std::move(result_callback));
      });
}

void Datastore::RunAggregateQueryWithCredentials(
    const credentials::AuthToken& auth_token,
    const std::string& app_check_token,
    const core::Query& query,
    const std::vector<AggregateField>& aggregates,
    api::AggregateQueryCallback&& callback) {
  absl::flat_hash_map<std::string, std::string> aliasMap;
  grpc::ByteBuffer message =
      MakeByteBuffer(datastore_serializer_.EncodeAggregateQueryRequest(
          query, aggregates, aliasMap));

  std::unique_ptr<GrpcUnaryCall> call_owning =
      grpc_connection_.CreateUnaryCall(kRpcNameRunAggregationQuery, auth_token,
                                       app_check_token, std::move(message));
  GrpcUnaryCall* call = call_owning.get();
  active_calls_.push_back(std::move(call_owning));

  call->Start(
      // TODO(c++14): move into lambda.
      [this, call, callback,
<<<<<<< HEAD
       aliasMap](const StatusOr<grpc::ByteBuffer>& result) {
=======
       &aliasMap](const StatusOr<grpc::ByteBuffer>& result) {
>>>>>>> 42c4f978
        LogGrpcCallFinished("RunAggregationQuery", call, result.status());
        HandleCallStatus(result.status());

        if (result.ok()) {
          callback(datastore_serializer_.DecodeAggregateQueryResponse(
              result.ValueOrDie(), aliasMap));
        } else {
          callback(result.status());
        }

        RemoveGrpcCall(call);
      });
}

void Datastore::ResumeRpcWithCredentials(const OnCredentials& on_credentials) {
  // Auth/AppCheck may outlive Firestore
  std::weak_ptr<Datastore> weak_this{shared_from_this()};
  auto credentials = std::make_shared<CallCredentials>();

  auto done = [weak_this, credentials, on_credentials](
                  const absl::optional<StatusOr<AuthToken>>& auth,
                  const absl::optional<std::string>& app_check) {
    auto strong_this = weak_this.lock();
    if (!strong_this) {
      return;
    }

    std::lock_guard<std::mutex> lock(credentials->mutex);
    if (auth) {
      credentials->auth = *auth;
      credentials->auth_received = true;
    }

    if (app_check) {
      credentials->app_check = *app_check;
      credentials->app_check_received = true;
    }

    if (!credentials->auth_received || !credentials->app_check_received) {
      return;
    }

    const StatusOr<AuthToken>& auth_token = credentials->auth;
    const std::string& app_check_token = credentials->app_check;

    strong_this->worker_queue_->EnqueueRelaxed(
        [weak_this, auth_token, app_check_token, on_credentials] {
          auto strong_this = weak_this.lock();
          if (!strong_this) {
            return;
          }
          // In case this callback is invoked after Datastore has been shut
          // down.
          if (strong_this->is_shut_down_) {
            return;
          }
          on_credentials(auth_token, app_check_token);
        });
  };

  auth_credentials_->GetToken(
      [done](const StatusOr<AuthToken>& auth) { done(auth, absl::nullopt); });

  app_check_credentials_->GetToken(
      [done](const StatusOr<std::string>& app_check) {
        done(absl::nullopt, app_check.ValueOrDie());  // AppCheck never fails
      });
}

void Datastore::HandleCallStatus(const Status& status) {
  if (status.code() == Error::kErrorUnauthenticated) {
    auth_credentials_->InvalidateToken();
    app_check_credentials_->InvalidateToken();
  }
}

void Datastore::RemoveGrpcCall(GrpcCall* to_remove) {
  auto found = std::find_if(active_calls_.begin(), active_calls_.end(),
                            [to_remove](const std::unique_ptr<GrpcCall>& call) {
                              return call.get() == to_remove;
                            });
  HARD_ASSERT(found != active_calls_.end(), "Missing gRPC call");
  active_calls_.erase(found);
}

bool Datastore::IsAbortedError(const Status& error) {
  return error.code() == Error::kErrorAborted;
}

bool Datastore::IsPermanentError(const Status& error) {
  switch (error.code()) {
    case Error::kErrorOk:
      HARD_FAIL("Treated status OK as error");
    case Error::kErrorCancelled:
    case Error::kErrorUnknown:
    case Error::kErrorDeadlineExceeded:
    case Error::kErrorResourceExhausted:
    case Error::kErrorInternal:
    case Error::kErrorUnavailable:
      // Unauthenticated means something went wrong with our token and we need
      // to retry with new credentials which will happen automatically.
    case Error::kErrorUnauthenticated:
      return false;
    case Error::kErrorInvalidArgument:
    case Error::kErrorNotFound:
    case Error::kErrorAlreadyExists:
    case Error::kErrorPermissionDenied:
    case Error::kErrorFailedPrecondition:
    case Error::kErrorAborted:
      // Aborted might be retried in some scenarios, but that is dependant on
      // the context and should handled individually by the calling code.
      // See https://cloud.google.com/apis/design/errors
    case Error::kErrorOutOfRange:
    case Error::kErrorUnimplemented:
    case Error::kErrorDataLoss:
      return true;
  }

  HARD_FAIL("Unknown status code: %s", error.code());
}

bool Datastore::IsPermanentWriteError(const Status& error) {
  return IsPermanentError(error) && !IsAbortedError(error);
}

std::string Datastore::GetAllowlistedHeadersAsString(
    const GrpcCall::Metadata& headers) {
  static const util::NoDestructor<std::unordered_set<std::string>> allowlist(
      std::unordered_set<std::string>{
          "date", "x-google-backends", "x-google-netmon-label",
          "x-google-service", "x-google-gfe-request-trace"});

  std::string result;
  auto end = allowlist->end();
  for (const auto& kv : headers) {
    if (allowlist->find(MakeString(kv.first)) != end) {
      absl::StrAppend(&result, MakeStringView(kv.first), ": ",
                      MakeStringView(kv.second), "\n");
    }
  }
  return result;
}

}  // namespace remote
}  // namespace firestore
}  // namespace firebase<|MERGE_RESOLUTION|>--- conflicted
+++ resolved
@@ -294,11 +294,7 @@
   call->Start(
       // TODO(c++14): move into lambda.
       [this, call, callback,
-<<<<<<< HEAD
-       aliasMap](const StatusOr<grpc::ByteBuffer>& result) {
-=======
        &aliasMap](const StatusOr<grpc::ByteBuffer>& result) {
->>>>>>> 42c4f978
         LogGrpcCallFinished("RunAggregationQuery", call, result.status());
         HandleCallStatus(result.status());
 
