--- conflicted
+++ resolved
@@ -106,13 +106,8 @@
       auth_credentials_{std::move(auth_credentials)},
       rpc_executor_{CreateExecutor()},
       connectivity_monitor_{connectivity_monitor},
-<<<<<<< HEAD
-      database_info_{std::move(database_info)},
-      grpc_connection_{database_info_, worker_queue, &grpc_queue_,
-=======
       database_info_{database_info},
       grpc_connection_{database_info, worker_queue, &grpc_queue_,
->>>>>>> 62afd7ce
                        connectivity_monitor_, firebase_metadata_provider},
       datastore_serializer_{database_info_} {
   if (!database_info_.ssl_enabled()) {
