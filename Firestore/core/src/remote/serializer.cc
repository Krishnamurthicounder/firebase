/*
 * Copyright 2018 Google
 *
 * Licensed under the Apache License, Version 2.0 (the "License");
 * you may not use this file except in compliance with the License.
 * You may obtain a copy of the License at
 *
 *      http://www.apache.org/licenses/LICENSE-2.0
 *
 * Unless required by applicable law or agreed to in writing, software
 * distributed under the License is distributed on an "AS IS" BASIS,
 * WITHOUT WARRANTIES OR CONDITIONS OF ANY KIND, either express or implied.
 * See the License for the specific language governing permissions and
 * limitations under the License.
 */

#include "Firestore/core/src/remote/serializer.h"

#include <pb_decode.h>
#include <pb_encode.h>

#include <algorithm>
#include <functional>
#include <limits>
#include <map>
#include <set>
#include <string>
#include <utility>
#include <vector>

#include "Firestore/Protos/nanopb/google/firestore/v1/document.nanopb.h"
#include "Firestore/Protos/nanopb/google/firestore/v1/firestore.nanopb.h"
#include "Firestore/core/include/firebase/firestore/firestore_errors.h"
#include "Firestore/core/include/firebase/firestore/timestamp.h"
#include "Firestore/core/src/core/bound.h"
#include "Firestore/core/src/core/field_filter.h"
#include "Firestore/core/src/core/query.h"
#include "Firestore/core/src/local/target_data.h"
#include "Firestore/core/src/model/delete_mutation.h"
#include "Firestore/core/src/model/field_path.h"
#include "Firestore/core/src/model/mutable_document.h"
#include "Firestore/core/src/model/patch_mutation.h"
#include "Firestore/core/src/model/resource_path.h"
#include "Firestore/core/src/model/server_timestamp_util.h"
#include "Firestore/core/src/model/set_mutation.h"
#include "Firestore/core/src/model/snapshot_version.h"
#include "Firestore/core/src/model/value_util.h"
#include "Firestore/core/src/model/verify_mutation.h"
#include "Firestore/core/src/nanopb/byte_string.h"
#include "Firestore/core/src/nanopb/nanopb_util.h"
#include "Firestore/core/src/nanopb/reader.h"
#include "Firestore/core/src/nanopb/writer.h"
#include "Firestore/core/src/timestamp_internal.h"
#include "Firestore/core/src/util/comparison.h"
#include "Firestore/core/src/util/hard_assert.h"
#include "Firestore/core/src/util/status.h"
#include "Firestore/core/src/util/statusor.h"
#include "Firestore/core/src/util/string_format.h"
#include "absl/algorithm/container.h"
#include "absl/types/span.h"

namespace firebase {
namespace firestore {
namespace remote {

using core::Bound;
using core::CollectionGroupId;
using core::CompositeFilter;
using core::Direction;
using core::FieldFilter;
using core::Filter;
using core::OrderBy;
using core::Query;
using core::Target;
using local::QueryPurpose;
using local::TargetData;
using model::ArrayTransform;
using model::DatabaseId;
using model::DeepClone;
using model::DeleteMutation;
using model::DocumentKey;
using model::EncodeServerTimestamp;
using model::FieldMask;
using model::FieldPath;
using model::FieldTransform;
using model::IsNaNValue;
using model::IsNullValue;
using model::MutableDocument;
using model::Mutation;
using model::MutationResult;
using model::NaNValue;
using model::NullValue;
using model::NumericIncrementTransform;
using model::ObjectValue;
using model::PatchMutation;
using model::Precondition;
using model::ResourcePath;
using model::ServerTimestampTransform;
using model::SetMutation;
using model::SnapshotVersion;
using model::TargetId;
using model::TransformOperation;
using model::VerifyMutation;
using nanopb::ByteString;
using nanopb::CheckedSize;
using nanopb::MakeArray;
using nanopb::MakeMessage;
using nanopb::MakeSharedMessage;
using nanopb::MakeStringView;
using nanopb::Message;
using nanopb::ReleaseFieldOwnership;
using nanopb::SafeReadBoolean;
using nanopb::SetRepeatedField;
using nanopb::SharedMessage;
using nanopb::Writer;
using remote::WatchChange;
using util::ComparisonResult;
using util::ReadContext;
using util::Status;
using util::StatusOr;
using util::StringFormat;

pb_bytes_array_t* Serializer::EncodeString(const std::string& str) {
  return nanopb::MakeBytesArray(str);
}

std::string Serializer::DecodeString(const pb_bytes_array_t* str) {
  return nanopb::MakeString(str);
}

namespace {

/**
 * Creates the prefix for a fully qualified resource path, without a local path
 * on the end.
 */
ResourcePath DatabaseName(const DatabaseId& database_id) {
  return ResourcePath{"projects", database_id.project_id(), "databases",
                      database_id.database_id()};
}

/**
 * Validates that a path has a prefix that looks like a valid encoded
 * database ID.
 */
bool IsValidResourceName(const ResourcePath& path) {
  // Resource names have at least 4 components (project ID, database ID)
  // and commonly the (root) resource type, e.g. documents
  return path.size() >= 4 && path[0] == "projects" && path[2] == "databases";
}

/**
 * Decodes a fully qualified resource name into a resource path and validates
 * that there is a project and database encoded in the path along with a local
 * path.
 */
ResourcePath ExtractLocalPathFromResourceName(
    ReadContext* context, const ResourcePath& resource_name) {
  if (resource_name.size() <= 4 || resource_name[4] != "documents") {
    context->Fail(StringFormat("Tried to deserialize invalid key %s",
                               resource_name.CanonicalString()));
    return ResourcePath{};
  }
  return resource_name.PopFirst(5);
}

Filter InvalidFilter() {
  // The exact value doesn't matter. Note that there's no way to create the base
  // class `Filter`, so it has to be one of the derived classes.
  return FieldFilter::Create({}, {},
                             MakeSharedMessage(google_firestore_v1_Value{}));
}

FieldPath InvalidFieldPath() {
  return FieldPath::EmptyPath();
}

}  // namespace

Serializer::Serializer(DatabaseId database_id)
    : database_id_(std::move(database_id)) {
}

pb_bytes_array_t* Serializer::EncodeDatabaseName() const {
  return EncodeString(DatabaseName(database_id_).CanonicalString());
}

pb_bytes_array_t* Serializer::EncodeKey(const DocumentKey& key) const {
  return EncodeResourceName(database_id_, key.path());
}

void Serializer::ValidateDocumentKeyPath(
    ReadContext* context, const ResourcePath& resource_name) const {
  if (resource_name.size() < 5) {
    context->Fail(
        StringFormat("Attempted to decode invalid key: '%s'. Should have at "
                     "least 5 segments.",
                     resource_name.CanonicalString()));
  } else if (resource_name[1] != database_id_.project_id()) {
    context->Fail(
        StringFormat("Tried to deserialize key from different project. "
                     "Expected: '%s'. Found: '%s'. (Full key: '%s')",
                     database_id_.project_id(), resource_name[1],
                     resource_name.CanonicalString()));
  } else if (resource_name[3] != database_id_.database_id()) {
    context->Fail(
        StringFormat("Tried to deserialize key from different database. "
                     "Expected: '%s'. Found: '%s'. (Full key: '%s')",
                     database_id_.database_id(), resource_name[3],
                     resource_name.CanonicalString()));
  }
}

DocumentKey Serializer::DecodeKey(ReadContext* context,
                                  const pb_bytes_array_t* name) const {
  ResourcePath resource_name =
      DecodeResourceName(context, MakeStringView(name));
  ValidateDocumentKeyPath(context, resource_name);

  return DecodeKey(context, resource_name);
}

DocumentKey Serializer::DecodeKey(ReadContext* context,
                                  const ResourcePath& resource_name) const {
  ResourcePath local_path =
      ExtractLocalPathFromResourceName(context, resource_name);

  if (!DocumentKey::IsDocumentKey(local_path)) {
    context->Fail(StringFormat("Invalid document key path: %s",
                               local_path.CanonicalString()));
  }

  // Avoid assertion failures in DocumentKey if local_path is invalid.
  if (!context->status().ok()) return DocumentKey{};
  return DocumentKey{std::move(local_path)};
}

pb_bytes_array_t* Serializer::EncodeQueryPath(const ResourcePath& path) const {
  return EncodeResourceName(database_id_, path);
}

ResourcePath Serializer::DecodeQueryPath(ReadContext* context,
                                         absl::string_view name) const {
  ResourcePath resource = DecodeResourceName(context, name);
  if (resource.size() == 4) {
    // In v1beta1 queries for collections at the root did not have a trailing
    // "/documents". In v1 all resource paths contain "/documents". Preserve the
    // ability to read the v1beta1 form for compatibility with queries persisted
    // in the local target cache.
    return ResourcePath::Empty();
  } else {
    return ExtractLocalPathFromResourceName(context, resource);
  }
}

pb_bytes_array_t* Serializer::EncodeResourceName(
    const DatabaseId& database_id, const ResourcePath& path) const {
  return Serializer::EncodeString(DatabaseName(database_id)
                                      .Append("documents")
                                      .Append(path)
                                      .CanonicalString());
}

ResourcePath Serializer::DecodeResourceName(ReadContext* context,
                                            absl::string_view encoded) const {
  auto resource = ResourcePath::FromStringView(encoded);
  if (!IsValidResourceName(resource)) {
    context->Fail(StringFormat("Tried to deserialize an invalid key: %s",
                               resource.CanonicalString()));
  }
  return resource;
}

google_firestore_v1_Document Serializer::EncodeDocument(
    const DocumentKey& key, const ObjectValue& object_value) const {
  google_firestore_v1_Document result{};

  result.name = EncodeKey(key);

  // Encode Document.fields (unless it's empty)
  const google_firestore_v1_MapValue& map_value = object_value.Get().map_value;
  SetRepeatedField(
      &result.fields, &result.fields_count,
      absl::Span<google_firestore_v1_MapValue_FieldsEntry>(
          map_value.fields, map_value.fields_count),
      [](const google_firestore_v1_MapValue_FieldsEntry& entry) {
        // TODO(mrschmidt): Figure out how to remove this copy
        return google_firestore_v1_Document_FieldsEntry{
            nanopb::MakeBytesArray(entry.key->bytes, entry.key->size),
            *DeepClone(entry.value).release()};
      });

  // Skip Document.create_time and Document.update_time, since they're
  // output-only fields.

  return result;
}

MutableDocument Serializer::DecodeMaybeDocument(
    ReadContext* context,
    google_firestore_v1_BatchGetDocumentsResponse& response) const {
  switch (response.which_result) {
    case google_firestore_v1_BatchGetDocumentsResponse_found_tag:
      return DecodeFoundDocument(context, response);
    case google_firestore_v1_BatchGetDocumentsResponse_missing_tag:
      return DecodeMissingDocument(context, response);
    default:
      context->Fail(
          StringFormat("Unknown result case: %s", response.which_result));
      return MutableDocument::InvalidDocument({});
  }

  UNREACHABLE();
}

MutableDocument Serializer::DecodeFoundDocument(
    ReadContext* context,
    google_firestore_v1_BatchGetDocumentsResponse& response) const {
  HARD_ASSERT(response.which_result ==
                  google_firestore_v1_BatchGetDocumentsResponse_found_tag,
              "Tried to deserialize a found document from a missing document.");

  DocumentKey key = DecodeKey(context, response.found.name);
  ObjectValue value = ObjectValue::FromFieldsEntry(response.found.fields,
                                                   response.found.fields_count);
  SnapshotVersion version = DecodeVersion(context, response.found.update_time);

  if (version == SnapshotVersion::None()) {
    context->Fail("Got a document response with no snapshot version");
  }

  return MutableDocument::FoundDocument(std::move(key), version,
                                        std::move(value));
}

MutableDocument Serializer::DecodeMissingDocument(
    ReadContext* context,
    const google_firestore_v1_BatchGetDocumentsResponse& response) const {
  HARD_ASSERT(response.which_result ==
                  google_firestore_v1_BatchGetDocumentsResponse_missing_tag,
              "Tried to deserialize a missing document from a found document.");

  DocumentKey key = DecodeKey(context, response.missing);
  SnapshotVersion version = DecodeVersion(context, response.read_time);

  if (version == SnapshotVersion::None()) {
    context->Fail("Got a no document response with no snapshot version");
  }

  return MutableDocument::NoDocument(std::move(key), version);
}

google_firestore_v1_Write Serializer::EncodeMutation(
    const Mutation& mutation) const {
  HARD_ASSERT(mutation.is_valid(), "Invalid mutation encountered.");
  google_firestore_v1_Write result{};

  if (!mutation.precondition().is_none()) {
    result.has_current_document = true;
    result.current_document = EncodePrecondition(mutation.precondition());
  }

  SetRepeatedField(&result.update_transforms, &result.update_transforms_count,
                   mutation.field_transforms(), [&](const FieldTransform& t) {
                     return EncodeFieldTransform(t);
                   });

  switch (mutation.type()) {
    case Mutation::Type::Set: {
      result.which_operation = google_firestore_v1_Write_update_tag;
      result.update = EncodeDocument(
          mutation.key(), static_cast<const SetMutation&>(mutation).value());
      return result;
    }

    case Mutation::Type::Patch: {
      result.which_operation = google_firestore_v1_Write_update_tag;
      auto patch_mutation = static_cast<const PatchMutation&>(mutation);
      result.update = EncodeDocument(mutation.key(), patch_mutation.value());
      // Note: the fact that this field is set (even if the mask is empty) is
      // what makes the backend treat this as a patch mutation, not a set
      // mutation.
      result.has_update_mask = true;
      if (patch_mutation.field_mask().value().size() != 0) {
        result.update_mask =
            EncodeFieldMask(patch_mutation.field_mask().value());
      }
      return result;
    }

    case Mutation::Type::Delete: {
      result.which_operation = google_firestore_v1_Write_delete_tag;
      result.delete_ = EncodeKey(mutation.key());
      return result;
    }

    case Mutation::Type::Verify: {
      result.which_operation = google_firestore_v1_Write_verify_tag;
      result.verify = EncodeKey(mutation.key());
      return result;
    }
  }

  UNREACHABLE();
}

Mutation Serializer::DecodeMutation(ReadContext* context,
                                    google_firestore_v1_Write& mutation) const {
  auto precondition = Precondition::None();
  if (mutation.has_current_document) {
    precondition = DecodePrecondition(context, mutation.current_document);
  }

  std::vector<FieldTransform> field_transforms;
  for (size_t i = 0; i < mutation.update_transforms_count; i++) {
    field_transforms.push_back(
        DecodeFieldTransform(context, mutation.update_transforms[i]));
  }

  switch (mutation.which_operation) {
    case google_firestore_v1_Write_update_tag: {
      DocumentKey key = DecodeKey(context, mutation.update.name);
      ObjectValue value = ObjectValue::FromFieldsEntry(
          mutation.update.fields, mutation.update.fields_count);
      if (mutation.has_update_mask) {
        FieldMask mask = DecodeFieldMask(context, mutation.update_mask);
        return PatchMutation(std::move(key), std::move(value), std::move(mask),
                             std::move(precondition),
                             std::move(field_transforms));
      } else {
        return SetMutation(std::move(key), std::move(value),
                           std::move(precondition),
                           std::move(field_transforms));
      }
    }

    case google_firestore_v1_Write_delete_tag:
      return DeleteMutation(DecodeKey(context, mutation.delete_),
                            std::move(precondition));

    case google_firestore_v1_Write_verify_tag: {
      return VerifyMutation(DecodeKey(context, mutation.verify),
                            std::move(precondition));
    }

    default:
      context->Fail(StringFormat("Unknown mutation operation: %s",
                                 mutation.which_operation));
      return {};
  }

  UNREACHABLE();
}

/* static */
google_firestore_v1_Precondition Serializer::EncodePrecondition(
    const Precondition& precondition) {
  google_firestore_v1_Precondition result{};

  switch (precondition.type()) {
    case Precondition::Type::None:
      HARD_FAIL("Can't serialize an empty precondition");

    case Precondition::Type::UpdateTime:
      result.which_condition_type =
          google_firestore_v1_Precondition_update_time_tag;
      result.update_time = EncodeVersion(precondition.update_time());
      return result;

    case Precondition::Type::Exists:
      result.which_condition_type = google_firestore_v1_Precondition_exists_tag;
      result.exists = precondition.exists();
      return result;
  }

  UNREACHABLE();
}

/* static */
Precondition Serializer::DecodePrecondition(
    ReadContext* context,
    const google_firestore_v1_Precondition& precondition) {
  switch (precondition.which_condition_type) {
    // 0 => type unset. nanopb doesn't provide a constant for this, so we use a
    // raw integer.
    case 0:
      return Precondition::None();
    case google_firestore_v1_Precondition_exists_tag: {
      // TODO(rsgowman): Refactor with other instance of bit_cast.

      // Due to the nanopb implementation, precondition.exists could be an
      // integer other than 0 or 1, (such as 2). This leads to undefined
      // behaviour when it's read as a boolean. eg. on at least gcc, the value
      // is treated as both true *and* false. So we'll instead memcpy to an
      // integer (via absl::bit_cast) and compare with 0.
      int bool_as_int = absl::bit_cast<int8_t>(precondition.exists);
      return Precondition::Exists(bool_as_int != 0);
    }
    case google_firestore_v1_Precondition_update_time_tag:
      return Precondition::UpdateTime(
          DecodeVersion(context, precondition.update_time));
  }

  context->Fail(StringFormat("Unknown Precondition type: %s",
                             precondition.which_condition_type));
  return Precondition::None();
}

/* static */
google_firestore_v1_DocumentMask Serializer::EncodeFieldMask(
    const FieldMask& mask) {
  google_firestore_v1_DocumentMask result{};
  SetRepeatedField(
      &result.field_paths, &result.field_paths_count, mask,
      [&](const FieldPath& path) { return EncodeFieldPath(path); });
  return result;
}

/* static */
FieldMask Serializer::DecodeFieldMask(
    ReadContext* context, const google_firestore_v1_DocumentMask& mask) {
  std::set<FieldPath> fields;
  for (size_t i = 0; i < mask.field_paths_count; i++) {
    fields.insert(DecodeFieldPath(context, mask.field_paths[i]));
  }
  return FieldMask(std::move(fields));
}

google_firestore_v1_DocumentTransform_FieldTransform
Serializer::EncodeFieldTransform(const FieldTransform& field_transform) const {
  using Type = TransformOperation::Type;

  google_firestore_v1_DocumentTransform_FieldTransform proto{};
  proto.field_path = EncodeFieldPath(field_transform.path());

  switch (field_transform.transformation().type()) {
    case Type::ServerTimestamp:
      proto.which_transform_type =
          google_firestore_v1_DocumentTransform_FieldTransform_set_to_server_value_tag;  // NOLINT
      proto.set_to_server_value =
          google_firestore_v1_DocumentTransform_FieldTransform_ServerValue_REQUEST_TIME;  // NOLINT
      return proto;

    case Type::ArrayUnion:
      proto.which_transform_type =
          google_firestore_v1_DocumentTransform_FieldTransform_append_missing_elements_tag;  // NOLINT
      // TODO(mrschmidt): Figure out how to remove this copy
      proto.append_missing_elements =
          *DeepClone(
               ArrayTransform(field_transform.transformation()).elements())
               .release();
      return proto;

    case Type::ArrayRemove:
      proto.which_transform_type =
          google_firestore_v1_DocumentTransform_FieldTransform_remove_all_from_array_tag;  // NOLINT
      // TODO(mrschmidt): Figure out how to remove this copy
      proto.remove_all_from_array =
          *DeepClone(
               ArrayTransform(field_transform.transformation()).elements())
               .release();
      return proto;

    case Type::Increment: {
      proto.which_transform_type =
          google_firestore_v1_DocumentTransform_FieldTransform_increment_tag;
      const auto& increment = static_cast<const NumericIncrementTransform&>(
          field_transform.transformation());
      proto.increment = increment.operand();
      return proto;
    }
  }

  UNREACHABLE();
}

FieldTransform Serializer::DecodeFieldTransform(
    ReadContext* context,
    google_firestore_v1_DocumentTransform_FieldTransform& proto) const {
  FieldPath field = DecodeFieldPath(context, proto.field_path);

  switch (proto.which_transform_type) {
    case google_firestore_v1_DocumentTransform_FieldTransform_set_to_server_value_tag: {  // NOLINT
      HARD_ASSERT(
          proto.set_to_server_value ==
              google_firestore_v1_DocumentTransform_FieldTransform_ServerValue_REQUEST_TIME,  // NOLINT
          "Unknown transform setToServerValue: %s", proto.set_to_server_value);

      return FieldTransform(std::move(field), ServerTimestampTransform());
    }

    case google_firestore_v1_DocumentTransform_FieldTransform_append_missing_elements_tag: {  // NOLINT
      FieldTransform field_transform(
          std::move(field),
          ArrayTransform(TransformOperation::Type::ArrayUnion,
                         MakeMessage(proto.append_missing_elements)));
      // Release field ownership to prevent double-freeing. The values are now
      // owned by the FieldTransform.
      proto.append_missing_elements = {};
      return field_transform;
    }

    case google_firestore_v1_DocumentTransform_FieldTransform_remove_all_from_array_tag: {  // NOLINT
      FieldTransform field_transform(
          std::move(field),
          ArrayTransform(TransformOperation::Type::ArrayRemove,
                         MakeMessage(proto.remove_all_from_array)));
      // Release field ownership to prevent double-freeing. The values are now
      // owned by the FieldTransform.
      proto.append_missing_elements = {};
      return field_transform;
    }

    case google_firestore_v1_DocumentTransform_FieldTransform_increment_tag: {
      return FieldTransform(
          std::move(field),
          NumericIncrementTransform(MakeMessage(proto.increment)));
    }
  }

  UNREACHABLE();
}

google_firestore_v1_Target Serializer::EncodeTarget(
    const TargetData& target_data) const {
  google_firestore_v1_Target result{};
  const Target& target = target_data.target();

  if (target.IsDocumentQuery()) {
    result.which_target_type = google_firestore_v1_Target_documents_tag;
    result.target_type.documents = EncodeDocumentsTarget(target);
  } else {
    result.which_target_type = google_firestore_v1_Target_query_tag;
    result.target_type.query = EncodeQueryTarget(target);
  }

  result.target_id = target_data.target_id();
  if (!target_data.resume_token().empty()) {
    result.which_resume_type = google_firestore_v1_Target_resume_token_tag;
    result.resume_type.resume_token =
        nanopb::CopyBytesArray(target_data.resume_token().get());
<<<<<<< HEAD

    if (target_data.expected_count().has_value()) {
      result.has_expected_count = true;
      int32_t expected_count = target_data.expected_count().value();
      result.expected_count.value = expected_count;
    }
=======
  } else if (target_data.snapshot_version().CompareTo(
                 SnapshotVersion::None()) == ComparisonResult::Descending) {
    result.which_resume_type = google_firestore_v1_Target_read_time_tag;
    result.resume_type.read_time =
        EncodeVersion(target_data.snapshot_version());
>>>>>>> 5c68128c
  }

  return result;
}

google_firestore_v1_Target_DocumentsTarget Serializer::EncodeDocumentsTarget(
    const core::Target& target) const {
  google_firestore_v1_Target_DocumentsTarget result{};

  result.documents_count = 1;
  result.documents = MakeArray<pb_bytes_array_t*>(result.documents_count);
  result.documents[0] = EncodeQueryPath(target.path());

  return result;
}

Target Serializer::DecodeDocumentsTarget(
    ReadContext* context,
    const google_firestore_v1_Target_DocumentsTarget& proto) const {
  if (proto.documents_count != 1) {
    context->Fail(
        StringFormat("DocumentsTarget contained other than 1 document %s",
                     proto.documents_count));
    return {};
  }

  ResourcePath path =
      DecodeQueryPath(context, DecodeString(proto.documents[0]));
  return Query(std::move(path)).ToTarget();
}

google_firestore_v1_Target_QueryTarget Serializer::EncodeQueryTarget(
    const core::Target& target) const {
  google_firestore_v1_Target_QueryTarget result{};
  result.which_query_type =
      google_firestore_v1_Target_QueryTarget_structured_query_tag;

  pb_size_t from_count = 1;
  result.structured_query.from_count = from_count;
  result.structured_query.from =
      MakeArray<google_firestore_v1_StructuredQuery_CollectionSelector>(
          from_count);
  google_firestore_v1_StructuredQuery_CollectionSelector& from =
      result.structured_query.from[0];

  // Dissect the path into parent, collection_id and optional key filter.
  const ResourcePath& path = target.path();
  if (target.collection_group()) {
    HARD_ASSERT(
        path.size() % 2 == 0,
        "Collection group queries should be within a document path or root.");
    result.parent = EncodeQueryPath(path);

    from.collection_id = EncodeString(*target.collection_group());
    from.all_descendants = true;

  } else {
    HARD_ASSERT(path.size() % 2 != 0,
                "Document queries with filters are not supported.");
    result.parent = EncodeQueryPath(path.PopLast());
    from.collection_id = EncodeString(path.last_segment());
  }

  // Encode the filters.
  const auto& filter_list = target.filters();
  if (!filter_list.empty()) {
    result.structured_query.where = EncodeFilters(filter_list);
  }

  const auto& orders = target.order_bys();
  if (!orders.empty()) {
    result.structured_query.order_by_count = CheckedSize(orders.size());
    result.structured_query.order_by = EncodeOrderBys(orders);
  }

  if (target.limit() != Target::kNoLimit) {
    result.structured_query.has_limit = true;
    result.structured_query.limit.value = target.limit();
  }

  if (target.start_at()) {
    result.structured_query.start_at =
        EncodeCursor(target.start_at()->position(),
                     /* before= */ target.start_at()->inclusive());
  }

  if (target.end_at()) {
    result.structured_query.end_at = EncodeCursor(
        target.end_at()->position(), /*before*/ !target.end_at()->inclusive());
  }

  return result;
}

Target Serializer::DecodeStructuredQuery(
    ReadContext* context,
    pb_bytes_array_t* parent,
    google_firestore_v1_StructuredQuery& query) const {
  ResourcePath path = DecodeQueryPath(context, DecodeString(parent));

  CollectionGroupId collection_group;
  size_t from_count = query.from_count;
  if (from_count > 0) {
    if (from_count != 1) {
      context->Fail(
          "StructuredQuery.from with more than one collection is not "
          "supported.");
      return {};
    }

    google_firestore_v1_StructuredQuery_CollectionSelector& from =
        query.from[0];
    auto collection_id = DecodeString(from.collection_id);
    if (from.all_descendants) {
      collection_group = std::make_shared<const std::string>(collection_id);
    } else {
      path = path.Append(collection_id);
    }
  }

  std::vector<Filter> filter_by;
  if (query.where.which_filter_type != 0) {
    filter_by = DecodeFilters(context, query.where);
  }

  std::vector<OrderBy> order_by;
  if (query.order_by_count > 0) {
    order_by = DecodeOrderBys(context, query.order_by, query.order_by_count);
  }

  int32_t limit = Target::kNoLimit;
  if (query.has_limit) {
    limit = query.limit.value;
  }

  absl::optional<Bound> start_at;
  if (query.start_at.values_count > 0) {
    bool inclusive = query.start_at.before;
    start_at = Bound::FromValue(DecodeCursorValue(query.start_at), inclusive);
  }

  absl::optional<Bound> end_at;
  if (query.end_at.values_count > 0) {
    bool inclusive = !query.end_at.before;
    end_at = Bound::FromValue(DecodeCursorValue(query.end_at), inclusive);
  }

  return Target(std::move(path), std::move(collection_group),
                std::move(filter_by), std::move(order_by), limit,
                std::move(start_at), std::move(end_at));
}

Target Serializer::DecodeQueryTarget(
    ReadContext* context, google_firestore_v1_Target_QueryTarget& query) const {
  // The QueryTarget oneof only has a single valid value.
  if (query.which_query_type !=
      google_firestore_v1_Target_QueryTarget_structured_query_tag) {
    context->Fail(
        StringFormat("Unknown query_type: %s", query.which_query_type));
    return {};
  }

  return DecodeStructuredQuery(context, query.parent, query.structured_query);
}

google_firestore_v1_StructuredQuery_Filter Serializer::EncodeFilters(
    const std::vector<Filter>& filter_list) const {
  return EncodeCompositeFilter(CompositeFilter::Create(
      std::vector<Filter>(filter_list), CompositeFilter::Operator::And));
}

std::vector<Filter> Serializer::DecodeFilters(
    ReadContext* context,
    google_firestore_v1_StructuredQuery_Filter& proto) const {
  Filter decoded_filter = DecodeFilter(context, proto).ValueOrDie();

  // Instead of a singletonList containing AND(F1, F2, ...), we can return
  // a list containing F1, F2, ...
  if (decoded_filter.IsACompositeFilter()) {
    CompositeFilter composite_filter(decoded_filter);
    if (composite_filter.IsFlatConjunction()) {
      return composite_filter.filters();
    }
  }

  return {decoded_filter};
}

StatusOr<Filter> Serializer::DecodeFilter(
    ReadContext* context,
    google_firestore_v1_StructuredQuery_Filter& proto) const {
  switch (proto.which_filter_type) {
    case google_firestore_v1_StructuredQuery_Filter_composite_filter_tag:
      return DecodeCompositeFilter(context, proto.composite_filter);

    case google_firestore_v1_StructuredQuery_Filter_unary_filter_tag:
      return DecodeUnaryFilter(context, proto.unary_filter);

    case google_firestore_v1_StructuredQuery_Filter_field_filter_tag:
      return DecodeFieldFilter(context, proto.field_filter);

    default:
      std::string description = StringFormat(
          "Unrecognized Filter.which_filter_type %s", proto.which_filter_type);
      context->Fail(description);
      return util::Status(Error::kErrorDataLoss, description);
  }
}

google_firestore_v1_StructuredQuery_Filter Serializer::EncodeFilter(
    const Filter& filter) const {
  if (filter.IsAFieldFilter()) {
    const FieldFilter field_filter(filter);
    return EncodeUnaryOrFieldFilter(field_filter);
  } else if (filter.IsACompositeFilter()) {
    const CompositeFilter composite_filter(filter);
    return EncodeCompositeFilter(composite_filter);
  } else {
    HARD_FAIL("Unrecognized filter type %s", filter.ToString());
  }
}

google_firestore_v1_StructuredQuery_Filter Serializer::EncodeUnaryOrFieldFilter(
    const FieldFilter& filter) const {
  google_firestore_v1_StructuredQuery_Filter result{};

  bool is_unary = (filter.op() == FieldFilter::Operator::Equal ||
                   filter.op() == FieldFilter::Operator::NotEqual) &&
                  (IsNaNValue(filter.value()) || IsNullValue(filter.value()));
  if (is_unary) {
    result.which_filter_type =
        google_firestore_v1_StructuredQuery_Filter_unary_filter_tag;
    result.unary_filter.which_operand_type =
        google_firestore_v1_StructuredQuery_UnaryFilter_field_tag;
    result.unary_filter.field.field_path = EncodeFieldPath(filter.field());

    bool is_equality = filter.op() == FieldFilter::Operator::Equal;
    if (IsNaNValue(filter.value())) {
      result.unary_filter.op =
          is_equality
              ? google_firestore_v1_StructuredQuery_UnaryFilter_Operator_IS_NAN
              : google_firestore_v1_StructuredQuery_UnaryFilter_Operator_IS_NOT_NAN;  // NOLINT

    } else if (IsNullValue(filter.value())) {
      result.unary_filter.op =
          is_equality
              ? google_firestore_v1_StructuredQuery_UnaryFilter_Operator_IS_NULL
              : google_firestore_v1_StructuredQuery_UnaryFilter_Operator_IS_NOT_NULL;  // NOLINT

    } else {
      HARD_FAIL("Expected a unary filter");
    }

    return result;
  }

  result.which_filter_type =
      google_firestore_v1_StructuredQuery_Filter_field_filter_tag;

  result.field_filter.field.field_path = EncodeFieldPath(filter.field());
  result.field_filter.op = EncodeFieldFilterOperator(filter.op());
  // TODO(mrschmidt): Figure out how to remove this copy
  result.field_filter.value = *DeepClone(filter.value()).release();

  return result;
}

google_firestore_v1_StructuredQuery_Filter Serializer::EncodeCompositeFilter(
    const core::CompositeFilter& filter) const {
  // If there's only one filter in the composite filter, use it directly.
  if (filter.filters().size() == 1U) {
    return EncodeFilter(filter.filters()[0]);
  }

  google_firestore_v1_StructuredQuery_Filter result{};
  result.which_filter_type =
      google_firestore_v1_StructuredQuery_Filter_composite_filter_tag;
  google_firestore_v1_StructuredQuery_CompositeFilter& composite =
      result.composite_filter;
  composite.op = EncodeCompositeFilterOperator(filter.op());

  SetRepeatedField(&composite.filters, &composite.filters_count,
                   filter.filters(),
                   [&](const Filter& f) { return EncodeFilter(f); });

  return result;
}

Filter Serializer::DecodeFieldFilter(
    ReadContext* context,
    google_firestore_v1_StructuredQuery_FieldFilter& field_filter) const {
  FieldPath field_path =
      DecodeFieldPath(context, field_filter.field.field_path);
  FieldFilter::Operator op =
      DecodeFieldFilterOperator(context, field_filter.op);
  Filter result = FieldFilter::Create(std::move(field_path), op,
                                      MakeSharedMessage(field_filter.value));
  field_filter.value = {};  // Release field ownership
  return result;
}

Filter Serializer::DecodeUnaryFilter(
    ReadContext* context,
    const google_firestore_v1_StructuredQuery_UnaryFilter& unary) const {
  HARD_ASSERT(unary.which_operand_type ==
                  google_firestore_v1_StructuredQuery_UnaryFilter_field_tag,
              "Unexpected UnaryFilter.which_operand_type: %s",
              unary.which_operand_type);

  FieldPath field = DecodeFieldPath(context, unary.field.field_path);

  switch (unary.op) {
    case google_firestore_v1_StructuredQuery_UnaryFilter_Operator_IS_NULL:
      return FieldFilter::Create(field, FieldFilter::Operator::Equal,
                                 DeepClone(NullValue()));

    case google_firestore_v1_StructuredQuery_UnaryFilter_Operator_IS_NAN:
      return FieldFilter::Create(field, FieldFilter::Operator::Equal,
                                 DeepClone(NaNValue()));

    case google_firestore_v1_StructuredQuery_UnaryFilter_Operator_IS_NOT_NULL:
      return FieldFilter::Create(field, FieldFilter::Operator::NotEqual,
                                 DeepClone(NullValue()));

    case google_firestore_v1_StructuredQuery_UnaryFilter_Operator_IS_NOT_NAN:
      return FieldFilter::Create(field, FieldFilter::Operator::NotEqual,
                                 DeepClone(NaNValue()));

    default:
      context->Fail(StringFormat("Unrecognized UnaryFilter.op %s", unary.op));
      return InvalidFilter();
  }
}

core::Filter Serializer::DecodeCompositeFilter(
    ReadContext* context,
    const google_firestore_v1_StructuredQuery_CompositeFilter& composite)
    const {
  std::vector<core::Filter> filters;
  for (pb_size_t i = 0; i != composite.filters_count; ++i) {
    auto& filter = composite.filters[i];
    filters.push_back(DecodeFilter(context, filter).ValueOrDie());
  }

  return CompositeFilter::Create(
      std::move(filters), DecodeCompositeFilterOperator(context, composite.op));
}

google_firestore_v1_StructuredQuery_FieldFilter_Operator
Serializer::EncodeFieldFilterOperator(FieldFilter::Operator op) const {
  switch (op) {
    case FieldFilter::Operator::LessThan:
      return google_firestore_v1_StructuredQuery_FieldFilter_Operator_LESS_THAN;

    case FieldFilter::Operator::LessThanOrEqual:
      return google_firestore_v1_StructuredQuery_FieldFilter_Operator_LESS_THAN_OR_EQUAL;  // NOLINT

    case FieldFilter::Operator::GreaterThan:
      return google_firestore_v1_StructuredQuery_FieldFilter_Operator_GREATER_THAN;  // NOLINT

    case FieldFilter::Operator::GreaterThanOrEqual:
      return google_firestore_v1_StructuredQuery_FieldFilter_Operator_GREATER_THAN_OR_EQUAL;  // NOLINT

    case FieldFilter::Operator::Equal:
      return google_firestore_v1_StructuredQuery_FieldFilter_Operator_EQUAL;

    case FieldFilter::Operator::NotEqual:
      return google_firestore_v1_StructuredQuery_FieldFilter_Operator_NOT_EQUAL;

    case FieldFilter::Operator::ArrayContains:
      return google_firestore_v1_StructuredQuery_FieldFilter_Operator_ARRAY_CONTAINS;  // NOLINT

    case FieldFilter::Operator::In:
      return google_firestore_v1_StructuredQuery_FieldFilter_Operator_IN;

    case FieldFilter::Operator::ArrayContainsAny:
      return google_firestore_v1_StructuredQuery_FieldFilter_Operator_ARRAY_CONTAINS_ANY;  // NOLINT

    case FieldFilter::Operator::NotIn:
      return google_firestore_v1_StructuredQuery_FieldFilter_Operator_NOT_IN;  // NOLINT

    default:
      HARD_FAIL("Unhandled FieldFilter::Operator: %s", op);
  }
}

google_firestore_v1_StructuredQuery_CompositeFilter_Operator
Serializer::EncodeCompositeFilterOperator(CompositeFilter::Operator op) const {
  switch (op) {
    case CompositeFilter::Operator::And:
      return google_firestore_v1_StructuredQuery_CompositeFilter_Operator_AND;

    case CompositeFilter::Operator::Or:
      return google_firestore_v1_StructuredQuery_CompositeFilter_Operator_OR;

    default:
      HARD_FAIL("Unhandled CompositeFilter::Operator: %s", op);
  }
}

FieldFilter::Operator Serializer::DecodeFieldFilterOperator(
    ReadContext* context,
    google_firestore_v1_StructuredQuery_FieldFilter_Operator op) const {
  switch (op) {
    case google_firestore_v1_StructuredQuery_FieldFilter_Operator_LESS_THAN:
      return FieldFilter::Operator::LessThan;

    case google_firestore_v1_StructuredQuery_FieldFilter_Operator_LESS_THAN_OR_EQUAL:  // NOLINT
      return FieldFilter::Operator::LessThanOrEqual;

    case google_firestore_v1_StructuredQuery_FieldFilter_Operator_GREATER_THAN:
      return FieldFilter::Operator::GreaterThan;

    case google_firestore_v1_StructuredQuery_FieldFilter_Operator_GREATER_THAN_OR_EQUAL:  // NOLINT
      return FieldFilter::Operator::GreaterThanOrEqual;

    case google_firestore_v1_StructuredQuery_FieldFilter_Operator_EQUAL:
      return FieldFilter::Operator::Equal;

    case google_firestore_v1_StructuredQuery_FieldFilter_Operator_NOT_EQUAL:
      return FieldFilter::Operator::NotEqual;

    case google_firestore_v1_StructuredQuery_FieldFilter_Operator_ARRAY_CONTAINS:  // NOLINT
      return FieldFilter::Operator::ArrayContains;

    case google_firestore_v1_StructuredQuery_FieldFilter_Operator_IN:
      return FieldFilter::Operator::In;

    case google_firestore_v1_StructuredQuery_FieldFilter_Operator_ARRAY_CONTAINS_ANY:  // NOLINT
      return FieldFilter::Operator::ArrayContainsAny;

    case google_firestore_v1_StructuredQuery_FieldFilter_Operator_NOT_IN:  // NOLINT
      return FieldFilter::Operator::NotIn;

    default:
      context->Fail(StringFormat("Unhandled FieldFilter.op: %s", op));
      return FieldFilter::Operator{};
  }
}

CompositeFilter::Operator Serializer::DecodeCompositeFilterOperator(
    ReadContext* context,
    google_firestore_v1_StructuredQuery_CompositeFilter_Operator op) const {
  switch (op) {
    case google_firestore_v1_StructuredQuery_CompositeFilter_Operator_AND:
      return CompositeFilter::Operator::And;

    case google_firestore_v1_StructuredQuery_CompositeFilter_Operator_OR:
      return CompositeFilter::Operator::Or;

    default:
      context->Fail(StringFormat("Unhandled CompositeFilter.op: %s", op));
      return CompositeFilter::Operator{};
  }
}

google_firestore_v1_StructuredQuery_Order* Serializer::EncodeOrderBys(
    const std::vector<OrderBy>& orders) const {
  auto* result = MakeArray<google_firestore_v1_StructuredQuery_Order>(
      CheckedSize(orders.size()));

  int i = 0;
  for (const OrderBy& order : orders) {
    auto& encoded_order = result[i];

    encoded_order.field.field_path = EncodeFieldPath(order.field());
    auto dir = order.ascending()
                   ? google_firestore_v1_StructuredQuery_Direction_ASCENDING
                   : google_firestore_v1_StructuredQuery_Direction_DESCENDING;
    encoded_order.direction = dir;

    ++i;
  }

  return result;
}

std::vector<OrderBy> Serializer::DecodeOrderBys(
    ReadContext* context,
    google_firestore_v1_StructuredQuery_Order* order_bys,
    pb_size_t size) const {
  std::vector<OrderBy> result;
  result.reserve(size);

  for (pb_size_t i = 0; i != size; ++i) {
    result.push_back(DecodeOrderBy(context, order_bys[i]));
  }

  return result;
}

OrderBy Serializer::DecodeOrderBy(
    ReadContext* context,
    const google_firestore_v1_StructuredQuery_Order& order_by) const {
  auto field_path = DecodeFieldPath(context, order_by.field.field_path);

  Direction direction;
  switch (order_by.direction) {
    case google_firestore_v1_StructuredQuery_Direction_ASCENDING:
      direction = Direction::Ascending;
      break;

    case google_firestore_v1_StructuredQuery_Direction_DESCENDING:
      direction = Direction::Descending;
      break;

    default:
      context->Fail(StringFormat(
          "Unrecognized google_firestore_v1_StructuredQuery_Direction %s",
          order_by.direction));
      return OrderBy{};
  }

  return OrderBy(std::move(field_path), direction);
}

google_firestore_v1_Cursor Serializer::EncodeCursor(
    const nanopb::SharedMessage<google_firestore_v1_ArrayValue>& bound,
    bool before) const {
  google_firestore_v1_Cursor result{};
  result.before = before;
  SetRepeatedField(
      &result.values, &result.values_count,
      absl::Span<google_firestore_v1_Value>(bound->values, bound->values_count),
      [](const google_firestore_v1_Value& value) {
        return *DeepClone(value).release();
      });
  return result;
}

nanopb::SharedMessage<google_firestore_v1_ArrayValue>
Serializer::DecodeCursorValue(google_firestore_v1_Cursor& cursor) const {
  SharedMessage<google_firestore_v1_ArrayValue> index_components{{}};
  SetRepeatedField(&index_components->values, &index_components->values_count,
                   absl::Span<google_firestore_v1_Value>(cursor.values,
                                                         cursor.values_count));
  // Prevent double-freeing of the cursors's fields. The fields are now owned by
  // the bound.
  ReleaseFieldOwnership(cursor.values, cursor.values_count);

  return index_components;
}

/* static */
pb_bytes_array_t* Serializer::EncodeFieldPath(const FieldPath& field_path) {
  return EncodeString(field_path.CanonicalString());
}

/* static */
FieldPath Serializer::DecodeFieldPath(ReadContext* context,
                                      const pb_bytes_array_t* field_path) {
  absl::string_view str = MakeStringView(field_path);
  StatusOr<FieldPath> decoded_path = FieldPath::FromServerFormatView(str);
  if (!decoded_path.ok()) {
    context->set_status(decoded_path.status());
    return InvalidFieldPath();
  }
  return decoded_path.ConsumeValueOrDie();
}

google_protobuf_Timestamp Serializer::EncodeVersion(
    const SnapshotVersion& version) {
  return EncodeTimestamp(version.timestamp());
}

google_protobuf_Timestamp Serializer::EncodeTimestamp(
    const Timestamp& timestamp_value) {
  google_protobuf_Timestamp result{};
  result.seconds = timestamp_value.seconds();
  result.nanos = timestamp_value.nanoseconds();
  return result;
}

SnapshotVersion Serializer::DecodeVersion(
    ReadContext* context, const google_protobuf_Timestamp& proto) {
  return SnapshotVersion{DecodeTimestamp(context, proto)};
}

Timestamp Serializer::DecodeTimestamp(
    ReadContext* context, const google_protobuf_Timestamp& timestamp_proto) {
  auto decoded = TimestampInternal::FromUntrustedSecondsAndNanos(
      timestamp_proto.seconds, timestamp_proto.nanos);

  if (!decoded.ok()) {
    context->Fail(
        "Failed to decode into valid protobuf Timestamp with error '%s'",
        decoded.status().error_message());
    return {};
  }
  return decoded.ConsumeValueOrDie();
}

MutationResult Serializer::DecodeMutationResult(
    ReadContext* context,
    google_firestore_v1_WriteResult& write_result,
    const SnapshotVersion& commit_version) const {
  // NOTE: Deletes don't have an update_time, use commit_version instead.
  SnapshotVersion version =
      write_result.has_update_time
          ? DecodeVersion(context, write_result.update_time)
          : commit_version;

  Message<google_firestore_v1_ArrayValue> transform_results;
  SetRepeatedField(&transform_results->values, &transform_results->values_count,
                   absl::Span<google_firestore_v1_Value>(
                       write_result.transform_results,
                       write_result.transform_results_count));
  // Prevent double-freeing of the transform result. The fields are now owned by
  // the mutation result.
  ReleaseFieldOwnership(write_result.transform_results,
                        write_result.transform_results_count);
  return MutationResult(version, std::move(transform_results));
}

std::vector<google_firestore_v1_ListenRequest_LabelsEntry>
Serializer::EncodeListenRequestLabels(const TargetData& target_data) const {
  std::vector<google_firestore_v1_ListenRequest_LabelsEntry> result;
  auto value = EncodeLabel(target_data.purpose());
  if (value.empty()) {
    return result;
  }

  result.push_back({/* key */ EncodeString("goog-listen-tags"),
                    /* value */ EncodeString(value)});

  return result;
}

std::string Serializer::EncodeLabel(QueryPurpose purpose) const {
  switch (purpose) {
    case QueryPurpose::Listen:
      return "";
    case QueryPurpose::ExistenceFilterMismatch:
      return "existence-filter-mismatch";
    case QueryPurpose::LimboResolution:
      return "limbo-document";
  }
  UNREACHABLE();
}

std::unique_ptr<WatchChange> Serializer::DecodeWatchChange(
    ReadContext* context,
    google_firestore_v1_ListenResponse& watch_change) const {
  switch (watch_change.which_response_type) {
    case google_firestore_v1_ListenResponse_target_change_tag:
      return DecodeTargetChange(context, watch_change.target_change);

    case google_firestore_v1_ListenResponse_document_change_tag:
      return DecodeDocumentChange(context, watch_change.document_change);

    case google_firestore_v1_ListenResponse_document_delete_tag:
      return DecodeDocumentDelete(context, watch_change.document_delete);

    case google_firestore_v1_ListenResponse_document_remove_tag:
      return DecodeDocumentRemove(context, watch_change.document_remove);

    case google_firestore_v1_ListenResponse_filter_tag:
      return DecodeExistenceFilterWatchChange(context, watch_change.filter);
  }

  // Occasionally Watch will send response_type == 0 (which isn't a valid tag in
  // the enumeration). This has only been observed in tests running against the
  // emulator on Forge. Failing here causes the stream to restart with no ill
  // effects.
  context->Fail(StringFormat("Unknown WatchChange.response_type: %s",
                             watch_change.which_response_type));
  return {};
}

SnapshotVersion Serializer::DecodeVersionFromListenResponse(
    ReadContext* context,
    const google_firestore_v1_ListenResponse& listen_response) const {
  // We have only reached a consistent snapshot for the entire stream if there
  // is a read_time set and it applies to all targets (i.e. the list of targets
  // is empty). The backend is guaranteed to send such responses.
  if (listen_response.which_response_type !=
      google_firestore_v1_ListenResponse_target_change_tag) {
    return SnapshotVersion::None();
  }
  if (listen_response.target_change.target_ids_count != 0) {
    return SnapshotVersion::None();
  }

  return DecodeVersion(context, listen_response.target_change.read_time);
}

std::unique_ptr<WatchChange> Serializer::DecodeTargetChange(
    ReadContext* context,
    const google_firestore_v1_TargetChange& change) const {
  WatchTargetChangeState state =
      DecodeTargetChangeState(context, change.target_change_type);
  std::vector<TargetId> target_ids(change.target_ids,
                                   change.target_ids + change.target_ids_count);
  ByteString resume_token(change.resume_token);

  util::Status cause;
  if (change.has_cause) {
    cause = util::Status{static_cast<Error>(change.cause.code),
                         DecodeString(change.cause.message)};
  }

  return absl::make_unique<WatchTargetChange>(
      state, std::move(target_ids), std::move(resume_token), std::move(cause));
}

WatchTargetChangeState Serializer::DecodeTargetChangeState(
    ReadContext*,
    const google_firestore_v1_TargetChange_TargetChangeType state) {
  switch (state) {
    case google_firestore_v1_TargetChange_TargetChangeType_NO_CHANGE:
      return WatchTargetChangeState::NoChange;
    case google_firestore_v1_TargetChange_TargetChangeType_ADD:
      return WatchTargetChangeState::Added;
    case google_firestore_v1_TargetChange_TargetChangeType_REMOVE:
      return WatchTargetChangeState::Removed;
    case google_firestore_v1_TargetChange_TargetChangeType_CURRENT:
      return WatchTargetChangeState::Current;
    case google_firestore_v1_TargetChange_TargetChangeType_RESET:
      return WatchTargetChangeState::Reset;
  }
  UNREACHABLE();
}

std::unique_ptr<WatchChange> Serializer::DecodeDocumentChange(
    ReadContext* context, google_firestore_v1_DocumentChange& change) const {
  ObjectValue value = ObjectValue::FromFieldsEntry(
      change.document.fields, change.document.fields_count);
  DocumentKey key = DecodeKey(context, change.document.name);

  HARD_ASSERT(change.document.has_update_time,
              "Got a document change with no snapshot version");
  SnapshotVersion version = DecodeVersion(context, change.document.update_time);

  // TODO(b/142956770): other platforms memoize `change.document` inside the
  // `Document`. This currently cannot be implemented efficiently because it
  // would require a reference-counted ownership model for the proto (copying it
  // would defeat the purpose). Note, however, that even without this
  // optimization C++ implementation is on par with the preceding Objective-C
  // implementation.
  MutableDocument document =
      MutableDocument::FoundDocument(key, version, std::move(value));

  std::vector<TargetId> updated_target_ids(
      change.target_ids, change.target_ids + change.target_ids_count);
  std::vector<TargetId> removed_target_ids(
      change.removed_target_ids,
      change.removed_target_ids + change.removed_target_ids_count);

  return absl::make_unique<DocumentWatchChange>(
      std::move(updated_target_ids), std::move(removed_target_ids),
      std::move(key), std::move(document));
}

std::unique_ptr<WatchChange> Serializer::DecodeDocumentDelete(
    ReadContext* context,
    const google_firestore_v1_DocumentDelete& change) const {
  DocumentKey key = DecodeKey(context, change.document);
  // Note that version might be unset in which case we use
  // SnapshotVersion::None().
  SnapshotVersion version = change.has_read_time
                                ? DecodeVersion(context, change.read_time)
                                : SnapshotVersion::None();
  MutableDocument document = MutableDocument::NoDocument(key, version);

  std::vector<TargetId> removed_target_ids(
      change.removed_target_ids,
      change.removed_target_ids + change.removed_target_ids_count);

  return absl::make_unique<DocumentWatchChange>(
      std::vector<TargetId>{}, std::move(removed_target_ids), std::move(key),
      std::move(document));
}

std::unique_ptr<WatchChange> Serializer::DecodeDocumentRemove(
    ReadContext* context,
    const google_firestore_v1_DocumentRemove& change) const {
  DocumentKey key = DecodeKey(context, change.document);
  std::vector<TargetId> removed_target_ids(
      change.removed_target_ids,
      change.removed_target_ids + change.removed_target_ids_count);

  return absl::make_unique<DocumentWatchChange>(std::vector<TargetId>{},
                                                std::move(removed_target_ids),
                                                std::move(key), absl::nullopt);
}

std::unique_ptr<WatchChange> Serializer::DecodeExistenceFilterWatchChange(
    ReadContext*, const google_firestore_v1_ExistenceFilter& filter) const {
  return absl::make_unique<ExistenceFilterWatchChange>(
      DecodeExistenceFilter(filter), filter.target_id);
}

ExistenceFilter Serializer::DecodeExistenceFilter(
    const google_firestore_v1_ExistenceFilter& filter) const {
  // Create bloom filter if there is an unchanged_names present in the filter
  // and inputs are valid, otherwise keep it null.
  absl::optional<BloomFilter> bloom_filter;
  if (filter.has_unchanged_names) {
    // TODO(Mila): None of the ported spec tests here actually has the bloom
    // filter json string, so hard code an empty bloom filter for now. The
    // actual parsing code will be written in the next PR, where we can validate
    // the parsing result.
    // TODO(Mila): handle bloom filter creation failure.
    StatusOr<BloomFilter> maybe_bloom_filter =
        BloomFilter::Create(std::vector<uint8_t>{}, 0, 0);
    if (maybe_bloom_filter.ok()) {
      bloom_filter = std::move(maybe_bloom_filter).ValueOrDie();
    }
  }

  return {filter.count, std::move(bloom_filter)};
}

bool Serializer::IsLocalResourceName(const ResourcePath& path) const {
  return IsValidResourceName(path) && path[1] == database_id_.project_id() &&
         path[3] == database_id_.database_id();
}

bool Serializer::IsLocalDocumentKey(absl::string_view path) const {
  auto resource = ResourcePath::FromStringView(path);
  return IsLocalResourceName(resource) &&
         DocumentKey::IsDocumentKey(resource.PopFirst(5));
}

}  // namespace remote
}  // namespace firestore
}  // namespace firebase<|MERGE_RESOLUTION|>--- conflicted
+++ resolved
@@ -639,20 +639,23 @@
     result.which_resume_type = google_firestore_v1_Target_resume_token_tag;
     result.resume_type.resume_token =
         nanopb::CopyBytesArray(target_data.resume_token().get());
-<<<<<<< HEAD
 
     if (target_data.expected_count().has_value()) {
+      int32_t expected_count = target_data.expected_count().value();
       result.has_expected_count = true;
-      int32_t expected_count = target_data.expected_count().value();
       result.expected_count.value = expected_count;
     }
-=======
   } else if (target_data.snapshot_version().CompareTo(
                  SnapshotVersion::None()) == ComparisonResult::Descending) {
     result.which_resume_type = google_firestore_v1_Target_read_time_tag;
     result.resume_type.read_time =
         EncodeVersion(target_data.snapshot_version());
->>>>>>> 5c68128c
+
+    if (target_data.expected_count().has_value()) {
+      int32_t expected_count = target_data.expected_count().value();
+      result.has_expected_count = true;
+      result.expected_count.value = expected_count;
+    }
   }
 
   return result;
