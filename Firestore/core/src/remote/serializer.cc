--- conflicted
+++ resolved
@@ -1453,31 +1453,6 @@
 
 ExistenceFilter Serializer::DecodeExistenceFilter(
     const google_firestore_v1_ExistenceFilter& filter) const {
-<<<<<<< HEAD
-  if (filter.has_unchanged_names) {
-    pb_bytes_array_t* bitmap_ptr = filter.unchanged_names.has_bits
-                                       ? filter.unchanged_names.bits.bitmap
-                                       : nullptr;
-    std::vector<uint8_t> bitmap(bitmap_ptr->bytes,
-                                bitmap_ptr->bytes + bitmap_ptr->size);
-
-    int32_t padding = filter.unchanged_names.has_bits
-                          ? filter.unchanged_names.bits.padding
-                          : 0;
-    int32_t hash_count = filter.unchanged_names.hash_count;
-
-    StatusOr<BloomFilter> maybe_bloom_filter =
-        BloomFilter::Create(bitmap, padding, hash_count);
-
-    if (maybe_bloom_filter.ok()) {
-      return {filter.count, std::move(maybe_bloom_filter).ValueOrDie()};
-    } else {
-      LOG_WARN("Creating BloomFilter failed: %s",
-               maybe_bloom_filter.status().error_message());
-    }
-  }
-  return {filter.count, absl::nullopt};
-=======
   if (!filter.has_unchanged_names) {
     return {filter.count, absl::nullopt};
   }
@@ -1496,7 +1471,6 @@
   }
   return {filter.count,
           BloomFilterParameters{std::move(bitmap), padding, hash_count}};
->>>>>>> 62afd7ce
 }
 
 bool Serializer::IsLocalResourceName(const ResourcePath& path) const {
