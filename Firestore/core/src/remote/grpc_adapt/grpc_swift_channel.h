--- conflicted
+++ resolved
@@ -34,14 +34,6 @@
   ClientContext();
   ~ClientContext();
   void AddMetadata(const std::string& meta_key, const std::string& meta_value);
-<<<<<<< HEAD
-  void TryCancel();
-  const std::multimap<string_ref, string_ref>& GetServerInitialMetadata() const;
-  void set_initial_metadata_corked(bool);
-
- private:
-  std::multimap<string_ref, string_ref> metadata_;
-=======
   void TryCancel() {
   }
   const std::multimap<string_ref, string_ref>& GetServerInitialMetadata()
@@ -54,7 +46,6 @@
  private:
   ClientContextImpl* impl_ = nullptr;
   std::multimap<string_ref, string_ref> map_;
->>>>>>> f006c80a
 };
 
 /** Connectivity state of a channel. */
@@ -84,33 +75,12 @@
 
 #define GRPC_ARG_KEEPALIVE_TIME_MS "grpc.keepalive_time_ms"
 
-<<<<<<< HEAD
-class ChannelCredentials {};
-
-// static std::shared_ptr<Channel> CreateCustomChannel(
-//     const std::string& target,
-//     const std::string& certs,
-//     const ChannelArguments& args) {
-//   (void)target;
-//   (void)certs;
-//   (void)args;
-//   return nullptr;
-// }
-//
-// static std::shared_ptr<Channel> CreateInsecureCustomChannel(
-//     const std::string& target, const ChannelArguments& args) {
-//   (void)target;
-//   (void)args;
-//   return nullptr;
-// }
-=======
 std::shared_ptr<Channel> CreateCustomChannel(const std::string& target,
                                              const std::string& certs,
                                              const ChannelArguments& args);
 
 std::shared_ptr<Channel> CreateInsecureCustomChannel(
     const std::string& target, const ChannelArguments& args);
->>>>>>> f006c80a
 
 }  // namespace grpc_adapt
 }  // namespace remote
