--- conflicted
+++ resolved
@@ -72,11 +72,7 @@
       const core::Target& target) override;
 
   absl::optional<std::vector<model::DocumentKey>> GetDocumentsMatchingTarget(
-<<<<<<< HEAD
-      const core::Target& target) override;
-=======
-      model::FieldIndex field_index, core::Target target) override;
->>>>>>> d8bd124e
+      model::FieldIndex field_index, const core::Target& target) override;
 
   absl::optional<std::string> GetNextCollectionGroupToUpdate() override;
 
