--- conflicted
+++ resolved
@@ -16,10 +16,7 @@
 
 #include "Firestore/core/src/local/local_documents_view.h"
 
-<<<<<<< HEAD
 #include <algorithm>
-=======
->>>>>>> 06185f63
 #include <map>
 #include <memory>
 #include <string>
@@ -29,10 +26,7 @@
 
 #include "Firestore/core/src/core/query.h"
 #include "Firestore/core/src/immutable/sorted_set.h"
-<<<<<<< HEAD
 #include "Firestore/core/src/local/local_write_result.h"
-=======
->>>>>>> 06185f63
 #include "Firestore/core/src/local/mutation_queue.h"
 #include "Firestore/core/src/local/remote_document_cache.h"
 #include "Firestore/core/src/model/document.h"
@@ -69,12 +63,9 @@
 using model::ResourcePath;
 using model::SnapshotVersion;
 
-<<<<<<< HEAD
 using OverlayByDocumentKeyMap = std::
     unordered_map<model::DocumentKey, model::Overlay, model::DocumentKeyHash>;
 
-=======
->>>>>>> 06185f63
 Document LocalDocumentsView::GetDocument(
     const DocumentKey& key, const std::vector<MutationBatch>& batches) {
   MutableDocument document = remote_document_cache_->Get(key);
@@ -198,7 +189,6 @@
 
   return results;
 }
-<<<<<<< HEAD
 
 Document LocalDocumentsView::GetDocument(const DocumentKey& key) {
   absl::optional<Overlay> overlay = document_overlay_cache_->GetOverlay(key);
@@ -210,19 +200,6 @@
   return document;
 }
 
-=======
-
-Document LocalDocumentsView::GetDocument(const DocumentKey& key) {
-  absl::optional<Overlay> overlay = document_overlay_cache_->GetOverlay(key);
-  MutableDocument document = GetBaseDocument(key, overlay);
-  if (overlay.has_value()) {
-    overlay.value().mutation().ApplyToLocalView(document, FieldMask(),
-                                                Timestamp::Now());
-  }
-  return document;
-}
-
->>>>>>> 06185f63
 DocumentMap LocalDocumentsView::GetDocuments(const DocumentKeySet& keys) {
   MutableDocumentMap docs = remote_document_cache_->GetAll(keys);
   return GetLocalViewOfDocuments(docs, DocumentKeySet{});
@@ -334,11 +311,8 @@
     for (const DocumentKey& key : batch.keys()) {
       auto base_doc_it = docs.find(key);
       if (base_doc_it == docs.end()) {
-<<<<<<< HEAD
-=======
         // If this batch has documents not included in passed in `docs`, skip
         // them.
->>>>>>> 06185f63
         continue;
       }
       MutableDocument* base_doc = base_doc_it->second;
