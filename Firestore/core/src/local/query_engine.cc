--- conflicted
+++ resolved
@@ -50,7 +50,8 @@
     const Query& query,
     const SnapshotVersion& last_limbo_free_snapshot_version,
     const DocumentKeySet& remote_keys) const {
-  HARD_ASSERT(local_documents_view_, "SetLocalDocumentsView() not called");
+  HARD_ASSERT(local_documents_view_ && index_manager_,
+              "SetDependencies() not called");
 
   const absl::optional<DocumentMap> index_result =
       PerformQueryUsingIndex(query);
@@ -160,24 +161,9 @@
 
   // Retrieve all results for documents that were updated since the last
   // remote snapshot that did not contain any Limbo documents.
-<<<<<<< HEAD
   return AppendRemainingResults(
       previous_results, query,
       model::IndexOffset::Create(last_limbo_free_snapshot_version));
-=======
-  DocumentMap updated_results =
-      local_documents_view_->GetDocumentsMatchingQuery(
-          query, model::IndexOffset::Create(last_limbo_free_snapshot_version));
-
-  // We merge `previous_results` into `update_results`, since `update_results`
-  // is already a DocumentMap. If a document is contained in both lists, then
-  // its contents are the same.
-  for (const Document& result : previous_results) {
-    updated_results = updated_results.insert(result->key(), result);
-  }
-
-  return updated_results;
->>>>>>> 06185f63
 }
 
 DocumentSet QueryEngine::ApplyQuery(const Query& query,
@@ -234,7 +220,6 @@
             query.ToString());
   return local_documents_view_->GetDocumentsMatchingQuery(
       query, model::IndexOffset::None());
-<<<<<<< HEAD
 }
 
 const DocumentMap QueryEngine::AppendRemainingResults(
@@ -252,8 +237,6 @@
     remaining_results = remaining_results.insert(entry->key(), entry);
   }
   return remaining_results;
-=======
->>>>>>> 06185f63
 }
 
 }  // namespace local
