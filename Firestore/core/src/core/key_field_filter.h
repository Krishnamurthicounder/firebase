/*
 * Copyright 2019 Google
 *
 * Licensed under the Apache License, Version 2.0 (the "License");
 * you may not use this file except in compliance with the License.
 * You may obtain a copy of the License at
 *
 *      http://www.apache.org/licenses/LICENSE-2.0
 *
 * Unless required by applicable law or agreed to in writing, software
 * distributed under the License is distributed on an "AS IS" BASIS,
 * WITHOUT WARRANTIES OR CONDITIONS OF ANY KIND, either express or implied.
 * See the License for the specific language governing permissions and
 * limitations under the License.
 */

#ifndef FIRESTORE_CORE_SRC_CORE_KEY_FIELD_FILTER_H_
#define FIRESTORE_CORE_SRC_CORE_KEY_FIELD_FILTER_H_

#include <string>

#include "Firestore/Protos/nanopb/google/firestore/v1/document.nanopb.h"
#include "Firestore/core/src/core/field_filter.h"

namespace firebase {
namespace firestore {
namespace core {

/**
 * A Filter that matches on key fields (i.e. '__name__').
 */
class KeyFieldFilter : public FieldFilter {
 public:
<<<<<<< HEAD
=======
  /** Creates a new document key filter. Takes ownership of `value`. */
>>>>>>> 30082cd6
  KeyFieldFilter(const model::FieldPath& field,
                 core::Filter::Operator op,
                 google_firestore_v1_Value value);

 private:
  class Rep;
};

}  // namespace core
}  // namespace firestore
}  // namespace firebase

#endif  // FIRESTORE_CORE_SRC_CORE_KEY_FIELD_FILTER_H_<|MERGE_RESOLUTION|>--- conflicted
+++ resolved
@@ -31,10 +31,7 @@
  */
 class KeyFieldFilter : public FieldFilter {
  public:
-<<<<<<< HEAD
-=======
   /** Creates a new document key filter. Takes ownership of `value`. */
->>>>>>> 30082cd6
   KeyFieldFilter(const model::FieldPath& field,
                  core::Filter::Operator op,
                  google_firestore_v1_Value value);
