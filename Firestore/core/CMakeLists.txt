# Copyright 2017 Google LLC
#
# Licensed under the Apache License, Version 2.0 (the "License");
# you may not use this file except in compliance with the License.
# You may obtain a copy of the License at
#
#      http://www.apache.org/licenses/LICENSE-2.0
#
# Unless required by applicable law or agreed to in writing, software
# distributed under the License is distributed on an "AS IS" BASIS,
# WITHOUT WARRANTIES OR CONDITIONS OF ANY KIND, either express or implied.
# See the License for the specific language governing permissions and
# limitations under the License.

include(CheckSymbolExists)
include(CheckIncludeFiles)


## firestore_util

# The set of sources to use for firestore_util are complex.
file(
  GLOB util_sources
  src/util/*.cc
  src/util/*.h
)

if(APPLE)
  firebase_ios_glob(
    util_sources APPEND src/util/*.mm
    EXCLUDE src/util/*_win.cc
  )

elseif(WIN32)
  firebase_ios_glob(
    util_sources EXCLUDE
    src/util/*_apple.*
    src/util/*_posix.*
  )

else()
  # Linux and other UNIX systems.
  firebase_ios_glob(
    util_sources EXCLUDE
    src/util/*_apple.cc
    src/util/*_win.cc
  )
endif()


# Choose Executor implementation

# Comment out this check on macOS to build with ExecutorStd instead of
# ExecutorLibdispatch.
check_symbol_exists(dispatch_async_f dispatch/dispatch.h HAVE_LIBDISPATCH)

firebase_ios_glob(
  util_sources EXCLUDE src/util/executor_*
)
if(HAVE_LIBDISPATCH)
  firebase_ios_glob(
    util_sources APPEND src/util/executor_libdispatch.*
  )
else()
  firebase_ios_glob(
    util_sources APPEND src/util/executor_std.*
  )
endif()


# Choose Logger implementation
firebase_ios_glob(
  util_sources EXCLUDE src/util/log_*
)

# TODO(wilhuff): Can this be if(APPLE)?
if(IOS)
  firebase_ios_glob(
    util_sources APPEND src/util/log_apple.mm
  )
else()
  firebase_ios_glob(
    util_sources APPEND src/util/log_stdio.cc
  )
endif()


# Choose SecureRandom implementation
check_symbol_exists(arc4random stdlib.h HAVE_ARC4RANDOM)

if(TARGET OpenSSL::Crypto)
  get_target_property(
    CMAKE_REQUIRED_INCLUDES OpenSSL::Crypto INTERFACE_INCLUDE_DIRECTORIES
  )
  check_include_files(openssl/rand.h HAVE_OPENSSL_RAND_H)
endif()

firebase_ios_glob(
  util_sources EXCLUDE src/util/secure_random_*.cc
)
if(HAVE_ARC4RANDOM)
  firebase_ios_glob(
    util_sources APPEND
    src/util/secure_random_arc4random.cc
  )
elseif(HAVE_OPENSSL_RAND_H)
  firebase_ios_glob(
    util_sources APPEND
    src/util/secure_random_openssl.cc
  )
else()
  message(
    FATAL_ERROR
    "Don't know how to get high quality random numbers on this platform."
  )
endif()


configure_file(
  src/util/config_detected.h.in
  src/util/config_detected.h  # NOLINT(generated)
)


firebase_ios_add_library(firestore_util EXCLUDE_FROM_ALL ${util_sources})

target_compile_definitions(
  firestore_util PUBLIC
  FIRESTORE_HAVE_CONFIG_DETECTED_H
)

target_link_libraries(
  firestore_util PUBLIC
<<<<<<< HEAD
  absl::base
  absl::flat_hash_map
  absl::memory
  absl::meta
  absl::optional
  absl::strings
=======
  absl_base
  absl_memory
  absl_meta
  absl_optional
  absl_strings
  absl::time
>>>>>>> 1dbc0edd
)

if(HAVE_OPENSSL_RAND_H)
  target_link_libraries(
    firestore_util PRIVATE
    OpenSSL::Crypto
  )
endif()

if(APPLE)
  target_link_libraries(
    firestore_util PUBLIC
    "-framework CoreFoundation"
    "-framework Foundation"
    FirebaseCore
  )
endif()


## firestore_nanopb

# Nanopb-related utilities that not specific to Firestore and are used from
# generated nanopb messages.

firebase_ios_glob(
  nanopb_sources
  src/nanopb/byte_string.*
  src/nanopb/nanopb_util.*
  src/nanopb/pretty_printing.*
)

firebase_ios_add_library(firestore_nanopb EXCLUDE_FROM_ALL ${nanopb_sources})

target_link_libraries(
  firestore_nanopb PUBLIC
  absl_strings
  firestore_util
  protobuf-nanopb-static
)


## firestore_core


firebase_ios_glob(
  core_sources
  include/firebase/firestore/*.h
  src/*.cc
  src/*.h
  src/api/*.cc
  src/api/*.h
  src/auth/*.cc
  src/auth/*.h
  src/bundle/*.cc
  src/bundle/*.h
  src/core/*.cc
  src/core/*.h
  src/immutable/*.cc
  src/immutable/*.h
  src/local/*.cc
  src/local/*.h
  src/model/*.cc
  src/model/*.h
  src/nanopb/*.cc
  src/nanopb/*.h
  src/objc/*.h
  src/remote/*.cc
  src/remote/*.h
  EXCLUDE ${nanopb_sources}
)

if(APPLE)
  firebase_ios_glob(
    core_sources APPEND
    src/auth/firebase_credentials_provider_apple.*
    src/remote/connectivity_monitor_apple.mm
    src/remote/firebase_metadata_provider_apple.mm
  )
endif()


firebase_ios_add_library(firestore_core ${core_sources})

podspec_version(version ${PROJECT_SOURCE_DIR}/FirebaseFirestore.podspec)

target_compile_definitions(
  firestore_core PRIVATE
  FIRFirestore_VERSION=${version}
)

target_include_directories(
  firestore_core PUBLIC
  ${PROJECT_SOURCE_DIR}/Firestore/core/include
)

target_link_libraries(
  firestore_core PUBLIC
  LevelDB::LevelDB
  absl::base
  absl::flat_hash_map
  absl::memory
  absl::meta
  absl::optional
  absl::strings
  firestore_nanopb
  firestore_protos_nanopb
  firestore_util
  grpc++
  protobuf-nanopb-static
)

if(APPLE)
  target_link_libraries(
    firestore_core PUBLIC
    "-framework Foundation"
    "-framework SystemConfiguration"
    FirebaseAuthInterop
    FirebaseCore
  )
endif()


## gRPC Certificates

# Source files should be generated in place so that the XCode build can pick
# them up.
set(OUTPUT_DIR ${CMAKE_CURRENT_SOURCE_DIR}/src/remote)

set(
  GRPC_ROOT_CERTIFICATE_SOURCES
  ${OUTPUT_DIR}/grpc_root_certificates_generated.h  # NOLINT(generated)
  ${OUTPUT_DIR}/grpc_root_certificates_generated.cc # NOLINT(generated)
)

# `roots.pem` is a file containing root certificates that is distributed
# alongside gRPC and is necessary to establish SSL connections. Embed this file
# into the binary by converting it to a char array.
add_custom_command(
  COMMENT "Generating root certificates for embedding"
  OUTPUT
  ${GRPC_ROOT_CERTIFICATE_SOURCES}
  COMMAND
  python ${FIREBASE_SOURCE_DIR}/scripts/binary_to_array.py
  --output_header=${OUTPUT_DIR}/grpc_root_certificates_generated.h
  --output_source=${OUTPUT_DIR}/grpc_root_certificates_generated.cc
  --cpp_namespace=firebase::firestore::remote
  --array=grpc_root_certificates_generated_data
  --array_size=grpc_root_certificates_generated_size
  ${FIREBASE_EXTERNAL_SOURCE_DIR}/grpc/etc/roots.pem
  VERBATIM
  DEPENDS
  grpc
  ${FIREBASE_SOURCE_DIR}/scripts/binary_to_array.py
  ${FIREBASE_EXTERNAL_SOURCE_DIR}/grpc/etc/roots.pem
)

# gRPC certificates have to be regenerated manually on each new gRPC release
# (which typically has updated certificates).
add_custom_target(
  firestore_gen_grpc_certs
  DEPENDS ${GRPC_ROOT_CERTIFICATE_SOURCES}
)


add_subdirectory(test/unit/testutil)
add_subdirectory(test/unit)
add_subdirectory(test/unit/api)
add_subdirectory(test/unit/auth)
add_subdirectory(test/unit/bundle)
add_subdirectory(test/unit/core)
add_subdirectory(test/unit/immutable)
add_subdirectory(test/unit/local)
add_subdirectory(test/unit/model)
add_subdirectory(test/unit/objc)
add_subdirectory(test/unit/nanopb)
add_subdirectory(test/unit/remote)
add_subdirectory(test/unit/util)<|MERGE_RESOLUTION|>--- conflicted
+++ resolved
@@ -131,21 +131,13 @@
 
 target_link_libraries(
   firestore_util PUBLIC
-<<<<<<< HEAD
   absl::base
   absl::flat_hash_map
   absl::memory
   absl::meta
   absl::optional
   absl::strings
-=======
-  absl_base
-  absl_memory
-  absl_meta
-  absl_optional
-  absl_strings
   absl::time
->>>>>>> 1dbc0edd
 )
 
 if(HAVE_OPENSSL_RAND_H)
