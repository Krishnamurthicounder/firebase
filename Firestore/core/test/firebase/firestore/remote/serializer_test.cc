/*
 * Copyright 2018 Google
 *
 * Licensed under the Apache License, Version 2.0 (the "License");
 * you may not use this file except in compliance with the License.
 * You may obtain a copy of the License at
 *
 *      http://www.apache.org/licenses/LICENSE-2.0
 *
 * Unless required by applicable law or agreed to in writing, software
 * distributed under the License is distributed on an "AS IS" BASIS,
 * WITHOUT WARRANTIES OR CONDITIONS OF ANY KIND, either express or implied.
 * See the License for the specific language governing permissions and
 * limitations under the License.
 */

/* Most tests use libprotobuf to create the bytes used for testing the
 * serializer. (Previously, protoc was used, but that meant that the bytes were
 * generated ahead of time and just copy+paste'd into the test suite, leading to
 * a lot of magic.) Also note that bytes are no longer compared in any of the
 * tests. Instead, we ensure that encoding with our serializer and decoding with
 * libprotobuf (and vice versa) yield the same results.
 *
 * libprotobuf is only used in the test suite, and should never be present in
 * the production code.
 */

#include "Firestore/core/src/firebase/firestore/remote/serializer.h"

#include <pb.h>
#include <pb_encode.h>
#include <functional>
#include <limits>
#include <utility>
#include <vector>

#include "Firestore/Protos/cpp/google/firestore/v1/document.pb.h"
#include "Firestore/Protos/cpp/google/firestore/v1/firestore.pb.h"
#include "Firestore/core/include/firebase/firestore/firestore_errors.h"
#include "Firestore/core/include/firebase/firestore/timestamp.h"
#include "Firestore/core/src/firebase/firestore/core/bound.h"
#include "Firestore/core/src/firebase/firestore/model/delete_mutation.h"
#include "Firestore/core/src/firebase/firestore/model/field_path.h"
#include "Firestore/core/src/firebase/firestore/model/field_value.h"
#include "Firestore/core/src/firebase/firestore/model/patch_mutation.h"
#include "Firestore/core/src/firebase/firestore/model/set_mutation.h"
#include "Firestore/core/src/firebase/firestore/model/snapshot_version.h"
#include "Firestore/core/src/firebase/firestore/model/transform_mutation.h"
#include "Firestore/core/src/firebase/firestore/nanopb/message.h"
#include "Firestore/core/src/firebase/firestore/nanopb/reader.h"
#include "Firestore/core/src/firebase/firestore/nanopb/writer.h"
#include "Firestore/core/src/firebase/firestore/timestamp_internal.h"
#include "Firestore/core/src/firebase/firestore/util/status.h"
#include "Firestore/core/src/firebase/firestore/util/statusor.h"
#include "Firestore/core/test/firebase/firestore/nanopb/nanopb_testing.h"
#include "Firestore/core/test/firebase/firestore/testutil/testutil.h"
#include "Firestore/core/test/firebase/firestore/util/status_testing.h"
#include "absl/strings/string_view.h"
#include "absl/types/optional.h"
#include "google/protobuf/stubs/common.h"
#include "google/protobuf/util/message_differencer.h"
#include "gtest/gtest.h"

namespace firebase {
namespace firestore {
namespace remote {

namespace {

namespace v1 = google::firestore::v1;
using core::Bound;
using core::FilterList;
using google::protobuf::util::MessageDifferencer;
using local::QueryData;
using local::QueryPurpose;
using model::ArrayTransform;
using model::DatabaseId;
using model::DeleteMutation;
using model::Document;
using model::DocumentKey;
using model::FieldPath;
using model::FieldValue;
using model::MaybeDocument;
using model::Mutation;
using model::MutationResult;
using model::NoDocument;
using model::ObjectValue;
using model::PatchMutation;
using model::Precondition;
using model::ServerTimestampTransform;
using model::SetMutation;
using model::SnapshotVersion;
using model::TransformMutation;
using model::TransformOperation;
using nanopb::ByteString;
using nanopb::ByteStringWriter;
using nanopb::FreeNanopbMessage;
using nanopb::Message;
using nanopb::ProtobufParse;
using nanopb::ProtobufSerialize;
using nanopb::StringReader;
using nanopb::Writer;
using remote::Serializer;
using testutil::Array;
using testutil::Bytes;
using testutil::DeletedDoc;
using testutil::Doc;
using testutil::Filter;
using testutil::Key;
using testutil::Map;
using testutil::OrderBy;
using testutil::Query;
using testutil::Ref;
using testutil::Value;
using testutil::Version;
using util::Status;
using util::StatusOr;

const char* const kProjectId = "p";
const char* const kDatabaseId = "d";

// These helper functions are just shorter aliases to reduce verbosity.
ByteString ToBytes(const std::string& str) {
  return ByteString{Serializer::EncodeString(str)};
}

std::string FromBytes(pb_bytes_array_t*&& ptr) {
  auto byte_string = ByteString::Take(ptr);
  return Serializer::DecodeString(byte_string.get());
}

QueryData CreateQueryData(core::Query query) {
  return QueryData(query.ToTarget(), 1, 0, QueryPurpose::Listen);
}

QueryData CreateQueryData(absl::string_view str) {
  return CreateQueryData(Query(str));
}

// Returns the full key path, including the database name, as a string.
std::string ResourceName(const std::string& key) {
  std::string prefix = "projects/p/databases/d/documents";
  if (key.empty()) {
    return prefix;
  }
  return prefix + "/" + key;
}

}  // namespace

TEST(Serializer, CanLinkToNanopb) {
  // This test doesn't actually do anything interesting as far as actually using
  // nanopb is concerned but that it can run at all is proof that all the
  // libraries required for nanopb to work are actually linked correctly into
  // the test.
  pb_ostream_from_buffer(nullptr, 0);
}

// Fixture for running serializer tests.
class SerializerTest : public ::testing::Test {
 public:
  SerializerTest() : serializer(DatabaseId(kProjectId, kDatabaseId)) {
    msg_diff.ReportDifferencesToString(&message_differences);
  }

  Serializer serializer;

  template <typename... Args>
  void ExpectRoundTrip(const Args&... args) {
    // First, serialize model with our (nanopb based) serializer, then
    // deserialize the resulting bytes with libprotobuf and ensure the result is
    // the same as the expected proto.
    ExpectSerializationRoundTrip(args...);

    // Next, serialize proto with libprotobuf, then deserialize the resulting
    // bytes with our (nanopb based) deserializer and ensure the result is the
    // same as the expected model.
    ExpectDeserializationRoundTrip(args...);
  }

  void ExpectNoDocumentDeserializationRoundTrip(
      const DocumentKey& key,
      const SnapshotVersion& read_time,
      const v1::BatchGetDocumentsResponse& proto) {
    ExpectDeserializationRoundTrip(key, absl::nullopt, read_time, proto);
  }

  void ExpectDeserializationRoundTrip(const WatchChange& model,
                                      const v1::ListenResponse& proto) {
    auto actual_model = Decode<google_firestore_v1_ListenResponse>(
        google_firestore_v1_ListenResponse_fields,
        std::mem_fn(&Serializer::DecodeWatchChange), proto);

    EXPECT_EQ(model, *actual_model);
  }

  void ExpectDeserializationRoundTrip(const MutationResult& model,
                                      const v1::WriteResult& proto,
                                      const SnapshotVersion& commit_version) {
    auto actual_model = Decode<google_firestore_v1_WriteResult>(
        google_firestore_v1_WriteResult_fields,
        std::mem_fn(&Serializer::DecodeMutationResult), proto, commit_version);

    EXPECT_EQ(model, actual_model);
  }

  void ExpectDeserializationRoundTrip(const SnapshotVersion& model,
                                      const v1::ListenResponse& proto) {
    auto actual_model = Decode<google_firestore_v1_ListenResponse>(
        google_firestore_v1_ListenResponse_fields,
        std::mem_fn(&Serializer::DecodeVersionFromListenResponse), proto);

    EXPECT_EQ(model, actual_model);
  }

  /**
   * Ensures that decoding fails with the given status.
   *
   * @param status the expected (failed) status. Only the code() is verified.
   */
  void ExpectFailedStatusDuringFieldValueDecode(
      Status status, const std::vector<uint8_t>& bytes) {
    StringReader reader(bytes);

    auto message = Message<google_firestore_v1_Value>::TryParse(&reader);
    serializer.DecodeFieldValue(&reader, *message);

    ASSERT_NOT_OK(reader.status());
    EXPECT_EQ(status.code(), reader.status().code());
  }

  void ExpectFailedStatusDuringMaybeDocumentDecode(Status status,
                                                   const ByteString& bytes) {
    StringReader reader(bytes);

    auto message =
        Message<google_firestore_v1_BatchGetDocumentsResponse>::TryParse(
            &reader);
    serializer.DecodeMaybeDocument(&reader, *message);

    ASSERT_NOT_OK(reader.status());
    EXPECT_EQ(status.code(), reader.status().code());
  }

  ByteString EncodeFieldValue(const FieldValue& fv) {
    ByteStringWriter writer;
    google_firestore_v1_Value proto = serializer.EncodeFieldValue(fv);
    writer.Write(google_firestore_v1_Value_fields, &proto);
    FreeNanopbMessage(google_firestore_v1_Value_fields, &proto);
    return writer.Release();
  }

  ByteString EncodeDocument(const DocumentKey& key, const ObjectValue& value) {
    ByteStringWriter writer;
    google_firestore_v1_Document proto = serializer.EncodeDocument(key, value);
    writer.Write(google_firestore_v1_Document_fields, &proto);
    FreeNanopbMessage(google_firestore_v1_Document_fields, &proto);
    return writer.Release();
  }

  void Mutate(pb_bytes_array_t* bytes,
              size_t offset,
              uint8_t expected_initial_value,
              uint8_t new_value) {
    ASSERT_EQ(bytes->bytes[offset], expected_initial_value);
    bytes->bytes[offset] = new_value;
  }

  void Mutate(uint8_t* byte,
              uint8_t expected_initial_value,
              uint8_t new_value) {
    ASSERT_EQ(*byte, expected_initial_value);
    *byte = new_value;
  }

  v1::Value ValueProto(std::nullptr_t) {
    ByteString bytes = EncodeFieldValue(FieldValue::Null());
    return ProtobufParse<v1::Value>(bytes);
  }

  v1::Value ValueProto(bool b) {
    ByteString bytes = EncodeFieldValue(FieldValue::FromBoolean(b));
    return ProtobufParse<v1::Value>(bytes);
  }

  v1::Value ValueProto(int64_t i) {
    ByteString bytes = EncodeFieldValue(FieldValue::FromInteger(i));
    return ProtobufParse<v1::Value>(bytes);
  }

  v1::Value ValueProto(double d) {
    ByteString bytes = EncodeFieldValue(FieldValue::FromDouble(d));
    return ProtobufParse<v1::Value>(bytes);
  }

  // int64_t and double are equally good overloads for integer literals so this
  // avoids ambiguity
  v1::Value ValueProto(int i) {
    return ValueProto(static_cast<int64_t>(i));
  }

  v1::Value ValueProto(const char* s) {
    return ValueProto(std::string(s));
  }

  v1::Value ValueProto(const std::string& s) {
    ByteString bytes = EncodeFieldValue(FieldValue::FromString(s));
    return ProtobufParse<v1::Value>(bytes);
  }

  v1::Value ValueProto(const Timestamp& ts) {
    ByteString bytes = EncodeFieldValue(FieldValue::FromTimestamp(ts));
    return ProtobufParse<v1::Value>(bytes);
  }

  v1::Value ValueProto(const ByteString& blob) {
    ByteString bytes = EncodeFieldValue(FieldValue::FromBlob(blob));
    return ProtobufParse<v1::Value>(bytes);
  }

  v1::Value ValueProto(const FieldValue::Reference& ref) {
    ByteString bytes = EncodeFieldValue(
        FieldValue::FromReference(ref.database_id(), ref.key()));
    return ProtobufParse<v1::Value>(bytes);
  }

  v1::Value ValueProto(const GeoPoint& geo_point) {
    ByteString bytes = EncodeFieldValue(FieldValue::FromGeoPoint(geo_point));
    return ProtobufParse<v1::Value>(bytes);
  }

  v1::Value ValueProto(const std::vector<FieldValue>& array) {
    ByteString bytes = EncodeFieldValue(FieldValue::FromArray(array));
    return ProtobufParse<v1::Value>(bytes);
  }

  v1::Value ValueProto(const FieldValue::Map& map) {
    ByteString bytes = EncodeFieldValue(FieldValue::FromMap(map));
    return ProtobufParse<v1::Value>(bytes);
  }

  /**
   * Creates entries in the proto that we don't care about.
   *
   * We ignore certain fields in our serializer. We never set them, and never
   * read them (other than to throw them away). But the server could (and
   * probably does) set them, so we need to be able to discard them properly.
   * The ExpectRoundTrip deals with this asymmetry.
   *
   * This method adds these ignored fields to the proto.
   */
  void TouchIgnoredBatchGetDocumentsResponseFields(
      v1::BatchGetDocumentsResponse* proto) {
    proto->set_transaction("random bytes");

    // TODO(rsgowman): This method currently assumes that this is a 'found'
    // document. We (probably) will need to adjust this to work with NoDocuments
    // too.
    v1::Document* doc_proto = proto->mutable_found();
    google::protobuf::Timestamp* create_time_proto =
        doc_proto->mutable_create_time();
    create_time_proto->set_seconds(8765);
    create_time_proto->set_nanos(4321);
  }

  void ExpectUnaryOperator(const FieldValue& value,
                           v1::StructuredQuery::UnaryFilter::Operator op) {
    core::Query q = Query("docs").AddingFilter(Filter("prop", "==", value));
    QueryData model = CreateQueryData(std::move(q));

    v1::Target proto;
    proto.mutable_query()->set_parent(ResourceName(""));
    proto.set_target_id(1);

    v1::StructuredQuery::CollectionSelector from;
    from.set_collection_id("docs");
    *proto.mutable_query()->mutable_structured_query()->add_from() =
        std::move(from);

    v1::StructuredQuery::Order order;
    order.mutable_field()->set_field_path(FieldPath::kDocumentKeyPath);
    order.set_direction(v1::StructuredQuery::ASCENDING);
    *proto.mutable_query()->mutable_structured_query()->add_order_by() =
        std::move(order);

    v1::StructuredQuery::UnaryFilter& filter = *proto.mutable_query()
                                                    ->mutable_structured_query()
                                                    ->mutable_where()
                                                    ->mutable_unary_filter();
    filter.mutable_field()->set_field_path("prop");
    filter.set_op(op);

    ExpectRoundTrip(model, proto);
  }

 private:
  void ExpectSerializationRoundTrip(const FieldValue& model,
                                    const v1::Value& proto,
                                    FieldValue::Type type) {
    EXPECT_EQ(type, model.type());
    ByteString bytes = EncodeFieldValue(model);
    auto actual_proto = ProtobufParse<v1::Value>(bytes);

    EXPECT_TRUE(msg_diff.Compare(proto, actual_proto)) << message_differences;
  }

  void ExpectDeserializationRoundTrip(const FieldValue& model,
                                      const v1::Value& proto,
                                      FieldValue::Type type) {
    ByteString bytes = ProtobufSerialize(proto);
    StringReader reader(bytes);

    auto message = Message<google_firestore_v1_Value>::TryParse(&reader);
    FieldValue actual_model = serializer.DecodeFieldValue(&reader, *message);

    EXPECT_OK(reader.status());
    EXPECT_EQ(type, actual_model.type());
    EXPECT_EQ(model, actual_model);
  }

  void ExpectSerializationRoundTrip(
      const DocumentKey& key,
      const ObjectValue& value,
      const SnapshotVersion& update_time,
      const v1::BatchGetDocumentsResponse& proto) {
    ByteString bytes = EncodeDocument(key, value);
    auto actual_proto = ProtobufParse<v1::Document>(bytes);

    // Note that the client can only serialize Documents (and cannot serialize
    // NoDocuments)
    EXPECT_TRUE(proto.has_found());

    // Slight weirdness: When we *encode* a document for sending it to the
    // backend, we don't encode the update_time (or create_time). But when we
    // *decode* a document, we *do* decode the update_time (though we still
    // ignore the create_time). Therefore, we'll verify the update_time
    // independently, and then strip it out before comparing the rest.
    EXPECT_FALSE(actual_proto.has_create_time());
    EXPECT_EQ(update_time.timestamp().seconds(),
              proto.found().update_time().seconds());
    EXPECT_EQ(update_time.timestamp().nanoseconds(),
              proto.found().update_time().nanos());
    v1::BatchGetDocumentsResponse proto_copy{proto};
    proto_copy.mutable_found()->clear_update_time();
    proto_copy.mutable_found()->clear_create_time();

    EXPECT_TRUE(msg_diff.Compare(proto_copy.found(), actual_proto))
        << message_differences;
  }

  void ExpectDeserializationRoundTrip(
      const DocumentKey& key,
      const absl::optional<ObjectValue> value,
      const SnapshotVersion& version,  // either update_time or read_time
      const v1::BatchGetDocumentsResponse& proto) {
    ByteString bytes = ProtobufSerialize(proto);
    StringReader reader(bytes);

    auto message =
        Message<google_firestore_v1_BatchGetDocumentsResponse>::TryParse(
            &reader);
    MaybeDocument actual_model =
        serializer.DecodeMaybeDocument(&reader, *message);

    EXPECT_EQ(key, actual_model.key());
    EXPECT_EQ(version, actual_model.version());
    switch (actual_model.type()) {
      case MaybeDocument::Type::Document: {
        Document actual_doc_model(actual_model);
        EXPECT_EQ(value, actual_doc_model.data());
        break;
      }
      case MaybeDocument::Type::NoDocument:
        EXPECT_FALSE(value.has_value());
        break;
      case MaybeDocument::Type::UnknownDocument:
        // TODO(rsgowman): implement.
        // In particular, since this statement isn't hit, it implies a missing
        // test for UnknownDocument. However, we'll defer that until after
        // nanopb-master is merged to master.
        abort();
      case MaybeDocument::Type::Invalid:
        FAIL() << "We somehow created an invalid model object";
    }
  }

  void ExpectSerializationRoundTrip(const QueryData& model,
                                    const v1::Target& proto) {
    ByteString bytes = Encode(google_firestore_v1_Target_fields,
                              serializer.EncodeTarget(model));
    auto actual_proto = ProtobufParse<v1::Target>(bytes);

    EXPECT_TRUE(msg_diff.Compare(proto, actual_proto)) << message_differences;
  }

  void ExpectDeserializationRoundTrip(const QueryData& model,
                                      const v1::Target& proto) {
    core::Target actual_model;
    if (proto.has_documents()) {
      actual_model = Decode<google_firestore_v1_Target_DocumentsTarget>(
          google_firestore_v1_Target_DocumentsTarget_fields,
          std::mem_fn(&Serializer::DecodeDocumentsTarget), proto.documents());

    } else {
      actual_model = Decode<google_firestore_v1_Target_QueryTarget>(
          google_firestore_v1_Target_QueryTarget_fields,
          std::mem_fn(&Serializer::DecodeQueryTarget), proto.query());
    }

    EXPECT_EQ(model.target(), actual_model);
  }

  void ExpectSerializationRoundTrip(const Mutation& model,
                                    const v1::Write& proto) {
    ByteString bytes = Encode(google_firestore_v1_Write_fields,
                              serializer.EncodeMutation(model));
    auto actual_proto = ProtobufParse<v1::Write>(bytes);

    EXPECT_TRUE(msg_diff.Compare(proto, actual_proto)) << message_differences;
  }

  void ExpectDeserializationRoundTrip(const Mutation& model,
                                      const v1::Write& proto) {
    Mutation actual_model = Decode<google_firestore_v1_Write>(
        google_firestore_v1_Write_fields,
        std::mem_fn(&Serializer::DecodeMutation), proto);

    EXPECT_EQ(model, actual_model);
  }

  void ExpectSerializationRoundTrip(const core::Filter& model,
                                    const v1::StructuredQuery::Filter& proto) {
    ByteString bytes = Encode(google_firestore_v1_StructuredQuery_Filter_fields,
                              serializer.EncodeFilters({model}));
    auto actual_proto = ProtobufParse<v1::StructuredQuery::Filter>(bytes);

    EXPECT_TRUE(msg_diff.Compare(proto, actual_proto)) << message_differences;
  }

  void ExpectDeserializationRoundTrip(
      const core::Filter& model, const v1::StructuredQuery::Filter& proto) {
    FilterList actual_model =
        Decode<google_firestore_v1_StructuredQuery_Filter>(
            google_firestore_v1_StructuredQuery_Filter_fields,
            std::mem_fn(&Serializer::DecodeFilters), proto);

    EXPECT_EQ(FilterList{model}, actual_model);
  }

  template <typename T>
  ByteString Encode(const pb_field_t* fields, T&& nanopb_proto) {
    ByteStringWriter writer;
    writer.Write(fields, &nanopb_proto);
    FreeNanopbMessage(fields, &nanopb_proto);
    return writer.Release();
  }

  template <typename T, typename F, typename P, typename... Args>
  auto Decode(const pb_field_t* fields,
              F decode_func,
              const P& proto,
              const Args&... args) -> typename F::result_type {
    ByteString bytes = ProtobufSerialize(proto);
    StringReader reader{bytes};

    auto message = Message<T>::TryParse(&reader);
    auto model = decode_func(serializer, &reader, *message, args...);

    EXPECT_OK(reader.status());
    return model;
  }

  std::string message_differences;
  MessageDifferencer msg_diff;
};

TEST_F(SerializerTest, EncodesNull) {
  FieldValue model = FieldValue::Null();
  ExpectRoundTrip(model, ValueProto(nullptr), FieldValue::Type::Null);
}

TEST_F(SerializerTest, EncodesBool) {
  for (bool bool_value : {true, false}) {
    FieldValue model = FieldValue::FromBoolean(bool_value);
    ExpectRoundTrip(model, ValueProto(bool_value), FieldValue::Type::Boolean);
  }
}

TEST_F(SerializerTest, EncodesIntegers) {
  std::vector<int64_t> cases{0,
                             1,
                             -1,
                             100,
                             -100,
                             std::numeric_limits<int64_t>::min(),
                             std::numeric_limits<int64_t>::max()};

  for (int64_t int_value : cases) {
    FieldValue model = FieldValue::FromInteger(int_value);
    ExpectRoundTrip(model, ValueProto(int_value), FieldValue::Type::Integer);
  }
}

TEST_F(SerializerTest, EncodesDoubles) {
  // Not technically required at all. But if we run into a platform where this
  // is false, then we'll have to eliminate a few of our test cases in this
  // test.
  static_assert(std::numeric_limits<double>::is_iec559,
                "IEC559/IEEE764 floating point required");

  std::vector<double> cases{
      -std::numeric_limits<double>::infinity(),
      std::numeric_limits<double>::lowest(),
      std::numeric_limits<int64_t>::min() - 1.0,
      -2.0,
      -1.1,
      -1.0,
      -std::numeric_limits<double>::epsilon(),
      -std::numeric_limits<double>::min(),
      -std::numeric_limits<double>::denorm_min(),
      -0.0,
      0.0,
      std::numeric_limits<double>::denorm_min(),
      std::numeric_limits<double>::min(),
      std::numeric_limits<double>::epsilon(),
      1.0,
      1.1,
      2.0,
      // Static cast silences warning about the conversion changing the value.
      static_cast<double>(std::numeric_limits<int64_t>::max()) - 1.0,
      static_cast<double>(std::numeric_limits<int64_t>::max()),
      static_cast<double>(std::numeric_limits<int64_t>::max()) + 1.0,
      std::numeric_limits<double>::max(),
      std::numeric_limits<double>::infinity(),
  };

  for (double double_value : cases) {
    FieldValue model = FieldValue::FromDouble(double_value);
    ExpectRoundTrip(model, ValueProto(double_value), FieldValue::Type::Double);
  }
}

TEST_F(SerializerTest, EncodesString) {
  std::vector<std::string> cases{
      "",
      "a",
      "abc def",
      u8"æ",
      // Note: Each one of the three embedded universal character names
      // (\u-escaped) maps to three chars, so the total length of the string
      // literal is 10 (ignoring the terminating null), and the resulting string
      // literal is the same as '\0\xed\x9f\xbf\xee\x80\x80\xef\xbf\xbf'". The
      // size of 10 must be added, or else std::string will see the \0 at the
      // start and assume that's the end of the string.
      {u8"\0\ud7ff\ue000\uffff", 10},
      {"\0\xed\x9f\xbf\xee\x80\x80\xef\xbf\xbf", 10},
      u8"(╯°□°）╯︵ ┻━┻",
  };

  for (const std::string& string_value : cases) {
    FieldValue model = FieldValue::FromString(string_value);
    ExpectRoundTrip(model, ValueProto(string_value), FieldValue::Type::String);
  }
}

TEST_F(SerializerTest, EncodesTimestamps) {
  std::vector<Timestamp> cases{
      {},  // epoch
      {1234, 0},
      {1234, 999999999},
      {-1234, 0},
      {-1234, 999999999},
      TimestampInternal::Max(),
      TimestampInternal::Min(),
  };

  for (const Timestamp& ts_value : cases) {
    FieldValue model = FieldValue::FromTimestamp(ts_value);
    ExpectRoundTrip(model, ValueProto(ts_value), FieldValue::Type::Timestamp);
  }
}

TEST_F(SerializerTest, EncodesBlobs) {
  std::vector<ByteString> cases{
      {},
      {0, 1, 2, 3},
      {0xff, 0x00, 0xff, 0x00},
  };

  for (const ByteString& blob_value : cases) {
    FieldValue model = FieldValue::FromBlob(blob_value);
    ExpectRoundTrip(model, ValueProto(blob_value), FieldValue::Type::Blob);
  }
}

TEST_F(SerializerTest, EncodesNullBlobs) {
  ByteString blob;
  ASSERT_EQ(blob.get(), nullptr);  // Empty blobs are backed by a null buffer.
  FieldValue model = FieldValue::FromBlob(blob);

  // Avoid calling SerializerTest::EncodeFieldValue here because the Serializer
  // could be allocating an empty byte array. These assertions show that the
  // null blob really does materialize in the proto as null.
  google_firestore_v1_Value proto = serializer.EncodeFieldValue(model);
  ASSERT_EQ(proto.which_value_type, google_firestore_v1_Value_bytes_value_tag);
  ASSERT_EQ(proto.bytes_value, nullptr);

  // Encoding a Value message containing a blob_value of null bytes results
  // in a non-empty message.
  ByteStringWriter writer;
  writer.Write(google_firestore_v1_Value_fields, &proto);
  FreeNanopbMessage(google_firestore_v1_Value_fields, &proto);
  ByteString bytes = writer.Release();
  ASSERT_GT(bytes.size(), 0);

  // When parsed by protobuf, this should be indistinguishable from having sent
  // the empty string.
  auto parsed_proto = ProtobufParse<v1::Value>(bytes);
  std::string actual = parsed_proto.bytes_value();
  EXPECT_EQ(actual, "");
}

TEST_F(SerializerTest, EncodesReferences) {
  std::vector<FieldValue::Reference> cases{
      {DatabaseId{kProjectId, kDatabaseId},
       DocumentKey::FromPathString("baz/a")},
  };

  for (const auto& ref_value : cases) {
    FieldValue model =
        FieldValue::FromReference(ref_value.database_id(), ref_value.key());
    ExpectRoundTrip(model, ValueProto(ref_value), FieldValue::Type::Reference);
  }
}

TEST_F(SerializerTest, EncodesGeoPoint) {
  std::vector<GeoPoint> cases{
      {1.23, 4.56},
  };

  for (const GeoPoint& geo_value : cases) {
    FieldValue model = FieldValue::FromGeoPoint(geo_value);
    ExpectRoundTrip(model, ValueProto(geo_value), FieldValue::Type::GeoPoint);
  }
}

TEST_F(SerializerTest, EncodesArray) {
  std::vector<std::vector<FieldValue>> cases{
      // Empty Array.
      {},
      // Typical Array.
      {FieldValue::FromBoolean(true), FieldValue::FromString("foo")},
      // Nested Array. NB: the protos explicitly state that directly nested
      // arrays are not allowed, however arrays *can* contain a map which
      // contains another array.
      {FieldValue::FromString("foo"),
       FieldValue::FromMap(
           {{"nested array",
             FieldValue::FromArray(
                 {FieldValue::FromString("nested array value 1"),
                  FieldValue::FromString("nested array value 2")})}}),
       FieldValue::FromString("bar")}};

  for (const std::vector<FieldValue>& array_value : cases) {
    FieldValue model = FieldValue::FromArray(array_value);
    ExpectRoundTrip(model, ValueProto(array_value), FieldValue::Type::Array);
  }
}

TEST_F(SerializerTest, EncodesEmptyMap) {
  FieldValue model = FieldValue::EmptyObject();

  v1::Value proto;
  proto.mutable_map_value();

  ExpectRoundTrip(model, proto, FieldValue::Type::Object);
}

TEST_F(SerializerTest, EncodesNestedObjects) {
  FieldValue model = FieldValue::FromMap({
      {"b", FieldValue::True()},
      {"d", FieldValue::FromDouble(std::numeric_limits<double>::max())},
      {"i", FieldValue::FromInteger(1)},
      {"n", FieldValue::Null()},
      {"s", FieldValue::FromString("foo")},
      {"a", FieldValue::FromArray(
                {FieldValue::FromInteger(2), FieldValue::FromString("bar"),
                 FieldValue::FromMap({{"b", FieldValue::False()}})})},
      {"o", FieldValue::FromMap({
                {"d", FieldValue::FromInteger(100)},
                {"nested", FieldValue::FromMap({
                               {
                                   "e",
                                   FieldValue::FromInteger(
                                       std::numeric_limits<int64_t>::max()),
                               },
                           })},
            })},
  });

  v1::Value inner_proto;
  google::protobuf::Map<std::string, v1::Value>* inner_fields =
      inner_proto.mutable_map_value()->mutable_fields();
  (*inner_fields)["e"] = ValueProto(std::numeric_limits<int64_t>::max());

  v1::Value middle_proto;
  google::protobuf::Map<std::string, v1::Value>* middle_fields =
      middle_proto.mutable_map_value()->mutable_fields();
  (*middle_fields)["d"] = ValueProto(int64_t{100});
  (*middle_fields)["nested"] = inner_proto;

  v1::Value array_proto;
  *array_proto.mutable_array_value()->add_values() = ValueProto(int64_t{2});
  *array_proto.mutable_array_value()->add_values() = ValueProto("bar");
  v1::Value array_inner_proto;
  google::protobuf::Map<std::string, v1::Value>* array_inner_fields =
      array_inner_proto.mutable_map_value()->mutable_fields();
  (*array_inner_fields)["b"] = ValueProto(false);
  *array_proto.mutable_array_value()->add_values() = array_inner_proto;

  v1::Value proto;
  google::protobuf::Map<std::string, v1::Value>* fields =
      proto.mutable_map_value()->mutable_fields();
  (*fields)["b"] = ValueProto(true);
  (*fields)["d"] = ValueProto(std::numeric_limits<double>::max());
  (*fields)["i"] = ValueProto(int64_t{1});
  (*fields)["n"] = ValueProto(nullptr);
  (*fields)["s"] = ValueProto("foo");
  (*fields)["a"] = array_proto;
  (*fields)["o"] = middle_proto;

  ExpectRoundTrip(model, proto, FieldValue::Type::Object);
}

TEST_F(SerializerTest, EncodesFieldValuesWithRepeatedEntries) {
  // Technically, serialized Value protos can contain multiple values. (The last
  // one "wins".) However, well-behaved proto emitters (such as libprotobuf)
  // won't generate that, so to test, we either need to use hand-crafted, raw
  // bytes or use a proto message that's *almost* the same as the real one, such
  // that when it's encoded, you can generate these repeated fields. (This is
  // how libprotobuf tests itself.)
  //
  // Using libprotobuf for this purpose is mildly inconvenient for us, since we
  // don't run protoc as part of the build process, so we'd need to either add
  // these fake messages to our protos tree (Protos/testprotos?) and then check
  // in the results (which isn't great when writing new tests). Fortunately, we
  // have another alternative: nanopb.
  //
  // So we'll create a nanopb struct that *looks* like
  // google_firestore_v1_Value, and then populate and serialize it using
  // the normal nanopb mechanisms. This should give us a wire-compatible Value
  // message, but with multiple values set.

  // Copy of the real one (from the nanopb generated document.pb.h), but with
  // only boolean_value and integer_value.
  struct google_firestore_v1_Value_Fake {
    bool boolean_value;
    int64_t integer_value;
  };

  // Copy of the real one (from the nanopb generated document.pb.c), but with
  // only boolean_value and integer_value.
  const pb_field_t google_firestore_v1_Value_fields_Fake[3] = {
      PB_FIELD(1, BOOL, SINGULAR, STATIC, FIRST, google_firestore_v1_Value_Fake,
               boolean_value, boolean_value, 0),
      PB_FIELD(2, INT64, SINGULAR, STATIC, OTHER,
               google_firestore_v1_Value_Fake, integer_value, boolean_value, 0),
      PB_LAST_FIELD,
  };

  // Craft the bytes. boolean_value has a smaller tag, so it'll get encoded
  // first. Implying integer_value should "win".
  google_firestore_v1_Value_Fake crafty_value{false, int64_t{42}};
  std::vector<uint8_t> bytes(128);
  pb_ostream_t stream = pb_ostream_from_buffer(bytes.data(), bytes.size());
  pb_encode(&stream, google_firestore_v1_Value_fields_Fake, &crafty_value);
  bytes.resize(stream.bytes_written);

  // Decode the bytes into the model
  StringReader reader(bytes);

  auto message = Message<google_firestore_v1_Value>::TryParse(&reader);
  FieldValue actual_model = serializer.DecodeFieldValue(&reader, *message);
  EXPECT_OK(reader.status());

  // Ensure the decoded model is as expected.
  FieldValue expected_model = FieldValue::FromInteger(42);
  EXPECT_EQ(FieldValue::Type::Integer, actual_model.type());
  EXPECT_EQ(expected_model, actual_model);
}

TEST_F(SerializerTest, BadNullValue) {
  std::vector<uint8_t> bytes = MakeVector(EncodeFieldValue(FieldValue::Null()));

  // Alter the null value from 0 to 1.
  Mutate(&bytes[1], /*expected_initial_value=*/0, /*new_value=*/1);

  ExpectFailedStatusDuringFieldValueDecode(Status(Error::DataLoss, "ignored"),
                                           bytes);
}

TEST_F(SerializerTest, BadBoolValueInterpretedAsTrue) {
  std::vector<uint8_t> bytes =
      MakeVector(EncodeFieldValue(FieldValue::FromBoolean(true)));

  // Alter the bool value from 1 to 2. (Value values are 0,1)
  Mutate(&bytes[1], /*expected_initial_value=*/1, /*new_value=*/2);

  StringReader reader(bytes);
  auto message = Message<google_firestore_v1_Value>::TryParse(&reader);
  FieldValue model = serializer.DecodeFieldValue(&reader, *message);

  ASSERT_OK(reader.status());
  EXPECT_TRUE(model.boolean_value());
}

TEST_F(SerializerTest, BadIntegerValue) {
  // Encode 'maxint'. This should result in 9 0xff bytes, followed by a 1.
  auto max_int = FieldValue::FromInteger(std::numeric_limits<uint64_t>::max());
  std::vector<uint8_t> bytes = MakeVector(EncodeFieldValue(max_int));
  ASSERT_EQ(11u, bytes.size());
  for (size_t i = 1; i < bytes.size() - 1; i++) {
    ASSERT_EQ(0xff, bytes[i]);
  }

  // make the number a bit bigger
  Mutate(&bytes[10], /*expected_initial_value=*/1, /*new_value=*/0xff);
  bytes.resize(12);
  bytes[11] = 0x7f;

  ExpectFailedStatusDuringFieldValueDecode(Status(Error::DataLoss, "ignored"),
                                           bytes);
}

TEST_F(SerializerTest, BadStringValue) {
  std::vector<uint8_t> bytes =
      MakeVector(EncodeFieldValue(FieldValue::FromString("a")));

  // Claim that the string length is 5 instead of 1. (The first two bytes are
  // used by the encoded tag.)
  Mutate(&bytes[2], /*expected_initial_value=*/1, /*new_value=*/5);

  ExpectFailedStatusDuringFieldValueDecode(Status(Error::DataLoss, "ignored"),
                                           bytes);
}

TEST_F(SerializerTest, BadTimestampValue_TooLarge) {
  auto max_ts = FieldValue::FromTimestamp(TimestampInternal::Max());
  std::vector<uint8_t> bytes = MakeVector(EncodeFieldValue(max_ts));

  // Add some time, which should push us above the maximum allowed timestamp.
  Mutate(&bytes[4], 0x82, 0x83);

  ExpectFailedStatusDuringFieldValueDecode(Status(Error::DataLoss, "ignored"),
                                           bytes);
}

TEST_F(SerializerTest, BadTimestampValue_TooSmall) {
  auto min_ts = FieldValue::FromTimestamp(TimestampInternal::Min());
  std::vector<uint8_t> bytes = MakeVector(EncodeFieldValue(min_ts));

  // Remove some time, which should push us below the minimum allowed timestamp.
  Mutate(&bytes[4], 0x92, 0x91);

  ExpectFailedStatusDuringFieldValueDecode(Status(Error::DataLoss, "ignored"),
                                           bytes);
}

TEST_F(SerializerTest, BadFieldValueTagAndNoOtherTagPresent) {
  // A bad tag should be ignored. But if there are *no* valid tags, then we
  // don't know the type of the FieldValue. Although it might be reasonable to
  // assume some sort of default type in this situation, we've decided to fail
  // the deserialization process in this case instead.

  std::vector<uint8_t> bytes = MakeVector(EncodeFieldValue(FieldValue::Null()));

  // The v1::Value value_type oneof currently has tags up to 18. For this test,
  // we'll pick a tag that's unlikely to be added in the near term but still
  // fits within a uint8_t even when encoded.  Specifically 31. 0xf8 represents
  // field number 31 encoded as a varint.
  Mutate(&bytes[0], /*expected_initial_value=*/0x58, /*new_value=*/0xf8);

  ExpectFailedStatusDuringFieldValueDecode(Status(Error::DataLoss, "ignored"),
                                           bytes);
}

TEST_F(SerializerTest, BadFieldValueTagWithOtherValidTagsPresent) {
  // A bad tag should be ignored, in which case, we should successfully
  // deserialize the rest of the bytes as if it wasn't there. To craft these
  // bytes, we'll use the same technique as
  // EncodesFieldValuesWithRepeatedEntries (so go read the comments there
  // first).

  // Copy of the real one (from the nanopb generated document.pb.h), but with
  // only boolean_value and integer_value.
  struct google_firestore_v1_Value_Fake {
    bool boolean_value;
    int64_t integer_value;
  };

  // Copy of the real one (from the nanopb generated document.pb.c), but with
  // only boolean_value and integer_value. Also modified such that integer_value
  // now has an invalid tag (instead of 2).
  const int invalid_tag = 31;
  const pb_field_t google_firestore_v1_Value_fields_Fake[3] = {
      PB_FIELD(1, BOOL, SINGULAR, STATIC, FIRST, google_firestore_v1_Value_Fake,
               boolean_value, boolean_value, 0),
      PB_FIELD(invalid_tag, INT64, SINGULAR, STATIC, OTHER,
               google_firestore_v1_Value_Fake, integer_value, boolean_value, 0),
      PB_LAST_FIELD,
  };

  // Craft the bytes. boolean_value has a smaller tag, so it'll get encoded
  // first, normally implying integer_value should "win". Except that
  // integer_value isn't a valid tag, so it should be ignored here.
  google_firestore_v1_Value_Fake crafty_value{true, int64_t{42}};
  std::vector<uint8_t> bytes(128);
  pb_ostream_t stream = pb_ostream_from_buffer(bytes.data(), bytes.size());
  pb_encode(&stream, google_firestore_v1_Value_fields_Fake, &crafty_value);
  bytes.resize(stream.bytes_written);

  // Decode the bytes into the model
  StringReader reader(bytes);
  auto message = Message<google_firestore_v1_Value>::TryParse(&reader);
  FieldValue actual_model = serializer.DecodeFieldValue(&reader, *message);
  EXPECT_OK(reader.status());

  // Ensure the decoded model is as expected.
  FieldValue expected_model = FieldValue::FromBoolean(true);
  EXPECT_EQ(FieldValue::Type::Boolean, actual_model.type());
  EXPECT_EQ(expected_model, actual_model);
}

TEST_F(SerializerTest, IncompleteFieldValue) {
  std::vector<uint8_t> bytes = MakeVector(EncodeFieldValue(FieldValue::Null()));
  ASSERT_EQ(2u, bytes.size());

  // Remove the (null) payload
  ASSERT_EQ(0x00, bytes[1]);
  bytes.pop_back();

  ExpectFailedStatusDuringFieldValueDecode(Status(Error::DataLoss, "ignored"),
                                           bytes);
}

TEST_F(SerializerTest, IncompleteTag) {
  std::vector<uint8_t> bytes;
  ExpectFailedStatusDuringFieldValueDecode(Status(Error::DataLoss, "ignored"),
                                           bytes);
}

TEST_F(SerializerTest, FailOnInvalidInputBytes) {
  // Invalid inputs should fail gracefully without assertions. The following
  // bytes correspond to a Map FieldValue with an empty value. It was
  // generated by our fuzz tests and used to trigger an assertion.
  std::vector<uint8_t> bytes = {0x32, 0x02, 0x0a, 0x00};
  ExpectFailedStatusDuringFieldValueDecode(Status(Error::DataLoss, "ignored"),
                                           bytes);
}

TEST_F(SerializerTest, EncodesKey) {
  EXPECT_EQ(ResourceName(""), FromBytes(serializer.EncodeKey(Key(""))));
  EXPECT_EQ(ResourceName("one/two/three/four"),
            FromBytes(serializer.EncodeKey(Key("one/two/three/four"))));
}

TEST_F(SerializerTest, DecodesKey) {
  StringReader reader(nullptr, 0);
  EXPECT_EQ(Key(""),
            serializer.DecodeKey(&reader, ToBytes(ResourceName("")).get()));
  EXPECT_EQ(Key("one/two/three/four"),
            serializer.DecodeKey(
                &reader, ToBytes(ResourceName("one/two/three/four")).get()));
  // Same, but with a leading slash
  EXPECT_EQ(Key("one/two/three/four"),
            serializer.DecodeKey(
                &reader, ToBytes(ResourceName("one/two/three/four")).get()));
  EXPECT_OK(reader.status());
}

TEST_F(SerializerTest, BadKey) {
  std::vector<std::string> bad_cases{
      "",                        // empty (and too short)
      "projects/p",              // too short
      "projects/p/databases/d",  // too short
      "projects/p/databases/d/documents/odd_number_of_local_elements",
      "projects_spelled_wrong/p/databases/d/documents",
      "projects/p/databases_spelled_wrong/d/documents",
      "projects/not_project_p/databases/d/documents",
      "projects/p/databases/not_database_d/documents",
      "projects/p/databases/d/not_documents",
  };

  for (const std::string& bad_key : bad_cases) {
    StringReader reader(nullptr, 0);
    serializer.DecodeKey(&reader, ToBytes(bad_key).get());
    EXPECT_NOT_OK(reader.status());
  }
}

TEST_F(SerializerTest, EncodesEmptyDocument) {
  DocumentKey key = DocumentKey::FromPathString("path/to/the/doc");
  ObjectValue empty_value = ObjectValue::Empty();
  SnapshotVersion update_time = SnapshotVersion{{1234, 5678}};

  v1::BatchGetDocumentsResponse proto;
  v1::Document* doc_proto = proto.mutable_found();
  doc_proto->set_name(FromBytes(serializer.EncodeKey(key)));
  doc_proto->mutable_fields();

  google::protobuf::Timestamp* update_time_proto =
      doc_proto->mutable_update_time();
  update_time_proto->set_seconds(1234);
  update_time_proto->set_nanos(5678);

  TouchIgnoredBatchGetDocumentsResponseFields(&proto);

  ExpectRoundTrip(key, empty_value, update_time, proto);
}

TEST_F(SerializerTest, EncodesNonEmptyDocument) {
  DocumentKey key = DocumentKey::FromPathString("path/to/the/doc");
  ObjectValue fields = ObjectValue::FromMap({
      {"foo", FieldValue::FromString("bar")},
      {"two", FieldValue::FromInteger(2)},
      {"nested", FieldValue::FromMap({
                     {"fourty-two", FieldValue::FromInteger(42)},
                 })},
  });
  SnapshotVersion update_time = SnapshotVersion{{1234, 5678}};

  v1::Value inner_proto;
  google::protobuf::Map<std::string, v1::Value>& inner_fields =
      *inner_proto.mutable_map_value()->mutable_fields();
  inner_fields["fourty-two"] = ValueProto(int64_t{42});

  v1::BatchGetDocumentsResponse proto;
  v1::Document* doc_proto = proto.mutable_found();
  doc_proto->set_name(FromBytes(serializer.EncodeKey(key)));
  google::protobuf::Map<std::string, v1::Value>& m =
      *doc_proto->mutable_fields();
  m["foo"] = ValueProto("bar");
  m["two"] = ValueProto(int64_t{2});
  m["nested"] = inner_proto;

  google::protobuf::Timestamp* update_time_proto =
      doc_proto->mutable_update_time();
  update_time_proto->set_seconds(1234);
  update_time_proto->set_nanos(5678);

  TouchIgnoredBatchGetDocumentsResponseFields(&proto);

  ExpectRoundTrip(key, fields, update_time, proto);
}

TEST_F(SerializerTest, DecodesNoDocument) {
  // We can't actually *encode* a NoDocument; the method exposed by the
  // serializer requires both the document key and contents (as an ObjectValue,
  // i.e. map.) The contents can be empty, but not missing.  As a result, this
  // test will only verify the ability to decode a NoDocument.

  DocumentKey key = DocumentKey::FromPathString("path/to/the/doc");
  SnapshotVersion read_time =
      SnapshotVersion{{/*seconds=*/1234, /*nanoseconds=*/5678}};

  v1::BatchGetDocumentsResponse proto;
  proto.set_missing(FromBytes(serializer.EncodeKey(key)));
  google::protobuf::Timestamp* read_time_proto = proto.mutable_read_time();
  read_time_proto->set_seconds(read_time.timestamp().seconds());
  read_time_proto->set_nanos(read_time.timestamp().nanoseconds());

  ExpectNoDocumentDeserializationRoundTrip(key, read_time, proto);
}

TEST_F(SerializerTest, DecodeMaybeDocWithoutFoundOrMissingSetShouldFail) {
  v1::BatchGetDocumentsResponse proto;

  ByteString bytes = ProtobufSerialize(proto);
  ExpectFailedStatusDuringMaybeDocumentDecode(
      Status(Error::DataLoss, "ignored"), bytes);
}

TEST_F(SerializerTest, EncodesFirstLevelKeyQueries) {
  QueryData model = CreateQueryData("docs/1");

  v1::Target proto;
  proto.mutable_documents()->add_documents(ResourceName("docs/1"));
  proto.set_target_id(1);

  SCOPED_TRACE("EncodesFirstLevelKeyQueries");
  ExpectRoundTrip(model, proto);
}

TEST_F(SerializerTest, EncodesFirstLevelAncestorQueries) {
  QueryData model = CreateQueryData("messages");

  v1::Target proto;
  proto.mutable_query()->set_parent(ResourceName(""));
  proto.set_target_id(1);

  v1::StructuredQuery::CollectionSelector from;
  from.set_collection_id("messages");
  *proto.mutable_query()->mutable_structured_query()->add_from() =
      std::move(from);

  v1::StructuredQuery::Order order;
  order.mutable_field()->set_field_path(FieldPath::kDocumentKeyPath);
  order.set_direction(v1::StructuredQuery::ASCENDING);
  *proto.mutable_query()->mutable_structured_query()->add_order_by() =
      std::move(order);

  SCOPED_TRACE("EncodesFirstLevelAncestorQueries");
  ExpectRoundTrip(model, proto);
}

TEST_F(SerializerTest, EncodesNestedAncestorQueries) {
  QueryData model = CreateQueryData("rooms/1/messages/10/attachments");

  v1::Target proto;
  proto.mutable_query()->set_parent(ResourceName("rooms/1/messages/10"));
  proto.set_target_id(1);

  v1::StructuredQuery::CollectionSelector from;
  from.set_collection_id("attachments");
  *proto.mutable_query()->mutable_structured_query()->add_from() =
      std::move(from);

  v1::StructuredQuery::Order order;
  order.mutable_field()->set_field_path(FieldPath::kDocumentKeyPath);
  order.set_direction(v1::StructuredQuery::ASCENDING);
  *proto.mutable_query()->mutable_structured_query()->add_order_by() =
      std::move(order);

  SCOPED_TRACE("EncodesNestedAncestorQueries");
  ExpectRoundTrip(model, proto);
}

TEST_F(SerializerTest, EncodesSingleFiltersAtFirstLevelCollections) {
  core::Query q = Query("docs").AddingFilter(Filter("prop", "<", 42));
  QueryData model = CreateQueryData(std::move(q));

  v1::Target proto;
  proto.mutable_query()->set_parent(ResourceName(""));
  proto.set_target_id(1);

  v1::StructuredQuery::CollectionSelector from;
  from.set_collection_id("docs");
  *proto.mutable_query()->mutable_structured_query()->add_from() =
      std::move(from);

  v1::StructuredQuery::Order order1;
  order1.mutable_field()->set_field_path("prop");
  order1.set_direction(v1::StructuredQuery::ASCENDING);
  *proto.mutable_query()->mutable_structured_query()->add_order_by() =
      std::move(order1);

  v1::StructuredQuery::Order order2;
  order2.mutable_field()->set_field_path(FieldPath::kDocumentKeyPath);
  order2.set_direction(v1::StructuredQuery::ASCENDING);
  *proto.mutable_query()->mutable_structured_query()->add_order_by() =
      std::move(order2);

  v1::StructuredQuery::FieldFilter& filter = *proto.mutable_query()
                                                  ->mutable_structured_query()
                                                  ->mutable_where()
                                                  ->mutable_field_filter();
  filter.mutable_field()->set_field_path("prop");
  filter.set_op(v1::StructuredQuery::FieldFilter::LESS_THAN);
  filter.mutable_value()->set_integer_value(42);

  SCOPED_TRACE("EncodesSingleFiltersAtFirstLevelCollections");
  ExpectRoundTrip(model, proto);
}

TEST_F(SerializerTest, EncodesMultipleFiltersOnDeeperCollections) {
  core::Query q =
      Query("rooms/1/messages/10/attachments")
          .AddingFilter(Filter("prop", ">=", 42))
          .AddingFilter(Filter("author", "==", "dimond"))
          .AddingFilter(Filter("tags", "array_contains", "pending"));
  QueryData model = CreateQueryData(std::move(q));

  v1::Target proto;
  proto.mutable_query()->set_parent(ResourceName("rooms/1/messages/10"));
  proto.set_target_id(1);

  v1::StructuredQuery::CollectionSelector from;
  from.set_collection_id("attachments");
  *proto.mutable_query()->mutable_structured_query()->add_from() =
      std::move(from);

  v1::StructuredQuery::Filter filter1;
  v1::StructuredQuery::FieldFilter& field1 = *filter1.mutable_field_filter();
  field1.mutable_field()->set_field_path("prop");
  field1.set_op(v1::StructuredQuery::FieldFilter::GREATER_THAN_OR_EQUAL);
  field1.mutable_value()->set_integer_value(42);

  v1::StructuredQuery::Filter filter2;
  v1::StructuredQuery::FieldFilter& field2 = *filter2.mutable_field_filter();
  field2.mutable_field()->set_field_path("author");
  field2.set_op(v1::StructuredQuery::FieldFilter::EQUAL);
  field2.mutable_value()->set_string_value("dimond");

  v1::StructuredQuery::Filter filter3;
  v1::StructuredQuery::FieldFilter& field3 = *filter3.mutable_field_filter();
  field3.mutable_field()->set_field_path("tags");
  field3.set_op(v1::StructuredQuery::FieldFilter::ARRAY_CONTAINS);
  field3.mutable_value()->set_string_value("pending");

  v1::StructuredQuery::CompositeFilter& composite =
      *proto.mutable_query()
           ->mutable_structured_query()
           ->mutable_where()
           ->mutable_composite_filter();
  composite.set_op(v1::StructuredQuery::CompositeFilter::AND);
  *composite.add_filters() = std::move(filter1);
  *composite.add_filters() = std::move(filter2);
  *composite.add_filters() = std::move(filter3);

  v1::StructuredQuery::Order order1;
  order1.mutable_field()->set_field_path("prop");
  order1.set_direction(v1::StructuredQuery::ASCENDING);
  *proto.mutable_query()->mutable_structured_query()->add_order_by() =
      std::move(order1);

  v1::StructuredQuery::Order order2;
  order2.mutable_field()->set_field_path(FieldPath::kDocumentKeyPath);
  order2.set_direction(v1::StructuredQuery::ASCENDING);
  *proto.mutable_query()->mutable_structured_query()->add_order_by() =
      std::move(order2);

  SCOPED_TRACE("EncodesMultipleFiltersOnDeeperCollections");
  ExpectRoundTrip(model, proto);
}

TEST_F(SerializerTest, EncodesNullFilter) {
  SCOPED_TRACE("EncodesNullFilter");
  ExpectUnaryOperator(Value(nullptr),
                      v1::StructuredQuery_UnaryFilter_Operator_IS_NULL);
}

TEST_F(SerializerTest, EncodesNanFilter) {
  SCOPED_TRACE("EncodesNanFilter");
  ExpectUnaryOperator(Value(NAN),
                      v1::StructuredQuery_UnaryFilter_Operator_IS_NAN);
}

TEST_F(SerializerTest, EncodesSortOrders) {
  core::Query q = Query("docs").AddingOrderBy(testutil::OrderBy("prop", "asc"));
  QueryData model = CreateQueryData(std::move(q));

  v1::Target proto;
  proto.mutable_query()->set_parent(ResourceName(""));
  proto.set_target_id(1);

  v1::StructuredQuery::CollectionSelector from;
  from.set_collection_id("docs");
  *proto.mutable_query()->mutable_structured_query()->add_from() =
      std::move(from);

  v1::StructuredQuery::Order order1;
  order1.mutable_field()->set_field_path("prop");
  order1.set_direction(v1::StructuredQuery::ASCENDING);
  *proto.mutable_query()->mutable_structured_query()->add_order_by() =
      std::move(order1);

  v1::StructuredQuery::Order order2;
  order2.mutable_field()->set_field_path(FieldPath::kDocumentKeyPath);
  order2.set_direction(v1::StructuredQuery::ASCENDING);
  *proto.mutable_query()->mutable_structured_query()->add_order_by() =
      std::move(order2);

  SCOPED_TRACE("EncodesSortOrders");
  ExpectRoundTrip(model, proto);
}

TEST_F(SerializerTest, EncodesBounds) {
  core::Query q =
      Query("docs")
          .StartingAt(Bound{{Value("prop"), Value(42)}, /*is_before=*/false})
          .EndingAt(
              Bound{{Value("author"), Value("dimond")}, /*is_before=*/true});
  QueryData model = CreateQueryData(std::move(q));

  v1::Target proto;
  proto.mutable_query()->set_parent(ResourceName(""));
  proto.set_target_id(1);

  v1::StructuredQuery::CollectionSelector from;
  from.set_collection_id("docs");
  *proto.mutable_query()->mutable_structured_query()->add_from() =
      std::move(from);

  v1::StructuredQuery::Order order;
  order.mutable_field()->set_field_path(FieldPath::kDocumentKeyPath);
  order.set_direction(v1::StructuredQuery::ASCENDING);
  *proto.mutable_query()->mutable_structured_query()->add_order_by() =
      std::move(order);

  v1::Cursor start_at;
  start_at.set_before(false);
  *start_at.add_values() = ValueProto("prop");
  *start_at.add_values() = ValueProto(42);
  *proto.mutable_query()->mutable_structured_query()->mutable_start_at() =
      std::move(start_at);

  v1::Cursor end_at;
  end_at.set_before(true);
  *end_at.add_values() = ValueProto("author");
  *end_at.add_values() = ValueProto("dimond");
  *proto.mutable_query()->mutable_structured_query()->mutable_end_at() =
      std::move(end_at);

  SCOPED_TRACE("EncodesBounds");
  ExpectRoundTrip(model, proto);
}

TEST_F(SerializerTest, EncodesSortOrdersDescending) {
  core::Query q = Query("rooms/1/messages/10/attachments")
                      .AddingOrderBy(OrderBy("prop", "desc"));
  QueryData model = CreateQueryData(std::move(q));

  v1::Target proto;
  proto.mutable_query()->set_parent(ResourceName("rooms/1/messages/10"));
  proto.set_target_id(1);

  v1::StructuredQuery::CollectionSelector from;
  from.set_collection_id("attachments");
  *proto.mutable_query()->mutable_structured_query()->add_from() =
      std::move(from);

  v1::StructuredQuery::Order order1;
  order1.mutable_field()->set_field_path("prop");
  order1.set_direction(v1::StructuredQuery::DESCENDING);
  *proto.mutable_query()->mutable_structured_query()->add_order_by() =
      std::move(order1);

  v1::StructuredQuery::Order order2;
  order2.mutable_field()->set_field_path(FieldPath::kDocumentKeyPath);
  order2.set_direction(v1::StructuredQuery::DESCENDING);
  *proto.mutable_query()->mutable_structured_query()->add_order_by() =
      std::move(order2);

  SCOPED_TRACE("EncodesSortOrdersDescending");
  ExpectRoundTrip(model, proto);
}

TEST_F(SerializerTest, EncodesLimits) {
  QueryData model = CreateQueryData(Query("docs").WithLimitToFirst(26));

  v1::Target proto;
  proto.mutable_query()->set_parent(ResourceName(""));
  proto.set_target_id(1);

  v1::StructuredQuery::CollectionSelector from;
  from.set_collection_id("docs");
  *proto.mutable_query()->mutable_structured_query()->add_from() =
      std::move(from);

  v1::StructuredQuery::Order order;
  order.mutable_field()->set_field_path(FieldPath::kDocumentKeyPath);
  order.set_direction(v1::StructuredQuery::ASCENDING);
  *proto.mutable_query()->mutable_structured_query()->add_order_by() =
      std::move(order);

  proto.mutable_query()->mutable_structured_query()->mutable_limit()->set_value(
      26);

  SCOPED_TRACE("EncodesLimits");
  ExpectRoundTrip(model, proto);
}

TEST_F(SerializerTest, EncodesResumeTokens) {
  core::Query q = Query("docs");
<<<<<<< HEAD
  QueryData model(q.ToTarget(), 1, 0, QueryPurpose::Listen,
                  SnapshotVersion::None(), Bytes(1, 2, 3));
=======
  QueryData model(std::move(q), 1, 0, QueryPurpose::Listen,
                  SnapshotVersion::None(), SnapshotVersion::None(),
                  Bytes(1, 2, 3));
>>>>>>> d261cdeb

  v1::Target proto;
  proto.mutable_query()->set_parent(ResourceName(""));
  proto.set_target_id(1);

  v1::StructuredQuery::CollectionSelector from;
  from.set_collection_id("docs");
  *proto.mutable_query()->mutable_structured_query()->add_from() =
      std::move(from);

  v1::StructuredQuery::Order order;
  order.mutable_field()->set_field_path(FieldPath::kDocumentKeyPath);
  order.set_direction(v1::StructuredQuery::ASCENDING);
  *proto.mutable_query()->mutable_structured_query()->add_order_by() =
      std::move(order);

  proto.set_resume_token("\001\002\003");

  SCOPED_TRACE("EncodesResumeTokens");
  ExpectRoundTrip(model, proto);
}

TEST_F(SerializerTest, EncodesListenRequestLabels) {
  core::Query q = Query("docs");

  std::map<QueryPurpose, std::unordered_map<std::string, std::string>>
      purpose_to_label = {
          {QueryPurpose::Listen, {}},
          {QueryPurpose::LimboResolution,
           {{"goog-listen-tags", "limbo-document"}}},
          {QueryPurpose::ExistenceFilterMismatch,
           {{"goog-listen-tags", "existence-filter-mismatch"}}},
      };

  for (const auto& p : purpose_to_label) {
    QueryData model(q.ToTarget(), 1, 0, p.first);

    auto result = serializer.EncodeListenRequestLabels(model);
    std::unordered_map<std::string, std::string> result_in_map;
    for (auto& label_entry : result) {
      result_in_map[serializer.DecodeString(label_entry.key)] =
          serializer.DecodeString(label_entry.value);
    }

    EXPECT_EQ(result_in_map, p.second);
  }
}

TEST_F(SerializerTest, DecodesMutationResult) {
  std::vector<FieldValue> transformations({FieldValue::FromBoolean(true),
                                           FieldValue::FromInteger(1234),
                                           FieldValue::FromString("string")});
  auto version = Version(123456789);
  MutationResult model(version, std::move(transformations));

  v1::WriteResult proto;

  proto.mutable_update_time()->set_seconds(version.timestamp().seconds());
  proto.mutable_update_time()->set_nanos(version.timestamp().nanoseconds());
  auto transform_results = proto.mutable_transform_results();
  *transform_results->Add() = ValueProto(true);
  *transform_results->Add() = ValueProto(1234);
  *transform_results->Add() = ValueProto("string");

  SCOPED_TRACE("DecodesMutationResult");
  ExpectDeserializationRoundTrip(model, proto, Version(10000000));
}

TEST_F(SerializerTest, DecodesMutationResultWithNoUpdateTime) {
  MutationResult model(Version(10000000), {});

  v1::WriteResult proto;

  SCOPED_TRACE("DecodesMutationResultWithNoUpdateTime");
  ExpectDeserializationRoundTrip(model, proto, Version(10000000));
}

TEST_F(SerializerTest, DecodesListenResponseWithAddedTargetChange) {
  WatchTargetChange model(WatchTargetChangeState::Added, {1, 2},
                          ByteString("resume_token"));

  v1::ListenResponse proto;

  proto.mutable_target_change()->set_target_change_type(
      v1::TargetChange_TargetChangeType::TargetChange_TargetChangeType_ADD);
  proto.mutable_target_change()->add_target_ids(1);
  proto.mutable_target_change()->add_target_ids(2);
  proto.mutable_target_change()->set_resume_token("resume_token");

  SCOPED_TRACE("DecodesListenResponseWithAddedTargetChange");
  ExpectDeserializationRoundTrip(model, proto);
}

TEST_F(SerializerTest, DecodesListenResponseWithRemovedTargetChange) {
  WatchTargetChange model(WatchTargetChangeState::Removed, {1, 2},
                          ByteString("resume_token"),
                          Status{Error::PermissionDenied, "Error message"});

  v1::ListenResponse proto;

  auto change = proto.mutable_target_change();
  change->set_target_change_type(
      v1::TargetChange_TargetChangeType::TargetChange_TargetChangeType_REMOVE);
  change->add_target_ids(1);
  change->add_target_ids(2);
  change->set_resume_token("resume_token");
  change->mutable_cause()->set_code(Error::PermissionDenied);
  change->mutable_cause()->set_message("Error message");

  SCOPED_TRACE("DecodesListenResponseWithRemovedTargetChange");
  ExpectDeserializationRoundTrip(model, proto);
}

TEST_F(SerializerTest, DecodesListenResponseWithNoChangeTargetChange) {
  WatchTargetChange model(WatchTargetChangeState::NoChange, {1, 2},
                          ByteString("resume_token"));

  v1::ListenResponse proto;

  proto.mutable_target_change()->set_target_change_type(
      v1::TargetChange_TargetChangeType::
          TargetChange_TargetChangeType_NO_CHANGE);
  proto.mutable_target_change()->add_target_ids(1);
  proto.mutable_target_change()->add_target_ids(2);
  proto.mutable_target_change()->set_resume_token("resume_token");

  SCOPED_TRACE("DecodesListenResponseWithNoChangeTargetChange");
  ExpectDeserializationRoundTrip(model, proto);
}

TEST_F(SerializerTest, DecodesListenResponseWithDocumentChange) {
  SnapshotVersion version = Version(123456789L);
  DocumentWatchChange model(
      {1, 3}, {2, 4}, Key("one/two/three/four"),
      Doc("one/two/three/four", 123456789L, Map("foo", "bar")));

  v1::ListenResponse proto;

  auto document_change = proto.mutable_document_change();
  document_change->mutable_document()->set_name(
      ResourceName("one/two/three/four"));
  document_change->mutable_document()->mutable_update_time()->set_seconds(
      version.timestamp().seconds());
  document_change->mutable_document()->mutable_update_time()->set_nanos(
      version.timestamp().nanoseconds());
  (*document_change->mutable_document()->mutable_fields())["foo"] =
      ValueProto("bar");

  document_change->add_target_ids(1);
  document_change->add_target_ids(3);
  document_change->add_removed_target_ids(2);
  document_change->add_removed_target_ids(4);

  SCOPED_TRACE("DecodesListenResponseWithDocumentChange");
  ExpectDeserializationRoundTrip(model, proto);
}

TEST_F(SerializerTest, DecodesListenResponseWithDocumentDelete) {
  DocumentWatchChange model({}, {1}, Key("one/two/three/four"),
                            DeletedDoc("one/two/three/four"));

  v1::ListenResponse proto;

  auto document_delete = proto.mutable_document_delete();
  document_delete->set_document(ResourceName("one/two/three/four"));

  document_delete->add_removed_target_ids(1);

  SCOPED_TRACE("DecodesListenResponseWithDocumentDelete");
  ExpectDeserializationRoundTrip(model, proto);
}

TEST_F(SerializerTest, DecodesListenResponseWithDocumentRemove) {
  DocumentWatchChange model({}, {1, 2}, Key("one/two/three/four"),
                            absl::nullopt);

  v1::ListenResponse proto;

  auto document_remove = proto.mutable_document_remove();
  document_remove->set_document(ResourceName("one/two/three/four"));

  document_remove->add_removed_target_ids(1);
  document_remove->add_removed_target_ids(2);

  SCOPED_TRACE("DecodesListenResponseWithDocumentRemove");
  ExpectDeserializationRoundTrip(model, proto);
}

TEST_F(SerializerTest, DecodesListenResponseWithExistenceFilter) {
  ExistenceFilterWatchChange model(ExistenceFilter(2), 100);

  v1::ListenResponse proto;

  proto.mutable_filter()->set_count(2);
  proto.mutable_filter()->set_target_id(100);

  SCOPED_TRACE("DecodesListenResponseWithExistenceFilter");
  ExpectDeserializationRoundTrip(model, proto);
}

TEST_F(SerializerTest, DecodesVersion) {
  auto version = Version(123456789);
  SnapshotVersion model(version.timestamp());

  v1::ListenResponse proto;
  proto.mutable_target_change()->mutable_read_time()->set_seconds(
      version.timestamp().seconds());
  proto.mutable_target_change()->mutable_read_time()->set_nanos(
      version.timestamp().nanoseconds());

  SCOPED_TRACE("DecodesVersion");
  ExpectDeserializationRoundTrip(model, proto);
}

TEST_F(SerializerTest, DecodesVersionWithNoReadTime) {
  auto model = SnapshotVersion::None();

  v1::ListenResponse proto;

  SCOPED_TRACE("DecodesVersionWithNoReadTime");
  ExpectDeserializationRoundTrip(model, proto);
}

TEST_F(SerializerTest, DecodesVersionWithTargets) {
  auto version = Version(123456789);
  auto model = SnapshotVersion::None();

  v1::ListenResponse proto;
  // proto is decoded to `None()` even with `read_time` set, because
  // `target_ids` is not empty.
  proto.mutable_target_change()->mutable_target_ids()->Add(1);
  proto.mutable_target_change()->mutable_read_time()->set_seconds(
      version.timestamp().seconds());
  proto.mutable_target_change()->mutable_read_time()->set_nanos(
      version.timestamp().nanoseconds());

  SCOPED_TRACE("DecodesVersionWithTargets");
  ExpectDeserializationRoundTrip(model, proto);
}

TEST_F(SerializerTest, EncodesSetMutation) {
  SetMutation model = testutil::SetMutation("docs/1", Map("a", "b", "num", 1));

  v1::Write proto;
  v1::Document& doc = *proto.mutable_update();
  doc.set_name(ResourceName("docs/1"));
  auto& fields = *doc.mutable_fields();
  fields["a"] = ValueProto("b");
  fields["num"] = ValueProto(1);

  ExpectRoundTrip(model, proto);
}

TEST_F(SerializerTest, EncodesPatchMutation) {
  PatchMutation model = testutil::PatchMutation(
      "docs/1", Map("a", "b", "num", 1, R"(some.de\\ep.th\ing')", 2));

  v1::Write proto;

  v1::Document& doc = *proto.mutable_update();
  doc.set_name(ResourceName("docs/1"));
  auto& fields = *doc.mutable_fields();
  fields["a"] = ValueProto("b");
  fields["num"] = ValueProto(1);
  auto nested = Map("thing'", Value(2));
  fields["some"] = ValueProto(Map("de\\ep", nested));

  v1::DocumentMask& mask = *proto.mutable_update_mask();
  mask.add_field_paths("a");
  mask.add_field_paths("num");
  mask.add_field_paths("some.`de\\\\ep`.`thing'`");

  proto.mutable_current_document()->set_exists(true);

  ExpectRoundTrip(model, proto);
}

TEST_F(SerializerTest, EncodesDeleteMutation) {
  DeleteMutation model = testutil::DeleteMutation("docs/1");

  v1::Write proto;
  proto.set_delete_(ResourceName("docs/1"));

  ExpectRoundTrip(model, proto);
}

TEST_F(SerializerTest, EncodesServerTimestampTransformMutation) {
  TransformMutation model = testutil::TransformMutation(
      "docs/1", {{"a", ServerTimestampTransform()},
                 {"bar.baz", ServerTimestampTransform()}});

  v1::Write proto;

  v1::DocumentTransform& transform = *proto.mutable_transform();
  transform.set_document(ResourceName("docs/1"));

  v1::DocumentTransform::FieldTransform field_transform1;
  field_transform1.set_field_path("a");
  field_transform1.set_set_to_server_value(
      v1::DocumentTransform::FieldTransform::REQUEST_TIME);
  *transform.add_field_transforms() = std::move(field_transform1);

  v1::DocumentTransform::FieldTransform field_transform2;
  field_transform2.set_field_path("bar.baz");
  field_transform2.set_set_to_server_value(
      v1::DocumentTransform::FieldTransform::REQUEST_TIME);
  *transform.add_field_transforms() = std::move(field_transform2);

  proto.mutable_current_document()->set_exists(true);

  ExpectRoundTrip(model, proto);
}

TEST_F(SerializerTest, EncodesArrayTransformMutations) {
  ArrayTransform array_union{TransformOperation::Type::ArrayUnion,
                             {Value("a"), Value(2)}};
  ArrayTransform array_remove{TransformOperation::Type::ArrayRemove,
                              {Value(Map("x", 1))}};
  TransformMutation model = testutil::TransformMutation(
      "docs/1", {{"a", array_union}, {"bar.baz", array_remove}});

  v1::Write proto;
  v1::DocumentTransform& transform = *proto.mutable_transform();
  transform.set_document(ResourceName("docs/1"));

  v1::DocumentTransform::FieldTransform union_proto;
  union_proto.set_field_path("a");
  v1::ArrayValue& append = *union_proto.mutable_append_missing_elements();
  *append.add_values() = ValueProto("a");
  *append.add_values() = ValueProto(2);
  *transform.add_field_transforms() = std::move(union_proto);

  v1::DocumentTransform::FieldTransform remove_proto;
  remove_proto.set_field_path("bar.baz");
  v1::ArrayValue& remove = *remove_proto.mutable_remove_all_from_array();
  *remove.add_values() = ValueProto(Map("x", 1));
  *transform.add_field_transforms() = std::move(remove_proto);

  proto.mutable_current_document()->set_exists(true);

  ExpectRoundTrip(model, proto);
}

TEST_F(SerializerTest, EncodesSetMutationWithPrecondition) {
  SetMutation model{Key("foo/bar"), testutil::WrapObject("a", "b", "num", 1),
                    Precondition::UpdateTime(Version(4))};

  v1::Write proto;
  v1::Document& doc = *proto.mutable_update();
  doc.set_name(ResourceName("foo/bar"));
  auto& fields = *doc.mutable_fields();
  fields["a"] = ValueProto("b");
  fields["num"] = ValueProto(1);

  google::protobuf::Timestamp timestamp;
  timestamp.set_nanos(4000);
  *proto.mutable_current_document()->mutable_update_time() = timestamp;

  ExpectRoundTrip(model, proto);
}

TEST_F(SerializerTest, RoundTripsSpecialFieldNames) {
  SetMutation model = testutil::SetMutation(
      "collection/key",
      Map("field", "field 1", "field.dot", 2, "field\\slash", 3));

  v1::Write proto;
  v1::Document& doc = *proto.mutable_update();
  doc.set_name(ResourceName("collection/key"));
  auto& fields = *doc.mutable_fields();
  fields["field"] = ValueProto("field 1");
  fields["field.dot"] = ValueProto(2);
  fields["field\\slash"] = ValueProto(3);

  ExpectRoundTrip(model, proto);
}

TEST_F(SerializerTest, EncodesUnaryFilter) {
  auto model = testutil::Filter("item", "==", nullptr);

  v1::StructuredQuery::Filter proto;
  v1::StructuredQuery::UnaryFilter& unary = *proto.mutable_unary_filter();
  unary.mutable_field()->set_field_path("item");
  unary.set_op(v1::StructuredQuery::UnaryFilter::IS_NULL);

  ExpectRoundTrip(model, proto);
}

TEST_F(SerializerTest, EncodesFieldFilter) {
  auto model = testutil::Filter("item.part.top", "==", "food");

  v1::StructuredQuery::Filter proto;
  v1::StructuredQuery::FieldFilter& field = *proto.mutable_field_filter();
  field.mutable_field()->set_field_path("item.part.top");
  field.set_op(v1::StructuredQuery::FieldFilter::EQUAL);
  *field.mutable_value() = ValueProto("food");

  ExpectRoundTrip(model, proto);
}

TEST_F(SerializerTest, EncodesArrayContainsFilter) {
  auto model = testutil::Filter("item.tags", "array_contains", "food");

  v1::StructuredQuery::Filter proto;
  v1::StructuredQuery::FieldFilter& field = *proto.mutable_field_filter();
  field.mutable_field()->set_field_path("item.tags");
  field.set_op(v1::StructuredQuery::FieldFilter::ARRAY_CONTAINS);
  *field.mutable_value() = ValueProto("food");

  ExpectRoundTrip(model, proto);
}

TEST_F(SerializerTest, EncodesArrayContainsAnyFilter) {
  auto model =
      testutil::Filter("item.tags", "array-contains-any", Array("food"));

  v1::StructuredQuery::Filter proto;
  v1::StructuredQuery::FieldFilter& field = *proto.mutable_field_filter();
  field.mutable_field()->set_field_path("item.tags");
  field.set_op(v1::StructuredQuery::FieldFilter::ARRAY_CONTAINS_ANY);
  *field.mutable_value() = ValueProto(std::vector<FieldValue>{Value("food")});

  ExpectRoundTrip(model, proto);
}

TEST_F(SerializerTest, EncodesInFilter) {
  auto model = testutil::Filter("item.tags", "in", Array("food"));

  v1::StructuredQuery::Filter proto;
  v1::StructuredQuery::FieldFilter& field = *proto.mutable_field_filter();
  field.mutable_field()->set_field_path("item.tags");
  field.set_op(v1::StructuredQuery::FieldFilter::IN_);
  *field.mutable_value() = ValueProto(std::vector<FieldValue>{Value("food")});

  ExpectRoundTrip(model, proto);
}

TEST_F(SerializerTest, EncodesKeyFieldFilter) {
  auto model = testutil::Filter("__name__", "==", Ref("p/d", "coll/doc"));

  v1::StructuredQuery::Filter proto;
  v1::StructuredQuery::FieldFilter& field = *proto.mutable_field_filter();
  field.mutable_field()->set_field_path("__name__");
  field.set_op(v1::StructuredQuery::FieldFilter::EQUAL);
  *field.mutable_value() =
      ValueProto(FieldValue::Reference{DatabaseId{"p", "d"}, Key("coll/doc")});

  ExpectRoundTrip(model, proto);
}

// TODO(rsgowman): Test [en|de]coding multiple protos into the same output
// vector.

}  // namespace remote
}  // namespace firestore
}  // namespace firebase<|MERGE_RESOLUTION|>--- conflicted
+++ resolved
@@ -1472,14 +1472,9 @@
 
 TEST_F(SerializerTest, EncodesResumeTokens) {
   core::Query q = Query("docs");
-<<<<<<< HEAD
   QueryData model(q.ToTarget(), 1, 0, QueryPurpose::Listen,
-                  SnapshotVersion::None(), Bytes(1, 2, 3));
-=======
-  QueryData model(std::move(q), 1, 0, QueryPurpose::Listen,
                   SnapshotVersion::None(), SnapshotVersion::None(),
                   Bytes(1, 2, 3));
->>>>>>> d261cdeb
 
   v1::Target proto;
   proto.mutable_query()->set_parent(ResourceName(""));
