--- conflicted
+++ resolved
@@ -49,15 +49,11 @@
 #include "google/protobuf/util/message_differencer.h"
 #include "gtest/gtest.h"
 
-<<<<<<< HEAD
 namespace firebase {
 namespace firestore {
 namespace remote {
 
-namespace v1beta1 = google::firestore::v1beta1;
-=======
 namespace v1 = google::firestore::v1;
->>>>>>> 7c53489e
 using firebase::Timestamp;
 using firebase::TimestampInternal;
 using firebase::firestore::FirestoreErrorCode;
@@ -162,13 +158,11 @@
       Status status, const std::vector<uint8_t>& bytes) {
     Reader reader = Reader::Wrap(bytes.data(), bytes.size());
 
-    google_firestore_v1beta1_Value nanopb_proto =
-        google_firestore_v1beta1_Value_init_zero;
-    reader.ReadNanopbMessage(google_firestore_v1beta1_Value_fields,
-                             &nanopb_proto);
+    google_firestore_v1_Value nanopb_proto =
+        google_firestore_v1_Value_init_zero;
+    reader.ReadNanopbMessage(google_firestore_v1_Value_fields, &nanopb_proto);
     serializer.DecodeFieldValue(&reader, nanopb_proto);
-    reader.FreeNanopbMessage(google_firestore_v1beta1_Value_fields,
-                             &nanopb_proto);
+    reader.FreeNanopbMessage(google_firestore_v1_Value_fields, &nanopb_proto);
 
     ASSERT_NOT_OK(reader.status());
     EXPECT_EQ(status.code(), reader.status().code());
@@ -177,15 +171,13 @@
   void ExpectFailedStatusDuringMaybeDocumentDecode(
       Status status, const std::vector<uint8_t>& bytes) {
     Reader reader = Reader::Wrap(bytes.data(), bytes.size());
-    google_firestore_v1beta1_BatchGetDocumentsResponse nanopb_proto =
-        google_firestore_v1beta1_BatchGetDocumentsResponse_init_zero;
+    google_firestore_v1_BatchGetDocumentsResponse nanopb_proto =
+        google_firestore_v1_BatchGetDocumentsResponse_init_zero;
     reader.ReadNanopbMessage(
-        google_firestore_v1beta1_BatchGetDocumentsResponse_fields,
-        &nanopb_proto);
+        google_firestore_v1_BatchGetDocumentsResponse_fields, &nanopb_proto);
     serializer.DecodeMaybeDocument(&reader, nanopb_proto);
     reader.FreeNanopbMessage(
-        google_firestore_v1beta1_BatchGetDocumentsResponse_fields,
-        &nanopb_proto);
+        google_firestore_v1_BatchGetDocumentsResponse_fields, &nanopb_proto);
     ASSERT_NOT_OK(reader.status());
     EXPECT_EQ(status.code(), reader.status().code());
   }
@@ -204,10 +196,9 @@
                                         const FieldValue& fv) {
     std::vector<uint8_t> bytes;
     Writer writer = Writer::Wrap(&bytes);
-    google_firestore_v1beta1_Value proto = serializer->EncodeFieldValue(fv);
-    writer.WriteNanopbMessage(google_firestore_v1beta1_Value_fields, &proto);
-    serializer->FreeNanopbMessage(google_firestore_v1beta1_Value_fields,
-                                  &proto);
+    google_firestore_v1_Value proto = serializer->EncodeFieldValue(fv);
+    writer.WriteNanopbMessage(google_firestore_v1_Value_fields, &proto);
+    serializer->FreeNanopbMessage(google_firestore_v1_Value_fields, &proto);
     return bytes;
   }
 
@@ -216,11 +207,10 @@
                                       const FieldValue& value) {
     std::vector<uint8_t> bytes;
     Writer writer = Writer::Wrap(&bytes);
-    google_firestore_v1beta1_Document proto =
+    google_firestore_v1_Document proto =
         serializer->EncodeDocument(key, value.object_value());
-    writer.WriteNanopbMessage(google_firestore_v1beta1_Document_fields, &proto);
-    serializer->FreeNanopbMessage(google_firestore_v1beta1_Document_fields,
-                                  &proto);
+    writer.WriteNanopbMessage(google_firestore_v1_Document_fields, &proto);
+    serializer->FreeNanopbMessage(google_firestore_v1_Document_fields, &proto);
     return bytes;
   }
 
@@ -321,14 +311,12 @@
     EXPECT_TRUE(status);
     Reader reader = Reader::Wrap(bytes.data(), bytes.size());
 
-    google_firestore_v1beta1_Value nanopb_proto =
-        google_firestore_v1beta1_Value_init_zero;
-    reader.ReadNanopbMessage(google_firestore_v1beta1_Value_fields,
-                             &nanopb_proto);
+    google_firestore_v1_Value nanopb_proto =
+        google_firestore_v1_Value_init_zero;
+    reader.ReadNanopbMessage(google_firestore_v1_Value_fields, &nanopb_proto);
     FieldValue actual_model =
         serializer.DecodeFieldValue(&reader, nanopb_proto);
-    reader.FreeNanopbMessage(google_firestore_v1beta1_Value_fields,
-                             &nanopb_proto);
+    reader.FreeNanopbMessage(google_firestore_v1_Value_fields, &nanopb_proto);
 
     EXPECT_OK(reader.status());
     EXPECT_EQ(type, actual_model.type());
@@ -379,16 +367,14 @@
     EXPECT_TRUE(status);
 
     Reader reader = Reader::Wrap(bytes.data(), bytes.size());
-    google_firestore_v1beta1_BatchGetDocumentsResponse nanopb_proto =
-        google_firestore_v1beta1_BatchGetDocumentsResponse_init_zero;
+    google_firestore_v1_BatchGetDocumentsResponse nanopb_proto =
+        google_firestore_v1_BatchGetDocumentsResponse_init_zero;
     reader.ReadNanopbMessage(
-        google_firestore_v1beta1_BatchGetDocumentsResponse_fields,
-        &nanopb_proto);
+        google_firestore_v1_BatchGetDocumentsResponse_fields, &nanopb_proto);
     StatusOr<std::unique_ptr<MaybeDocument>> actual_model_status =
         serializer.DecodeMaybeDocument(&reader, nanopb_proto);
     reader.FreeNanopbMessage(
-        google_firestore_v1beta1_BatchGetDocumentsResponse_fields,
-        &nanopb_proto);
+        google_firestore_v1_BatchGetDocumentsResponse_fields, &nanopb_proto);
 
     EXPECT_OK(actual_model_status);
     std::unique_ptr<MaybeDocument> actual_model =
@@ -587,13 +573,10 @@
 
   // Decode the bytes into the model
   Reader reader = Reader::Wrap(bytes.data(), bytes.size());
-  google_firestore_v1beta1_Value nanopb_proto =
-      google_firestore_v1beta1_Value_init_zero;
-  reader.ReadNanopbMessage(google_firestore_v1beta1_Value_fields,
-                           &nanopb_proto);
+  google_firestore_v1_Value nanopb_proto = google_firestore_v1_Value_init_zero;
+  reader.ReadNanopbMessage(google_firestore_v1_Value_fields, &nanopb_proto);
   FieldValue actual_model = serializer.DecodeFieldValue(&reader, nanopb_proto);
-  reader.FreeNanopbMessage(google_firestore_v1beta1_Value_fields,
-                           &nanopb_proto);
+  reader.FreeNanopbMessage(google_firestore_v1_Value_fields, &nanopb_proto);
   EXPECT_OK(reader.status());
 
   // Ensure the decoded model is as expected.
@@ -747,13 +730,10 @@
 
   // Decode the bytes into the model
   Reader reader = Reader::Wrap(bytes.data(), bytes.size());
-  google_firestore_v1beta1_Value nanopb_proto =
-      google_firestore_v1beta1_Value_init_zero;
-  reader.ReadNanopbMessage(google_firestore_v1beta1_Value_fields,
-                           &nanopb_proto);
+  google_firestore_v1_Value nanopb_proto = google_firestore_v1_Value_init_zero;
+  reader.ReadNanopbMessage(google_firestore_v1_Value_fields, &nanopb_proto);
   FieldValue actual_model = serializer.DecodeFieldValue(&reader, nanopb_proto);
-  reader.FreeNanopbMessage(google_firestore_v1beta1_Value_fields,
-                           &nanopb_proto);
+  reader.FreeNanopbMessage(google_firestore_v1_Value_fields, &nanopb_proto);
   EXPECT_OK(reader.status());
 
   // Ensure the decoded model is as expected.
@@ -920,71 +900,6 @@
   ExpectRoundTrip(key, fields, update_time, proto);
 }
 
-<<<<<<< HEAD
-=======
-TEST_F(SerializerTest,
-       BadBatchGetDocumentsResponseTagWithOtherValidTagsPresent) {
-  // A bad tag should be ignored, in which case, we should successfully
-  // deserialize the rest of the bytes as if it wasn't there. To craft these
-  // bytes, we'll use the same technique as
-  // EncodesFieldValuesWithRepeatedEntries (so go read the comments there
-  // first).
-
-  // Copy of the real one (from the nanopb generated firestore.pb.h), but with
-  // only "missing" (a field from the original proto) and an extra_field.
-  struct google_firestore_v1_BatchGetDocumentsResponse_Fake {
-    pb_callback_t missing;
-    int64_t extra_field;
-  };
-
-  // Copy of the real one (from the nanopb generated firestore.pb.c), but with
-  // only missing and an extra_field. Also modified such that extra_field
-  // now has a tag of 31.
-  const int invalid_tag = 31;
-  const pb_field_t
-      google_firestore_v1_BatchGetDocumentsResponse_fields_Fake[3] = {
-          PB_FIELD(2, STRING, SINGULAR, CALLBACK, FIRST,
-                   google_firestore_v1_BatchGetDocumentsResponse_Fake, missing,
-                   missing, 0),
-          PB_FIELD(invalid_tag, INT64, SINGULAR, STATIC, OTHER,
-                   google_firestore_v1_BatchGetDocumentsResponse_Fake,
-                   extra_field, missing, 0),
-          PB_LAST_FIELD,
-      };
-
-  const char* missing_value = "projects/p/databases/d/documents/one/two";
-  google_firestore_v1_BatchGetDocumentsResponse_Fake crafty_value;
-  crafty_value.missing.funcs.encode =
-      [](pb_ostream_t* stream, const pb_field_t* field, void* const* arg) {
-        const char* missing_value = static_cast<const char*>(*arg);
-        if (!pb_encode_tag_for_field(stream, field)) return false;
-        return pb_encode_string(stream,
-                                reinterpret_cast<const uint8_t*>(missing_value),
-                                strlen(missing_value));
-      };
-  crafty_value.missing.arg = const_cast<char*>(missing_value);
-  crafty_value.extra_field = 42;
-
-  std::vector<uint8_t> bytes(128);
-  pb_ostream_t stream = pb_ostream_from_buffer(bytes.data(), bytes.size());
-  pb_encode(&stream, google_firestore_v1_BatchGetDocumentsResponse_fields_Fake,
-            &crafty_value);
-  bytes.resize(stream.bytes_written);
-
-  // Decode the bytes into the model
-  Reader reader = Reader::Wrap(bytes.data(), bytes.size());
-  std::unique_ptr<MaybeDocument> actual_model =
-      serializer.DecodeMaybeDocument(&reader);
-  EXPECT_OK(reader.status());
-
-  // Ensure the decoded model is as expected.
-  NoDocument expected_model =
-      NoDocument(Key("one/two"), SnapshotVersion::None(),
-                 /*has_committed_mutations=*/false);
-  EXPECT_EQ(expected_model, *actual_model);
-}
-
->>>>>>> 7c53489e
 TEST_F(SerializerTest, DecodesNoDocument) {
   // We can't actually *encode* a NoDocument; the method exposed by the
   // serializer requires both the document key and contents (as an ObjectValue,
