/*
 * Copyright 2019 Google
 *
 * Licensed under the Apache License, Version 2.0 (the "License");
 * you may not use this file except in compliance with the License.
 * You may obtain a copy of the License at
 *
 *      http://www.apache.org/licenses/LICENSE-2.0
 *
 * Unless required by applicable law or agreed to in writing, software
 * distributed under the License is distributed on an "AS IS" BASIS,
 * WITHOUT WARRANTIES OR CONDITIONS OF ANY KIND, either express or implied.
 * See the License for the specific language governing permissions and
 * limitations under the License.
 */

#include "Firestore/core/test/firebase/firestore/local/remote_document_cache_test.h"

#include <memory>
#include <vector>

#include "Firestore/core/src/firebase/firestore/local/memory_remote_document_cache.h"
#include "Firestore/core/src/firebase/firestore/local/persistence.h"
#include "Firestore/core/src/firebase/firestore/local/remote_document_cache.h"
#include "Firestore/core/src/firebase/firestore/model/document_key.h"
#include "Firestore/core/src/firebase/firestore/model/document_key_set.h"
#include "Firestore/core/src/firebase/firestore/model/document_map.h"
#include "Firestore/core/src/firebase/firestore/model/snapshot_version.h"
#include "Firestore/core/src/firebase/firestore/util/string_apple.h"
#include "Firestore/core/test/firebase/firestore/testutil/testutil.h"
#include "absl/strings/string_view.h"
#include "gmock/gmock.h"
#include "gtest/gtest.h"

namespace firebase {
namespace firestore {
namespace local {
namespace {

using model::Document;
using model::DocumentKey;
using model::DocumentKeySet;
using model::DocumentMap;
using model::DocumentState;
using model::FieldValue;
using model::MaybeDocument;
using model::MaybeDocumentMap;
using model::NoDocument;
using model::OptionalMaybeDocumentMap;
using model::SnapshotVersion;

using testing::Matches;
using testing::IsSupersetOf;
using testing::UnorderedElementsAreArray;
using testutil::DeletedDoc;
using testutil::Doc;
using testutil::Map;
using testutil::Query;
using testutil::Version;

const char* kDocPath = "a/b";
const char* kLongDocPath = "a/b/c/d/e/f";
const int kVersion = 42;
FieldValue::Map kDocData;

/**
 * Extracts all the actual MaybeDocument instances from the given document map
 */
template <typename MapType>
std::vector<MaybeDocument> ExtractDocuments(const MapType& docs) {
  std::vector<MaybeDocument> result;
  for (const auto& kv : docs) {
    const absl::optional<MaybeDocument>& doc = kv.second;
    if (doc) {
      result.push_back(*doc);
    }
  }
  return result;
}

MATCHER_P(HasExactlyDocs,
          expected,
          negation ? "missing docs" : "has exactly docs") {
  std::vector<MaybeDocument> arg_docs = ExtractDocuments(arg);
  return testing::Value(arg_docs, UnorderedElementsAreArray(expected));
}

MATCHER_P(HasAtLeastDocs,
          expected,
          negation ? "missing docs" : "has at least docs") {
  std::vector<MaybeDocument> arg_docs = ExtractDocuments(arg);
  return testing::Value(arg_docs, IsSupersetOf(expected));
}

}  // namespace

RemoteDocumentCacheTest::RemoteDocumentCacheTest()
    : persistence_{GetParam()()},
      cache_{persistence_->remote_document_cache()} {
  // essentially a constant, but can't be a compile-time one.
  kDocData = Map("a", 1, "b", 2);
}

TEST_P(RemoteDocumentCacheTest, ReadDocumentNotInCache) {
  persistence_->Run("test_read_document_not_in_cache", [&] {
    ASSERT_EQ(absl::nullopt, cache_->Get(testutil::Key(kDocPath)));
  });
}

TEST_P(RemoteDocumentCacheTest, SetAndReadADocument) {
  SetAndReadTestDocument(kDocPath);
}

TEST_P(RemoteDocumentCacheTest, SetAndReadSeveralDocuments) {
  persistence_->Run("test_set_and_read_several_documents", [=] {
    std::vector<Document> written = {
        SetTestDocument(kDocPath),
        SetTestDocument(kLongDocPath),
    };
    OptionalMaybeDocumentMap read = cache_->GetAll(
        DocumentKeySet{testutil::Key(kDocPath), testutil::Key(kLongDocPath)});
    EXPECT_THAT(read, HasExactlyDocs(written));
  });
}

TEST_P(RemoteDocumentCacheTest,
       SetAndReadSeveralDocumentsIncludingMissingDocument) {
  persistence_->Run(
      "test_set_and_read_several_documents_including_missing_document", [=] {
        std::vector<Document> written = {
            SetTestDocument(kDocPath),
            SetTestDocument(kLongDocPath),
        };
        OptionalMaybeDocumentMap read = cache_->GetAll(DocumentKeySet{
            testutil::Key(kDocPath),
            testutil::Key(kLongDocPath),
            testutil::Key("foo/nonexistent"),
        });
        EXPECT_THAT(read, HasAtLeastDocs(written));
        auto found = read.find(DocumentKey::FromPathString("foo/nonexistent"));
        ASSERT_TRUE(found != read.end());
        ASSERT_EQ(absl::nullopt, found->second);
      });
}

TEST_P(RemoteDocumentCacheTest, SetAndReadADocumentAtDeepPath) {
  SetAndReadTestDocument(kLongDocPath);
}

TEST_P(RemoteDocumentCacheTest, SetAndReadDeletedDocument) {
  persistence_->Run("test_set_and_read_deleted_document", [&] {
    absl::optional<MaybeDocument> deleted_doc = DeletedDoc(kDocPath, kVersion);
<<<<<<< HEAD
    cache_->Add(*deleted_doc, Version(kVersion));
=======
    cache_->Add(*deleted_doc, deleted_doc->version());
>>>>>>> b4389515

    ASSERT_EQ(cache_->Get(testutil::Key(kDocPath)), deleted_doc);
  });
}

TEST_P(RemoteDocumentCacheTest, SetDocumentToNewValue) {
  persistence_->Run("test_set_document_to_new_value", [&] {
    SetTestDocument(kDocPath);
    absl::optional<MaybeDocument> new_doc =
        Doc(kDocPath, kVersion, Map("data", 2));
<<<<<<< HEAD
    cache_->Add(*new_doc, Version(kVersion));
=======
    cache_->Add(*new_doc, new_doc->version());
>>>>>>> b4389515
    ASSERT_EQ(cache_->Get(testutil::Key(kDocPath)), new_doc);
  });
}

TEST_P(RemoteDocumentCacheTest, RemoveDocument) {
  persistence_->Run("test_remove_document", [&] {
    SetTestDocument(kDocPath);
    cache_->Remove(testutil::Key(kDocPath));

    ASSERT_EQ(cache_->Get(testutil::Key(kDocPath)), absl::nullopt);
  });
}

TEST_P(RemoteDocumentCacheTest, RemoveNonExistentDocument) {
  persistence_->Run("test_remove_non_existent_document", [&] {
    // no-op, but make sure it doesn't throw.
    EXPECT_NO_THROW(cache_->Remove(testutil::Key(kDocPath)));
  });
}

// TODO(mikelehen): Write more elaborate tests once we have more elaborate
// implementations.
TEST_P(RemoteDocumentCacheTest, DocumentsMatchingQuery) {
  persistence_->Run("test_documents_matching_query", [&] {
    // TODO(rsgowman): This just verifies that we do a prefix scan against the
    // query path. We'll need more tests once we add index support.
    SetTestDocument("a/1");
    SetTestDocument("b/1");
    SetTestDocument("b/1/z/1");
    SetTestDocument("b/2");
    SetTestDocument("c/1");

    core::Query query = Query("b");
    DocumentMap results = cache_->GetMatching(query, SnapshotVersion::None());
    std::vector<Document> docs = {
        Doc("b/1", kVersion, kDocData),
        Doc("b/2", kVersion, kDocData),
    };
    EXPECT_THAT(results.underlying_map(), HasExactlyDocs(docs));
  });
}

TEST_P(RemoteDocumentCacheTest, DocumentsMatchingQuerySinceReadTime) {
  persistence_->Run("test_documents_matching_query_since_read_time", [&] {
    SetTestDocument("b/old", /* updateTime= */ 1, /* readTime= */ 11);
    SetTestDocument("b/current", /* updateTime= */ 2, /* readTime= = */ 12);
    SetTestDocument("b/new", /* updateTime= */ 3, /* readTime= = */ 13);

    core::Query query = Query("b");
    DocumentMap results = cache_->GetMatching(query, Version(12));
    std::vector<Document> docs = {
        Doc("b/new", 3, kDocData),
    };
    EXPECT_THAT(results.underlying_map(), HasExactlyDocs(docs));
  });
}

TEST_P(RemoteDocumentCacheTest, DocumentsMatchingUsesReadTimeNotUpdateTime) {
  persistence_->Run(
      "test_documents_matching_query_uses_read_time_not_update_time", [&] {
        SetTestDocument("b/old", /* updateTime= */ 1, /* readTime= */ 2);
        SetTestDocument("b/new", /* updateTime= */ 2, /* readTime= */ 1);

        core::Query query = Query("b");
        DocumentMap results = cache_->GetMatching(query, Version(1));
        std::vector<Document> docs = {
            Doc("b/old", 1, kDocData),
        };
        EXPECT_THAT(results.underlying_map(), HasExactlyDocs(docs));
      });
}

// MARK: - Helpers

Document RemoteDocumentCacheTest::SetTestDocument(const absl::string_view path,
                                                  int update_time,
                                                  int read_time) {
  Document doc = Doc(path, update_time, kDocData);
  cache_->Add(doc, Version(read_time));
  return doc;
}

Document RemoteDocumentCacheTest::SetTestDocument(
    const absl::string_view path) {
<<<<<<< HEAD
  return RemoteDocumentCacheTest::SetTestDocument(path, kVersion, kVersion);
=======
  Document doc = Doc(path, kVersion, kDocData);
  cache_->Add(doc, doc.version());
  return doc;
>>>>>>> b4389515
}

void RemoteDocumentCacheTest::SetAndReadTestDocument(
    const absl::string_view path) {
  persistence_->Run("SetAndReadTestDocument", [&] {
    Document written = SetTestDocument(path);
    absl::optional<MaybeDocument> read = cache_->Get(testutil::Key(path));
    ASSERT_EQ(*read, written);
  });
}

}  // namespace local
}  // namespace firestore
}  // namespace firebase<|MERGE_RESOLUTION|>--- conflicted
+++ resolved
@@ -150,11 +150,7 @@
 TEST_P(RemoteDocumentCacheTest, SetAndReadDeletedDocument) {
   persistence_->Run("test_set_and_read_deleted_document", [&] {
     absl::optional<MaybeDocument> deleted_doc = DeletedDoc(kDocPath, kVersion);
-<<<<<<< HEAD
-    cache_->Add(*deleted_doc, Version(kVersion));
-=======
     cache_->Add(*deleted_doc, deleted_doc->version());
->>>>>>> b4389515
 
     ASSERT_EQ(cache_->Get(testutil::Key(kDocPath)), deleted_doc);
   });
@@ -165,11 +161,7 @@
     SetTestDocument(kDocPath);
     absl::optional<MaybeDocument> new_doc =
         Doc(kDocPath, kVersion, Map("data", 2));
-<<<<<<< HEAD
-    cache_->Add(*new_doc, Version(kVersion));
-=======
     cache_->Add(*new_doc, new_doc->version());
->>>>>>> b4389515
     ASSERT_EQ(cache_->Get(testutil::Key(kDocPath)), new_doc);
   });
 }
@@ -254,13 +246,7 @@
 
 Document RemoteDocumentCacheTest::SetTestDocument(
     const absl::string_view path) {
-<<<<<<< HEAD
-  return RemoteDocumentCacheTest::SetTestDocument(path, kVersion, kVersion);
-=======
-  Document doc = Doc(path, kVersion, kDocData);
-  cache_->Add(doc, doc.version());
-  return doc;
->>>>>>> b4389515
+  return SetTestDocument(path, kVersion, kVersion);
 }
 
 void RemoteDocumentCacheTest::SetAndReadTestDocument(
