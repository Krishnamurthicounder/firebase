--- conflicted
+++ resolved
@@ -36,12 +36,7 @@
     leveldb_lru_garbage_collector_test.cc
     leveldb_migrations_test.cc
     leveldb_mutation_queue_test.cc
-<<<<<<< HEAD
     leveldb_opener_test.cc
-    leveldb_query_cache_test.cc
-=======
-    leveldb_persistence_test.cc
->>>>>>> 1bc32554
     leveldb_remote_document_cache_test.cc
     leveldb_target_cache_test.cc
     leveldb_transaction_test.cc
