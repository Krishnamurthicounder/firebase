--- conflicted
+++ resolved
@@ -118,8 +118,6 @@
   return value;
 }
 
-<<<<<<< HEAD
-=======
 inline model::FieldValue Value(const model::ObjectValue& value) {
   return value.AsFieldValue();
 }
@@ -132,7 +130,6 @@
   return model::FieldValue::FromArray(std::move(value));
 }
 
->>>>>>> de94ceb1
 namespace details {
 
 /**
@@ -174,7 +171,6 @@
 
 }  // namespace details
 
-<<<<<<< HEAD
 inline model::FieldValue Array(const model::FieldValue::Array& value) {
   return model::FieldValue::FromArray(value);
 }
@@ -185,14 +181,9 @@
   return model::FieldValue::FromArray(std::move(contents));
 }
 
-/** Wraps an immutable sorted map in FieldValue with Type::Object. */
-inline model::FieldValue Object(const model::FieldValue::Map& value) {
-  return model::FieldValue::FromMap(value);
-=======
 /** Wraps an immutable sorted map into an ObjectValue. */
 inline model::ObjectValue WrapObject(const model::FieldValue::Map& value) {
   return model::ObjectValue::FromMap(value);
->>>>>>> de94ceb1
 }
 
 /**
