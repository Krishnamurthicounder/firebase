/*
 * Copyright 2018 Google
 *
 * Licensed under the Apache License, Version 2.0 (the "License");
 * you may not use this file except in compliance with the License.
 * You may obtain a copy of the License at
 *
 *      http://www.apache.org/licenses/LICENSE-2.0
 *
 * Unless required by applicable law or agreed to in writing, software
 * distributed under the License is distributed on an "AS IS" BASIS,
 * WITHOUT WARRANTIES OR CONDITIONS OF ANY KIND, either express or implied.
 * See the License for the specific language governing permissions and
 * limitations under the License.
 */

#ifndef FIRESTORE_CORE_TEST_FIREBASE_FIRESTORE_TESTUTIL_TESTUTIL_H_
#define FIRESTORE_CORE_TEST_FIREBASE_FIRESTORE_TESTUTIL_TESTUTIL_H_

#include <algorithm>
#include <chrono>  // NOLINT(build/c++11)
#include <cstdint>
#include <memory>
#include <string>
#include <utility>
#include <vector>

#include "Firestore/core/include/firebase/firestore/timestamp.h"
#include "Firestore/core/src/firebase/firestore/core/query.h"
#include "Firestore/core/src/firebase/firestore/core/relation_filter.h"
#include "Firestore/core/src/firebase/firestore/model/document.h"
#include "Firestore/core/src/firebase/firestore/model/document_key.h"
#include "Firestore/core/src/firebase/firestore/model/field_path.h"
#include "Firestore/core/src/firebase/firestore/model/field_value.h"
#include "Firestore/core/src/firebase/firestore/model/mutation.h"
#include "Firestore/core/src/firebase/firestore/model/no_document.h"
#include "Firestore/core/src/firebase/firestore/model/resource_path.h"
#include "Firestore/core/src/firebase/firestore/model/snapshot_version.h"
#include "Firestore/core/src/firebase/firestore/model/unknown_document.h"
#include "Firestore/core/src/firebase/firestore/util/hard_assert.h"
#include "absl/memory/memory.h"
#include "absl/strings/string_view.h"

namespace firebase {
namespace firestore {
namespace testutil {

/**
 * A string sentinel that can be used with PatchMutation() to mark a field for
 * deletion.
 */
constexpr const char* kDeleteSentinel = "<DELETE>";

// Below are convenience methods for creating instances for tests.

inline model::DocumentKey Key(absl::string_view path) {
  return model::DocumentKey::FromPathString(path);
}

inline model::FieldPath Field(absl::string_view field) {
  return model::FieldPath::FromServerFormat(field);
}

inline model::ResourcePath Resource(absl::string_view field) {
  return model::ResourcePath::FromString(field);
}

/**
 * Creates a snapshot version from the given version timestamp.
 *
 * @param version a timestamp in microseconds since the epoch.
 */
inline model::SnapshotVersion Version(int64_t version) {
  namespace chr = std::chrono;
  auto timepoint =
      chr::time_point<chr::system_clock>(chr::microseconds(version));
  return model::SnapshotVersion{Timestamp::FromTimePoint(timepoint)};
}

inline std::shared_ptr<model::Document> Doc(
    absl::string_view key,
    int64_t version = 0,
    const model::FieldValue::Map& data = model::FieldValue::Map(),
    model::DocumentState document_state = model::DocumentState::kSynced) {
<<<<<<< HEAD
  return std::make_shared<model::Document>(model::FieldValue::FromMap(data),
                                           Key(key), Version(version),
                                           document_state);
=======
  return model::Document{model::ObjectValue::FromMap(data), Key(key),
                         Version(version), document_state};
>>>>>>> 77215913
}

inline std::shared_ptr<model::NoDocument> DeletedDoc(absl::string_view key,
                                                     int64_t version) {
  return std::make_shared<model::NoDocument>(Key(key), Version(version),
                                             /*has_committed_mutations=*/false);
}

inline std::shared_ptr<model::UnknownDocument> UnknownDoc(absl::string_view key,
                                         int64_t version) {
  return std::make_shared<model::UnknownDocument>(Key(key), Version(version));
}

inline core::RelationFilter::Operator OperatorFromString(absl::string_view s) {
  if (s == "<")
    return core::RelationFilter::Operator::LessThan;
  else if (s == "<=")
    return core::RelationFilter::Operator::LessThanOrEqual;
  else if (s == "==")
    return core::RelationFilter::Operator::Equal;
  else if (s == ">")
    return core::RelationFilter::Operator::GreaterThan;
  else if (s == ">=")
    return core::RelationFilter::Operator::GreaterThanOrEqual;
  HARD_FAIL("Unknown operator: %s", s);
}

inline std::shared_ptr<core::Filter> Filter(absl::string_view key,
                                            absl::string_view op,
                                            model::FieldValue value) {
  return core::Filter::Create(Field(key), OperatorFromString(op),
                              std::move(value));
}

inline std::shared_ptr<core::Filter> Filter(absl::string_view key,
                                            absl::string_view op,
                                            const std::string& value) {
  return Filter(key, op, model::FieldValue::FromString(value));
}

inline std::shared_ptr<core::Filter> Filter(absl::string_view key,
                                            absl::string_view op,
                                            int value) {
  return Filter(key, op, model::FieldValue::FromInteger(value));
}

inline std::shared_ptr<core::Filter> Filter(absl::string_view key,
                                            absl::string_view op,
                                            double value) {
  return Filter(key, op, model::FieldValue::FromDouble(value));
}

inline core::Query Query(absl::string_view path) {
  return core::Query::AtPath(Resource(path));
}

inline std::unique_ptr<model::SetMutation> SetMutation(
    absl::string_view path,
    const model::FieldValue::Map& values = model::FieldValue::Map()) {
  return absl::make_unique<model::SetMutation>(
      Key(path), model::ObjectValue::FromMap(values),
      model::Precondition::None());
}

std::unique_ptr<model::PatchMutation> PatchMutation(
    absl::string_view path,
    const model::FieldValue::Map& values = model::FieldValue::Map(),
    const std::vector<model::FieldPath>* update_mask = nullptr);

inline std::unique_ptr<model::PatchMutation> PatchMutation(
    absl::string_view path,
    const model::FieldValue::Map& values,
    const std::vector<model::FieldPath>& update_mask) {
  return PatchMutation(path, values, &update_mask);
}

inline std::unique_ptr<model::DeleteMutation> DeleteMutation(
    absl::string_view path) {
  return absl::make_unique<model::DeleteMutation>(Key(path),
                                                  model::Precondition::None());
}

inline model::MutationResult MutationResult(int64_t version) {
  return model::MutationResult(Version(version), nullptr);
}

inline std::vector<uint8_t> ResumeToken(int64_t snapshot_version) {
  if (snapshot_version == 0) {
    // TODO(rsgowman): The other platforms return null here, though I'm not sure
    // if they ever rely on that. I suspect it'd be sufficient to return '{}'.
    // But for now, we'll just abort() until we hit a test case that actually
    // makes use of this.
    abort();
  }

  std::string snapshot_string =
      std::string("snapshot-") + std::to_string(snapshot_version);
  return {snapshot_string.begin(), snapshot_string.end()};
}

// Degenerate case to end recursion of `MoveIntoVector`.
template <typename T>
void MoveIntoVector(std::vector<std::unique_ptr<T>>*) {
}

template <typename T, typename Head, typename... Tail>
void MoveIntoVector(std::vector<std::unique_ptr<T>>* result,
                    Head head,
                    Tail... tail) {
  result->push_back(std::move(head));
  MoveIntoVector(result, std::move(tail)...);
}

// Works around the fact that move-only types (in this case, `unique_ptr`) don't
// work with `initialzer_list`. Desired (doesn't work):
//
//   std::unique_ptr<int> x, y;
//   std::vector<std::unique_ptr>> foo{std::move(x), std::move(y)};
//
// Actual:
//
//   std::unique_ptr<int> x, y;
//   std::vector<std::unique_ptr<int>> foo = Changes(std::move(x),
//   std::move(y));
template <typename T, typename... Elems>
std::vector<std::unique_ptr<T>> VectorOfUniquePtrs(Elems... elems) {
  std::vector<std::unique_ptr<T>> result;
  MoveIntoVector<T>(&result, std::move(elems)...);
  return result;
}

}  // namespace testutil
}  // namespace firestore
}  // namespace firebase

#endif  // FIRESTORE_CORE_TEST_FIREBASE_FIRESTORE_TESTUTIL_TESTUTIL_H_<|MERGE_RESOLUTION|>--- conflicted
+++ resolved
@@ -82,14 +82,8 @@
     int64_t version = 0,
     const model::FieldValue::Map& data = model::FieldValue::Map(),
     model::DocumentState document_state = model::DocumentState::kSynced) {
-<<<<<<< HEAD
-  return std::make_shared<model::Document>(model::FieldValue::FromMap(data),
-                                           Key(key), Version(version),
-                                           document_state);
-=======
-  return model::Document{model::ObjectValue::FromMap(data), Key(key),
+  return model::Document{model::FieldValue::FromMap(data), Key(key),
                          Version(version), document_state};
->>>>>>> 77215913
 }
 
 inline std::shared_ptr<model::NoDocument> DeletedDoc(absl::string_view key,
