--- conflicted
+++ resolved
@@ -521,91 +521,6 @@
   EXPECT_EQ(FieldValue::Null(), clone);
 }
 
-<<<<<<< HEAD
-=======
-TEST(FieldValue, Move) {
-  FieldValue clone = FieldValue::True();
-
-  FieldValue null_value = FieldValue::Null();
-  clone = std::move(null_value);
-  EXPECT_EQ(FieldValue::Null(), clone);
-
-  FieldValue true_value = FieldValue::True();
-  clone = std::move(true_value);
-  EXPECT_EQ(FieldValue::True(), clone);
-  clone = FieldValue::Null();
-  EXPECT_EQ(FieldValue::Null(), clone);
-
-  FieldValue nan_value = FieldValue::Nan();
-  clone = std::move(nan_value);
-  EXPECT_EQ(FieldValue::Nan(), clone);
-  clone = FieldValue::Null();
-  EXPECT_EQ(FieldValue::Null(), clone);
-
-  FieldValue integer_value = FieldValue::FromInteger(1L);
-  clone = std::move(integer_value);
-  EXPECT_EQ(FieldValue::FromInteger(1L), clone);
-  clone = FieldValue::Null();
-  EXPECT_EQ(FieldValue::Null(), clone);
-
-  FieldValue double_value = FieldValue::FromDouble(1.0);
-  clone = std::move(double_value);
-  EXPECT_EQ(FieldValue::FromDouble(1.0), clone);
-  clone = FieldValue::Null();
-  EXPECT_EQ(FieldValue::Null(), clone);
-
-  FieldValue timestamp_value = FieldValue::FromTimestamp({100, 200});
-  clone = std::move(timestamp_value);
-  EXPECT_EQ(FieldValue::FromTimestamp({100, 200}), clone);
-  clone = FieldValue::Null();
-  EXPECT_EQ(FieldValue::Null(), clone);
-
-  FieldValue string_value = FieldValue::FromString("abc");
-  clone = std::move(string_value);
-  EXPECT_EQ(FieldValue::FromString("abc"), clone);
-  clone = FieldValue::Null();
-  EXPECT_EQ(FieldValue::Null(), clone);
-
-  FieldValue blob_value = FieldValue::FromBlob(Bytes("abc"), 4);
-  clone = std::move(blob_value);
-  EXPECT_EQ(FieldValue::FromBlob(Bytes("abc"), 4), clone);
-  clone = FieldValue::Null();
-  EXPECT_EQ(FieldValue::Null(), clone);
-
-  DatabaseId database_id("project", "database");
-  FieldValue reference_value =
-      FieldValue::FromReference(database_id, Key("root/abc"));
-  clone = std::move(reference_value);
-  EXPECT_EQ(FieldValue::FromReference(database_id, Key("root/abc")), clone);
-  clone = null_value;  // NOLINT: use after move intended
-  EXPECT_EQ(FieldValue::Null(), clone);
-
-  FieldValue geo_point_value = FieldValue::FromGeoPoint({1, 2});
-  clone = std::move(geo_point_value);
-  EXPECT_EQ(FieldValue::FromGeoPoint({1, 2}), clone);
-  clone = null_value;
-  EXPECT_EQ(FieldValue::Null(), clone);
-
-  FieldValue array_value = FieldValue::FromArray(
-      std::vector<FieldValue>{FieldValue::True(), FieldValue::False()});
-  clone = std::move(array_value);
-  EXPECT_EQ(FieldValue::FromArray(std::vector<FieldValue>{FieldValue::True(),
-                                                          FieldValue::False()}),
-            clone);
-  clone = FieldValue::Null();
-  EXPECT_EQ(FieldValue::Null(), clone);
-
-  FieldValue object_value = FieldValue::FromMap(
-      {{"true", FieldValue::True()}, {"false", FieldValue::False()}});
-  clone = std::move(object_value);
-  EXPECT_EQ(FieldValue::FromMap(
-                {{"true", FieldValue::True()}, {"false", FieldValue::False()}}),
-            clone);
-  clone = FieldValue::Null();
-  EXPECT_EQ(FieldValue::Null(), clone);
-}
-
->>>>>>> 370ffade
 TEST(FieldValue, CompareMixedType) {
   const FieldValue null_value = FieldValue::Null();
   const FieldValue true_value = FieldValue::True();
