--- conflicted
+++ resolved
@@ -219,11 +219,7 @@
   std::vector<Document> resulting_docs;
   Status resulting_status;
   datastore->LookupDocuments(
-<<<<<<< HEAD
-      {}, [&](const StatusOr<std::vector<Document>>& maybe_documents) {
-=======
       {}, [&](const StatusOr<std::vector<Document>>& documents) {
->>>>>>> e19483bd
         done = true;
         if (documents.ok()) {
           resulting_docs = documents.ValueOrDie();
@@ -250,11 +246,7 @@
   std::vector<Document> resulting_docs;
   Status resulting_status;
   datastore->LookupDocuments(
-<<<<<<< HEAD
-      {}, [&](const StatusOr<std::vector<Document>>& maybe_documents) {
-=======
       {}, [&](const StatusOr<std::vector<Document>>& documents) {
->>>>>>> e19483bd
         done = true;
         if (documents.ok()) {
           resulting_docs = documents.ValueOrDie();
@@ -301,11 +293,7 @@
   bool done = false;
   Status resulting_status;
   datastore->LookupDocuments(
-<<<<<<< HEAD
-      {}, [&](const StatusOr<std::vector<Document>>& maybe_documents) {
-=======
       {}, [&](const StatusOr<std::vector<Document>>& documents) {
->>>>>>> e19483bd
         done = true;
         resulting_status = documents.status();
       });
@@ -326,11 +314,7 @@
   std::vector<Document> resulting_docs;
   Status resulting_status;
   datastore->LookupDocuments(
-<<<<<<< HEAD
-      {}, [&](const StatusOr<std::vector<Document>>& maybe_documents) {
-=======
       {}, [&](const StatusOr<std::vector<Document>>& documents) {
->>>>>>> e19483bd
         done = true;
         resulting_status = documents.status();
       });
@@ -365,13 +349,8 @@
 
   Status resulting_status;
   datastore->LookupDocuments(
-<<<<<<< HEAD
-      {}, [&](const StatusOr<std::vector<Document>>& maybe_documents) {
-        resulting_status = maybe_documents.status();
-=======
       {}, [&](const StatusOr<std::vector<Document>>& documents) {
         resulting_status = documents.status();
->>>>>>> e19483bd
       });
   worker_queue->EnqueueBlocking([] {});
   EXPECT_FALSE(resulting_status.ok());
