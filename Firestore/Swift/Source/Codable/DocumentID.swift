--- conflicted
+++ resolved
@@ -159,14 +159,7 @@
     guard let reference = decoder
       .userInfo[CodingUserInfoKey.documentRefUserInfoKey] as? DocumentReference else {
       throw FirestoreDecodingError.decodingIsNotSupported(
-<<<<<<< HEAD
-        """
-        Could not find DocumentReference for user info key: \(documentRefUserInfoKey);
-        DocumentID values can only be decoded with Firestore.Decoder
-        """
-=======
         "Could not find DocumentReference for user info key: \(CodingUserInfoKey.documentRefUserInfoKey)"
->>>>>>> faa4488c
       )
     }
     try self.init(from: reference)
