--- conflicted
+++ resolved
@@ -1,8 +1,6 @@
 # 10.0.0
-<<<<<<< HEAD
 - [changed] Made the `@DocumentID` property wrapper value setter internal to
   clarify that the value is ignored during writes. [#9368]
-=======
 - [changed] `Firestore.Encoder` and `Firestore.Decoder` now wraps the shared `FirebaseDataEncoder` and `FirebaseDataDecoder` types which provides new customization options for encoding and decoding date to and from Firestore - similar to the options present on `JSONEncoder` and `JSONDecoder` from `Foundation`.
 - [added] `Firestore.Encoder.KeyEncodingStrategy`
 - [added] `Firestore.Encoder.DateEncodingStrategy`
@@ -12,7 +10,6 @@
 - [added] `Firestore.Decoder.DateDecodingStrategy`
 - [added] `Firestore.Decoder.DataDecodingStrategy`
 - [added] `Firestore.Decoder.NonConformingFloatDecodingStrategy`
->>>>>>> a6164a8f
 
 # 9.0.0
 - [added] **Breaking change:** `FirebaseFirestoreSwift` has exited beta and is
