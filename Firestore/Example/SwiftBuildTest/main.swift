/*
 * Copyright 2017 Google
 *
 * Licensed under the Apache License, Version 2.0 (the "License");
 * you may not use this file except in compliance with the License.
 * You may obtain a copy of the License at
 *
 *      http://www.apache.org/licenses/LICENSE-2.0
 *
 * Unless required by applicable law or agreed to in writing, software
 * distributed under the License is distributed on an "AS IS" BASIS,
 * WITHOUT WARRANTIES OR CONDITIONS OF ANY KIND, either express or implied.
 * See the License for the specific language governing permissions and
 * limitations under the License.
 */

import Foundation

import FirebaseFirestore

func main() {
  let db = initializeDb()

  let (collectionRef, documentRef) = makeRefs(database: db)

  let query = makeQuery(collection: collectionRef)

  writeDocument(at: documentRef)

  writeDocuments(at: documentRef, database: db)

  addDocument(to: collectionRef)

<<<<<<< HEAD
    readDocument(at: documentRef);
    readDocumentWithOptions(at: documentRef);

    readDocuments(matching: query);
    readDocumentsWithOptions(matching: query);
=======
  readDocument(at: documentRef)

  readDocuments(matching: query)
>>>>>>> 609cd032

  listenToDocument(at: documentRef)

  listenToDocuments(matching: query)

  enableDisableNetwork(database: db)

  types()
}

func initializeDb() -> Firestore {
  // Initialize with ProjectID.
  let firestore = Firestore.firestore()

  // Apply settings
  let settings = FirestoreSettings()
  settings.host = "localhost"
  settings.isPersistenceEnabled = true
  settings.areTimestampsInSnapshotsEnabled = true
  firestore.settings = settings

  return firestore
}

func makeRefs(database db: Firestore) -> (CollectionReference, DocumentReference) {
  var collectionRef = db.collection("my-collection")

  var documentRef: DocumentReference
  documentRef = collectionRef.document("my-doc")
  // or
  documentRef = db.document("my-collection/my-doc")

  // deeper collection (my-collection/my-doc/some/deep/collection)
  collectionRef = documentRef.collection("some/deep/collection")

  // parent doc (my-collection/my-doc/some/deep)
  documentRef = collectionRef.parent!

  // print paths.
  print("Collection: \(collectionRef.path), document: \(documentRef.path)")

  return (collectionRef, documentRef)
}

func makeQuery(collection collectionRef: CollectionReference) -> Query {
  let query = collectionRef.whereField(FieldPath(["name"]), isEqualTo: "Fred")
    .whereField("age", isGreaterThanOrEqualTo: 24)
    .whereField(FieldPath.documentID(), isEqualTo: "fred")
    .order(by: FieldPath(["age"]))
    .order(by: "name", descending: true)
    .limit(to: 10)

  return query
}

func writeDocument(at docRef: DocumentReference) {
  let setData = [
    "foo": 42,
    "bar": [
      "baz": "Hello world!",
    ],
  ] as [String: Any]

  let updateData = [
    "bar.baz": 42,
    FieldPath(["foobar"]): 42,
  ] as [AnyHashable: Any]

  docRef.setData(setData)

  // Completion callback (via trailing closure syntax).
  docRef.setData(setData) { error in
    if let error = error {
      print("Uh oh! \(error)")
      return
    }

    print("Set complete!")
  }

  // SetOptions
  docRef.setData(setData, options: SetOptions.merge())

  docRef.updateData(updateData)
  docRef.delete()

  docRef.delete { error in
    if let error = error {
      print("Uh oh! \(error)")
      return
    }

    print("Set complete!")
  }
}

func enableDisableNetwork(database db: Firestore) {
  // closure syntax
  db.disableNetwork(completion: { error in
    if let e = error {
      print("Uh oh! \(e)")
      return
    }
  })
  // trailing block syntax
  db.enableNetwork { error in
    if let e = error {
      print("Uh oh! \(e)")
      return
    }
  }
}

func writeDocuments(at docRef: DocumentReference, database db: Firestore) {
  var batch: WriteBatch

  batch = db.batch()
  batch.setData(["a": "b"], forDocument: docRef)
  batch.setData(["c": "d"], forDocument: docRef)
  // commit without completion callback.
  batch.commit()
  print("Batch write without completion complete!")

  batch = db.batch()
  batch.setData(["a": "b"], forDocument: docRef)
  batch.setData(["c": "d"], forDocument: docRef)
  // commit with completion callback via trailing closure syntax.
  batch.commit { error in
    if let error = error {
      print("Uh oh! \(error)")
      return
    }
    print("Batch write callback complete!")
  }
  print("Batch write with completion complete!")
}

func addDocument(to collectionRef: CollectionReference) {
  collectionRef.addDocument(data: ["foo": 42])
  // or
  collectionRef.document().setData(["foo": 42])
}

func readDocument(at docRef: DocumentReference) {
  // Trailing closure syntax.
  docRef.getDocument { document, error in
    if let document = document {
      // Note that both document and document.data() is nullable.
      if let data = document.data() {
        print("Read document: \(data)")
      }
      if let data = document.data(with: SnapshotOptions.serverTimestampBehavior(.estimate)) {
        print("Read document: \(data)")
      }
      if let foo = document.get("foo") {
        print("Field: \(foo)")
      }
      if let foo = document.get("foo", options: SnapshotOptions.serverTimestampBehavior(.previous)) {
        print("Field: \(foo)")
      }
      // Fields can also be read via subscript notation.
      if let foo = document["foo"] {
        print("Field: \(foo)")
      }
    } else {
      // TODO(mikelehen): There may be a better way to do this, but it at least demonstrates
      // the swift error domain / enum codes are renamed appropriately.
      if let errorCode = error.flatMap({
        ($0._domain == FirestoreErrorDomain) ? FirestoreErrorCode(rawValue: $0._code) : nil
      }) {
        switch errorCode {
        case .unavailable:
          print("Can't read document due to being offline!")
        case _:
          print("Failed to read.")
        }
      } else {
        print("Unknown error!")
      }
    }
  }
}

func readDocumentWithOptions(at docRef: DocumentReference) {
  docRef.getDocument(source: FirestoreSource.default) { document, error in
  }
  docRef.getDocument(source:.server) { document, error in
  }
  docRef.getDocument(source: FirestoreSource.cache) { document, error in
  }
}

func readDocuments(matching query: Query) {
  query.getDocuments { querySnapshot, error in
    // TODO(mikelehen): Figure out how to make "for..in" syntax work
    // directly on documentSet.
    for document in querySnapshot!.documents {
      print(document.data())
    }
  }
}

func readDocumentsWithOptions(matching query: Query) {
  query.getDocuments(source: FirestoreSource.default) { querySnapshot, error in
  }
  query.getDocuments(source:.server) { querySnapshot, error in
  }
  query.getDocuments(source: FirestoreSource.cache) { querySnapshot, error in
  }
}

func listenToDocument(at docRef: DocumentReference) {
  let listener = docRef.addSnapshotListener { document, error in
    if let error = error {
      print("Uh oh! Listen canceled: \(error)")
      return
    }

    if let document = document {
      // Note that document.data() is nullable.
      if let data: [String: Any] = document.data() {
        print("Current document: \(data)")
      }
      if document.metadata.isFromCache {
        print("From Cache")
      } else {
        print("From Server")
      }
    }
  }

  // Unsubscribe.
  listener.remove()
}

func listenToDocuments(matching query: Query) {
  let listener = query.addSnapshotListener { snap, error in
    if let error = error {
      print("Uh oh! Listen canceled: \(error)")
      return
    }

    if let snap = snap {
      print("NEW SNAPSHOT (empty=\(snap.isEmpty) count=\(snap.count)")

      // TODO(mikelehen): Figure out how to make "for..in" syntax work
      // directly on documentSet.
      for document in snap.documents {
        // Note that document.data() is not nullable.
        let data: [String: Any] = document.data()
        print("Doc: ", data)
      }
    }
  }

  // Unsubscribe
  listener.remove()
}

func listenToQueryDiffs(onQuery query: Query) {
  let listener = query.addSnapshotListener { snap, error in
    if let snap = snap {
      for change in snap.documentChanges {
        switch change.type {
        case .added:
          print("New document: \(change.document.data())")
        case .modified:
          print("Modified document: \(change.document.data())")
        case .removed:
          print("Removed document: \(change.document.data())")
        }
      }
    }
  }

  // Unsubscribe
  listener.remove()
}

func transactions() {
  let db = Firestore.firestore()

  let collectionRef = db.collection("cities")
  let accA = collectionRef.document("accountA")
  let accB = collectionRef.document("accountB")
  let amount = 20.0

  db.runTransaction({ (transaction, errorPointer) -> Any? in
    do {
      let balanceA = try transaction.getDocument(accA)["balance"] as! Double
      let balanceB = try transaction.getDocument(accB)["balance"] as! Double

      if balanceA < amount {
        errorPointer?.pointee = NSError(domain: "Foo", code: 123, userInfo: nil)
        return nil
      }
      transaction.updateData(["balance": balanceA - amount], forDocument: accA)
      transaction.updateData(["balance": balanceB + amount], forDocument: accB)
    } catch let error as NSError {
      print("Uh oh! \(error)")
    }
    return 0
  }) { result, error in
    // handle result.
  }
}

func types() {
  let _: CollectionReference
  let _: DocumentChange
  let _: DocumentListenOptions
  let _: DocumentReference
  let _: DocumentSnapshot
  let _: FieldPath
  let _: FieldValue
  let _: Firestore
  let _: FirestoreSettings
  let _: GeoPoint
  let _: Timestamp
  let _: ListenerRegistration
  let _: QueryListenOptions
  let _: Query
  let _: QuerySnapshot
  let _: SetOptions
  let _: SnapshotMetadata
  let _: Transaction
  let _: WriteBatch
}<|MERGE_RESOLUTION|>--- conflicted
+++ resolved
@@ -31,17 +31,11 @@
 
   addDocument(to: collectionRef)
 
-<<<<<<< HEAD
-    readDocument(at: documentRef);
-    readDocumentWithOptions(at: documentRef);
-
-    readDocuments(matching: query);
-    readDocumentsWithOptions(matching: query);
-=======
   readDocument(at: documentRef)
+  readDocumentWithOptions(at: documentRef)
 
   readDocuments(matching: query)
->>>>>>> 609cd032
+  readDocumentsWithOptions(matching: query)
 
   listenToDocument(at: documentRef)
 
@@ -228,7 +222,7 @@
 func readDocumentWithOptions(at docRef: DocumentReference) {
   docRef.getDocument(source: FirestoreSource.default) { document, error in
   }
-  docRef.getDocument(source:.server) { document, error in
+  docRef.getDocument(source: .server) { document, error in
   }
   docRef.getDocument(source: FirestoreSource.cache) { document, error in
   }
@@ -247,7 +241,7 @@
 func readDocumentsWithOptions(matching query: Query) {
   query.getDocuments(source: FirestoreSource.default) { querySnapshot, error in
   }
-  query.getDocuments(source:.server) { querySnapshot, error in
+  query.getDocuments(source: .server) { querySnapshot, error in
   }
   query.getDocuments(source: FirestoreSource.cache) { querySnapshot, error in
   }
