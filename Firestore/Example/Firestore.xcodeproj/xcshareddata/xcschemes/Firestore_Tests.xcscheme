--- conflicted
+++ resolved
@@ -28,11 +28,7 @@
             buildForAnalyzing = "YES">
             <BuildableReference
                BuildableIdentifier = "primary"
-<<<<<<< HEAD
-               BlueprintIdentifier = "54269AE8203B9FFC0039F03F"
-=======
                BlueprintIdentifier = "54C9EDF02040E16300A969CD"
->>>>>>> b18e09cf
                BuildableName = "Firestore_SwiftTests_iOS.xctest"
                BlueprintName = "Firestore_SwiftTests_iOS"
                ReferencedContainer = "container:Firestore.xcodeproj">
@@ -61,11 +57,7 @@
             skipped = "NO">
             <BuildableReference
                BuildableIdentifier = "primary"
-<<<<<<< HEAD
-               BlueprintIdentifier = "54269AE8203B9FFC0039F03F"
-=======
                BlueprintIdentifier = "54C9EDF02040E16300A969CD"
->>>>>>> b18e09cf
                BuildableName = "Firestore_SwiftTests_iOS.xctest"
                BlueprintName = "Firestore_SwiftTests_iOS"
                ReferencedContainer = "container:Firestore.xcodeproj">
