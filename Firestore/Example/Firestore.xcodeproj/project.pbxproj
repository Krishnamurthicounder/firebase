--- conflicted
+++ resolved
@@ -891,11 +891,8 @@
 		ABF6506C201131F8005F2C74 /* timestamp_test.cc in Sources */ = {isa = PBXBuildFile; fileRef = ABF6506B201131F8005F2C74 /* timestamp_test.cc */; };
 		ABFD599019CF312CFF96B3EC /* perf_spec_test.json in Resources */ = {isa = PBXBuildFile; fileRef = D5B2593BCB52957D62F1C9D3 /* perf_spec_test.json */; };
 		AC03C4F1456FB1C0D88E94FF /* query_listener_test.cc in Sources */ = {isa = PBXBuildFile; fileRef = 7C3F995E040E9E9C5E8514BB /* query_listener_test.cc */; };
-<<<<<<< HEAD
 		AC13D30C3D0F9F837664BE34 /* bundle_reader_test.cc in Sources */ = {isa = PBXBuildFile; fileRef = 0807462AC4EDFE52ADF03328 /* bundle_reader_test.cc */; };
-=======
 		AC6B856ACB12BB28D279693D /* random_access_queue_test.cc in Sources */ = {isa = PBXBuildFile; fileRef = 014C60628830D95031574D15 /* random_access_queue_test.cc */; };
->>>>>>> a67da04b
 		AC6C1E57B18730428CB15E03 /* executor_libdispatch_test.mm in Sources */ = {isa = PBXBuildFile; fileRef = B6FB4689208F9B9100554BA2 /* executor_libdispatch_test.mm */; };
 		AC835157AD2BE7AA8D20FB5A /* ConditionalConformanceTests.swift in Sources */ = {isa = PBXBuildFile; fileRef = E3228F51DCDC2E90D5C58F97 /* ConditionalConformanceTests.swift */; };
 		ACC9369843F5ED3BD2284078 /* timestamp_test.cc in Sources */ = {isa = PBXBuildFile; fileRef = ABF6506B201131F8005F2C74 /* timestamp_test.cc */; };
@@ -1007,11 +1004,8 @@
 		C19214F5B43AA745A7FC2FC1 /* maybe_document.pb.cc in Sources */ = {isa = PBXBuildFile; fileRef = 618BBE7E20B89AAC00B5BCE7 /* maybe_document.pb.cc */; };
 		C1B4621C0820EEB0AC9CCD22 /* bits_test.cc in Sources */ = {isa = PBXBuildFile; fileRef = AB380D01201BC69F00D97691 /* bits_test.cc */; };
 		C1F196EC5A7C112D2F7C7724 /* view_test.cc in Sources */ = {isa = PBXBuildFile; fileRef = C7429071B33BDF80A7FA2F8A /* view_test.cc */; };
-<<<<<<< HEAD
-=======
 		C1F8991BD11FFD705D74244F /* random_access_queue_test.cc in Sources */ = {isa = PBXBuildFile; fileRef = 014C60628830D95031574D15 /* random_access_queue_test.cc */; };
 		C21B3A1CCB3AD42E57EA14FC /* Pods_Firestore_Tests_macOS.framework in Frameworks */ = {isa = PBXBuildFile; fileRef = 759E964B6A03E6775C992710 /* Pods_Firestore_Tests_macOS.framework */; };
->>>>>>> a67da04b
 		C23552A6D9FB0557962870C2 /* local_store_test.cc in Sources */ = {isa = PBXBuildFile; fileRef = 307FF03D0297024D59348EBD /* local_store_test.cc */; };
 		C25F321AC9BF8D1CFC8543AF /* reference_set_test.cc in Sources */ = {isa = PBXBuildFile; fileRef = 132E32997D781B896672D30A /* reference_set_test.cc */; };
 		C3031FE7AF2E682867FBB788 /* bundle.pb.cc in Sources */ = {isa = PBXBuildFile; fileRef = D3E1D055E9C7B6A6BC7D3D01 /* bundle.pb.cc */; };
