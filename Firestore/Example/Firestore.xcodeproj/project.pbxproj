// !$*UTF8*$!
{
	archiveVersion = 1;
	classes = {
	};
	objectVersion = 46;
	objects = {

/* Begin PBXBuildFile section */
		000212BFBE7A17712FC9754A /* leveldb_lru_garbage_collector_test.cc in Sources */ = {isa = PBXBuildFile; fileRef = B629525F7A1AAC1AB765C74F /* leveldb_lru_garbage_collector_test.cc */; };
		002EC02E9F86464049A69A06 /* nanopb_util_test.cc in Sources */ = {isa = PBXBuildFile; fileRef = 6F5B6C1399F92FD60F2C582B /* nanopb_util_test.cc */; };
		0087625FD31D76E1365C589E /* string_apple_test.mm in Sources */ = {isa = PBXBuildFile; fileRef = 0EE5300F8233D14025EF0456 /* string_apple_test.mm */; };
		009CDC5D8C96F54A229F462F /* local_serializer_test.cc in Sources */ = {isa = PBXBuildFile; fileRef = F8043813A5D16963EC02B182 /* local_serializer_test.cc */; };
		009CDC6F03AC92F3E345085E /* collection_spec_test.json in Resources */ = {isa = PBXBuildFile; fileRef = 54DA129C1F315EE100DD57A1 /* collection_spec_test.json */; };
		009F5174BD172716AFE9F20A /* string_apple_test.mm in Sources */ = {isa = PBXBuildFile; fileRef = 0EE5300F8233D14025EF0456 /* string_apple_test.mm */; };
		00B7AFE2A7C158DD685EB5EE /* FIRCollectionReferenceTests.mm in Sources */ = {isa = PBXBuildFile; fileRef = 5492E045202154AA00B64F25 /* FIRCollectionReferenceTests.mm */; };
		00F1CB487E8E0DA48F2E8FEC /* message_test.cc in Sources */ = {isa = PBXBuildFile; fileRef = CE37875365497FFA8687B745 /* message_test.cc */; };
		0131DEDEF2C3CCAB2AB918A5 /* nanopb_util_test.cc in Sources */ = {isa = PBXBuildFile; fileRef = 6F5B6C1399F92FD60F2C582B /* nanopb_util_test.cc */; };
		01C66732ECCB83AB1D896026 /* bundle.pb.cc in Sources */ = {isa = PBXBuildFile; fileRef = A366F6AE1A5A77548485C091 /* bundle.pb.cc */; };
		01CF72FBF97CEB0AEFD9FAFE /* leveldb_document_overlay_cache_test.cc in Sources */ = {isa = PBXBuildFile; fileRef = AE89CFF09C6804573841397F /* leveldb_document_overlay_cache_test.cc */; };
		01D9704C3AAA13FAD2F962AB /* statusor_test.cc in Sources */ = {isa = PBXBuildFile; fileRef = 54A0352D20A3B3D7003E0143 /* statusor_test.cc */; };
		020AFD89BB40E5175838BB76 /* local_serializer_test.cc in Sources */ = {isa = PBXBuildFile; fileRef = F8043813A5D16963EC02B182 /* local_serializer_test.cc */; };
		022BA1619A576F6818B212C5 /* remote_store_spec_test.json in Resources */ = {isa = PBXBuildFile; fileRef = 3B843E4A1F3930A400548890 /* remote_store_spec_test.json */; };
		02B83EB79020AE6CBA60A410 /* FIRTimestampTest.m in Sources */ = {isa = PBXBuildFile; fileRef = B65D34A7203C99090076A5E1 /* FIRTimestampTest.m */; };
		02C953A7B0FA5EF87DB0361A /* FSTIntegrationTestCase.mm in Sources */ = {isa = PBXBuildFile; fileRef = 5491BC711FB44593008B3588 /* FSTIntegrationTestCase.mm */; };
		02EB33CC2590E1484D462912 /* annotations.pb.cc in Sources */ = {isa = PBXBuildFile; fileRef = 618BBE9520B89AAC00B5BCE7 /* annotations.pb.cc */; };
		03AEB9E07A605AE1B5827548 /* field_index_test.cc in Sources */ = {isa = PBXBuildFile; fileRef = BF76A8DA34B5B67B4DD74666 /* field_index_test.cc */; };
		041CF73F67F6A22BF317625A /* FIRTimestampTest.m in Sources */ = {isa = PBXBuildFile; fileRef = B65D34A7203C99090076A5E1 /* FIRTimestampTest.m */; };
		0455FC6E2A281BD755FD933A /* precondition_test.cc in Sources */ = {isa = PBXBuildFile; fileRef = 549CCA5520A36E1F00BCEB75 /* precondition_test.cc */; };
		047F5209AB055A884D795B8A /* field_filter_test.cc in Sources */ = {isa = PBXBuildFile; fileRef = E8551D6C6FB0B1BACE9E5BAD /* field_filter_test.cc */; };
		04887E378B39FB86A8A5B52B /* leveldb_local_store_test.cc in Sources */ = {isa = PBXBuildFile; fileRef = 5FF903AEFA7A3284660FA4C5 /* leveldb_local_store_test.cc */; };
		048A55EED3241ABC28752F86 /* memory_mutation_queue_test.cc in Sources */ = {isa = PBXBuildFile; fileRef = 74FBEFA4FE4B12C435011763 /* memory_mutation_queue_test.cc */; };
		04D7D9DB95E66FECF2C0A412 /* bundle_cache_test.cc in Sources */ = {isa = PBXBuildFile; fileRef = F7FC06E0A47D393DE1759AE1 /* bundle_cache_test.cc */; };
		0500A324CEC854C5B0CF364C /* FIRCollectionReferenceTests.mm in Sources */ = {isa = PBXBuildFile; fileRef = 5492E045202154AA00B64F25 /* FIRCollectionReferenceTests.mm */; };
		050FB0783F462CEDD44BEFFD /* document_overlay_cache_test.cc in Sources */ = {isa = PBXBuildFile; fileRef = FFCA39825D9678A03D1845D0 /* document_overlay_cache_test.cc */; };
		0535C1B65DADAE1CE47FA3CA /* string_format_apple_test.mm in Sources */ = {isa = PBXBuildFile; fileRef = 9CFD366B783AE27B9E79EE7A /* string_format_apple_test.mm */; };
		053C11420E49AE1A77E21C20 /* memory_document_overlay_cache_test.cc in Sources */ = {isa = PBXBuildFile; fileRef = 29D9C76922DAC6F710BC1EF4 /* memory_document_overlay_cache_test.cc */; };
		056542AD1D0F78E29E22EFA9 /* grpc_connection_test.cc in Sources */ = {isa = PBXBuildFile; fileRef = B6D9649021544D4F00EB9CFB /* grpc_connection_test.cc */; };
		0575F3004B896D94456A74CE /* status_testing.cc in Sources */ = {isa = PBXBuildFile; fileRef = 3CAA33F964042646FDDAF9F9 /* status_testing.cc */; };
		05D99904EA713414928DD920 /* query_listener_test.cc in Sources */ = {isa = PBXBuildFile; fileRef = 7C3F995E040E9E9C5E8514BB /* query_listener_test.cc */; };
		062072B72773A055001655D7 /* AsyncAwaitIntegrationTests.swift in Sources */ = {isa = PBXBuildFile; fileRef = 062072B62773A055001655D7 /* AsyncAwaitIntegrationTests.swift */; };
		062072B82773A055001655D7 /* AsyncAwaitIntegrationTests.swift in Sources */ = {isa = PBXBuildFile; fileRef = 062072B62773A055001655D7 /* AsyncAwaitIntegrationTests.swift */; };
		062072B92773A055001655D7 /* AsyncAwaitIntegrationTests.swift in Sources */ = {isa = PBXBuildFile; fileRef = 062072B62773A055001655D7 /* AsyncAwaitIntegrationTests.swift */; };
		06485D6DA8F64757D72636E1 /* leveldb_target_cache_test.cc in Sources */ = {isa = PBXBuildFile; fileRef = E76F0CDF28E5FA62D21DE648 /* leveldb_target_cache_test.cc */; };
		06A3926F89C847846BE4D6BE /* http.pb.cc in Sources */ = {isa = PBXBuildFile; fileRef = 618BBE9720B89AAC00B5BCE7 /* http.pb.cc */; };
		06BCEB9C65DFAA142F3D3F0B /* view_testing.cc in Sources */ = {isa = PBXBuildFile; fileRef = A5466E7809AD2871FFDE6C76 /* view_testing.cc */; };
		072D805A94E767DE4D371881 /* FSTSyncEngineTestDriver.mm in Sources */ = {isa = PBXBuildFile; fileRef = 5492E02E20213FFC00B64F25 /* FSTSyncEngineTestDriver.mm */; };
		0794FACCB1C0C4881A76C28D /* value_util_test.cc in Sources */ = {isa = PBXBuildFile; fileRef = 40F9D09063A07F710811A84F /* value_util_test.cc */; };
		079E63E270F3EFCA175D2705 /* cc_compilation_test.cc in Sources */ = {isa = PBXBuildFile; fileRef = 1B342370EAE3AA02393E33EB /* cc_compilation_test.cc */; };
		07A64E6C4EB700E3AF3FD496 /* document_test.cc in Sources */ = {isa = PBXBuildFile; fileRef = AB6B908320322E4D00CC290A /* document_test.cc */; };
		07ADEF17BFBC07C0C2E306F6 /* FSTMockDatastore.mm in Sources */ = {isa = PBXBuildFile; fileRef = 5492E02D20213FFC00B64F25 /* FSTMockDatastore.mm */; };
		07B1E8C62772758BC82FEBEE /* field_mask_test.cc in Sources */ = {isa = PBXBuildFile; fileRef = 549CCA5320A36E1F00BCEB75 /* field_mask_test.cc */; };
		086E10B1B37666FB746D56BC /* FSTHelpers.mm in Sources */ = {isa = PBXBuildFile; fileRef = 5492E03A2021401F00B64F25 /* FSTHelpers.mm */; };
		08839E1CEAAC07E350257E9D /* collection_spec_test.json in Resources */ = {isa = PBXBuildFile; fileRef = 54DA129C1F315EE100DD57A1 /* collection_spec_test.json */; };
		08A9C531265B5E4C5367346E /* cc_compilation_test.cc in Sources */ = {isa = PBXBuildFile; fileRef = 1B342370EAE3AA02393E33EB /* cc_compilation_test.cc */; };
		08D853C9D3A4DC919C55671A /* comparison_test.cc in Sources */ = {isa = PBXBuildFile; fileRef = 548DB928200D59F600E00ABC /* comparison_test.cc */; };
		08E3D48B3651E4908D75B23A /* async_testing.cc in Sources */ = {isa = PBXBuildFile; fileRef = 872C92ABD71B12784A1C5520 /* async_testing.cc */; };
		08F44F7DF9A3EF0D35C8FB57 /* FIRNumericTransformTests.mm in Sources */ = {isa = PBXBuildFile; fileRef = D5B25E7E7D6873CBA4571841 /* FIRNumericTransformTests.mm */; };
		08FA4102AD14452E9587A1F2 /* leveldb_util_test.cc in Sources */ = {isa = PBXBuildFile; fileRef = 332485C4DCC6BA0DBB5E31B7 /* leveldb_util_test.cc */; };
<<<<<<< HEAD
		095A878BB33211AB52BFAD9F /* leveldb_document_overlay_cache_test.cc in Sources */ = {isa = PBXBuildFile; fileRef = AE89CFF09C6804573841397F /* leveldb_document_overlay_cache_test.cc */; };
=======
		0929C73B3F3BFC331E9E9D2F /* resource.pb.cc in Sources */ = {isa = PBXBuildFile; fileRef = 1C3F7302BF4AE6CBC00ECDD0 /* resource.pb.cc */; };
>>>>>>> 4a7a99e3
		0963F6D7B0F9AE1E24B82866 /* path_test.cc in Sources */ = {isa = PBXBuildFile; fileRef = 403DBF6EFB541DFD01582AA3 /* path_test.cc */; };
		096BA3A3703AC1491F281618 /* index.pb.cc in Sources */ = {isa = PBXBuildFile; fileRef = 395E8B07639E69290A929695 /* index.pb.cc */; };
		098191405BA24F9A7E4F80C6 /* append_only_list_test.cc in Sources */ = {isa = PBXBuildFile; fileRef = 5477CDE922EE71C8000FCC1E /* append_only_list_test.cc */; };
		0A4E1B5E3E853763AE6ED7AE /* grpc_stream_tester.cc in Sources */ = {isa = PBXBuildFile; fileRef = 87553338E42B8ECA05BA987E /* grpc_stream_tester.cc */; };
		0A52B47C43B7602EE64F53A7 /* cc_compilation_test.cc in Sources */ = {isa = PBXBuildFile; fileRef = 1B342370EAE3AA02393E33EB /* cc_compilation_test.cc */; };
		0A6FBE65A7FE048BAD562A15 /* FSTGoogleTestTests.mm in Sources */ = {isa = PBXBuildFile; fileRef = 54764FAE1FAA21B90085E60A /* FSTGoogleTestTests.mm */; };
		0AAC19331BDCCDAA02D22CCB /* overlay_test.cc in Sources */ = {isa = PBXBuildFile; fileRef = DEB1D304BB728BB798719D98 /* overlay_test.cc */; };
		0ABCE06A0D96EA3899B3A259 /* query_engine_test.cc in Sources */ = {isa = PBXBuildFile; fileRef = B8A853940305237AFDA8050B /* query_engine_test.cc */; };
		0AE084A7886BC11B8C305122 /* string_util_test.cc in Sources */ = {isa = PBXBuildFile; fileRef = AB380CFC201A2EE200D97691 /* string_util_test.cc */; };
		0B002E2E2012B32EB801C6D5 /* bundle_spec_test.json in Resources */ = {isa = PBXBuildFile; fileRef = 79EAA9F7B1B9592B5F053923 /* bundle_spec_test.json */; };
		0B071E9044CEEF666D829354 /* field_filter_test.cc in Sources */ = {isa = PBXBuildFile; fileRef = E8551D6C6FB0B1BACE9E5BAD /* field_filter_test.cc */; };
		0B55CD5CB8DFEBF2D22A2332 /* byte_stream_cpp_test.cc in Sources */ = {isa = PBXBuildFile; fileRef = 01D10113ECC5B446DB35E96D /* byte_stream_cpp_test.cc */; };
		0B7B24194E2131F5C325FE0E /* async_queue_test.cc in Sources */ = {isa = PBXBuildFile; fileRef = B6FB467B208E9A8200554BA2 /* async_queue_test.cc */; };
		0B9BD73418289EFF91917934 /* bits_test.cc in Sources */ = {isa = PBXBuildFile; fileRef = AB380D01201BC69F00D97691 /* bits_test.cc */; };
		0BC541D6457CBEDEA7BCF180 /* objc_type_traits_apple_test.mm in Sources */ = {isa = PBXBuildFile; fileRef = 2A0CF41BA5AED6049B0BEB2C /* objc_type_traits_apple_test.mm */; };
		0BDC438E72D4DD44877BEDEE /* string_win_test.cc in Sources */ = {isa = PBXBuildFile; fileRef = 79507DF8378D3C42F5B36268 /* string_win_test.cc */; };
		0C18678CE7E355B17C34F2EE /* grpc_stream_test.cc in Sources */ = {isa = PBXBuildFile; fileRef = B6BBE42F21262CF400C6A53E /* grpc_stream_test.cc */; };
		0C4219F37CC83614F1FD44ED /* local_store_test.cc in Sources */ = {isa = PBXBuildFile; fileRef = 307FF03D0297024D59348EBD /* local_store_test.cc */; };
		0CEE93636BA4852D3C5EC428 /* timestamp_test.cc in Sources */ = {isa = PBXBuildFile; fileRef = ABF6506B201131F8005F2C74 /* timestamp_test.cc */; };
		0D124ED1B567672DD1BCEF05 /* memory_target_cache_test.cc in Sources */ = {isa = PBXBuildFile; fileRef = 2286F308EFB0534B1BDE05B9 /* memory_target_cache_test.cc */; };
		0D2D25522A94AA8195907870 /* status.pb.cc in Sources */ = {isa = PBXBuildFile; fileRef = 618BBE9920B89AAC00B5BCE7 /* status.pb.cc */; };
		0D88B4CB916A4752B08E5B42 /* query_listener_test.cc in Sources */ = {isa = PBXBuildFile; fileRef = 7C3F995E040E9E9C5E8514BB /* query_listener_test.cc */; };
		0DAA255C2FEB387895ADEE12 /* bits_test.cc in Sources */ = {isa = PBXBuildFile; fileRef = AB380D01201BC69F00D97691 /* bits_test.cc */; };
		0DBD29A16030CDCD55E38CAB /* mutation_queue_test.cc in Sources */ = {isa = PBXBuildFile; fileRef = 3068AA9DFBBA86C1FE2A946E /* mutation_queue_test.cc */; };
		0DDEE9FE08845BB7CA4607DE /* grpc_connection_test.cc in Sources */ = {isa = PBXBuildFile; fileRef = B6D9649021544D4F00EB9CFB /* grpc_connection_test.cc */; };
		0E17927CE45F5E3FC6691E24 /* firebase_auth_credentials_provider_test.mm in Sources */ = {isa = PBXBuildFile; fileRef = F869D85E900E5AF6CD02E2FC /* firebase_auth_credentials_provider_test.mm */; };
		0E4C94369FFF7EC0C9229752 /* iterator_adaptors_test.cc in Sources */ = {isa = PBXBuildFile; fileRef = 54A0353420A3D8CB003E0143 /* iterator_adaptors_test.cc */; };
		0EA40EDACC28F445F9A3F32F /* pretty_printing_test.cc in Sources */ = {isa = PBXBuildFile; fileRef = AB323F9553050F4F6490F9FF /* pretty_printing_test.cc */; };
		0EDFC8A6593477E1D17CDD8F /* leveldb_bundle_cache_test.cc in Sources */ = {isa = PBXBuildFile; fileRef = 8E9CD82E60893DDD7757B798 /* leveldb_bundle_cache_test.cc */; };
		0F54634745BA07B09BDC14D7 /* FSTIntegrationTestCase.mm in Sources */ = {isa = PBXBuildFile; fileRef = 5491BC711FB44593008B3588 /* FSTIntegrationTestCase.mm */; };
		0F5D0C58444564D97AF0C98E /* nanopb_util_test.cc in Sources */ = {isa = PBXBuildFile; fileRef = 6F5B6C1399F92FD60F2C582B /* nanopb_util_test.cc */; };
		0F99BB63CE5B3CFE35F9027E /* event_manager_test.cc in Sources */ = {isa = PBXBuildFile; fileRef = 6F57521E161450FAF89075ED /* event_manager_test.cc */; };
		0FA4D5601BE9F0CB5EC2882C /* local_serializer_test.cc in Sources */ = {isa = PBXBuildFile; fileRef = F8043813A5D16963EC02B182 /* local_serializer_test.cc */; };
		0FBDD5991E8F6CD5F8542474 /* latlng.pb.cc in Sources */ = {isa = PBXBuildFile; fileRef = 618BBE9220B89AAC00B5BCE7 /* latlng.pb.cc */; };
		10120B9B650091B49D3CF57B /* grpc_stream_tester.cc in Sources */ = {isa = PBXBuildFile; fileRef = 87553338E42B8ECA05BA987E /* grpc_stream_tester.cc */; };
		1029F0461945A444FCB523B3 /* leveldb_local_store_test.cc in Sources */ = {isa = PBXBuildFile; fileRef = 5FF903AEFA7A3284660FA4C5 /* leveldb_local_store_test.cc */; };
		10B69419AC04F157D855FED7 /* leveldb_document_overlay_cache_test.cc in Sources */ = {isa = PBXBuildFile; fileRef = AE89CFF09C6804573841397F /* leveldb_document_overlay_cache_test.cc */; };
		1115DB1F1DCE93B63E03BA8C /* comparison_test.cc in Sources */ = {isa = PBXBuildFile; fileRef = 548DB928200D59F600E00ABC /* comparison_test.cc */; };
		113190791F42202FDE1ABC14 /* FIRQuerySnapshotTests.mm in Sources */ = {isa = PBXBuildFile; fileRef = 5492E04F202154AA00B64F25 /* FIRQuerySnapshotTests.mm */; };
		1145D70555D8CDC75183A88C /* leveldb_mutation_queue_test.cc in Sources */ = {isa = PBXBuildFile; fileRef = 5C7942B6244F4C416B11B86C /* leveldb_mutation_queue_test.cc */; };
		11BC867491A6631D37DE56A8 /* async_testing.cc in Sources */ = {isa = PBXBuildFile; fileRef = 872C92ABD71B12784A1C5520 /* async_testing.cc */; };
		11EBD28DBD24063332433947 /* value_util_test.cc in Sources */ = {isa = PBXBuildFile; fileRef = 40F9D09063A07F710811A84F /* value_util_test.cc */; };
		11F8EE69182C9699E90A9E3D /* database_info_test.cc in Sources */ = {isa = PBXBuildFile; fileRef = AB38D92E20235D22000A432D /* database_info_test.cc */; };
		12158DFCEE09D24B7988A340 /* maybe_document.pb.cc in Sources */ = {isa = PBXBuildFile; fileRef = 618BBE7E20B89AAC00B5BCE7 /* maybe_document.pb.cc */; };
		121F0FB9DCCBFB7573C7AF48 /* bundle_serializer_test.cc in Sources */ = {isa = PBXBuildFile; fileRef = B5C2A94EE24E60543F62CC35 /* bundle_serializer_test.cc */; };
		124AAEE987451820F24EEA8E /* user_test.cc in Sources */ = {isa = PBXBuildFile; fileRef = CCC9BD953F121B9E29F9AA42 /* user_test.cc */; };
		125B1048ECB755C2106802EB /* executor_std_test.cc in Sources */ = {isa = PBXBuildFile; fileRef = B6FB4687208F9B9100554BA2 /* executor_std_test.cc */; };
		1290FA77A922B76503AE407C /* lru_garbage_collector_test.cc in Sources */ = {isa = PBXBuildFile; fileRef = 277EAACC4DD7C21332E8496A /* lru_garbage_collector_test.cc */; };
		1291D9F5300AFACD1FBD262D /* array_sorted_map_test.cc in Sources */ = {isa = PBXBuildFile; fileRef = 54EB764C202277B30088B8F3 /* array_sorted_map_test.cc */; };
		12A3FB93C06C8EEB3971289A /* firebase_app_check_credentials_provider_test.mm in Sources */ = {isa = PBXBuildFile; fileRef = F119BDDF2F06B3C0883B8297 /* firebase_app_check_credentials_provider_test.mm */; };
		12BB9ED1CA98AA52B92F497B /* log_test.cc in Sources */ = {isa = PBXBuildFile; fileRef = 54C2294E1FECABAE007D065B /* log_test.cc */; };
		12DB753599571E24DCED0C2C /* FIRValidationTests.mm in Sources */ = {isa = PBXBuildFile; fileRef = 5492E06D202154D600B64F25 /* FIRValidationTests.mm */; };
		12E04A12ABD5533B616D552A /* maybe_document.pb.cc in Sources */ = {isa = PBXBuildFile; fileRef = 618BBE7E20B89AAC00B5BCE7 /* maybe_document.pb.cc */; };
		132E3483789344640A52F223 /* reference_set_test.cc in Sources */ = {isa = PBXBuildFile; fileRef = 132E32997D781B896672D30A /* reference_set_test.cc */; };
		1357806B4CD3A62A8F5DE86D /* http.pb.cc in Sources */ = {isa = PBXBuildFile; fileRef = 618BBE9720B89AAC00B5BCE7 /* http.pb.cc */; };
		13D8F4196528BAB19DBB18A7 /* snapshot_version_test.cc in Sources */ = {isa = PBXBuildFile; fileRef = ABA495B9202B7E79008A7851 /* snapshot_version_test.cc */; };
		13E264F840239C8C99865921 /* document_test.cc in Sources */ = {isa = PBXBuildFile; fileRef = AB6B908320322E4D00CC290A /* document_test.cc */; };
		1465E362F7BA7A3D063E61C7 /* database_id_test.cc in Sources */ = {isa = PBXBuildFile; fileRef = AB71064B201FA60300344F18 /* database_id_test.cc */; };
		146C140B254F3837A4DD7AE8 /* bits_test.cc in Sources */ = {isa = PBXBuildFile; fileRef = AB380D01201BC69F00D97691 /* bits_test.cc */; };
		152543FD706D5E8851C8DA92 /* precondition_test.cc in Sources */ = {isa = PBXBuildFile; fileRef = 549CCA5520A36E1F00BCEB75 /* precondition_test.cc */; };
		153F3E4E9E3A0174E29550B4 /* mutation.pb.cc in Sources */ = {isa = PBXBuildFile; fileRef = 618BBE8220B89AAC00B5BCE7 /* mutation.pb.cc */; };
		15A5F95DA733FD89A1E4147D /* limit_spec_test.json in Resources */ = {isa = PBXBuildFile; fileRef = 54DA129F1F315EE100DD57A1 /* limit_spec_test.json */; };
		15BF63DFF3A7E9A5376C4233 /* transform_operation_test.cc in Sources */ = {isa = PBXBuildFile; fileRef = 33607A3AE91548BD219EC9C6 /* transform_operation_test.cc */; };
		15F54E9538839D56A40C5565 /* watch_change_test.cc in Sources */ = {isa = PBXBuildFile; fileRef = 2D7472BC70C024D736FF74D9 /* watch_change_test.cc */; };
		16791B16601204220623916C /* status_test.cc in Sources */ = {isa = PBXBuildFile; fileRef = 54A0352C20A3B3D7003E0143 /* status_test.cc */; };
		16FE432587C1B40AF08613D2 /* objc_type_traits_apple_test.mm in Sources */ = {isa = PBXBuildFile; fileRef = 2A0CF41BA5AED6049B0BEB2C /* objc_type_traits_apple_test.mm */; };
		1733601ECCEA33E730DEAF45 /* autoid_test.cc in Sources */ = {isa = PBXBuildFile; fileRef = 54740A521FC913E500713A1A /* autoid_test.cc */; };
		17473086EBACB98CDC3CC65C /* view_test.cc in Sources */ = {isa = PBXBuildFile; fileRef = C7429071B33BDF80A7FA2F8A /* view_test.cc */; };
		17638F813B9B556FE7718C0C /* FIRQuerySnapshotTests.mm in Sources */ = {isa = PBXBuildFile; fileRef = 5492E04F202154AA00B64F25 /* FIRQuerySnapshotTests.mm */; };
		17DC97DE15D200932174EC1F /* defer_test.cc in Sources */ = {isa = PBXBuildFile; fileRef = 8ABAC2E0402213D837F73DC3 /* defer_test.cc */; };
		17DFF30CF61D87883986E8B6 /* executor_std_test.cc in Sources */ = {isa = PBXBuildFile; fileRef = B6FB4687208F9B9100554BA2 /* executor_std_test.cc */; };
		1817DEF8FF479D218381C541 /* FSTGoogleTestTests.mm in Sources */ = {isa = PBXBuildFile; fileRef = 54764FAE1FAA21B90085E60A /* FSTGoogleTestTests.mm */; };
		18638EAED9E126FC5D895B14 /* common.pb.cc in Sources */ = {isa = PBXBuildFile; fileRef = 544129D221C2DDC800EFB9CC /* common.pb.cc */; };
		18CF41A17EA3292329E1119D /* FIRGeoPointTests.mm in Sources */ = {isa = PBXBuildFile; fileRef = 5492E048202154AA00B64F25 /* FIRGeoPointTests.mm */; };
		18F644E6AA98E6D6F3F1F809 /* executor_test.cc in Sources */ = {isa = PBXBuildFile; fileRef = B6FB4688208F9B9100554BA2 /* executor_test.cc */; };
		190F9885BAA81587F08CD26C /* index.pb.cc in Sources */ = {isa = PBXBuildFile; fileRef = 395E8B07639E69290A929695 /* index.pb.cc */; };
		1989623826923A9D5A7EFA40 /* create_noop_connectivity_monitor.cc in Sources */ = {isa = PBXBuildFile; fileRef = CF39535F2C41AB0006FA6C0E /* create_noop_connectivity_monitor.cc */; };
		198F193BD9484E49375A7BE7 /* FSTHelpers.mm in Sources */ = {isa = PBXBuildFile; fileRef = 5492E03A2021401F00B64F25 /* FSTHelpers.mm */; };
		199B778D5820495797E0BE02 /* filesystem_test.cc in Sources */ = {isa = PBXBuildFile; fileRef = F51859B394D01C0C507282F1 /* filesystem_test.cc */; };
		1B4794A51F4266556CD0976B /* view_snapshot_test.cc in Sources */ = {isa = PBXBuildFile; fileRef = CC572A9168BBEF7B83E4BBC5 /* view_snapshot_test.cc */; };
		1B6E74BA33B010D76DB1E2F9 /* FIRGeoPointTests.mm in Sources */ = {isa = PBXBuildFile; fileRef = 5492E048202154AA00B64F25 /* FIRGeoPointTests.mm */; };
		1B816F48012524939CA57CB3 /* user_test.cc in Sources */ = {isa = PBXBuildFile; fileRef = CCC9BD953F121B9E29F9AA42 /* user_test.cc */; };
		1B9653C51491FAA4BCDE1E11 /* byte_stream_apple_test.mm in Sources */ = {isa = PBXBuildFile; fileRef = 7628664347B9C96462D4BF17 /* byte_stream_apple_test.mm */; };
		1B9E54F4C4280A713B825981 /* token_test.cc in Sources */ = {isa = PBXBuildFile; fileRef = A082AFDD981B07B5AD78FDE8 /* token_test.cc */; };
		1BF1F9A0CBB6B01654D3C2BE /* field_transform_test.cc in Sources */ = {isa = PBXBuildFile; fileRef = 7515B47C92ABEEC66864B55C /* field_transform_test.cc */; };
		1C19D796DB6715368407387A /* annotations.pb.cc in Sources */ = {isa = PBXBuildFile; fileRef = 618BBE9520B89AAC00B5BCE7 /* annotations.pb.cc */; };
		1C4F88DDEFA6FA23E9E4DB4B /* mutation_queue_test.cc in Sources */ = {isa = PBXBuildFile; fileRef = 3068AA9DFBBA86C1FE2A946E /* mutation_queue_test.cc */; };
		1C7254742A9F6F7042C9D78E /* FSTEventAccumulator.mm in Sources */ = {isa = PBXBuildFile; fileRef = 5492E0392021401F00B64F25 /* FSTEventAccumulator.mm */; };
		1C79AE3FBFC91800E30D092C /* CodableIntegrationTests.swift in Sources */ = {isa = PBXBuildFile; fileRef = 124C932B22C1642C00CA8C2D /* CodableIntegrationTests.swift */; };
		1C7F8733582BAF99EDAA851E /* empty_credentials_provider_test.cc in Sources */ = {isa = PBXBuildFile; fileRef = 8FA60B08D59FEA0D6751E87F /* empty_credentials_provider_test.cc */; };
		1CAA9012B25F975D445D5978 /* strerror_test.cc in Sources */ = {isa = PBXBuildFile; fileRef = 358C3B5FE573B1D60A4F7592 /* strerror_test.cc */; };
		1CB8AEFBF3E9565FF9955B50 /* async_queue_libdispatch_test.mm in Sources */ = {isa = PBXBuildFile; fileRef = B6FB4680208EA0BE00554BA2 /* async_queue_libdispatch_test.mm */; };
		1CC56DCA513B98CE39A6ED45 /* memory_local_store_test.cc in Sources */ = {isa = PBXBuildFile; fileRef = F6CA0C5638AB6627CB5B4CF4 /* memory_local_store_test.cc */; };
		1CC9BABDD52B2A1E37E2698D /* mutation_test.cc in Sources */ = {isa = PBXBuildFile; fileRef = C8522DE226C467C54E6788D8 /* mutation_test.cc */; };
		1D618761796DE311A1707AA2 /* database_id_test.cc in Sources */ = {isa = PBXBuildFile; fileRef = AB71064B201FA60300344F18 /* database_id_test.cc */; };
		1D71CA6BBA1E3433F243188E /* common.pb.cc in Sources */ = {isa = PBXBuildFile; fileRef = 544129D221C2DDC800EFB9CC /* common.pb.cc */; };
		1D76DDBE57A4D66C64C00B65 /* FIRFieldValueTests.mm in Sources */ = {isa = PBXBuildFile; fileRef = 5492E04A202154AA00B64F25 /* FIRFieldValueTests.mm */; };
		1D7919CD2A05C15803F5FE05 /* leveldb_mutation_queue_test.cc in Sources */ = {isa = PBXBuildFile; fileRef = 5C7942B6244F4C416B11B86C /* leveldb_mutation_queue_test.cc */; };
		1DB3013C5FC736B519CD65A3 /* common.pb.cc in Sources */ = {isa = PBXBuildFile; fileRef = 544129D221C2DDC800EFB9CC /* common.pb.cc */; };
		1DCA68BB2EF7A9144B35411F /* leveldb_opener_test.cc in Sources */ = {isa = PBXBuildFile; fileRef = 75860CD13AF47EB1EA39EC2F /* leveldb_opener_test.cc */; };
		1E2AE064CF32A604DC7BFD4D /* to_string_test.cc in Sources */ = {isa = PBXBuildFile; fileRef = B696858D2214B53900271095 /* to_string_test.cc */; };
		1E41BEEDB1F7F23D8A7C47E6 /* bundle_reader_test.cc in Sources */ = {isa = PBXBuildFile; fileRef = 6ECAF7DE28A19C69DF386D88 /* bundle_reader_test.cc */; };
		1E42CD0F60EB22A5D0C86D1F /* timestamp_test.cc in Sources */ = {isa = PBXBuildFile; fileRef = ABF6506B201131F8005F2C74 /* timestamp_test.cc */; };
		1E6E2AE74B7C9DEDFC07E76B /* FSTGoogleTestTests.mm in Sources */ = {isa = PBXBuildFile; fileRef = 54764FAE1FAA21B90085E60A /* FSTGoogleTestTests.mm */; };
		1E8A00ABF414AC6C6591D9AC /* cc_compilation_test.cc in Sources */ = {isa = PBXBuildFile; fileRef = 1B342370EAE3AA02393E33EB /* cc_compilation_test.cc */; };
		1E8F5F37052AB0C087D69DF9 /* leveldb_bundle_cache_test.cc in Sources */ = {isa = PBXBuildFile; fileRef = 8E9CD82E60893DDD7757B798 /* leveldb_bundle_cache_test.cc */; };
		1EE2B61B15AAA7C864188A59 /* object_value_test.cc in Sources */ = {isa = PBXBuildFile; fileRef = 214877F52A705012D6720CA0 /* object_value_test.cc */; };
		1F38FD2703C58DFA69101183 /* document.pb.cc in Sources */ = {isa = PBXBuildFile; fileRef = 544129D821C2DDC800EFB9CC /* document.pb.cc */; };
		1F3DD2971C13CBBFA0D84866 /* memory_mutation_queue_test.cc in Sources */ = {isa = PBXBuildFile; fileRef = 74FBEFA4FE4B12C435011763 /* memory_mutation_queue_test.cc */; };
		1F4930A8366F74288121F627 /* create_noop_connectivity_monitor.cc in Sources */ = {isa = PBXBuildFile; fileRef = CF39535F2C41AB0006FA6C0E /* create_noop_connectivity_monitor.cc */; };
		1F56F51EB6DF0951B1F4F85B /* lru_garbage_collector_test.cc in Sources */ = {isa = PBXBuildFile; fileRef = 277EAACC4DD7C21332E8496A /* lru_garbage_collector_test.cc */; };
		1F998DDECB54A66222CC66AA /* string_format_test.cc in Sources */ = {isa = PBXBuildFile; fileRef = 54131E9620ADE678001DF3FF /* string_format_test.cc */; };
		20814A477D00EA11D0E76631 /* FIRDocumentSnapshotTests.mm in Sources */ = {isa = PBXBuildFile; fileRef = 5492E04B202154AA00B64F25 /* FIRDocumentSnapshotTests.mm */; };
		20A26E9D0336F7F32A098D05 /* Pods_Firestore_IntegrationTests_tvOS.framework in Frameworks */ = {isa = PBXBuildFile; fileRef = 2220F583583EFC28DE792ABE /* Pods_Firestore_IntegrationTests_tvOS.framework */; };
		21836C4D9D48F962E7A3A244 /* ordered_code_test.cc in Sources */ = {isa = PBXBuildFile; fileRef = AB380D03201BC6E400D97691 /* ordered_code_test.cc */; };
		21A2A881F71CB825299DF06E /* hard_assert_test.cc in Sources */ = {isa = PBXBuildFile; fileRef = 444B7AB3F5A2929070CB1363 /* hard_assert_test.cc */; };
		21C17F15579341289AD01051 /* persistence_testing.cc in Sources */ = {isa = PBXBuildFile; fileRef = 9113B6F513D0473AEABBAF1F /* persistence_testing.cc */; };
		21E66B6A4A00786C3E934EB1 /* query_engine_test.cc in Sources */ = {isa = PBXBuildFile; fileRef = B8A853940305237AFDA8050B /* query_engine_test.cc */; };
		224496E752E42E220F809FAC /* resource.pb.cc in Sources */ = {isa = PBXBuildFile; fileRef = 1C3F7302BF4AE6CBC00ECDD0 /* resource.pb.cc */; };
		226574601C3F6D14DF14C16B /* recovery_spec_test.json in Resources */ = {isa = PBXBuildFile; fileRef = 9C1AFCC9E616EC33D6E169CF /* recovery_spec_test.json */; };
		227CFA0B2A01884C277E4F1D /* hashing_test.cc in Sources */ = {isa = PBXBuildFile; fileRef = 54511E8D209805F8005BD28F /* hashing_test.cc */; };
		229D1A9381F698D71F229471 /* string_win_test.cc in Sources */ = {isa = PBXBuildFile; fileRef = 79507DF8378D3C42F5B36268 /* string_win_test.cc */; };
		22A00AC39CAB3426A943E037 /* query.pb.cc in Sources */ = {isa = PBXBuildFile; fileRef = 544129D621C2DDC800EFB9CC /* query.pb.cc */; };
		23C04A637090E438461E4E70 /* latlng.pb.cc in Sources */ = {isa = PBXBuildFile; fileRef = 618BBE9220B89AAC00B5BCE7 /* latlng.pb.cc */; };
		23EFC681986488B033C2B318 /* leveldb_opener_test.cc in Sources */ = {isa = PBXBuildFile; fileRef = 75860CD13AF47EB1EA39EC2F /* leveldb_opener_test.cc */; };
		248DE4F56DD938F4DBCCF39B /* bundle_reader_test.cc in Sources */ = {isa = PBXBuildFile; fileRef = 6ECAF7DE28A19C69DF386D88 /* bundle_reader_test.cc */; };
		24CB39421C63CD87242B31DF /* bundle_reader_test.cc in Sources */ = {isa = PBXBuildFile; fileRef = 6ECAF7DE28A19C69DF386D88 /* bundle_reader_test.cc */; };
		254CD651CB621D471BC5AC12 /* target_cache_test.cc in Sources */ = {isa = PBXBuildFile; fileRef = B5C37696557C81A6C2B7271A /* target_cache_test.cc */; };
		258B372CF33B7E7984BBA659 /* fake_target_metadata_provider.cc in Sources */ = {isa = PBXBuildFile; fileRef = 71140E5D09C6E76F7C71B2FC /* fake_target_metadata_provider.cc */; };
		25A75DFA730BAD21A5538EC5 /* document.pb.cc in Sources */ = {isa = PBXBuildFile; fileRef = 544129D821C2DDC800EFB9CC /* document.pb.cc */; };
		25C167BAA4284FC951206E1F /* FIRFirestoreTests.mm in Sources */ = {isa = PBXBuildFile; fileRef = 5467FAFF203E56F8009C9584 /* FIRFirestoreTests.mm */; };
		25FE27330996A59F31713A0C /* FIRDocumentReferenceTests.mm in Sources */ = {isa = PBXBuildFile; fileRef = 5492E049202154AA00B64F25 /* FIRDocumentReferenceTests.mm */; };
		2620644052E960310DADB298 /* FIRFieldValueTests.mm in Sources */ = {isa = PBXBuildFile; fileRef = 5492E04A202154AA00B64F25 /* FIRFieldValueTests.mm */; };
		2634E1C1971C05790B505824 /* resource_path_test.cc in Sources */ = {isa = PBXBuildFile; fileRef = B686F2B02024FFD70028D6BE /* resource_path_test.cc */; };
		2639ABDA17EECEB7F62D1D83 /* pretty_printing_test.cc in Sources */ = {isa = PBXBuildFile; fileRef = AB323F9553050F4F6490F9FF /* pretty_printing_test.cc */; };
		263BD3B99AC4965540235BA4 /* firebase_app_check_credentials_provider_test.mm in Sources */ = {isa = PBXBuildFile; fileRef = F119BDDF2F06B3C0883B8297 /* firebase_app_check_credentials_provider_test.mm */; };
		264AAB492E24318C5EEB0649 /* memory_lru_garbage_collector_test.cc in Sources */ = {isa = PBXBuildFile; fileRef = 9765D47FA12FA283F4EFAD02 /* memory_lru_garbage_collector_test.cc */; };
		26777815544F549DD18D87AF /* message_test.cc in Sources */ = {isa = PBXBuildFile; fileRef = CE37875365497FFA8687B745 /* message_test.cc */; };
		268FC3360157A2DCAF89F92D /* snapshot_version_test.cc in Sources */ = {isa = PBXBuildFile; fileRef = ABA495B9202B7E79008A7851 /* snapshot_version_test.cc */; };
		26B52236C9D049847042E1BD /* FSTMockDatastore.mm in Sources */ = {isa = PBXBuildFile; fileRef = 5492E02D20213FFC00B64F25 /* FSTMockDatastore.mm */; };
		26C4E52128C8E7B5B96BECC4 /* defer_test.cc in Sources */ = {isa = PBXBuildFile; fileRef = 8ABAC2E0402213D837F73DC3 /* defer_test.cc */; };
		26C577D159CFFD73E24D543C /* memory_mutation_queue_test.cc in Sources */ = {isa = PBXBuildFile; fileRef = 74FBEFA4FE4B12C435011763 /* memory_mutation_queue_test.cc */; };
		26CB3D7C871BC56456C6021E /* timestamp_test.cc in Sources */ = {isa = PBXBuildFile; fileRef = ABF6506B201131F8005F2C74 /* timestamp_test.cc */; };
		276A563D546698B6AAC20164 /* annotations.pb.cc in Sources */ = {isa = PBXBuildFile; fileRef = 618BBE9520B89AAC00B5BCE7 /* annotations.pb.cc */; };
		27E46C94AAB087C80A97FF7F /* FIRServerTimestampTests.mm in Sources */ = {isa = PBXBuildFile; fileRef = 5492E06E202154D600B64F25 /* FIRServerTimestampTests.mm */; };
		280A282BE9AF4DCF4E855EAB /* filesystem_test.cc in Sources */ = {isa = PBXBuildFile; fileRef = F51859B394D01C0C507282F1 /* filesystem_test.cc */; };
		2836CD14F6F0EA3B184E325E /* schedule_test.cc in Sources */ = {isa = PBXBuildFile; fileRef = 9B0B005A79E765AF02793DCE /* schedule_test.cc */; };
		284A5280F868B2B4B5A1C848 /* leveldb_target_cache_test.cc in Sources */ = {isa = PBXBuildFile; fileRef = E76F0CDF28E5FA62D21DE648 /* leveldb_target_cache_test.cc */; };
		28691225046DF9DF181B3350 /* ordered_code_benchmark.cc in Sources */ = {isa = PBXBuildFile; fileRef = 0473AFFF5567E667A125347B /* ordered_code_benchmark.cc */; };
		28E4B4A53A739AE2C9CF4159 /* FIRDocumentSnapshotTests.mm in Sources */ = {isa = PBXBuildFile; fileRef = 5492E04B202154AA00B64F25 /* FIRDocumentSnapshotTests.mm */; };
		29243A4BBB2E2B1530A62C59 /* leveldb_transaction_test.cc in Sources */ = {isa = PBXBuildFile; fileRef = 88CF09277CFA45EE1273E3BA /* leveldb_transaction_test.cc */; };
		292BCC76AF1B916752764A8F /* leveldb_bundle_cache_test.cc in Sources */ = {isa = PBXBuildFile; fileRef = 8E9CD82E60893DDD7757B798 /* leveldb_bundle_cache_test.cc */; };
		297DC2B3C1EB136D58F4BA9C /* byte_string_test.cc in Sources */ = {isa = PBXBuildFile; fileRef = 5342CDDB137B4E93E2E85CCA /* byte_string_test.cc */; };
		298E0F8F6EB27AA36BA1CE76 /* FIRQueryUnitTests.mm in Sources */ = {isa = PBXBuildFile; fileRef = FF73B39D04D1760190E6B84A /* FIRQueryUnitTests.mm */; };
		29954A3172DDFE5133D91E24 /* FSTLevelDBSpecTests.mm in Sources */ = {isa = PBXBuildFile; fileRef = 5492E02C20213FFB00B64F25 /* FSTLevelDBSpecTests.mm */; };
		2A0925323776AD50C1105BC0 /* counting_query_engine.cc in Sources */ = {isa = PBXBuildFile; fileRef = 99434327614FEFF7F7DC88EC /* counting_query_engine.cc */; };
		2A365DB6DF32631964FE690A /* stream_test.cc in Sources */ = {isa = PBXBuildFile; fileRef = 5B5414D28802BC76FDADABD6 /* stream_test.cc */; };
		2A499CFB2831612A045977CD /* message_test.cc in Sources */ = {isa = PBXBuildFile; fileRef = CE37875365497FFA8687B745 /* message_test.cc */; };
		2AAEABFD550255271E3BAC91 /* to_string_apple_test.mm in Sources */ = {isa = PBXBuildFile; fileRef = B68B1E002213A764008977EF /* to_string_apple_test.mm */; };
		2ABA80088D70E7A58F95F7D8 /* delayed_constructor_test.cc in Sources */ = {isa = PBXBuildFile; fileRef = D0A6E9136804A41CEC9D55D4 /* delayed_constructor_test.cc */; };
		2AD8EE91928AE68DF268BEDA /* limbo_spec_test.json in Resources */ = {isa = PBXBuildFile; fileRef = 54DA129E1F315EE100DD57A1 /* limbo_spec_test.json */; };
		2B4021C3E663DDDDD512E961 /* objc_type_traits_apple_test.mm in Sources */ = {isa = PBXBuildFile; fileRef = 2A0CF41BA5AED6049B0BEB2C /* objc_type_traits_apple_test.mm */; };
		2B4234B962625F9EE68B31AC /* index_manager_test.cc in Sources */ = {isa = PBXBuildFile; fileRef = AE4A9E38D65688EE000EE2A1 /* index_manager_test.cc */; };
		2B4D0509577E5CE0B0B8CEDF /* message_test.cc in Sources */ = {isa = PBXBuildFile; fileRef = CE37875365497FFA8687B745 /* message_test.cc */; };
		2BBFAD893295881057E6C1FD /* FSTMockDatastore.mm in Sources */ = {isa = PBXBuildFile; fileRef = 5492E02D20213FFC00B64F25 /* FSTMockDatastore.mm */; };
		2C5C612B26168BA9286290AE /* leveldb_index_manager_test.cc in Sources */ = {isa = PBXBuildFile; fileRef = 166CE73C03AB4366AAC5201C /* leveldb_index_manager_test.cc */; };
		2C5E4D9FDE7615AD0F63909E /* async_testing.cc in Sources */ = {isa = PBXBuildFile; fileRef = 872C92ABD71B12784A1C5520 /* async_testing.cc */; };
		2CBA4FA327C48B97D31F6373 /* watch_change_test.cc in Sources */ = {isa = PBXBuildFile; fileRef = 2D7472BC70C024D736FF74D9 /* watch_change_test.cc */; };
		2CD379584D1D35AAEA271D21 /* sorted_map_test.cc in Sources */ = {isa = PBXBuildFile; fileRef = 549CCA4E20A36DBB00BCEB75 /* sorted_map_test.cc */; };
		2D220B9ABFA36CD7AC43D0A7 /* time_testing.cc in Sources */ = {isa = PBXBuildFile; fileRef = 5497CB76229DECDE000FB92F /* time_testing.cc */; };
		2D65D31D71A75B046C47B0EB /* view_testing.cc in Sources */ = {isa = PBXBuildFile; fileRef = A5466E7809AD2871FFDE6C76 /* view_testing.cc */; };
		2DB56B6DED2C93014AE5C51A /* write_spec_test.json in Resources */ = {isa = PBXBuildFile; fileRef = 54DA12A51F315EE100DD57A1 /* write_spec_test.json */; };
		2DCF3D3E60CE87C72683FD4F /* overlay_test.cc in Sources */ = {isa = PBXBuildFile; fileRef = DEB1D304BB728BB798719D98 /* overlay_test.cc */; };
		2E0BBA7E627EB240BA11B0D0 /* exponential_backoff_test.cc in Sources */ = {isa = PBXBuildFile; fileRef = B6D1B68420E2AB1A00B35856 /* exponential_backoff_test.cc */; };
		2E169CF1E9E499F054BB873A /* FSTEventAccumulator.mm in Sources */ = {isa = PBXBuildFile; fileRef = 5492E0392021401F00B64F25 /* FSTEventAccumulator.mm */; };
		2E373EA9D5FF8C6DE2507675 /* field_index_test.cc in Sources */ = {isa = PBXBuildFile; fileRef = BF76A8DA34B5B67B4DD74666 /* field_index_test.cc */; };
		2E76BC76BBCE5FCDDCF5EEBE /* leveldb_bundle_cache_test.cc in Sources */ = {isa = PBXBuildFile; fileRef = 8E9CD82E60893DDD7757B798 /* leveldb_bundle_cache_test.cc */; };
		2EAD77559EC654E6CA4D3E21 /* FIRSnapshotMetadataTests.mm in Sources */ = {isa = PBXBuildFile; fileRef = 5492E04D202154AA00B64F25 /* FIRSnapshotMetadataTests.mm */; };
		2EB2EE24076A4E4621E38E45 /* nanopb_util_test.cc in Sources */ = {isa = PBXBuildFile; fileRef = 6F5B6C1399F92FD60F2C582B /* nanopb_util_test.cc */; };
		2EC1C4D202A01A632339A161 /* field_transform_test.cc in Sources */ = {isa = PBXBuildFile; fileRef = 7515B47C92ABEEC66864B55C /* field_transform_test.cc */; };
		2F3740131CC8F8230351B91D /* byte_stream_cpp_test.cc in Sources */ = {isa = PBXBuildFile; fileRef = 01D10113ECC5B446DB35E96D /* byte_stream_cpp_test.cc */; };
		2F8FDF35BBB549A6F4D2118E /* FSTMemorySpecTests.mm in Sources */ = {isa = PBXBuildFile; fileRef = 5492E02F20213FFC00B64F25 /* FSTMemorySpecTests.mm */; };
		2FA0BAE32D587DF2EA5EEB97 /* async_queue_test.cc in Sources */ = {isa = PBXBuildFile; fileRef = B6FB467B208E9A8200554BA2 /* async_queue_test.cc */; };
		3040FD156E1B7C92B0F2A70C /* ordered_code_benchmark.cc in Sources */ = {isa = PBXBuildFile; fileRef = 0473AFFF5567E667A125347B /* ordered_code_benchmark.cc */; };
		3056418E81BC7584FBE8AD6C /* user_test.cc in Sources */ = {isa = PBXBuildFile; fileRef = CCC9BD953F121B9E29F9AA42 /* user_test.cc */; };
		306E762DC6B829CED4FD995D /* target_id_generator_test.cc in Sources */ = {isa = PBXBuildFile; fileRef = AB380CF82019382300D97691 /* target_id_generator_test.cc */; };
		3095316962A00DD6A4A2A441 /* counting_query_engine.cc in Sources */ = {isa = PBXBuildFile; fileRef = 99434327614FEFF7F7DC88EC /* counting_query_engine.cc */; };
		314D231A9F33E0502611DD20 /* sorted_set_test.cc in Sources */ = {isa = PBXBuildFile; fileRef = 549CCA4C20A36DBB00BCEB75 /* sorted_set_test.cc */; };
		31850B3D5232E8D3F8C4D90C /* memory_remote_document_cache_test.cc in Sources */ = {isa = PBXBuildFile; fileRef = 1CA9800A53669EFBFFB824E3 /* memory_remote_document_cache_test.cc */; };
		31A396C81A107D1DEFDF4A34 /* serializer_test.cc in Sources */ = {isa = PBXBuildFile; fileRef = 61F72C5520BC48FD001A68CB /* serializer_test.cc */; };
		31BDB4CB0E7458C650A77ED0 /* FIRFirestoreTests.mm in Sources */ = {isa = PBXBuildFile; fileRef = 5467FAFF203E56F8009C9584 /* FIRFirestoreTests.mm */; };
		31D8E3D925FA3F70AA20ACCE /* FSTMockDatastore.mm in Sources */ = {isa = PBXBuildFile; fileRef = 5492E02D20213FFC00B64F25 /* FSTMockDatastore.mm */; };
		32030FA5B4BE6ABDFF2F974E /* bundle_spec_test.json in Resources */ = {isa = PBXBuildFile; fileRef = 79EAA9F7B1B9592B5F053923 /* bundle_spec_test.json */; };
		32A635B2EBF461CE7A7B5C31 /* resource.pb.cc in Sources */ = {isa = PBXBuildFile; fileRef = 1C3F7302BF4AE6CBC00ECDD0 /* resource.pb.cc */; };
		32A95242C56A1A230231DB6A /* testutil.cc in Sources */ = {isa = PBXBuildFile; fileRef = 54A0352820A3B3BD003E0143 /* testutil.cc */; };
		32B0739404FA588608E1F41A /* CodableTimestampTests.swift in Sources */ = {isa = PBXBuildFile; fileRef = 7B65C996438B84DBC7616640 /* CodableTimestampTests.swift */; };
		32F022CB75AEE48CDDAF2982 /* mutation_test.cc in Sources */ = {isa = PBXBuildFile; fileRef = C8522DE226C467C54E6788D8 /* mutation_test.cc */; };
		32F8B4652010E8224E353041 /* persistence_spec_test.json in Resources */ = {isa = PBXBuildFile; fileRef = 54DA12A31F315EE100DD57A1 /* persistence_spec_test.json */; };
		336E415DD06E719F9C9E2A14 /* grpc_stream_tester.cc in Sources */ = {isa = PBXBuildFile; fileRef = 87553338E42B8ECA05BA987E /* grpc_stream_tester.cc */; };
		338DFD5BCD142DF6C82A0D56 /* cc_compilation_test.cc in Sources */ = {isa = PBXBuildFile; fileRef = 1B342370EAE3AA02393E33EB /* cc_compilation_test.cc */; };
		339CFFD1323BDCA61EAAFE31 /* query_test.cc in Sources */ = {isa = PBXBuildFile; fileRef = B9C261C26C5D311E1E3C0CB9 /* query_test.cc */; };
		340987A77D72C80A3E0FDADF /* view_snapshot_test.cc in Sources */ = {isa = PBXBuildFile; fileRef = CC572A9168BBEF7B83E4BBC5 /* view_snapshot_test.cc */; };
		3409F2AEB7D6D95478D4344A /* random_access_queue_test.cc in Sources */ = {isa = PBXBuildFile; fileRef = 014C60628830D95031574D15 /* random_access_queue_test.cc */; };
		34202A37E0B762386967AF3D /* grpc_stream_tester.cc in Sources */ = {isa = PBXBuildFile; fileRef = 87553338E42B8ECA05BA987E /* grpc_stream_tester.cc */; };
		342724CA250A65E23CB133AC /* async_queue_std_test.cc in Sources */ = {isa = PBXBuildFile; fileRef = B6FB4681208EA0BE00554BA2 /* async_queue_std_test.cc */; };
		3451DC1712D7BF5D288339A2 /* view_testing.cc in Sources */ = {isa = PBXBuildFile; fileRef = A5466E7809AD2871FFDE6C76 /* view_testing.cc */; };
		34D69886DAD4A2029BFC5C63 /* precondition_test.cc in Sources */ = {isa = PBXBuildFile; fileRef = 549CCA5520A36E1F00BCEB75 /* precondition_test.cc */; };
		34E866DB52AAB7DB76B69A91 /* recovery_spec_test.json in Resources */ = {isa = PBXBuildFile; fileRef = 9C1AFCC9E616EC33D6E169CF /* recovery_spec_test.json */; };
		353E47129584B8DDF10138BD /* stream_test.cc in Sources */ = {isa = PBXBuildFile; fileRef = 5B5414D28802BC76FDADABD6 /* stream_test.cc */; };
		35503DAC4FD0D765A2DE82A8 /* byte_stream_test.cc in Sources */ = {isa = PBXBuildFile; fileRef = 432C71959255C5DBDF522F52 /* byte_stream_test.cc */; };
		355A9171EF3F7AD44A9C60CB /* document_test.cc in Sources */ = {isa = PBXBuildFile; fileRef = AB6B908320322E4D00CC290A /* document_test.cc */; };
		358DBA8B2560C65D9EB23C35 /* Pods_Firestore_IntegrationTests_macOS.framework in Frameworks */ = {isa = PBXBuildFile; fileRef = 39B832380209CC5BAF93BC52 /* Pods_Firestore_IntegrationTests_macOS.framework */; };
		35C330499D50AC415B24C580 /* async_testing.cc in Sources */ = {isa = PBXBuildFile; fileRef = 872C92ABD71B12784A1C5520 /* async_testing.cc */; };
		35DB74DFB2F174865BCCC264 /* leveldb_transaction_test.cc in Sources */ = {isa = PBXBuildFile; fileRef = 88CF09277CFA45EE1273E3BA /* leveldb_transaction_test.cc */; };
		36999FC1F37930E8C9B6DA25 /* stream_test.cc in Sources */ = {isa = PBXBuildFile; fileRef = 5B5414D28802BC76FDADABD6 /* stream_test.cc */; };
		36E174A66C323891AEA16A2A /* FIRTimestampTest.m in Sources */ = {isa = PBXBuildFile; fileRef = B65D34A7203C99090076A5E1 /* FIRTimestampTest.m */; };
		36FD4CE79613D18BC783C55B /* string_apple_test.mm in Sources */ = {isa = PBXBuildFile; fileRef = 0EE5300F8233D14025EF0456 /* string_apple_test.mm */; };
		37286D731E432CB873354357 /* remote_event_test.cc in Sources */ = {isa = PBXBuildFile; fileRef = 584AE2C37A55B408541A6FF3 /* remote_event_test.cc */; };
		37C4BF11C8B2B8B54B5ED138 /* string_apple_benchmark.mm in Sources */ = {isa = PBXBuildFile; fileRef = 4C73C0CC6F62A90D8573F383 /* string_apple_benchmark.mm */; };
		37EC6C6EA9169BB99078CA96 /* reference_set_test.cc in Sources */ = {isa = PBXBuildFile; fileRef = 132E32997D781B896672D30A /* reference_set_test.cc */; };
		380A137B785A5A6991BEDF4B /* leveldb_local_store_test.cc in Sources */ = {isa = PBXBuildFile; fileRef = 5FF903AEFA7A3284660FA4C5 /* leveldb_local_store_test.cc */; };
		38208AC761FF994BA69822BE /* async_queue_std_test.cc in Sources */ = {isa = PBXBuildFile; fileRef = B6FB4681208EA0BE00554BA2 /* async_queue_std_test.cc */; };
		3887E1635B31DCD7BC0922BD /* existence_filter_spec_test.json in Resources */ = {isa = PBXBuildFile; fileRef = 54DA129D1F315EE100DD57A1 /* existence_filter_spec_test.json */; };
		392966346DA5EB3165E16A22 /* bundle_cache_test.cc in Sources */ = {isa = PBXBuildFile; fileRef = F7FC06E0A47D393DE1759AE1 /* bundle_cache_test.cc */; };
		392F527F144BADDAC69C5485 /* string_format_test.cc in Sources */ = {isa = PBXBuildFile; fileRef = 54131E9620ADE678001DF3FF /* string_format_test.cc */; };
		394259BB091E1DB5994B91A2 /* bundle.pb.cc in Sources */ = {isa = PBXBuildFile; fileRef = A366F6AE1A5A77548485C091 /* bundle.pb.cc */; };
		3987A3E8534BAA496D966735 /* memory_index_manager_test.cc in Sources */ = {isa = PBXBuildFile; fileRef = DB5A1E760451189DA36028B3 /* memory_index_manager_test.cc */; };
		39CDC9EC5FD2E891D6D49151 /* secure_random_test.cc in Sources */ = {isa = PBXBuildFile; fileRef = 54740A531FC913E500713A1A /* secure_random_test.cc */; };
		3A307F319553A977258BB3D6 /* view_snapshot_test.cc in Sources */ = {isa = PBXBuildFile; fileRef = CC572A9168BBEF7B83E4BBC5 /* view_snapshot_test.cc */; };
		3A7CB01751697ED599F2D9A1 /* executor_test.cc in Sources */ = {isa = PBXBuildFile; fileRef = B6FB4688208F9B9100554BA2 /* executor_test.cc */; };
		3ABF84FC618016CA6E1D3C03 /* leveldb_util_test.cc in Sources */ = {isa = PBXBuildFile; fileRef = 332485C4DCC6BA0DBB5E31B7 /* leveldb_util_test.cc */; };
		3AC147E153D4A535B71C519E /* sorted_set_test.cc in Sources */ = {isa = PBXBuildFile; fileRef = 549CCA4C20A36DBB00BCEB75 /* sorted_set_test.cc */; };
		3AFBEF94A35034719477C066 /* random_access_queue_test.cc in Sources */ = {isa = PBXBuildFile; fileRef = 014C60628830D95031574D15 /* random_access_queue_test.cc */; };
		3B1E27D951407FD237E64D07 /* FirestoreEncoderTests.swift in Sources */ = {isa = PBXBuildFile; fileRef = 1235769422B86E65007DDFA9 /* FirestoreEncoderTests.swift */; };
		3B23E21D5D7ACF54EBD8CF67 /* memory_lru_garbage_collector_test.cc in Sources */ = {isa = PBXBuildFile; fileRef = 9765D47FA12FA283F4EFAD02 /* memory_lru_garbage_collector_test.cc */; };
		3B256CCF6AEEE12E22F16BB8 /* hashing_test_apple.mm in Sources */ = {isa = PBXBuildFile; fileRef = B69CF3F02227386500B281C8 /* hashing_test_apple.mm */; };
		3B37BD3C13A66625EC82CF77 /* hard_assert_test.cc in Sources */ = {isa = PBXBuildFile; fileRef = 444B7AB3F5A2929070CB1363 /* hard_assert_test.cc */; };
		3B47CC43DBA24434E215B8ED /* memory_index_manager_test.cc in Sources */ = {isa = PBXBuildFile; fileRef = DB5A1E760451189DA36028B3 /* memory_index_manager_test.cc */; };
		3B843E4C1F3A182900548890 /* remote_store_spec_test.json in Resources */ = {isa = PBXBuildFile; fileRef = 3B843E4A1F3930A400548890 /* remote_store_spec_test.json */; };
		3BA4EEA6153B3833F86B8104 /* writer_test.cc in Sources */ = {isa = PBXBuildFile; fileRef = BC3C788D290A935C353CEAA1 /* writer_test.cc */; };
		3BAFCABA851AE1865D904323 /* to_string_test.cc in Sources */ = {isa = PBXBuildFile; fileRef = B696858D2214B53900271095 /* to_string_test.cc */; };
		3CFFA6F016231446367E3A69 /* listen_spec_test.json in Resources */ = {isa = PBXBuildFile; fileRef = 54DA12A01F315EE100DD57A1 /* listen_spec_test.json */; };
		3D22F56C0DE7C7256C75DC06 /* tree_sorted_map_test.cc in Sources */ = {isa = PBXBuildFile; fileRef = 549CCA4D20A36DBB00BCEB75 /* tree_sorted_map_test.cc */; };
		3D9619906F09108E34FF0C95 /* FSTSmokeTests.mm in Sources */ = {isa = PBXBuildFile; fileRef = 5492E07C202154EB00B64F25 /* FSTSmokeTests.mm */; };
		3DBB48F077C97200F32B51A0 /* value_util_test.cc in Sources */ = {isa = PBXBuildFile; fileRef = 40F9D09063A07F710811A84F /* value_util_test.cc */; };
		3DBBC644BE08B140BCC23BD5 /* string_apple_benchmark.mm in Sources */ = {isa = PBXBuildFile; fileRef = 4C73C0CC6F62A90D8573F383 /* string_apple_benchmark.mm */; };
		3DDC57212ADBA9AD498EAA4C /* bundle.pb.cc in Sources */ = {isa = PBXBuildFile; fileRef = A366F6AE1A5A77548485C091 /* bundle.pb.cc */; };
		3DFBA7413965F3E6F366E923 /* grpc_unary_call_test.cc in Sources */ = {isa = PBXBuildFile; fileRef = B6D964942163E63900EB9CFB /* grpc_unary_call_test.cc */; };
		3E38E4B33855DD6CF7526225 /* bundle_serializer_test.cc in Sources */ = {isa = PBXBuildFile; fileRef = B5C2A94EE24E60543F62CC35 /* bundle_serializer_test.cc */; };
		3F3C2DAD9F9326BF789B1C96 /* serializer_test.cc in Sources */ = {isa = PBXBuildFile; fileRef = 61F72C5520BC48FD001A68CB /* serializer_test.cc */; };
		3F4B6300198FD78E7B19BC5A /* strerror_test.cc in Sources */ = {isa = PBXBuildFile; fileRef = 358C3B5FE573B1D60A4F7592 /* strerror_test.cc */; };
		3F6C9F8A993CF4B0CD51E7F0 /* lru_garbage_collector_test.cc in Sources */ = {isa = PBXBuildFile; fileRef = 277EAACC4DD7C21332E8496A /* lru_garbage_collector_test.cc */; };
		3FF88C11276449F00F79AF48 /* status_testing.cc in Sources */ = {isa = PBXBuildFile; fileRef = 3CAA33F964042646FDDAF9F9 /* status_testing.cc */; };
		3FFFC1FE083D8BE9C4D9A148 /* string_util_test.cc in Sources */ = {isa = PBXBuildFile; fileRef = AB380CFC201A2EE200D97691 /* string_util_test.cc */; };
		401BBE4D4572EEBAA80E0B89 /* field_filter_test.cc in Sources */ = {isa = PBXBuildFile; fileRef = E8551D6C6FB0B1BACE9E5BAD /* field_filter_test.cc */; };
		40431BF2A368D0C891229F6E /* FSTMemorySpecTests.mm in Sources */ = {isa = PBXBuildFile; fileRef = 5492E02F20213FFC00B64F25 /* FSTMemorySpecTests.mm */; };
		409C0F2BFC2E1BECFFAC4D32 /* testutil.cc in Sources */ = {isa = PBXBuildFile; fileRef = 54A0352820A3B3BD003E0143 /* testutil.cc */; };
		4173B61CB74EB4CD1D89EE68 /* latlng.pb.cc in Sources */ = {isa = PBXBuildFile; fileRef = 618BBE9220B89AAC00B5BCE7 /* latlng.pb.cc */; };
		4194B7BB8B0352E1AC5D69B9 /* precondition_test.cc in Sources */ = {isa = PBXBuildFile; fileRef = 549CCA5520A36E1F00BCEB75 /* precondition_test.cc */; };
		41EAC526C543064B8F3F7EDA /* field_path_test.cc in Sources */ = {isa = PBXBuildFile; fileRef = B686F2AD2023DDB20028D6BE /* field_path_test.cc */; };
		42063E6AE9ADF659AA6D4E18 /* FSTSmokeTests.mm in Sources */ = {isa = PBXBuildFile; fileRef = 5492E07C202154EB00B64F25 /* FSTSmokeTests.mm */; };
		42208EDA18C500BC271B6E95 /* FSTSyncEngineTestDriver.mm in Sources */ = {isa = PBXBuildFile; fileRef = 5492E02E20213FFC00B64F25 /* FSTSyncEngineTestDriver.mm */; };
		432056C4D1259F76C80FC2A8 /* FSTUserDataReaderTests.mm in Sources */ = {isa = PBXBuildFile; fileRef = 8D9892F204959C50613F16C8 /* FSTUserDataReaderTests.mm */; };
		433474A3416B76645FFD17BB /* hashing_test_apple.mm in Sources */ = {isa = PBXBuildFile; fileRef = B69CF3F02227386500B281C8 /* hashing_test_apple.mm */; };
		444298A613D027AC67F7E977 /* memory_lru_garbage_collector_test.cc in Sources */ = {isa = PBXBuildFile; fileRef = 9765D47FA12FA283F4EFAD02 /* memory_lru_garbage_collector_test.cc */; };
		44A8B51C05538A8DACB85578 /* byte_stream_test.cc in Sources */ = {isa = PBXBuildFile; fileRef = 432C71959255C5DBDF522F52 /* byte_stream_test.cc */; };
		44C4244E42FFFB6E9D7F28BA /* byte_stream_test.cc in Sources */ = {isa = PBXBuildFile; fileRef = 432C71959255C5DBDF522F52 /* byte_stream_test.cc */; };
		44EAF3E6EAC0CC4EB2147D16 /* transform_operation_test.cc in Sources */ = {isa = PBXBuildFile; fileRef = 33607A3AE91548BD219EC9C6 /* transform_operation_test.cc */; };
		4562CDD90F5FF0491F07C5DA /* leveldb_opener_test.cc in Sources */ = {isa = PBXBuildFile; fileRef = 75860CD13AF47EB1EA39EC2F /* leveldb_opener_test.cc */; };
		457171CE2510EEA46F7D8A30 /* FIRFirestoreTests.mm in Sources */ = {isa = PBXBuildFile; fileRef = 5467FAFF203E56F8009C9584 /* FIRFirestoreTests.mm */; };
		45927566F465117A79C5BB34 /* overlay_test.cc in Sources */ = {isa = PBXBuildFile; fileRef = DEB1D304BB728BB798719D98 /* overlay_test.cc */; };
		45939AFF906155EA27D281AB /* annotations.pb.cc in Sources */ = {isa = PBXBuildFile; fileRef = 618BBE9520B89AAC00B5BCE7 /* annotations.pb.cc */; };
		45A5504D33D39C6F80302450 /* async_queue_libdispatch_test.mm in Sources */ = {isa = PBXBuildFile; fileRef = B6FB4680208EA0BE00554BA2 /* async_queue_libdispatch_test.mm */; };
		45CECACC11031B4FA6A2F4E8 /* bundle_loader_test.cc in Sources */ = {isa = PBXBuildFile; fileRef = A853C81A6A5A51C9D0389EDA /* bundle_loader_test.cc */; };
		45FF545C6421398E9E1D647E /* persistence_spec_test.json in Resources */ = {isa = PBXBuildFile; fileRef = 54DA12A31F315EE100DD57A1 /* persistence_spec_test.json */; };
		4616CB6342775972F49EDB9B /* leveldb_lru_garbage_collector_test.cc in Sources */ = {isa = PBXBuildFile; fileRef = B629525F7A1AAC1AB765C74F /* leveldb_lru_garbage_collector_test.cc */; };
		46683E00E0119595555018AB /* hashing_test.cc in Sources */ = {isa = PBXBuildFile; fileRef = 54511E8D209805F8005BD28F /* hashing_test.cc */; };
		46999832F7D1709B4C29FAA8 /* FIRDocumentReferenceTests.mm in Sources */ = {isa = PBXBuildFile; fileRef = 5492E049202154AA00B64F25 /* FIRDocumentReferenceTests.mm */; };
		46B104DEE6014D881F7ED169 /* collection_spec_test.json in Resources */ = {isa = PBXBuildFile; fileRef = 54DA129C1F315EE100DD57A1 /* collection_spec_test.json */; };
		46EAC2828CD942F27834F497 /* persistence_testing.cc in Sources */ = {isa = PBXBuildFile; fileRef = 9113B6F513D0473AEABBAF1F /* persistence_testing.cc */; };
		470A37727BBF516B05ED276A /* executor_test.cc in Sources */ = {isa = PBXBuildFile; fileRef = B6FB4688208F9B9100554BA2 /* executor_test.cc */; };
		4747A986288114C2B7CD179E /* statusor_test.cc in Sources */ = {isa = PBXBuildFile; fileRef = 54A0352D20A3B3D7003E0143 /* statusor_test.cc */; };
		474DF520B9859479845C8A4D /* bundle_builder.cc in Sources */ = {isa = PBXBuildFile; fileRef = 4F5B96F3ABCD2CA901DB1CD4 /* bundle_builder.cc */; };
		475FE2D34C6555A54D77A054 /* empty_credentials_provider_test.cc in Sources */ = {isa = PBXBuildFile; fileRef = 8FA60B08D59FEA0D6751E87F /* empty_credentials_provider_test.cc */; };
		4781186C01D33E67E07F0D0D /* orderby_spec_test.json in Resources */ = {isa = PBXBuildFile; fileRef = 54DA12A21F315EE100DD57A1 /* orderby_spec_test.json */; };
		479A392EAB42453D49435D28 /* memory_bundle_cache_test.cc in Sources */ = {isa = PBXBuildFile; fileRef = AB4AB1388538CD3CB19EB028 /* memory_bundle_cache_test.cc */; };
		4809D7ACAA9414E3192F04FF /* FIRGeoPointTests.mm in Sources */ = {isa = PBXBuildFile; fileRef = 5492E048202154AA00B64F25 /* FIRGeoPointTests.mm */; };
		485CBA9F99771437BA1CB401 /* event_manager_test.cc in Sources */ = {isa = PBXBuildFile; fileRef = 6F57521E161450FAF89075ED /* event_manager_test.cc */; };
		489D672CAA09B9BC66798E9F /* status.pb.cc in Sources */ = {isa = PBXBuildFile; fileRef = 618BBE9920B89AAC00B5BCE7 /* status.pb.cc */; };
		48BC5801432127A90CFF55E3 /* index.pb.cc in Sources */ = {isa = PBXBuildFile; fileRef = 395E8B07639E69290A929695 /* index.pb.cc */; };
		48D1B38B93D34F1B82320577 /* view_testing.cc in Sources */ = {isa = PBXBuildFile; fileRef = A5466E7809AD2871FFDE6C76 /* view_testing.cc */; };
		49774EBBC8496FE1E43AEE29 /* memory_local_store_test.cc in Sources */ = {isa = PBXBuildFile; fileRef = F6CA0C5638AB6627CB5B4CF4 /* memory_local_store_test.cc */; };
		49794806F3D5052E5F61A40D /* http.pb.cc in Sources */ = {isa = PBXBuildFile; fileRef = 618BBE9720B89AAC00B5BCE7 /* http.pb.cc */; };
		498A45B1EEBAC97A1C547BAC /* grpc_unary_call_test.cc in Sources */ = {isa = PBXBuildFile; fileRef = B6D964942163E63900EB9CFB /* grpc_unary_call_test.cc */; };
		49C04B97AB282FFA82FD98CD /* latlng.pb.cc in Sources */ = {isa = PBXBuildFile; fileRef = 618BBE9220B89AAC00B5BCE7 /* latlng.pb.cc */; };
		49C593017B5438B216FAF593 /* executor_libdispatch_test.mm in Sources */ = {isa = PBXBuildFile; fileRef = B6FB4689208F9B9100554BA2 /* executor_libdispatch_test.mm */; };
		49DB9113178FAA52F14477B2 /* secure_random_test.cc in Sources */ = {isa = PBXBuildFile; fileRef = 54740A531FC913E500713A1A /* secure_random_test.cc */; };
		4A22BE9429A75E8E0EC4BC14 /* grpc_streaming_reader_test.cc in Sources */ = {isa = PBXBuildFile; fileRef = B6D964922154AB8F00EB9CFB /* grpc_streaming_reader_test.cc */; };
		4A3FF3B16A39A5DC6B7EBA51 /* target.pb.cc in Sources */ = {isa = PBXBuildFile; fileRef = 618BBE7D20B89AAC00B5BCE7 /* target.pb.cc */; };
		4A52CEB97A43F2F3ABC6A5C8 /* stream_test.cc in Sources */ = {isa = PBXBuildFile; fileRef = 5B5414D28802BC76FDADABD6 /* stream_test.cc */; };
		4A62B708A6532DD45414DA3A /* sorted_set_test.cc in Sources */ = {isa = PBXBuildFile; fileRef = 549CCA4C20A36DBB00BCEB75 /* sorted_set_test.cc */; };
		4A64A339BCA77B9F875D1D8B /* FSTDatastoreTests.mm in Sources */ = {isa = PBXBuildFile; fileRef = 5492E07E202154EC00B64F25 /* FSTDatastoreTests.mm */; };
		4AA4ABE36065DB79CD76DD8D /* Pods_Firestore_Benchmarks_iOS.framework in Frameworks */ = {isa = PBXBuildFile; fileRef = F694C3CE4B77B3C0FA4BBA53 /* Pods_Firestore_Benchmarks_iOS.framework */; };
		4AD9809C9CE9FA09AC40992F /* async_queue_libdispatch_test.mm in Sources */ = {isa = PBXBuildFile; fileRef = B6FB4680208EA0BE00554BA2 /* async_queue_libdispatch_test.mm */; };
		4B54FA587C7107973FD76044 /* FIRBundlesTests.mm in Sources */ = {isa = PBXBuildFile; fileRef = 776530F066E788C355B78457 /* FIRBundlesTests.mm */; };
		4B5FA86D9568ECE20C6D3AD1 /* bundle_spec_test.json in Resources */ = {isa = PBXBuildFile; fileRef = 79EAA9F7B1B9592B5F053923 /* bundle_spec_test.json */; };
		4BFEEB7FDD7CD5A693B5B5C1 /* index_manager_test.cc in Sources */ = {isa = PBXBuildFile; fileRef = AE4A9E38D65688EE000EE2A1 /* index_manager_test.cc */; };
		4C4D780CA9367DBA324D97FF /* load_bundle_task_test.cc in Sources */ = {isa = PBXBuildFile; fileRef = 8F1A7B4158D9DD76EE4836BF /* load_bundle_task_test.cc */; };
		4C66806697D7BCA730FA3697 /* common.pb.cc in Sources */ = {isa = PBXBuildFile; fileRef = 544129D221C2DDC800EFB9CC /* common.pb.cc */; };
		4CC78CA0E9E03F5DCF13FEBD /* Pods_Firestore_Tests_tvOS.framework in Frameworks */ = {isa = PBXBuildFile; fileRef = D7DF4A6F740086A2D8C0E28E /* Pods_Firestore_Tests_tvOS.framework */; };
		4CDFF1AE3D639AA89C5C4411 /* query_spec_test.json in Resources */ = {isa = PBXBuildFile; fileRef = 731541602214AFFA0037F4DC /* query_spec_test.json */; };
		4D1775B7916D4CDAD1BF1876 /* bundle.pb.cc in Sources */ = {isa = PBXBuildFile; fileRef = A366F6AE1A5A77548485C091 /* bundle.pb.cc */; };
		4D2655C5675D83205C3749DC /* fake_target_metadata_provider.cc in Sources */ = {isa = PBXBuildFile; fileRef = 71140E5D09C6E76F7C71B2FC /* fake_target_metadata_provider.cc */; };
		4D42E5C756229C08560DD731 /* XCTestCase+Await.mm in Sources */ = {isa = PBXBuildFile; fileRef = 5492E0372021401E00B64F25 /* XCTestCase+Await.mm */; };
		4D6761FB02F4D915E466A985 /* datastore_test.cc in Sources */ = {isa = PBXBuildFile; fileRef = 3167BD972EFF8EC636530E59 /* datastore_test.cc */; };
		4D8367018652104A8803E8DB /* memory_index_manager_test.cc in Sources */ = {isa = PBXBuildFile; fileRef = DB5A1E760451189DA36028B3 /* memory_index_manager_test.cc */; };
		4D903ED7B7E4D38F988CD3F8 /* create_noop_connectivity_monitor.cc in Sources */ = {isa = PBXBuildFile; fileRef = CF39535F2C41AB0006FA6C0E /* create_noop_connectivity_monitor.cc */; };
		4D98894EB5B3D778F5628456 /* grpc_stream_test.cc in Sources */ = {isa = PBXBuildFile; fileRef = B6BBE42F21262CF400C6A53E /* grpc_stream_test.cc */; };
		4DA3EB6F1DF1E4C612CFBC0D /* byte_stream_apple_test.mm in Sources */ = {isa = PBXBuildFile; fileRef = 7628664347B9C96462D4BF17 /* byte_stream_apple_test.mm */; };
		4DAF501EE4B4DB79ED4239B0 /* secure_random_test.cc in Sources */ = {isa = PBXBuildFile; fileRef = 54740A531FC913E500713A1A /* secure_random_test.cc */; };
		4DAFC3A3FD5E96910A517320 /* fake_target_metadata_provider.cc in Sources */ = {isa = PBXBuildFile; fileRef = 71140E5D09C6E76F7C71B2FC /* fake_target_metadata_provider.cc */; };
		4DC660A62BC2B6369DA5C563 /* status_test.cc in Sources */ = {isa = PBXBuildFile; fileRef = 54A0352C20A3B3D7003E0143 /* status_test.cc */; };
		4DF18D15AC926FB7A4888313 /* lru_garbage_collector_test.cc in Sources */ = {isa = PBXBuildFile; fileRef = 277EAACC4DD7C21332E8496A /* lru_garbage_collector_test.cc */; };
		4E0777435A9A26B8B2C08A1E /* remote_document_cache_test.cc in Sources */ = {isa = PBXBuildFile; fileRef = 7EB299CF85034F09CFD6F3FD /* remote_document_cache_test.cc */; };
		4E2E0314F9FDD7BCED60254A /* counting_query_engine.cc in Sources */ = {isa = PBXBuildFile; fileRef = 99434327614FEFF7F7DC88EC /* counting_query_engine.cc */; };
		4EE1ABA574FBFDC95165624C /* delayed_constructor_test.cc in Sources */ = {isa = PBXBuildFile; fileRef = D0A6E9136804A41CEC9D55D4 /* delayed_constructor_test.cc */; };
		4F5714D37B6D119CB07ED8AE /* orderby_spec_test.json in Resources */ = {isa = PBXBuildFile; fileRef = 54DA12A21F315EE100DD57A1 /* orderby_spec_test.json */; };
		4F65FD71B7960944C708A962 /* leveldb_lru_garbage_collector_test.cc in Sources */ = {isa = PBXBuildFile; fileRef = B629525F7A1AAC1AB765C74F /* leveldb_lru_garbage_collector_test.cc */; };
		4F857404731D45F02C5EE4C3 /* async_queue_libdispatch_test.mm in Sources */ = {isa = PBXBuildFile; fileRef = B6FB4680208EA0BE00554BA2 /* async_queue_libdispatch_test.mm */; };
		4FAB27F13EA5D3D79E770EA2 /* ordered_code_benchmark.cc in Sources */ = {isa = PBXBuildFile; fileRef = 0473AFFF5567E667A125347B /* ordered_code_benchmark.cc */; };
		4FAD8823DC37B9CA24379E85 /* leveldb_mutation_queue_test.cc in Sources */ = {isa = PBXBuildFile; fileRef = 5C7942B6244F4C416B11B86C /* leveldb_mutation_queue_test.cc */; };
		50059FDCD2DAAB755FEEEDF2 /* resource.pb.cc in Sources */ = {isa = PBXBuildFile; fileRef = 1C3F7302BF4AE6CBC00ECDD0 /* resource.pb.cc */; };
		50454F81EC4584D4EB5F5ED5 /* serializer_test.cc in Sources */ = {isa = PBXBuildFile; fileRef = 61F72C5520BC48FD001A68CB /* serializer_test.cc */; };
		50C852E08626CFA7DC889EEA /* field_index_test.cc in Sources */ = {isa = PBXBuildFile; fileRef = BF76A8DA34B5B67B4DD74666 /* field_index_test.cc */; };
		513D34C9964E8C60C5C2EE1C /* leveldb_bundle_cache_test.cc in Sources */ = {isa = PBXBuildFile; fileRef = 8E9CD82E60893DDD7757B798 /* leveldb_bundle_cache_test.cc */; };
		5150E9F256E6E82D6F3CB3F1 /* bundle_cache_test.cc in Sources */ = {isa = PBXBuildFile; fileRef = F7FC06E0A47D393DE1759AE1 /* bundle_cache_test.cc */; };
		518BF03D57FBAD7C632D18F8 /* FIRQueryUnitTests.mm in Sources */ = {isa = PBXBuildFile; fileRef = FF73B39D04D1760190E6B84A /* FIRQueryUnitTests.mm */; };
		52967C3DD7896BFA48840488 /* byte_string_test.cc in Sources */ = {isa = PBXBuildFile; fileRef = 5342CDDB137B4E93E2E85CCA /* byte_string_test.cc */; };
		53AB47E44D897C81A94031F6 /* write.pb.cc in Sources */ = {isa = PBXBuildFile; fileRef = 544129D921C2DDC800EFB9CC /* write.pb.cc */; };
		53BBB5CDED453F923ADD08D2 /* stream_test.cc in Sources */ = {isa = PBXBuildFile; fileRef = 5B5414D28802BC76FDADABD6 /* stream_test.cc */; };
		53F449F69DF8A3ABC711FD59 /* secure_random_test.cc in Sources */ = {isa = PBXBuildFile; fileRef = 54740A531FC913E500713A1A /* secure_random_test.cc */; };
		5412671B23D1536B001E41A0 /* FSTBenchmarkTests.mm in Sources */ = {isa = PBXBuildFile; fileRef = 5412671923D1536B001E41A0 /* FSTBenchmarkTests.mm */; };
		5412671C23D1536B001E41A0 /* remote_document_cache_benchmark.mm in Sources */ = {isa = PBXBuildFile; fileRef = 5412671A23D1536B001E41A0 /* remote_document_cache_benchmark.mm */; };
		5412671D23D153EB001E41A0 /* app_testing.mm in Sources */ = {isa = PBXBuildFile; fileRef = 5467FB07203E6A44009C9584 /* app_testing.mm */; };
		54131E9720ADE679001DF3FF /* string_format_test.cc in Sources */ = {isa = PBXBuildFile; fileRef = 54131E9620ADE678001DF3FF /* string_format_test.cc */; };
		5424AB6FF5035495C03344E7 /* FSTUserDataReaderTests.mm in Sources */ = {isa = PBXBuildFile; fileRef = 8D9892F204959C50613F16C8 /* FSTUserDataReaderTests.mm */; };
		544129DA21C2DDC800EFB9CC /* common.pb.cc in Sources */ = {isa = PBXBuildFile; fileRef = 544129D221C2DDC800EFB9CC /* common.pb.cc */; };
		544129DB21C2DDC800EFB9CC /* firestore.pb.cc in Sources */ = {isa = PBXBuildFile; fileRef = 544129D421C2DDC800EFB9CC /* firestore.pb.cc */; };
		544129DC21C2DDC800EFB9CC /* query.pb.cc in Sources */ = {isa = PBXBuildFile; fileRef = 544129D621C2DDC800EFB9CC /* query.pb.cc */; };
		544129DD21C2DDC800EFB9CC /* document.pb.cc in Sources */ = {isa = PBXBuildFile; fileRef = 544129D821C2DDC800EFB9CC /* document.pb.cc */; };
		544129DE21C2DDC800EFB9CC /* write.pb.cc in Sources */ = {isa = PBXBuildFile; fileRef = 544129D921C2DDC800EFB9CC /* write.pb.cc */; };
		54511E8E209805F8005BD28F /* hashing_test.cc in Sources */ = {isa = PBXBuildFile; fileRef = 54511E8D209805F8005BD28F /* hashing_test.cc */; };
		5467FB01203E5717009C9584 /* FIRFirestoreTests.mm in Sources */ = {isa = PBXBuildFile; fileRef = 5467FAFF203E56F8009C9584 /* FIRFirestoreTests.mm */; };
		5467FB08203E6A44009C9584 /* app_testing.mm in Sources */ = {isa = PBXBuildFile; fileRef = 5467FB07203E6A44009C9584 /* app_testing.mm */; };
		546877D52248206A005E3DE0 /* collection_spec_test.json in Resources */ = {isa = PBXBuildFile; fileRef = 54DA129C1F315EE100DD57A1 /* collection_spec_test.json */; };
		546877D62248206A005E3DE0 /* existence_filter_spec_test.json in Resources */ = {isa = PBXBuildFile; fileRef = 54DA129D1F315EE100DD57A1 /* existence_filter_spec_test.json */; };
		546877D72248206A005E3DE0 /* limbo_spec_test.json in Resources */ = {isa = PBXBuildFile; fileRef = 54DA129E1F315EE100DD57A1 /* limbo_spec_test.json */; };
		546877D82248206A005E3DE0 /* limit_spec_test.json in Resources */ = {isa = PBXBuildFile; fileRef = 54DA129F1F315EE100DD57A1 /* limit_spec_test.json */; };
		546877D92248206A005E3DE0 /* listen_spec_test.json in Resources */ = {isa = PBXBuildFile; fileRef = 54DA12A01F315EE100DD57A1 /* listen_spec_test.json */; };
		546877DA2248206A005E3DE0 /* offline_spec_test.json in Resources */ = {isa = PBXBuildFile; fileRef = 54DA12A11F315EE100DD57A1 /* offline_spec_test.json */; };
		546877DB2248206A005E3DE0 /* orderby_spec_test.json in Resources */ = {isa = PBXBuildFile; fileRef = 54DA12A21F315EE100DD57A1 /* orderby_spec_test.json */; };
		546877DC2248206A005E3DE0 /* perf_spec_test.json in Resources */ = {isa = PBXBuildFile; fileRef = D5B2593BCB52957D62F1C9D3 /* perf_spec_test.json */; };
		546877DD2248206A005E3DE0 /* persistence_spec_test.json in Resources */ = {isa = PBXBuildFile; fileRef = 54DA12A31F315EE100DD57A1 /* persistence_spec_test.json */; };
		546877DE2248206A005E3DE0 /* query_spec_test.json in Resources */ = {isa = PBXBuildFile; fileRef = 731541602214AFFA0037F4DC /* query_spec_test.json */; };
		546877DF2248206A005E3DE0 /* remote_store_spec_test.json in Resources */ = {isa = PBXBuildFile; fileRef = 3B843E4A1F3930A400548890 /* remote_store_spec_test.json */; };
		546877E02248206A005E3DE0 /* resume_token_spec_test.json in Resources */ = {isa = PBXBuildFile; fileRef = 54DA12A41F315EE100DD57A1 /* resume_token_spec_test.json */; };
		546877E12248206A005E3DE0 /* write_spec_test.json in Resources */ = {isa = PBXBuildFile; fileRef = 54DA12A51F315EE100DD57A1 /* write_spec_test.json */; };
		54740A571FC914BA00713A1A /* secure_random_test.cc in Sources */ = {isa = PBXBuildFile; fileRef = 54740A531FC913E500713A1A /* secure_random_test.cc */; };
		54740A581FC914F000713A1A /* autoid_test.cc in Sources */ = {isa = PBXBuildFile; fileRef = 54740A521FC913E500713A1A /* autoid_test.cc */; };
		54764FAF1FAA21B90085E60A /* FSTGoogleTestTests.mm in Sources */ = {isa = PBXBuildFile; fileRef = 54764FAE1FAA21B90085E60A /* FSTGoogleTestTests.mm */; };
		5477CDEA22EE71C8000FCC1E /* append_only_list_test.cc in Sources */ = {isa = PBXBuildFile; fileRef = 5477CDE922EE71C8000FCC1E /* append_only_list_test.cc */; };
		5477CDEB22EE71C8000FCC1E /* append_only_list_test.cc in Sources */ = {isa = PBXBuildFile; fileRef = 5477CDE922EE71C8000FCC1E /* append_only_list_test.cc */; };
		547E9A4222F9EA7300A275E0 /* document_set_test.cc in Sources */ = {isa = PBXBuildFile; fileRef = 547E9A4122F9EA7300A275E0 /* document_set_test.cc */; };
		547E9A4322F9EA7300A275E0 /* document_set_test.cc in Sources */ = {isa = PBXBuildFile; fileRef = 547E9A4122F9EA7300A275E0 /* document_set_test.cc */; };
		547E9A4422F9EA7300A275E0 /* document_set_test.cc in Sources */ = {isa = PBXBuildFile; fileRef = 547E9A4122F9EA7300A275E0 /* document_set_test.cc */; };
		547E9A4522F9EA7300A275E0 /* document_set_test.cc in Sources */ = {isa = PBXBuildFile; fileRef = 547E9A4122F9EA7300A275E0 /* document_set_test.cc */; };
		547E9A4622F9EA7300A275E0 /* document_set_test.cc in Sources */ = {isa = PBXBuildFile; fileRef = 547E9A4122F9EA7300A275E0 /* document_set_test.cc */; };
		547E9A4722F9EA7300A275E0 /* document_set_test.cc in Sources */ = {isa = PBXBuildFile; fileRef = 547E9A4122F9EA7300A275E0 /* document_set_test.cc */; };
		548DB929200D59F600E00ABC /* comparison_test.cc in Sources */ = {isa = PBXBuildFile; fileRef = 548DB928200D59F600E00ABC /* comparison_test.cc */; };
		5491BC721FB44593008B3588 /* FSTIntegrationTestCase.mm in Sources */ = {isa = PBXBuildFile; fileRef = 5491BC711FB44593008B3588 /* FSTIntegrationTestCase.mm */; };
		5491BC731FB44593008B3588 /* FSTIntegrationTestCase.mm in Sources */ = {isa = PBXBuildFile; fileRef = 5491BC711FB44593008B3588 /* FSTIntegrationTestCase.mm */; };
		5492E03120213FFC00B64F25 /* FSTLevelDBSpecTests.mm in Sources */ = {isa = PBXBuildFile; fileRef = 5492E02C20213FFB00B64F25 /* FSTLevelDBSpecTests.mm */; };
		5492E03220213FFC00B64F25 /* FSTMockDatastore.mm in Sources */ = {isa = PBXBuildFile; fileRef = 5492E02D20213FFC00B64F25 /* FSTMockDatastore.mm */; };
		5492E03320213FFC00B64F25 /* FSTSyncEngineTestDriver.mm in Sources */ = {isa = PBXBuildFile; fileRef = 5492E02E20213FFC00B64F25 /* FSTSyncEngineTestDriver.mm */; };
		5492E03420213FFC00B64F25 /* FSTMemorySpecTests.mm in Sources */ = {isa = PBXBuildFile; fileRef = 5492E02F20213FFC00B64F25 /* FSTMemorySpecTests.mm */; };
		5492E03520213FFC00B64F25 /* FSTSpecTests.mm in Sources */ = {isa = PBXBuildFile; fileRef = 5492E03020213FFC00B64F25 /* FSTSpecTests.mm */; };
		5492E03C2021401F00B64F25 /* XCTestCase+Await.mm in Sources */ = {isa = PBXBuildFile; fileRef = 5492E0372021401E00B64F25 /* XCTestCase+Await.mm */; };
		5492E03E2021401F00B64F25 /* FSTEventAccumulator.mm in Sources */ = {isa = PBXBuildFile; fileRef = 5492E0392021401F00B64F25 /* FSTEventAccumulator.mm */; };
		5492E03F2021401F00B64F25 /* FSTHelpers.mm in Sources */ = {isa = PBXBuildFile; fileRef = 5492E03A2021401F00B64F25 /* FSTHelpers.mm */; };
		5492E041202143E700B64F25 /* FSTEventAccumulator.mm in Sources */ = {isa = PBXBuildFile; fileRef = 5492E0392021401F00B64F25 /* FSTEventAccumulator.mm */; };
		5492E0422021440500B64F25 /* FSTHelpers.mm in Sources */ = {isa = PBXBuildFile; fileRef = 5492E03A2021401F00B64F25 /* FSTHelpers.mm */; };
		5492E0442021457E00B64F25 /* XCTestCase+Await.mm in Sources */ = {isa = PBXBuildFile; fileRef = 5492E0372021401E00B64F25 /* XCTestCase+Await.mm */; };
		5492E050202154AA00B64F25 /* FIRCollectionReferenceTests.mm in Sources */ = {isa = PBXBuildFile; fileRef = 5492E045202154AA00B64F25 /* FIRCollectionReferenceTests.mm */; };
		5492E052202154AB00B64F25 /* FIRGeoPointTests.mm in Sources */ = {isa = PBXBuildFile; fileRef = 5492E048202154AA00B64F25 /* FIRGeoPointTests.mm */; };
		5492E053202154AB00B64F25 /* FIRDocumentReferenceTests.mm in Sources */ = {isa = PBXBuildFile; fileRef = 5492E049202154AA00B64F25 /* FIRDocumentReferenceTests.mm */; };
		5492E054202154AB00B64F25 /* FIRFieldValueTests.mm in Sources */ = {isa = PBXBuildFile; fileRef = 5492E04A202154AA00B64F25 /* FIRFieldValueTests.mm */; };
		5492E055202154AB00B64F25 /* FIRDocumentSnapshotTests.mm in Sources */ = {isa = PBXBuildFile; fileRef = 5492E04B202154AA00B64F25 /* FIRDocumentSnapshotTests.mm */; };
		5492E056202154AB00B64F25 /* FIRFieldPathTests.mm in Sources */ = {isa = PBXBuildFile; fileRef = 5492E04C202154AA00B64F25 /* FIRFieldPathTests.mm */; };
		5492E057202154AB00B64F25 /* FIRSnapshotMetadataTests.mm in Sources */ = {isa = PBXBuildFile; fileRef = 5492E04D202154AA00B64F25 /* FIRSnapshotMetadataTests.mm */; };
		5492E058202154AB00B64F25 /* FSTAPIHelpers.mm in Sources */ = {isa = PBXBuildFile; fileRef = 5492E04E202154AA00B64F25 /* FSTAPIHelpers.mm */; };
		5492E059202154AB00B64F25 /* FIRQuerySnapshotTests.mm in Sources */ = {isa = PBXBuildFile; fileRef = 5492E04F202154AA00B64F25 /* FIRQuerySnapshotTests.mm */; };
		5492E072202154D600B64F25 /* FIRQueryTests.mm in Sources */ = {isa = PBXBuildFile; fileRef = 5492E069202154D500B64F25 /* FIRQueryTests.mm */; };
		5492E073202154D600B64F25 /* FIRFieldsTests.mm in Sources */ = {isa = PBXBuildFile; fileRef = 5492E06A202154D500B64F25 /* FIRFieldsTests.mm */; };
		5492E074202154D600B64F25 /* FIRListenerRegistrationTests.mm in Sources */ = {isa = PBXBuildFile; fileRef = 5492E06B202154D500B64F25 /* FIRListenerRegistrationTests.mm */; };
		5492E075202154D600B64F25 /* FIRDatabaseTests.mm in Sources */ = {isa = PBXBuildFile; fileRef = 5492E06C202154D500B64F25 /* FIRDatabaseTests.mm */; };
		5492E076202154D600B64F25 /* FIRValidationTests.mm in Sources */ = {isa = PBXBuildFile; fileRef = 5492E06D202154D600B64F25 /* FIRValidationTests.mm */; };
		5492E077202154D600B64F25 /* FIRServerTimestampTests.mm in Sources */ = {isa = PBXBuildFile; fileRef = 5492E06E202154D600B64F25 /* FIRServerTimestampTests.mm */; };
		5492E078202154D600B64F25 /* FIRWriteBatchTests.mm in Sources */ = {isa = PBXBuildFile; fileRef = 5492E06F202154D600B64F25 /* FIRWriteBatchTests.mm */; };
		5492E079202154D600B64F25 /* FIRCursorTests.mm in Sources */ = {isa = PBXBuildFile; fileRef = 5492E070202154D600B64F25 /* FIRCursorTests.mm */; };
		5492E07A202154D600B64F25 /* FIRTypeTests.mm in Sources */ = {isa = PBXBuildFile; fileRef = 5492E071202154D600B64F25 /* FIRTypeTests.mm */; };
		5492E07F202154EC00B64F25 /* FSTTransactionTests.mm in Sources */ = {isa = PBXBuildFile; fileRef = 5492E07B202154EB00B64F25 /* FSTTransactionTests.mm */; };
		5492E080202154EC00B64F25 /* FSTSmokeTests.mm in Sources */ = {isa = PBXBuildFile; fileRef = 5492E07C202154EB00B64F25 /* FSTSmokeTests.mm */; };
		5492E082202154EC00B64F25 /* FSTDatastoreTests.mm in Sources */ = {isa = PBXBuildFile; fileRef = 5492E07E202154EC00B64F25 /* FSTDatastoreTests.mm */; };
		5493A424225F9990006DE7BA /* status_apple_test.mm in Sources */ = {isa = PBXBuildFile; fileRef = 5493A423225F9990006DE7BA /* status_apple_test.mm */; };
		5493A425225F9990006DE7BA /* status_apple_test.mm in Sources */ = {isa = PBXBuildFile; fileRef = 5493A423225F9990006DE7BA /* status_apple_test.mm */; };
		5493A426225F9990006DE7BA /* status_apple_test.mm in Sources */ = {isa = PBXBuildFile; fileRef = 5493A423225F9990006DE7BA /* status_apple_test.mm */; };
		5497CB77229DECDE000FB92F /* time_testing.cc in Sources */ = {isa = PBXBuildFile; fileRef = 5497CB76229DECDE000FB92F /* time_testing.cc */; };
		5497CB78229DECDE000FB92F /* time_testing.cc in Sources */ = {isa = PBXBuildFile; fileRef = 5497CB76229DECDE000FB92F /* time_testing.cc */; };
		5497CB79229DECDE000FB92F /* time_testing.cc in Sources */ = {isa = PBXBuildFile; fileRef = 5497CB76229DECDE000FB92F /* time_testing.cc */; };
		54995F6F205B6E12004EFFA0 /* leveldb_key_test.cc in Sources */ = {isa = PBXBuildFile; fileRef = 54995F6E205B6E12004EFFA0 /* leveldb_key_test.cc */; };
		549CCA5020A36DBC00BCEB75 /* sorted_set_test.cc in Sources */ = {isa = PBXBuildFile; fileRef = 549CCA4C20A36DBB00BCEB75 /* sorted_set_test.cc */; };
		549CCA5120A36DBC00BCEB75 /* tree_sorted_map_test.cc in Sources */ = {isa = PBXBuildFile; fileRef = 549CCA4D20A36DBB00BCEB75 /* tree_sorted_map_test.cc */; };
		549CCA5220A36DBC00BCEB75 /* sorted_map_test.cc in Sources */ = {isa = PBXBuildFile; fileRef = 549CCA4E20A36DBB00BCEB75 /* sorted_map_test.cc */; };
		549CCA5720A36E1F00BCEB75 /* field_mask_test.cc in Sources */ = {isa = PBXBuildFile; fileRef = 549CCA5320A36E1F00BCEB75 /* field_mask_test.cc */; };
		549CCA5920A36E1F00BCEB75 /* precondition_test.cc in Sources */ = {isa = PBXBuildFile; fileRef = 549CCA5520A36E1F00BCEB75 /* precondition_test.cc */; };
		549CEDA0519BA5F2508794E1 /* grpc_stream_test.cc in Sources */ = {isa = PBXBuildFile; fileRef = B6BBE42F21262CF400C6A53E /* grpc_stream_test.cc */; };
		54A0352A20A3B3BD003E0143 /* testutil.cc in Sources */ = {isa = PBXBuildFile; fileRef = 54A0352820A3B3BD003E0143 /* testutil.cc */; };
		54A0352F20A3B3D8003E0143 /* status_test.cc in Sources */ = {isa = PBXBuildFile; fileRef = 54A0352C20A3B3D7003E0143 /* status_test.cc */; };
		54A0353020A3B3D8003E0143 /* statusor_test.cc in Sources */ = {isa = PBXBuildFile; fileRef = 54A0352D20A3B3D7003E0143 /* statusor_test.cc */; };
		54A0353520A3D8CB003E0143 /* iterator_adaptors_test.cc in Sources */ = {isa = PBXBuildFile; fileRef = 54A0353420A3D8CB003E0143 /* iterator_adaptors_test.cc */; };
		54A1093731D40F1D143D390C /* event_manager_test.cc in Sources */ = {isa = PBXBuildFile; fileRef = 6F57521E161450FAF89075ED /* event_manager_test.cc */; };
		54AA3393224BF935006CE580 /* AppDelegate.m in Sources */ = {isa = PBXBuildFile; fileRef = 54AA3392224BF935006CE580 /* AppDelegate.m */; };
		54AA3396224BF935006CE580 /* ViewController.m in Sources */ = {isa = PBXBuildFile; fileRef = 54AA3395224BF935006CE580 /* ViewController.m */; };
		54AA3399224BF935006CE580 /* Main.storyboard in Resources */ = {isa = PBXBuildFile; fileRef = 54AA3397224BF935006CE580 /* Main.storyboard */; };
		54AA339B224BF936006CE580 /* Assets.xcassets in Resources */ = {isa = PBXBuildFile; fileRef = 54AA339A224BF936006CE580 /* Assets.xcassets */; };
		54AA339E224BF936006CE580 /* main.m in Sources */ = {isa = PBXBuildFile; fileRef = 54AA339D224BF936006CE580 /* main.m */; };
		54ACB6C9224C11F400172E69 /* collection_spec_test.json in Resources */ = {isa = PBXBuildFile; fileRef = 54DA129C1F315EE100DD57A1 /* collection_spec_test.json */; };
		54ACB6CA224C11F400172E69 /* existence_filter_spec_test.json in Resources */ = {isa = PBXBuildFile; fileRef = 54DA129D1F315EE100DD57A1 /* existence_filter_spec_test.json */; };
		54ACB6CB224C11F400172E69 /* limbo_spec_test.json in Resources */ = {isa = PBXBuildFile; fileRef = 54DA129E1F315EE100DD57A1 /* limbo_spec_test.json */; };
		54ACB6CC224C11F400172E69 /* limit_spec_test.json in Resources */ = {isa = PBXBuildFile; fileRef = 54DA129F1F315EE100DD57A1 /* limit_spec_test.json */; };
		54ACB6CD224C11F400172E69 /* listen_spec_test.json in Resources */ = {isa = PBXBuildFile; fileRef = 54DA12A01F315EE100DD57A1 /* listen_spec_test.json */; };
		54ACB6CE224C11F400172E69 /* offline_spec_test.json in Resources */ = {isa = PBXBuildFile; fileRef = 54DA12A11F315EE100DD57A1 /* offline_spec_test.json */; };
		54ACB6CF224C11F400172E69 /* orderby_spec_test.json in Resources */ = {isa = PBXBuildFile; fileRef = 54DA12A21F315EE100DD57A1 /* orderby_spec_test.json */; };
		54ACB6D0224C11F400172E69 /* perf_spec_test.json in Resources */ = {isa = PBXBuildFile; fileRef = D5B2593BCB52957D62F1C9D3 /* perf_spec_test.json */; };
		54ACB6D1224C11F400172E69 /* persistence_spec_test.json in Resources */ = {isa = PBXBuildFile; fileRef = 54DA12A31F315EE100DD57A1 /* persistence_spec_test.json */; };
		54ACB6D2224C11F400172E69 /* query_spec_test.json in Resources */ = {isa = PBXBuildFile; fileRef = 731541602214AFFA0037F4DC /* query_spec_test.json */; };
		54ACB6D3224C11F400172E69 /* remote_store_spec_test.json in Resources */ = {isa = PBXBuildFile; fileRef = 3B843E4A1F3930A400548890 /* remote_store_spec_test.json */; };
		54ACB6D4224C11F400172E69 /* resume_token_spec_test.json in Resources */ = {isa = PBXBuildFile; fileRef = 54DA12A41F315EE100DD57A1 /* resume_token_spec_test.json */; };
		54ACB6D5224C11F400172E69 /* write_spec_test.json in Resources */ = {isa = PBXBuildFile; fileRef = 54DA12A51F315EE100DD57A1 /* write_spec_test.json */; };
		54ACB6D6224C125B00172E69 /* GoogleService-Info.plist in Resources */ = {isa = PBXBuildFile; fileRef = 54D400D32148BACE001D2BCC /* GoogleService-Info.plist */; };
		54B91B921DA757C64CC67C90 /* tree_sorted_map_test.cc in Sources */ = {isa = PBXBuildFile; fileRef = 549CCA4D20A36DBB00BCEB75 /* tree_sorted_map_test.cc */; };
		54C2294F1FECABAE007D065B /* log_test.cc in Sources */ = {isa = PBXBuildFile; fileRef = 54C2294E1FECABAE007D065B /* log_test.cc */; };
		54C3242322D3B627000FE6DD /* CodableIntegrationTests.swift in Sources */ = {isa = PBXBuildFile; fileRef = 124C932B22C1642C00CA8C2D /* CodableIntegrationTests.swift */; };
		54D400D42148BACE001D2BCC /* GoogleService-Info.plist in Resources */ = {isa = PBXBuildFile; fileRef = 54D400D32148BACE001D2BCC /* GoogleService-Info.plist */; };
		54DA12A61F315EE100DD57A1 /* collection_spec_test.json in Resources */ = {isa = PBXBuildFile; fileRef = 54DA129C1F315EE100DD57A1 /* collection_spec_test.json */; };
		54DA12A71F315EE100DD57A1 /* existence_filter_spec_test.json in Resources */ = {isa = PBXBuildFile; fileRef = 54DA129D1F315EE100DD57A1 /* existence_filter_spec_test.json */; };
		54DA12A81F315EE100DD57A1 /* limbo_spec_test.json in Resources */ = {isa = PBXBuildFile; fileRef = 54DA129E1F315EE100DD57A1 /* limbo_spec_test.json */; };
		54DA12A91F315EE100DD57A1 /* limit_spec_test.json in Resources */ = {isa = PBXBuildFile; fileRef = 54DA129F1F315EE100DD57A1 /* limit_spec_test.json */; };
		54DA12AA1F315EE100DD57A1 /* listen_spec_test.json in Resources */ = {isa = PBXBuildFile; fileRef = 54DA12A01F315EE100DD57A1 /* listen_spec_test.json */; };
		54DA12AB1F315EE100DD57A1 /* offline_spec_test.json in Resources */ = {isa = PBXBuildFile; fileRef = 54DA12A11F315EE100DD57A1 /* offline_spec_test.json */; };
		54DA12AC1F315EE100DD57A1 /* orderby_spec_test.json in Resources */ = {isa = PBXBuildFile; fileRef = 54DA12A21F315EE100DD57A1 /* orderby_spec_test.json */; };
		54DA12AD1F315EE100DD57A1 /* persistence_spec_test.json in Resources */ = {isa = PBXBuildFile; fileRef = 54DA12A31F315EE100DD57A1 /* persistence_spec_test.json */; };
		54DA12AE1F315EE100DD57A1 /* resume_token_spec_test.json in Resources */ = {isa = PBXBuildFile; fileRef = 54DA12A41F315EE100DD57A1 /* resume_token_spec_test.json */; };
		54DA12AF1F315EE100DD57A1 /* write_spec_test.json in Resources */ = {isa = PBXBuildFile; fileRef = 54DA12A51F315EE100DD57A1 /* write_spec_test.json */; };
		54EB764D202277B30088B8F3 /* array_sorted_map_test.cc in Sources */ = {isa = PBXBuildFile; fileRef = 54EB764C202277B30088B8F3 /* array_sorted_map_test.cc */; };
		555161D6DB2DDC8B57F72A70 /* comparison_test.cc in Sources */ = {isa = PBXBuildFile; fileRef = 548DB928200D59F600E00ABC /* comparison_test.cc */; };
		5556B648B9B1C2F79A706B4F /* common.pb.cc in Sources */ = {isa = PBXBuildFile; fileRef = 544129D221C2DDC800EFB9CC /* common.pb.cc */; };
		55E84644D385A70E607A0F91 /* leveldb_local_store_test.cc in Sources */ = {isa = PBXBuildFile; fileRef = 5FF903AEFA7A3284660FA4C5 /* leveldb_local_store_test.cc */; };
		568EC1C0F68A7B95E57C8C6C /* leveldb_key_test.cc in Sources */ = {isa = PBXBuildFile; fileRef = 54995F6E205B6E12004EFFA0 /* leveldb_key_test.cc */; };
		56D85436D3C864B804851B15 /* string_format_apple_test.mm in Sources */ = {isa = PBXBuildFile; fileRef = 9CFD366B783AE27B9E79EE7A /* string_format_apple_test.mm */; };
		57BDB8DBEDEC4C61DB497CB4 /* append_only_list_test.cc in Sources */ = {isa = PBXBuildFile; fileRef = 5477CDE922EE71C8000FCC1E /* append_only_list_test.cc */; };
		583DF65751B7BBD0A222CAB4 /* byte_stream_cpp_test.cc in Sources */ = {isa = PBXBuildFile; fileRef = 01D10113ECC5B446DB35E96D /* byte_stream_cpp_test.cc */; };
		58693C153EC597BC25EE9648 /* firebase_auth_credentials_provider_test.mm in Sources */ = {isa = PBXBuildFile; fileRef = F869D85E900E5AF6CD02E2FC /* firebase_auth_credentials_provider_test.mm */; };
		58E377DCCC64FE7D2C6B59A1 /* database_id_test.cc in Sources */ = {isa = PBXBuildFile; fileRef = AB71064B201FA60300344F18 /* database_id_test.cc */; };
		5958E3E3A0446A88B815CB70 /* grpc_connection_test.cc in Sources */ = {isa = PBXBuildFile; fileRef = B6D9649021544D4F00EB9CFB /* grpc_connection_test.cc */; };
		59880AE766F7FBFF0C41A94E /* remote_event_test.cc in Sources */ = {isa = PBXBuildFile; fileRef = 584AE2C37A55B408541A6FF3 /* remote_event_test.cc */; };
		59E6941008253D4B0F77C2BA /* writer_test.cc in Sources */ = {isa = PBXBuildFile; fileRef = BC3C788D290A935C353CEAA1 /* writer_test.cc */; };
		59E89A97A476790E89AFC7E7 /* view_snapshot_test.cc in Sources */ = {isa = PBXBuildFile; fileRef = CC572A9168BBEF7B83E4BBC5 /* view_snapshot_test.cc */; };
		59E95B64C460C860E2BC7464 /* load_bundle_task_test.cc in Sources */ = {isa = PBXBuildFile; fileRef = 8F1A7B4158D9DD76EE4836BF /* load_bundle_task_test.cc */; };
		59F512D155DE361095A04ED4 /* FIRSnapshotMetadataTests.mm in Sources */ = {isa = PBXBuildFile; fileRef = 5492E04D202154AA00B64F25 /* FIRSnapshotMetadataTests.mm */; };
		5A080105CCBFDB6BF3F3772D /* path_test.cc in Sources */ = {isa = PBXBuildFile; fileRef = 403DBF6EFB541DFD01582AA3 /* path_test.cc */; };
		5A44725457D6B7805FD66EEB /* bundle_loader_test.cc in Sources */ = {isa = PBXBuildFile; fileRef = A853C81A6A5A51C9D0389EDA /* bundle_loader_test.cc */; };
		5AFA1055E8F6B4E4B1CCE2C4 /* bundle_builder.cc in Sources */ = {isa = PBXBuildFile; fileRef = 4F5B96F3ABCD2CA901DB1CD4 /* bundle_builder.cc */; };
		5B0E2D0595BE30B2320D96F1 /* EncodableFieldValueTests.swift in Sources */ = {isa = PBXBuildFile; fileRef = 1235769122B7E915007DDFA9 /* EncodableFieldValueTests.swift */; };
		5B4391097A6DF86EC3801DEE /* string_win_test.cc in Sources */ = {isa = PBXBuildFile; fileRef = 79507DF8378D3C42F5B36268 /* string_win_test.cc */; };
		5B62003FEA9A3818FDF4E2DD /* document_key_test.cc in Sources */ = {isa = PBXBuildFile; fileRef = B6152AD5202A5385000E5744 /* document_key_test.cc */; };
		5B89B1BA0AD400D9BF581420 /* listen_spec_test.json in Resources */ = {isa = PBXBuildFile; fileRef = 54DA12A01F315EE100DD57A1 /* listen_spec_test.json */; };
		5BC8406FD842B2FC2C200B2F /* stream_test.cc in Sources */ = {isa = PBXBuildFile; fileRef = 5B5414D28802BC76FDADABD6 /* stream_test.cc */; };
		5BE49546D57C43DDFCDB6FBD /* to_string_apple_test.mm in Sources */ = {isa = PBXBuildFile; fileRef = B68B1E002213A764008977EF /* to_string_apple_test.mm */; };
		5C9B5696644675636A052018 /* token_test.cc in Sources */ = {isa = PBXBuildFile; fileRef = A082AFDD981B07B5AD78FDE8 /* token_test.cc */; };
		5CADE71A1CA6358E1599F0F9 /* hashing_test.cc in Sources */ = {isa = PBXBuildFile; fileRef = 54511E8D209805F8005BD28F /* hashing_test.cc */; };
		5CEB0E83DA68652927D2CF07 /* memory_document_overlay_cache_test.cc in Sources */ = {isa = PBXBuildFile; fileRef = 29D9C76922DAC6F710BC1EF4 /* memory_document_overlay_cache_test.cc */; };
		5D405BE298CE4692CB00790A /* Pods_Firestore_Tests_iOS.framework in Frameworks */ = {isa = PBXBuildFile; fileRef = 2B50B3A0DF77100EEE887891 /* Pods_Firestore_Tests_iOS.framework */; };
		5D45CC300ED037358EF33A8F /* snapshot_version_test.cc in Sources */ = {isa = PBXBuildFile; fileRef = ABA495B9202B7E79008A7851 /* snapshot_version_test.cc */; };
		5D51D8B166D24EFEF73D85A2 /* transform_operation_test.cc in Sources */ = {isa = PBXBuildFile; fileRef = 33607A3AE91548BD219EC9C6 /* transform_operation_test.cc */; };
		5D5E24E3FA1128145AA117D2 /* autoid_test.cc in Sources */ = {isa = PBXBuildFile; fileRef = 54740A521FC913E500713A1A /* autoid_test.cc */; };
		5DA343D28AE05B0B2FE9FFB3 /* tree_sorted_map_test.cc in Sources */ = {isa = PBXBuildFile; fileRef = 549CCA4D20A36DBB00BCEB75 /* tree_sorted_map_test.cc */; };
		5DA741B0B90DB8DAB0AAE53C /* query_engine_test.cc in Sources */ = {isa = PBXBuildFile; fileRef = B8A853940305237AFDA8050B /* query_engine_test.cc */; };
		5DDEC1A08F13226271FE636E /* resource_path_test.cc in Sources */ = {isa = PBXBuildFile; fileRef = B686F2B02024FFD70028D6BE /* resource_path_test.cc */; };
		5E53122E4214FC4EA3B3DC1E /* resource.pb.cc in Sources */ = {isa = PBXBuildFile; fileRef = 1C3F7302BF4AE6CBC00ECDD0 /* resource.pb.cc */; };
		5E5B3B8B3A41C8EB70035A6B /* FSTTransactionTests.mm in Sources */ = {isa = PBXBuildFile; fileRef = 5492E07B202154EB00B64F25 /* FSTTransactionTests.mm */; };
		5E6F9184B271F6D5312412FF /* mutation_test.cc in Sources */ = {isa = PBXBuildFile; fileRef = C8522DE226C467C54E6788D8 /* mutation_test.cc */; };
		5E7812753D960FBB373435BD /* defer_test.cc in Sources */ = {isa = PBXBuildFile; fileRef = 8ABAC2E0402213D837F73DC3 /* defer_test.cc */; };
		5E89B1A5A5430713C79C4854 /* FirestoreEncoderTests.swift in Sources */ = {isa = PBXBuildFile; fileRef = 1235769422B86E65007DDFA9 /* FirestoreEncoderTests.swift */; };
		5EA75A5DE1A705BE77BB8768 /* recovery_spec_test.json in Resources */ = {isa = PBXBuildFile; fileRef = 9C1AFCC9E616EC33D6E169CF /* recovery_spec_test.json */; };
		5ECE040F87E9FCD0A5D215DB /* pretty_printing_test.cc in Sources */ = {isa = PBXBuildFile; fileRef = AB323F9553050F4F6490F9FF /* pretty_printing_test.cc */; };
		5EDF0D63EAD6A65D4F8CDF45 /* schedule_test.cc in Sources */ = {isa = PBXBuildFile; fileRef = 9B0B005A79E765AF02793DCE /* schedule_test.cc */; };
		5EE21E86159A1911E9503BC1 /* transform_operation_test.cc in Sources */ = {isa = PBXBuildFile; fileRef = 33607A3AE91548BD219EC9C6 /* transform_operation_test.cc */; };
		5EFBAD082CB0F86CD0711979 /* string_apple_test.mm in Sources */ = {isa = PBXBuildFile; fileRef = 0EE5300F8233D14025EF0456 /* string_apple_test.mm */; };
		5F05A801B1EA44BC1264E55A /* FIRTypeTests.mm in Sources */ = {isa = PBXBuildFile; fileRef = 5492E071202154D600B64F25 /* FIRTypeTests.mm */; };
		5F096E8A16A3FAC824E194D1 /* FIRDocumentSnapshotTests.mm in Sources */ = {isa = PBXBuildFile; fileRef = 5492E04B202154AA00B64F25 /* FIRDocumentSnapshotTests.mm */; };
		5F1165471E765DD20E092C88 /* load_bundle_task_test.cc in Sources */ = {isa = PBXBuildFile; fileRef = 8F1A7B4158D9DD76EE4836BF /* load_bundle_task_test.cc */; };
		5F19F66D8B01BA2B97579017 /* tree_sorted_map_test.cc in Sources */ = {isa = PBXBuildFile; fileRef = 549CCA4D20A36DBB00BCEB75 /* tree_sorted_map_test.cc */; };
		5F6CE37B34C542704C5605A4 /* executor_libdispatch_test.mm in Sources */ = {isa = PBXBuildFile; fileRef = B6FB4689208F9B9100554BA2 /* executor_libdispatch_test.mm */; };
		5F6FD840AC2D729B50991CCB /* memory_document_overlay_cache_test.cc in Sources */ = {isa = PBXBuildFile; fileRef = 29D9C76922DAC6F710BC1EF4 /* memory_document_overlay_cache_test.cc */; };
		5FA3DB52A478B01384D3A2ED /* query.pb.cc in Sources */ = {isa = PBXBuildFile; fileRef = 544129D621C2DDC800EFB9CC /* query.pb.cc */; };
		5FC0157A03EF9820BCCCC4A3 /* FSTSyncEngineTestDriver.mm in Sources */ = {isa = PBXBuildFile; fileRef = 5492E02E20213FFC00B64F25 /* FSTSyncEngineTestDriver.mm */; };
		5FE047FE866758FD6A6A6478 /* FIRFieldPathTests.mm in Sources */ = {isa = PBXBuildFile; fileRef = 5492E04C202154AA00B64F25 /* FIRFieldPathTests.mm */; };
		5FE84472E5369DA866193C45 /* geo_point_test.cc in Sources */ = {isa = PBXBuildFile; fileRef = AB7BAB332012B519001E0872 /* geo_point_test.cc */; };
		5FFDDAA9FBBBD14052D19EF4 /* schedule_test.cc in Sources */ = {isa = PBXBuildFile; fileRef = 9B0B005A79E765AF02793DCE /* schedule_test.cc */; };
		6003F58E195388D20070C39A /* Foundation.framework in Frameworks */ = {isa = PBXBuildFile; fileRef = 6003F58D195388D20070C39A /* Foundation.framework */; };
		6003F590195388D20070C39A /* CoreGraphics.framework in Frameworks */ = {isa = PBXBuildFile; fileRef = 6003F58F195388D20070C39A /* CoreGraphics.framework */; };
		6003F592195388D20070C39A /* UIKit.framework in Frameworks */ = {isa = PBXBuildFile; fileRef = 6003F591195388D20070C39A /* UIKit.framework */; };
		6003F598195388D20070C39A /* InfoPlist.strings in Resources */ = {isa = PBXBuildFile; fileRef = 6003F596195388D20070C39A /* InfoPlist.strings */; };
		6003F59A195388D20070C39A /* main.m in Sources */ = {isa = PBXBuildFile; fileRef = 6003F599195388D20070C39A /* main.m */; };
		6003F59E195388D20070C39A /* FIRAppDelegate.m in Sources */ = {isa = PBXBuildFile; fileRef = 6003F59D195388D20070C39A /* FIRAppDelegate.m */; };
		6003F5A7195388D20070C39A /* FIRViewController.m in Sources */ = {isa = PBXBuildFile; fileRef = 6003F5A6195388D20070C39A /* FIRViewController.m */; };
		6003F5A9195388D20070C39A /* Images.xcassets in Resources */ = {isa = PBXBuildFile; fileRef = 6003F5A8195388D20070C39A /* Images.xcassets */; };
		6003F5B0195388D20070C39A /* XCTest.framework in Frameworks */ = {isa = PBXBuildFile; fileRef = 6003F5AF195388D20070C39A /* XCTest.framework */; };
		6003F5B1195388D20070C39A /* Foundation.framework in Frameworks */ = {isa = PBXBuildFile; fileRef = 6003F58D195388D20070C39A /* Foundation.framework */; };
		6003F5B2195388D20070C39A /* UIKit.framework in Frameworks */ = {isa = PBXBuildFile; fileRef = 6003F591195388D20070C39A /* UIKit.framework */; };
		60186935E36CF79E48A0B293 /* transform_operation_test.cc in Sources */ = {isa = PBXBuildFile; fileRef = 33607A3AE91548BD219EC9C6 /* transform_operation_test.cc */; };
		60260A06871DCB1A5F3448D3 /* to_string_apple_test.mm in Sources */ = {isa = PBXBuildFile; fileRef = B68B1E002213A764008977EF /* to_string_apple_test.mm */; };
		60985657831B8DDE2C65AC8B /* FIRFieldsTests.mm in Sources */ = {isa = PBXBuildFile; fileRef = 5492E06A202154D500B64F25 /* FIRFieldsTests.mm */; };
		60C72F86D2231B1B6592A5E6 /* filesystem_test.cc in Sources */ = {isa = PBXBuildFile; fileRef = F51859B394D01C0C507282F1 /* filesystem_test.cc */; };
		6105A1365831B79A7DEEA4F3 /* path_test.cc in Sources */ = {isa = PBXBuildFile; fileRef = 403DBF6EFB541DFD01582AA3 /* path_test.cc */; };
		6141D3FDF5728FCE9CC1DBFA /* bundle_spec_test.json in Resources */ = {isa = PBXBuildFile; fileRef = 79EAA9F7B1B9592B5F053923 /* bundle_spec_test.json */; };
		6161B5032047140C00A99DBB /* FIRFirestoreSourceTests.mm in Sources */ = {isa = PBXBuildFile; fileRef = 6161B5012047140400A99DBB /* FIRFirestoreSourceTests.mm */; };
		618BBEA620B89AAC00B5BCE7 /* target.pb.cc in Sources */ = {isa = PBXBuildFile; fileRef = 618BBE7D20B89AAC00B5BCE7 /* target.pb.cc */; };
		618BBEA720B89AAC00B5BCE7 /* maybe_document.pb.cc in Sources */ = {isa = PBXBuildFile; fileRef = 618BBE7E20B89AAC00B5BCE7 /* maybe_document.pb.cc */; };
		618BBEA820B89AAC00B5BCE7 /* mutation.pb.cc in Sources */ = {isa = PBXBuildFile; fileRef = 618BBE8220B89AAC00B5BCE7 /* mutation.pb.cc */; };
		618BBEAE20B89AAC00B5BCE7 /* latlng.pb.cc in Sources */ = {isa = PBXBuildFile; fileRef = 618BBE9220B89AAC00B5BCE7 /* latlng.pb.cc */; };
		618BBEAF20B89AAC00B5BCE7 /* annotations.pb.cc in Sources */ = {isa = PBXBuildFile; fileRef = 618BBE9520B89AAC00B5BCE7 /* annotations.pb.cc */; };
		618BBEB020B89AAC00B5BCE7 /* http.pb.cc in Sources */ = {isa = PBXBuildFile; fileRef = 618BBE9720B89AAC00B5BCE7 /* http.pb.cc */; };
		618BBEB120B89AAC00B5BCE7 /* status.pb.cc in Sources */ = {isa = PBXBuildFile; fileRef = 618BBE9920B89AAC00B5BCE7 /* status.pb.cc */; };
		61976CE9C088131EC564A503 /* database_id_test.cc in Sources */ = {isa = PBXBuildFile; fileRef = AB71064B201FA60300344F18 /* database_id_test.cc */; };
		61D35E0DE04E70D3BC243A65 /* FIRGeoPointTests.mm in Sources */ = {isa = PBXBuildFile; fileRef = 5492E048202154AA00B64F25 /* FIRGeoPointTests.mm */; };
		61ECC7CE18700CBD73D0D810 /* leveldb_migrations_test.cc in Sources */ = {isa = PBXBuildFile; fileRef = EF83ACD5E1E9F25845A9ACED /* leveldb_migrations_test.cc */; };
		61F72C5620BC48FD001A68CB /* serializer_test.cc in Sources */ = {isa = PBXBuildFile; fileRef = 61F72C5520BC48FD001A68CB /* serializer_test.cc */; };
		623AA12C3481646B0715006D /* string_apple_test.mm in Sources */ = {isa = PBXBuildFile; fileRef = 0EE5300F8233D14025EF0456 /* string_apple_test.mm */; };
		627253FDEC6BB5549FE77F4E /* tree_sorted_map_test.cc in Sources */ = {isa = PBXBuildFile; fileRef = 549CCA4D20A36DBB00BCEB75 /* tree_sorted_map_test.cc */; };
		62B1C1100A8C68D94565916C /* document_overlay_cache_test.cc in Sources */ = {isa = PBXBuildFile; fileRef = FFCA39825D9678A03D1845D0 /* document_overlay_cache_test.cc */; };
		62DA31B79FE97A90EEF28B0B /* delayed_constructor_test.cc in Sources */ = {isa = PBXBuildFile; fileRef = D0A6E9136804A41CEC9D55D4 /* delayed_constructor_test.cc */; };
		62EC5F7FB416BA124A2B4604 /* byte_stream_test.cc in Sources */ = {isa = PBXBuildFile; fileRef = 432C71959255C5DBDF522F52 /* byte_stream_test.cc */; };
		62F86BBE7DDA5B295B57C8DA /* string_apple_test.mm in Sources */ = {isa = PBXBuildFile; fileRef = 0EE5300F8233D14025EF0456 /* string_apple_test.mm */; };
		6300709ECDE8E0B5A8645F8D /* time_testing.cc in Sources */ = {isa = PBXBuildFile; fileRef = 5497CB76229DECDE000FB92F /* time_testing.cc */; };
		6325D0E43A402BC5866C9C0E /* defer_test.cc in Sources */ = {isa = PBXBuildFile; fileRef = 8ABAC2E0402213D837F73DC3 /* defer_test.cc */; };
		6359EA7D5C76D462BD31B5E5 /* watch_change_test.cc in Sources */ = {isa = PBXBuildFile; fileRef = 2D7472BC70C024D736FF74D9 /* watch_change_test.cc */; };
		6369DE4E258556FE3382DD78 /* field_filter_test.cc in Sources */ = {isa = PBXBuildFile; fileRef = E8551D6C6FB0B1BACE9E5BAD /* field_filter_test.cc */; };
		6380CACCF96A9B26900983DC /* leveldb_target_cache_test.cc in Sources */ = {isa = PBXBuildFile; fileRef = E76F0CDF28E5FA62D21DE648 /* leveldb_target_cache_test.cc */; };
		63B91FC476F3915A44F00796 /* query.pb.cc in Sources */ = {isa = PBXBuildFile; fileRef = 544129D621C2DDC800EFB9CC /* query.pb.cc */; };
		64CA849415318C8B54DB8FD0 /* overlay_test.cc in Sources */ = {isa = PBXBuildFile; fileRef = DEB1D304BB728BB798719D98 /* overlay_test.cc */; };
		650B31A5EC6F8D2AEA79C350 /* index_manager_test.cc in Sources */ = {isa = PBXBuildFile; fileRef = AE4A9E38D65688EE000EE2A1 /* index_manager_test.cc */; };
		65537B22A73E3909666FB5BC /* remote_document_cache_test.cc in Sources */ = {isa = PBXBuildFile; fileRef = 7EB299CF85034F09CFD6F3FD /* remote_document_cache_test.cc */; };
		65D54B964A2021E5A36AB21F /* bundle_loader_test.cc in Sources */ = {isa = PBXBuildFile; fileRef = A853C81A6A5A51C9D0389EDA /* bundle_loader_test.cc */; };
		65E67ED71688670CC6715800 /* load_bundle_task_test.cc in Sources */ = {isa = PBXBuildFile; fileRef = 8F1A7B4158D9DD76EE4836BF /* load_bundle_task_test.cc */; };
		65FC1A102890C02EF1A65213 /* database_info_test.cc in Sources */ = {isa = PBXBuildFile; fileRef = AB38D92E20235D22000A432D /* database_info_test.cc */; };
		660E99DEDA0A6FC1CCB200F9 /* FIRArrayTransformTests.mm in Sources */ = {isa = PBXBuildFile; fileRef = 73866A9F2082B069009BB4FF /* FIRArrayTransformTests.mm */; };
		662793139A36E5CFC935B949 /* task_test.cc in Sources */ = {isa = PBXBuildFile; fileRef = 899FC22684B0F7BEEAE13527 /* task_test.cc */; };
		66464C291396AF149AD908FD /* FIRDocumentReferenceTests.mm in Sources */ = {isa = PBXBuildFile; fileRef = 5492E049202154AA00B64F25 /* FIRDocumentReferenceTests.mm */; };
		66CA091F8B610E0FB0A3F8A4 /* target_cache_test.cc in Sources */ = {isa = PBXBuildFile; fileRef = B5C37696557C81A6C2B7271A /* target_cache_test.cc */; };
		66D9F8E8A65F97F436B1EE5E /* memory_lru_garbage_collector_test.cc in Sources */ = {isa = PBXBuildFile; fileRef = 9765D47FA12FA283F4EFAD02 /* memory_lru_garbage_collector_test.cc */; };
		66DFEA9E324797E6EA81CBA9 /* perf_spec_test.json in Resources */ = {isa = PBXBuildFile; fileRef = D5B2593BCB52957D62F1C9D3 /* perf_spec_test.json */; };
		66FAB8EAC012A3822BD4D0C9 /* leveldb_util_test.cc in Sources */ = {isa = PBXBuildFile; fileRef = 332485C4DCC6BA0DBB5E31B7 /* leveldb_util_test.cc */; };
		6711E75A10EBA662341F5C9D /* leveldb_document_overlay_cache_test.cc in Sources */ = {isa = PBXBuildFile; fileRef = AE89CFF09C6804573841397F /* leveldb_document_overlay_cache_test.cc */; };
		677C833244550767B71DB1BA /* log_test.cc in Sources */ = {isa = PBXBuildFile; fileRef = 54C2294E1FECABAE007D065B /* log_test.cc */; };
		67BC2B77C1CC47388E79D774 /* FIRSnapshotMetadataTests.mm in Sources */ = {isa = PBXBuildFile; fileRef = 5492E04D202154AA00B64F25 /* FIRSnapshotMetadataTests.mm */; };
		67CF9FAA890307780731E1DA /* task_test.cc in Sources */ = {isa = PBXBuildFile; fileRef = 899FC22684B0F7BEEAE13527 /* task_test.cc */; };
		6938575C8B5E6FE0D562547A /* exponential_backoff_test.cc in Sources */ = {isa = PBXBuildFile; fileRef = B6D1B68420E2AB1A00B35856 /* exponential_backoff_test.cc */; };
		6938ABD1891AD4B9FD5FE664 /* document_overlay_cache_test.cc in Sources */ = {isa = PBXBuildFile; fileRef = FFCA39825D9678A03D1845D0 /* document_overlay_cache_test.cc */; };
		69D3AD697D1A7BF803A08160 /* field_index_test.cc in Sources */ = {isa = PBXBuildFile; fileRef = BF76A8DA34B5B67B4DD74666 /* field_index_test.cc */; };
		69ED7BC38B3F981DE91E7933 /* strerror_test.cc in Sources */ = {isa = PBXBuildFile; fileRef = 358C3B5FE573B1D60A4F7592 /* strerror_test.cc */; };
		6A40835DB2C02B9F07C02E88 /* field_mask_test.cc in Sources */ = {isa = PBXBuildFile; fileRef = 549CCA5320A36E1F00BCEB75 /* field_mask_test.cc */; };
		6A4F6B42C628D55CCE0C311F /* FIRQueryTests.mm in Sources */ = {isa = PBXBuildFile; fileRef = 5492E069202154D500B64F25 /* FIRQueryTests.mm */; };
		6A94393D83EB338DFAF6A0D2 /* pretty_printing_test.cc in Sources */ = {isa = PBXBuildFile; fileRef = AB323F9553050F4F6490F9FF /* pretty_printing_test.cc */; };
		6ABB82D43C0728EB095947AF /* geo_point_test.cc in Sources */ = {isa = PBXBuildFile; fileRef = AB7BAB332012B519001E0872 /* geo_point_test.cc */; };
		6AED40FF444F0ACFE3AE96E3 /* target_cache_test.cc in Sources */ = {isa = PBXBuildFile; fileRef = B5C37696557C81A6C2B7271A /* target_cache_test.cc */; };
		6AF739DDA9D33DF756DE7CDE /* autoid_test.cc in Sources */ = {isa = PBXBuildFile; fileRef = 54740A521FC913E500713A1A /* autoid_test.cc */; };
		6B94E0AE1002C5C9EA0F5582 /* log_test.cc in Sources */ = {isa = PBXBuildFile; fileRef = 54C2294E1FECABAE007D065B /* log_test.cc */; };
		6BA8753F49951D7AEAD70199 /* watch_change_test.cc in Sources */ = {isa = PBXBuildFile; fileRef = 2D7472BC70C024D736FF74D9 /* watch_change_test.cc */; };
		6C143182916AC638707DB854 /* FIRQuerySnapshotTests.mm in Sources */ = {isa = PBXBuildFile; fileRef = 5492E04F202154AA00B64F25 /* FIRQuerySnapshotTests.mm */; };
		6C388B2D0967088758FF2425 /* leveldb_target_cache_test.cc in Sources */ = {isa = PBXBuildFile; fileRef = E76F0CDF28E5FA62D21DE648 /* leveldb_target_cache_test.cc */; };
		6C92AD45A3619A18ECCA5B1F /* query_listener_test.cc in Sources */ = {isa = PBXBuildFile; fileRef = 7C3F995E040E9E9C5E8514BB /* query_listener_test.cc */; };
		6D578695E8E03988820D401C /* string_util_test.cc in Sources */ = {isa = PBXBuildFile; fileRef = AB380CFC201A2EE200D97691 /* string_util_test.cc */; };
		6D7F70938662E8CA334F11C2 /* target_cache_test.cc in Sources */ = {isa = PBXBuildFile; fileRef = B5C37696557C81A6C2B7271A /* target_cache_test.cc */; };
		6DBB3DB3FD6B4981B7F26A55 /* FIRQuerySnapshotTests.mm in Sources */ = {isa = PBXBuildFile; fileRef = 5492E04F202154AA00B64F25 /* FIRQuerySnapshotTests.mm */; };
		6DCA8E54E652B78EFF3EEDAC /* XCTestCase+Await.mm in Sources */ = {isa = PBXBuildFile; fileRef = 5492E0372021401E00B64F25 /* XCTestCase+Await.mm */; };
		6E10507432E1D7AE658D16BD /* FSTSpecTests.mm in Sources */ = {isa = PBXBuildFile; fileRef = 5492E03020213FFC00B64F25 /* FSTSpecTests.mm */; };
		6E4854B19B120C6F0F8192CC /* FSTAPIHelpers.mm in Sources */ = {isa = PBXBuildFile; fileRef = 5492E04E202154AA00B64F25 /* FSTAPIHelpers.mm */; };
		6E59498D20F55BA800ECD9A5 /* FuzzingResources in Resources */ = {isa = PBXBuildFile; fileRef = 6ED6DEA120F5502700FC6076 /* FuzzingResources */; };
		6E7603BC1D8011A5D6F62072 /* credentials_provider_test.cc in Sources */ = {isa = PBXBuildFile; fileRef = 2F4FA4576525144C5069A7A5 /* credentials_provider_test.cc */; };
		6E8302E021022309003E1EA3 /* FSTFuzzTestFieldPath.mm in Sources */ = {isa = PBXBuildFile; fileRef = 6E8302DF21022309003E1EA3 /* FSTFuzzTestFieldPath.mm */; };
		6E8CD8F545C8EDA84918977C /* index.pb.cc in Sources */ = {isa = PBXBuildFile; fileRef = 395E8B07639E69290A929695 /* index.pb.cc */; };
		6EA39FDE20FE820E008D461F /* FSTFuzzTestSerializer.mm in Sources */ = {isa = PBXBuildFile; fileRef = 6EA39FDD20FE820E008D461F /* FSTFuzzTestSerializer.mm */; };
		6EC28BB8C38E3FD126F68211 /* delayed_constructor_test.cc in Sources */ = {isa = PBXBuildFile; fileRef = D0A6E9136804A41CEC9D55D4 /* delayed_constructor_test.cc */; };
		6EDD3B4620BF247500C33877 /* Foundation.framework in Frameworks */ = {isa = PBXBuildFile; fileRef = 6003F58D195388D20070C39A /* Foundation.framework */; };
		6EDD3B4820BF247500C33877 /* UIKit.framework in Frameworks */ = {isa = PBXBuildFile; fileRef = 6003F591195388D20070C39A /* UIKit.framework */; };
		6EDD3B4920BF247500C33877 /* XCTest.framework in Frameworks */ = {isa = PBXBuildFile; fileRef = 6003F5AF195388D20070C39A /* XCTest.framework */; };
		6EDD3B6020BF25AE00C33877 /* FSTFuzzTestsPrincipal.mm in Sources */ = {isa = PBXBuildFile; fileRef = 6EDD3B5E20BF24D000C33877 /* FSTFuzzTestsPrincipal.mm */; };
		6EEA00A737690EF82A3C91C6 /* app_testing.mm in Sources */ = {isa = PBXBuildFile; fileRef = 5467FB07203E6A44009C9584 /* app_testing.mm */; };
		6F3CAC76D918D6B0917EDF92 /* query_test.cc in Sources */ = {isa = PBXBuildFile; fileRef = B9C261C26C5D311E1E3C0CB9 /* query_test.cc */; };
		6F45846C159D3C063DBD3CBE /* FirestoreEncoderTests.swift in Sources */ = {isa = PBXBuildFile; fileRef = 1235769422B86E65007DDFA9 /* FirestoreEncoderTests.swift */; };
		6F511ABFD023AEB81F92DB12 /* maybe_document.pb.cc in Sources */ = {isa = PBXBuildFile; fileRef = 618BBE7E20B89AAC00B5BCE7 /* maybe_document.pb.cc */; };
		6F914209F46E6552B5A79570 /* async_queue_std_test.cc in Sources */ = {isa = PBXBuildFile; fileRef = B6FB4681208EA0BE00554BA2 /* async_queue_std_test.cc */; };
		6FAC16B7FBD3B40D11A6A816 /* target.pb.cc in Sources */ = {isa = PBXBuildFile; fileRef = 618BBE7D20B89AAC00B5BCE7 /* target.pb.cc */; };
		6FC85C48CF8235BA1845E1C8 /* FSTUserDataReaderTests.mm in Sources */ = {isa = PBXBuildFile; fileRef = 8D9892F204959C50613F16C8 /* FSTUserDataReaderTests.mm */; };
		6FD2369F24E884A9D767DD80 /* FIRDocumentSnapshotTests.mm in Sources */ = {isa = PBXBuildFile; fileRef = 5492E04B202154AA00B64F25 /* FIRDocumentSnapshotTests.mm */; };
		6FF2B680CC8631B06C7BD7AB /* FSTMemorySpecTests.mm in Sources */ = {isa = PBXBuildFile; fileRef = 5492E02F20213FFC00B64F25 /* FSTMemorySpecTests.mm */; };
		70A171FC43BE328767D1B243 /* path_test.cc in Sources */ = {isa = PBXBuildFile; fileRef = 403DBF6EFB541DFD01582AA3 /* path_test.cc */; };
		70AB665EB6A473FF6C4CFD31 /* CodableTimestampTests.swift in Sources */ = {isa = PBXBuildFile; fileRef = 7B65C996438B84DBC7616640 /* CodableTimestampTests.swift */; };
		716289F99B5316B3CC5E5CE9 /* FIRSnapshotMetadataTests.mm in Sources */ = {isa = PBXBuildFile; fileRef = 5492E04D202154AA00B64F25 /* FIRSnapshotMetadataTests.mm */; };
		71702588BFBF5D3A670508E7 /* ordered_code_benchmark.cc in Sources */ = {isa = PBXBuildFile; fileRef = 0473AFFF5567E667A125347B /* ordered_code_benchmark.cc */; };
		71719F9F1E33DC2100824A3D /* LaunchScreen.storyboard in Resources */ = {isa = PBXBuildFile; fileRef = 71719F9D1E33DC2100824A3D /* LaunchScreen.storyboard */; };
		71E2B154C4FB63F7B7CC4B50 /* target_id_generator_test.cc in Sources */ = {isa = PBXBuildFile; fileRef = AB380CF82019382300D97691 /* target_id_generator_test.cc */; };
		722F9A798F39F7D1FE7CF270 /* CodableGeoPointTests.swift in Sources */ = {isa = PBXBuildFile; fileRef = 5495EB022040E90200EBA509 /* CodableGeoPointTests.swift */; };
		7281C2F04838AFFDF6A762DF /* memory_remote_document_cache_test.cc in Sources */ = {isa = PBXBuildFile; fileRef = 1CA9800A53669EFBFFB824E3 /* memory_remote_document_cache_test.cc */; };
		72AD91671629697074F2545B /* ordered_code_test.cc in Sources */ = {isa = PBXBuildFile; fileRef = AB380D03201BC6E400D97691 /* ordered_code_test.cc */; };
		72B25B2D698E4746143D5B74 /* memory_lru_garbage_collector_test.cc in Sources */ = {isa = PBXBuildFile; fileRef = 9765D47FA12FA283F4EFAD02 /* memory_lru_garbage_collector_test.cc */; };
		72B53221FD099862C4BDBA2D /* FIRFieldValueTests.mm in Sources */ = {isa = PBXBuildFile; fileRef = 5492E04A202154AA00B64F25 /* FIRFieldValueTests.mm */; };
		72F21684D7520AA43A6F9C69 /* FIRDocumentSnapshotTests.mm in Sources */ = {isa = PBXBuildFile; fileRef = 5492E04B202154AA00B64F25 /* FIRDocumentSnapshotTests.mm */; };
		731541612214AFFA0037F4DC /* query_spec_test.json in Resources */ = {isa = PBXBuildFile; fileRef = 731541602214AFFA0037F4DC /* query_spec_test.json */; };
		733AFC467B600967536BD70F /* BasicCompileTests.swift in Sources */ = {isa = PBXBuildFile; fileRef = DE0761F61F2FE68D003233AF /* BasicCompileTests.swift */; };
		734DAB5FD6FEB2B219CEA8AD /* byte_stream_apple_test.mm in Sources */ = {isa = PBXBuildFile; fileRef = 7628664347B9C96462D4BF17 /* byte_stream_apple_test.mm */; };
		736C4E82689F1CA1859C4A3F /* XCTestCase+Await.mm in Sources */ = {isa = PBXBuildFile; fileRef = 5492E0372021401E00B64F25 /* XCTestCase+Await.mm */; };
		73866AA12082B0A5009BB4FF /* FIRArrayTransformTests.mm in Sources */ = {isa = PBXBuildFile; fileRef = 73866A9F2082B069009BB4FF /* FIRArrayTransformTests.mm */; };
		7394B5C29C6E524C2AF964E6 /* counting_query_engine.cc in Sources */ = {isa = PBXBuildFile; fileRef = 99434327614FEFF7F7DC88EC /* counting_query_engine.cc */; };
		73E42D984FB36173A2BDA57C /* FSTEventAccumulator.mm in Sources */ = {isa = PBXBuildFile; fileRef = 5492E0392021401F00B64F25 /* FSTEventAccumulator.mm */; };
		73FE5066020EF9B2892C86BF /* hard_assert_test.cc in Sources */ = {isa = PBXBuildFile; fileRef = 444B7AB3F5A2929070CB1363 /* hard_assert_test.cc */; };
		743DF2DF38CE289F13F44043 /* status_testing.cc in Sources */ = {isa = PBXBuildFile; fileRef = 3CAA33F964042646FDDAF9F9 /* status_testing.cc */; };
		7495E3BAE536CD839EE20F31 /* FSTLevelDBSpecTests.mm in Sources */ = {isa = PBXBuildFile; fileRef = 5492E02C20213FFB00B64F25 /* FSTLevelDBSpecTests.mm */; };
		74985DE2C7EF4150D7A455FD /* statusor_test.cc in Sources */ = {isa = PBXBuildFile; fileRef = 54A0352D20A3B3D7003E0143 /* statusor_test.cc */; };
		75A176239B37354588769206 /* FSTUserDataReaderTests.mm in Sources */ = {isa = PBXBuildFile; fileRef = 8D9892F204959C50613F16C8 /* FSTUserDataReaderTests.mm */; };
		75C6CECF607CA94F56260BAB /* memory_document_overlay_cache_test.cc in Sources */ = {isa = PBXBuildFile; fileRef = 29D9C76922DAC6F710BC1EF4 /* memory_document_overlay_cache_test.cc */; };
		75D124966E727829A5F99249 /* FIRTypeTests.mm in Sources */ = {isa = PBXBuildFile; fileRef = 5492E071202154D600B64F25 /* FIRTypeTests.mm */; };
		76A5447D76F060E996555109 /* task_test.cc in Sources */ = {isa = PBXBuildFile; fileRef = 899FC22684B0F7BEEAE13527 /* task_test.cc */; };
		7731E564468645A4A62E2A3C /* leveldb_key_test.cc in Sources */ = {isa = PBXBuildFile; fileRef = 54995F6E205B6E12004EFFA0 /* leveldb_key_test.cc */; };
		77BB66DD17A8E6545DE22E0B /* remote_document_cache_test.cc in Sources */ = {isa = PBXBuildFile; fileRef = 7EB299CF85034F09CFD6F3FD /* remote_document_cache_test.cc */; };
		77C459976DCF7503AEE18F7F /* leveldb_bundle_cache_test.cc in Sources */ = {isa = PBXBuildFile; fileRef = 8E9CD82E60893DDD7757B798 /* leveldb_bundle_cache_test.cc */; };
		77D38E78F7CCB8504450A8FB /* index.pb.cc in Sources */ = {isa = PBXBuildFile; fileRef = 395E8B07639E69290A929695 /* index.pb.cc */; };
		77D3CF0BE43BC67B9A26B06D /* FIRFieldPathTests.mm in Sources */ = {isa = PBXBuildFile; fileRef = 5492E04C202154AA00B64F25 /* FIRFieldPathTests.mm */; };
		784FCB02C76096DACCBA11F2 /* bundle.pb.cc in Sources */ = {isa = PBXBuildFile; fileRef = A366F6AE1A5A77548485C091 /* bundle.pb.cc */; };
		78E8DDDBE131F3DA9AF9F8B8 /* index.pb.cc in Sources */ = {isa = PBXBuildFile; fileRef = 395E8B07639E69290A929695 /* index.pb.cc */; };
		795A0E11B3951ACEA2859C8A /* mutation_test.cc in Sources */ = {isa = PBXBuildFile; fileRef = C8522DE226C467C54E6788D8 /* mutation_test.cc */; };
		79987AF2DF1FCE799008B846 /* CodableGeoPointTests.swift in Sources */ = {isa = PBXBuildFile; fileRef = 5495EB022040E90200EBA509 /* CodableGeoPointTests.swift */; };
		799AE5C2A38FCB435B1AB7EC /* nanopb_util_test.cc in Sources */ = {isa = PBXBuildFile; fileRef = 6F5B6C1399F92FD60F2C582B /* nanopb_util_test.cc */; };
		79D86DD18BB54D2D69DC457F /* leveldb_remote_document_cache_test.cc in Sources */ = {isa = PBXBuildFile; fileRef = 0840319686A223CC4AD3FAB1 /* leveldb_remote_document_cache_test.cc */; };
		7A2D523AEF58B1413CC8D64F /* query_engine_test.cc in Sources */ = {isa = PBXBuildFile; fileRef = B8A853940305237AFDA8050B /* query_engine_test.cc */; };
		7A3BE0ED54933C234FDE23D1 /* leveldb_util_test.cc in Sources */ = {isa = PBXBuildFile; fileRef = 332485C4DCC6BA0DBB5E31B7 /* leveldb_util_test.cc */; };
		7A66A2CB5CF33F0C28202596 /* status_test.cc in Sources */ = {isa = PBXBuildFile; fileRef = 54A0352C20A3B3D7003E0143 /* status_test.cc */; };
		7A7EC216A0015D7620B4FF3E /* string_format_apple_test.mm in Sources */ = {isa = PBXBuildFile; fileRef = 9CFD366B783AE27B9E79EE7A /* string_format_apple_test.mm */; };
		7A8DF35E7DB4278E67E6BDB3 /* snapshot_version_test.cc in Sources */ = {isa = PBXBuildFile; fileRef = ABA495B9202B7E79008A7851 /* snapshot_version_test.cc */; };
		7AA8771FE1F048D012E5E317 /* query_spec_test.json in Resources */ = {isa = PBXBuildFile; fileRef = 731541602214AFFA0037F4DC /* query_spec_test.json */; };
		7ACA8D967438B5CD9DA4C884 /* memory_local_store_test.cc in Sources */ = {isa = PBXBuildFile; fileRef = F6CA0C5638AB6627CB5B4CF4 /* memory_local_store_test.cc */; };
		7AD020FC27493FF8E659436C /* existence_filter_spec_test.json in Resources */ = {isa = PBXBuildFile; fileRef = 54DA129D1F315EE100DD57A1 /* existence_filter_spec_test.json */; };
		7B0EA399F899537ACCC84E53 /* string_format_apple_test.mm in Sources */ = {isa = PBXBuildFile; fileRef = 9CFD366B783AE27B9E79EE7A /* string_format_apple_test.mm */; };
		7B0F073BDB6D0D6E542E23D4 /* query.pb.cc in Sources */ = {isa = PBXBuildFile; fileRef = 544129D621C2DDC800EFB9CC /* query.pb.cc */; };
		7B74447D211586D9D1CC82BB /* datastore_test.cc in Sources */ = {isa = PBXBuildFile; fileRef = 3167BD972EFF8EC636530E59 /* datastore_test.cc */; };
		7B86B1B21FD0EF2A67547F66 /* byte_string_test.cc in Sources */ = {isa = PBXBuildFile; fileRef = 5342CDDB137B4E93E2E85CCA /* byte_string_test.cc */; };
		7B8D7BAC1A075DB773230505 /* app_testing.mm in Sources */ = {isa = PBXBuildFile; fileRef = 5467FB07203E6A44009C9584 /* app_testing.mm */; };
		7BCC5973C4F4FCC272150E31 /* FIRCollectionReferenceTests.mm in Sources */ = {isa = PBXBuildFile; fileRef = 5492E045202154AA00B64F25 /* FIRCollectionReferenceTests.mm */; };
		7BCF050BA04537B0E7D44730 /* exponential_backoff_test.cc in Sources */ = {isa = PBXBuildFile; fileRef = B6D1B68420E2AB1A00B35856 /* exponential_backoff_test.cc */; };
		7C5E017689012489AAB7718D /* CodableGeoPointTests.swift in Sources */ = {isa = PBXBuildFile; fileRef = 5495EB022040E90200EBA509 /* CodableGeoPointTests.swift */; };
		7C7BA1DB0B66EB899A928283 /* hashing_test.cc in Sources */ = {isa = PBXBuildFile; fileRef = 54511E8D209805F8005BD28F /* hashing_test.cc */; };
		7D40C8EB7755138F85920637 /* leveldb_target_cache_test.cc in Sources */ = {isa = PBXBuildFile; fileRef = E76F0CDF28E5FA62D21DE648 /* leveldb_target_cache_test.cc */; };
		7DB0915EF7C22C700A423F7C /* target_cache_test.cc in Sources */ = {isa = PBXBuildFile; fileRef = B5C37696557C81A6C2B7271A /* target_cache_test.cc */; };
		7DBE7DB90CF83B589A94980F /* reference_set_test.cc in Sources */ = {isa = PBXBuildFile; fileRef = 132E32997D781B896672D30A /* reference_set_test.cc */; };
		7DD67E9621C52B790E844B16 /* FIRDatabaseTests.mm in Sources */ = {isa = PBXBuildFile; fileRef = 5492E06C202154D500B64F25 /* FIRDatabaseTests.mm */; };
		7DE2560C3B4EF0512F0D538C /* credentials_provider_test.cc in Sources */ = {isa = PBXBuildFile; fileRef = 2F4FA4576525144C5069A7A5 /* credentials_provider_test.cc */; };
		7DED491019248CE9B9E9EB50 /* FSTLevelDBSpecTests.mm in Sources */ = {isa = PBXBuildFile; fileRef = 5492E02C20213FFB00B64F25 /* FSTLevelDBSpecTests.mm */; };
		7E82D412BB56728BEBB7EF46 /* bundle_serializer_test.cc in Sources */ = {isa = PBXBuildFile; fileRef = B5C2A94EE24E60543F62CC35 /* bundle_serializer_test.cc */; };
		7E97B0F04E25610FF37E9259 /* memory_target_cache_test.cc in Sources */ = {isa = PBXBuildFile; fileRef = 2286F308EFB0534B1BDE05B9 /* memory_target_cache_test.cc */; };
		7EAB3129A58368EE4BD449ED /* leveldb_migrations_test.cc in Sources */ = {isa = PBXBuildFile; fileRef = EF83ACD5E1E9F25845A9ACED /* leveldb_migrations_test.cc */; };
		7EF540911720DAAF516BEDF0 /* query_test.cc in Sources */ = {isa = PBXBuildFile; fileRef = B9C261C26C5D311E1E3C0CB9 /* query_test.cc */; };
		7F6199159E24E19E2A3F5601 /* schedule_test.cc in Sources */ = {isa = PBXBuildFile; fileRef = 9B0B005A79E765AF02793DCE /* schedule_test.cc */; };
		7F771EB980D9CFAAB4764233 /* view_testing.cc in Sources */ = {isa = PBXBuildFile; fileRef = A5466E7809AD2871FFDE6C76 /* view_testing.cc */; };
		7F9CE96304D413F7E7AA0DA0 /* memory_target_cache_test.cc in Sources */ = {isa = PBXBuildFile; fileRef = 2286F308EFB0534B1BDE05B9 /* memory_target_cache_test.cc */; };
		7FF39B8BD834F8267BDCBCC6 /* status_apple_test.mm in Sources */ = {isa = PBXBuildFile; fileRef = 5493A423225F9990006DE7BA /* status_apple_test.mm */; };
		804B0C6CCE3933CF3948F249 /* grpc_streaming_reader_test.cc in Sources */ = {isa = PBXBuildFile; fileRef = B6D964922154AB8F00EB9CFB /* grpc_streaming_reader_test.cc */; };
		8077722A6BB175D3108CDC55 /* leveldb_remote_document_cache_test.cc in Sources */ = {isa = PBXBuildFile; fileRef = 0840319686A223CC4AD3FAB1 /* leveldb_remote_document_cache_test.cc */; };
		80AB93C807F35539EEC510B2 /* leveldb_lru_garbage_collector_test.cc in Sources */ = {isa = PBXBuildFile; fileRef = B629525F7A1AAC1AB765C74F /* leveldb_lru_garbage_collector_test.cc */; };
		80D7FEBB1056E489F24C6C8F /* firebase_app_check_credentials_provider_test.mm in Sources */ = {isa = PBXBuildFile; fileRef = F119BDDF2F06B3C0883B8297 /* firebase_app_check_credentials_provider_test.mm */; };
		814724DE70EFC3DDF439CD78 /* executor_test.cc in Sources */ = {isa = PBXBuildFile; fileRef = B6FB4688208F9B9100554BA2 /* executor_test.cc */; };
		816E8E62DC163649BA96951C /* EncodableFieldValueTests.swift in Sources */ = {isa = PBXBuildFile; fileRef = 1235769122B7E915007DDFA9 /* EncodableFieldValueTests.swift */; };
		81A6B241E63540900F205817 /* view_snapshot_test.cc in Sources */ = {isa = PBXBuildFile; fileRef = CC572A9168BBEF7B83E4BBC5 /* view_snapshot_test.cc */; };
		81AF02881A8D23D02FC202F6 /* bundle_loader_test.cc in Sources */ = {isa = PBXBuildFile; fileRef = A853C81A6A5A51C9D0389EDA /* bundle_loader_test.cc */; };
		81B23D2D4E061074958AF12F /* target.pb.cc in Sources */ = {isa = PBXBuildFile; fileRef = 618BBE7D20B89AAC00B5BCE7 /* target.pb.cc */; };
		81D1B1D2B66BD8310AC5707F /* string_win_test.cc in Sources */ = {isa = PBXBuildFile; fileRef = 79507DF8378D3C42F5B36268 /* string_win_test.cc */; };
		822E5D5EC4955393DF26BC5C /* string_apple_benchmark.mm in Sources */ = {isa = PBXBuildFile; fileRef = 4C73C0CC6F62A90D8573F383 /* string_apple_benchmark.mm */; };
		82E3634FCF4A882948B81839 /* FIRQueryUnitTests.mm in Sources */ = {isa = PBXBuildFile; fileRef = FF73B39D04D1760190E6B84A /* FIRQueryUnitTests.mm */; };
		8342277EB0553492B6668877 /* leveldb_opener_test.cc in Sources */ = {isa = PBXBuildFile; fileRef = 75860CD13AF47EB1EA39EC2F /* leveldb_opener_test.cc */; };
		8388418F43042605FB9BFB92 /* testutil.cc in Sources */ = {isa = PBXBuildFile; fileRef = 54A0352820A3B3BD003E0143 /* testutil.cc */; };
		839D8B502026706419FE09D6 /* leveldb_index_manager_test.cc in Sources */ = {isa = PBXBuildFile; fileRef = 166CE73C03AB4366AAC5201C /* leveldb_index_manager_test.cc */; };
		83A9CD3B6E791A860CE81FA1 /* async_queue_std_test.cc in Sources */ = {isa = PBXBuildFile; fileRef = B6FB4681208EA0BE00554BA2 /* async_queue_std_test.cc */; };
		8403D519C916C72B9C7F2FA1 /* FIRValidationTests.mm in Sources */ = {isa = PBXBuildFile; fileRef = 5492E06D202154D600B64F25 /* FIRValidationTests.mm */; };
		8405FF2BFBB233031A887398 /* event_manager_test.cc in Sources */ = {isa = PBXBuildFile; fileRef = 6F57521E161450FAF89075ED /* event_manager_test.cc */; };
		8413BD9958F6DD52C466D70F /* sorted_set_test.cc in Sources */ = {isa = PBXBuildFile; fileRef = 549CCA4C20A36DBB00BCEB75 /* sorted_set_test.cc */; };
		84285C3F63D916A4786724A8 /* field_index_test.cc in Sources */ = {isa = PBXBuildFile; fileRef = BF76A8DA34B5B67B4DD74666 /* field_index_test.cc */; };
		843EE932AA9A8F43721F189E /* leveldb_local_store_test.cc in Sources */ = {isa = PBXBuildFile; fileRef = 5FF903AEFA7A3284660FA4C5 /* leveldb_local_store_test.cc */; };
		8460C97C9209D7DAF07090BD /* FIRFieldsTests.mm in Sources */ = {isa = PBXBuildFile; fileRef = 5492E06A202154D500B64F25 /* FIRFieldsTests.mm */; };
		851346D66DEC223E839E3AA9 /* memory_mutation_queue_test.cc in Sources */ = {isa = PBXBuildFile; fileRef = 74FBEFA4FE4B12C435011763 /* memory_mutation_queue_test.cc */; };
		856A1EAAD674ADBDAAEDAC37 /* bundle_builder.cc in Sources */ = {isa = PBXBuildFile; fileRef = 4F5B96F3ABCD2CA901DB1CD4 /* bundle_builder.cc */; };
		85B8918FC8C5DC62482E39C3 /* resource_path_test.cc in Sources */ = {isa = PBXBuildFile; fileRef = B686F2B02024FFD70028D6BE /* resource_path_test.cc */; };
		85BC2AB572A400114BF59255 /* limbo_spec_test.json in Resources */ = {isa = PBXBuildFile; fileRef = 54DA129E1F315EE100DD57A1 /* limbo_spec_test.json */; };
		85D61BDC7FB99B6E0DD3AFCA /* mutation.pb.cc in Sources */ = {isa = PBXBuildFile; fileRef = 618BBE8220B89AAC00B5BCE7 /* mutation.pb.cc */; };
		85D7C370C7812166A467FEE9 /* string_apple_benchmark.mm in Sources */ = {isa = PBXBuildFile; fileRef = 4C73C0CC6F62A90D8573F383 /* string_apple_benchmark.mm */; };
		86004E06C088743875C13115 /* load_bundle_task_test.cc in Sources */ = {isa = PBXBuildFile; fileRef = 8F1A7B4158D9DD76EE4836BF /* load_bundle_task_test.cc */; };
		8612F3C7E4A7D17221442699 /* grpc_unary_call_test.cc in Sources */ = {isa = PBXBuildFile; fileRef = B6D964942163E63900EB9CFB /* grpc_unary_call_test.cc */; };
		862B1AC9EDAB309BBF4FB18C /* sorted_map_test.cc in Sources */ = {isa = PBXBuildFile; fileRef = 549CCA4E20A36DBB00BCEB75 /* sorted_map_test.cc */; };
		86494278BE08F10A8AAF9603 /* iterator_adaptors_test.cc in Sources */ = {isa = PBXBuildFile; fileRef = 54A0353420A3D8CB003E0143 /* iterator_adaptors_test.cc */; };
		867B370BF2DF84B6AB94B874 /* filesystem_testing.cc in Sources */ = {isa = PBXBuildFile; fileRef = BA02DA2FCD0001CFC6EB08DA /* filesystem_testing.cc */; };
		8683BBC3AC7B01937606A83B /* firestore.pb.cc in Sources */ = {isa = PBXBuildFile; fileRef = 544129D421C2DDC800EFB9CC /* firestore.pb.cc */; };
		86E6FC2B7657C35B342E1436 /* sorted_map_test.cc in Sources */ = {isa = PBXBuildFile; fileRef = 549CCA4E20A36DBB00BCEB75 /* sorted_map_test.cc */; };
		8705C4856498F66E471A0997 /* FIRWriteBatchTests.mm in Sources */ = {isa = PBXBuildFile; fileRef = 5492E06F202154D600B64F25 /* FIRWriteBatchTests.mm */; };
		873B8AEB1B1F5CCA007FD442 /* Main.storyboard in Resources */ = {isa = PBXBuildFile; fileRef = 873B8AEA1B1F5CCA007FD442 /* Main.storyboard */; };
		87B5972F1C67CB8D53ADA024 /* object_value_test.cc in Sources */ = {isa = PBXBuildFile; fileRef = 214877F52A705012D6720CA0 /* object_value_test.cc */; };
		87B5AC3EBF0E83166B142FA4 /* string_apple_benchmark.mm in Sources */ = {isa = PBXBuildFile; fileRef = 4C73C0CC6F62A90D8573F383 /* string_apple_benchmark.mm */; };
		881E55152AB34465412F8542 /* FSTAPIHelpers.mm in Sources */ = {isa = PBXBuildFile; fileRef = 5492E04E202154AA00B64F25 /* FSTAPIHelpers.mm */; };
		88929ED628DA8DD9592974ED /* task_test.cc in Sources */ = {isa = PBXBuildFile; fileRef = 899FC22684B0F7BEEAE13527 /* task_test.cc */; };
		88FD82A1FC5FEC5D56B481D8 /* maybe_document.pb.cc in Sources */ = {isa = PBXBuildFile; fileRef = 618BBE7E20B89AAC00B5BCE7 /* maybe_document.pb.cc */; };
		897F3C1936612ACB018CA1DD /* http.pb.cc in Sources */ = {isa = PBXBuildFile; fileRef = 618BBE9720B89AAC00B5BCE7 /* http.pb.cc */; };
		89C71AEAA5316836BB1D5A01 /* view_test.cc in Sources */ = {isa = PBXBuildFile; fileRef = C7429071B33BDF80A7FA2F8A /* view_test.cc */; };
		89EB0C7B1241E6F1800A3C7E /* empty_credentials_provider_test.cc in Sources */ = {isa = PBXBuildFile; fileRef = 8FA60B08D59FEA0D6751E87F /* empty_credentials_provider_test.cc */; };
		8A6C809B9F81C30B7333FCAA /* FIRFirestoreSourceTests.mm in Sources */ = {isa = PBXBuildFile; fileRef = 6161B5012047140400A99DBB /* FIRFirestoreSourceTests.mm */; };
		8A76A3A8345B984C91B0843E /* schedule_test.cc in Sources */ = {isa = PBXBuildFile; fileRef = 9B0B005A79E765AF02793DCE /* schedule_test.cc */; };
		8A79DDB4379A063C30A76329 /* iterator_adaptors_test.cc in Sources */ = {isa = PBXBuildFile; fileRef = 54A0353420A3D8CB003E0143 /* iterator_adaptors_test.cc */; };
		8AA7A1FCEE6EC309399978AD /* leveldb_key_test.cc in Sources */ = {isa = PBXBuildFile; fileRef = 54995F6E205B6E12004EFFA0 /* leveldb_key_test.cc */; };
		8B0EC945E74A03BD3ED8F9AA /* status_testing.cc in Sources */ = {isa = PBXBuildFile; fileRef = 3CAA33F964042646FDDAF9F9 /* status_testing.cc */; };
		8B31F63673F3B5238DE95AFB /* geo_point_test.cc in Sources */ = {isa = PBXBuildFile; fileRef = AB7BAB332012B519001E0872 /* geo_point_test.cc */; };
		8B3EB33933D11CF897EAF4C3 /* leveldb_index_manager_test.cc in Sources */ = {isa = PBXBuildFile; fileRef = 166CE73C03AB4366AAC5201C /* leveldb_index_manager_test.cc */; };
		8C39F6D4B3AA9074DF00CFB8 /* string_util_test.cc in Sources */ = {isa = PBXBuildFile; fileRef = AB380CFC201A2EE200D97691 /* string_util_test.cc */; };
		8C602DAD4E8296AB5EFB962A /* firestore.pb.cc in Sources */ = {isa = PBXBuildFile; fileRef = 544129D421C2DDC800EFB9CC /* firestore.pb.cc */; };
		8C82D4D3F9AB63E79CC52DC8 /* Pods_Firestore_IntegrationTests_iOS.framework in Frameworks */ = {isa = PBXBuildFile; fileRef = ECEBABC7E7B693BE808A1052 /* Pods_Firestore_IntegrationTests_iOS.framework */; };
		8D0EF43F1B7B156550E65C20 /* FSTGoogleTestTests.mm in Sources */ = {isa = PBXBuildFile; fileRef = 54764FAE1FAA21B90085E60A /* FSTGoogleTestTests.mm */; };
		8ECDF2AFCF1BCA1A2CDAAD8A /* document_test.cc in Sources */ = {isa = PBXBuildFile; fileRef = AB6B908320322E4D00CC290A /* document_test.cc */; };
		8F2055702DB5EE8DA4BACD7C /* memory_document_overlay_cache_test.cc in Sources */ = {isa = PBXBuildFile; fileRef = 29D9C76922DAC6F710BC1EF4 /* memory_document_overlay_cache_test.cc */; };
		8F3AE423677A4C50F7E0E5C0 /* database_info_test.cc in Sources */ = {isa = PBXBuildFile; fileRef = AB38D92E20235D22000A432D /* database_info_test.cc */; };
		8F4F40E9BC7ED588F67734D5 /* app_testing.mm in Sources */ = {isa = PBXBuildFile; fileRef = 5467FB07203E6A44009C9584 /* app_testing.mm */; };
		8F781F527ED72DC6C123689E /* autoid_test.cc in Sources */ = {isa = PBXBuildFile; fileRef = 54740A521FC913E500713A1A /* autoid_test.cc */; };
		9009C285F418EA80C46CF06B /* fake_target_metadata_provider.cc in Sources */ = {isa = PBXBuildFile; fileRef = 71140E5D09C6E76F7C71B2FC /* fake_target_metadata_provider.cc */; };
		900D0E9F18CE3DB954DD0D1E /* async_queue_test.cc in Sources */ = {isa = PBXBuildFile; fileRef = B6FB467B208E9A8200554BA2 /* async_queue_test.cc */; };
		9012B0E121B99B9C7E54160B /* query_engine_test.cc in Sources */ = {isa = PBXBuildFile; fileRef = B8A853940305237AFDA8050B /* query_engine_test.cc */; };
		9016EF298E41456060578C90 /* field_transform_test.cc in Sources */ = {isa = PBXBuildFile; fileRef = 7515B47C92ABEEC66864B55C /* field_transform_test.cc */; };
		906DB5C85F57EFCBD2027E60 /* grpc_unary_call_test.cc in Sources */ = {isa = PBXBuildFile; fileRef = B6D964942163E63900EB9CFB /* grpc_unary_call_test.cc */; };
		907DF0E63248DBF0912CC56D /* filesystem_testing.cc in Sources */ = {isa = PBXBuildFile; fileRef = BA02DA2FCD0001CFC6EB08DA /* filesystem_testing.cc */; };
		90B9302B082E6252AF4E7DC7 /* leveldb_migrations_test.cc in Sources */ = {isa = PBXBuildFile; fileRef = EF83ACD5E1E9F25845A9ACED /* leveldb_migrations_test.cc */; };
		90FE088B8FD9EC06EEED1F39 /* memory_index_manager_test.cc in Sources */ = {isa = PBXBuildFile; fileRef = DB5A1E760451189DA36028B3 /* memory_index_manager_test.cc */; };
		911931696309D2EABB325F17 /* strerror_test.cc in Sources */ = {isa = PBXBuildFile; fileRef = 358C3B5FE573B1D60A4F7592 /* strerror_test.cc */; };
		913F6E57AF18F84C5ECFD414 /* lru_garbage_collector_test.cc in Sources */ = {isa = PBXBuildFile; fileRef = 277EAACC4DD7C21332E8496A /* lru_garbage_collector_test.cc */; };
		915A9B8DB280DB4787D83FFE /* byte_stream_test.cc in Sources */ = {isa = PBXBuildFile; fileRef = 432C71959255C5DBDF522F52 /* byte_stream_test.cc */; };
		91AEFFEE35FBE15FEC42A1F4 /* memory_local_store_test.cc in Sources */ = {isa = PBXBuildFile; fileRef = F6CA0C5638AB6627CB5B4CF4 /* memory_local_store_test.cc */; };
		920B6ABF76FDB3547F1CCD84 /* firestore.pb.cc in Sources */ = {isa = PBXBuildFile; fileRef = 544129D421C2DDC800EFB9CC /* firestore.pb.cc */; };
		925BE64990449E93242A00A2 /* memory_mutation_queue_test.cc in Sources */ = {isa = PBXBuildFile; fileRef = 74FBEFA4FE4B12C435011763 /* memory_mutation_queue_test.cc */; };
		92D7081085679497DC112EDB /* persistence_testing.cc in Sources */ = {isa = PBXBuildFile; fileRef = 9113B6F513D0473AEABBAF1F /* persistence_testing.cc */; };
		92EFF0CC2993B43CBC7A61FF /* grpc_streaming_reader_test.cc in Sources */ = {isa = PBXBuildFile; fileRef = B6D964922154AB8F00EB9CFB /* grpc_streaming_reader_test.cc */; };
		9382BE7190E7750EE7CCCE7C /* write_spec_test.json in Resources */ = {isa = PBXBuildFile; fileRef = 54DA12A51F315EE100DD57A1 /* write_spec_test.json */; };
		938F2AF6EC5CD0B839300DB0 /* query.pb.cc in Sources */ = {isa = PBXBuildFile; fileRef = 544129D621C2DDC800EFB9CC /* query.pb.cc */; };
		939C898FE9D129F6A2EA259C /* FSTHelpers.mm in Sources */ = {isa = PBXBuildFile; fileRef = 5492E03A2021401F00B64F25 /* FSTHelpers.mm */; };
		93C8F772F4DC5A985FA3D815 /* task_test.cc in Sources */ = {isa = PBXBuildFile; fileRef = 899FC22684B0F7BEEAE13527 /* task_test.cc */; };
		93E5620E3884A431A14500B0 /* document_key_test.cc in Sources */ = {isa = PBXBuildFile; fileRef = B6152AD5202A5385000E5744 /* document_key_test.cc */; };
		94854FAEAEA75A1AC77A0515 /* memory_bundle_cache_test.cc in Sources */ = {isa = PBXBuildFile; fileRef = AB4AB1388538CD3CB19EB028 /* memory_bundle_cache_test.cc */; };
		94BBB23B93E449D03FA34F87 /* mutation_queue_test.cc in Sources */ = {isa = PBXBuildFile; fileRef = 3068AA9DFBBA86C1FE2A946E /* mutation_queue_test.cc */; };
		95C0F55813DA51E6B8C439E1 /* status_apple_test.mm in Sources */ = {isa = PBXBuildFile; fileRef = 5493A423225F9990006DE7BA /* status_apple_test.mm */; };
		95CE3F5265B9BB7297EE5A6B /* lru_garbage_collector_test.cc in Sources */ = {isa = PBXBuildFile; fileRef = 277EAACC4DD7C21332E8496A /* lru_garbage_collector_test.cc */; };
		95DCD082374F871A86EF905F /* to_string_apple_test.mm in Sources */ = {isa = PBXBuildFile; fileRef = B68B1E002213A764008977EF /* to_string_apple_test.mm */; };
		95ED06D2B0078D3CDB821B68 /* FIRArrayTransformTests.mm in Sources */ = {isa = PBXBuildFile; fileRef = 73866A9F2082B069009BB4FF /* FIRArrayTransformTests.mm */; };
		9611A0FAA2E10A6B1C1AC2EA /* memory_bundle_cache_test.cc in Sources */ = {isa = PBXBuildFile; fileRef = AB4AB1388538CD3CB19EB028 /* memory_bundle_cache_test.cc */; };
		9617B75E9E27E7BA46D87EF3 /* query_test.cc in Sources */ = {isa = PBXBuildFile; fileRef = B9C261C26C5D311E1E3C0CB9 /* query_test.cc */; };
		96552D8E218F68DDCFE210A0 /* status_apple_test.mm in Sources */ = {isa = PBXBuildFile; fileRef = 5493A423225F9990006DE7BA /* status_apple_test.mm */; };
		96898170B456EAF092F73BBC /* defer_test.cc in Sources */ = {isa = PBXBuildFile; fileRef = 8ABAC2E0402213D837F73DC3 /* defer_test.cc */; };
		96D95E144C383459D4E26E47 /* token_test.cc in Sources */ = {isa = PBXBuildFile; fileRef = A082AFDD981B07B5AD78FDE8 /* token_test.cc */; };
		96E54377873FCECB687A459B /* value_util_test.cc in Sources */ = {isa = PBXBuildFile; fileRef = 40F9D09063A07F710811A84F /* value_util_test.cc */; };
		974FF09E6AFD24D5A39B898B /* local_serializer_test.cc in Sources */ = {isa = PBXBuildFile; fileRef = F8043813A5D16963EC02B182 /* local_serializer_test.cc */; };
		97729B53698C0E52EB165003 /* field_filter_test.cc in Sources */ = {isa = PBXBuildFile; fileRef = E8551D6C6FB0B1BACE9E5BAD /* field_filter_test.cc */; };
		9774A6C2AA02A12D80B34C3C /* database_id_test.cc in Sources */ = {isa = PBXBuildFile; fileRef = AB71064B201FA60300344F18 /* database_id_test.cc */; };
		9783FAEA4CF758E8C4C2D76E /* hashing_test.cc in Sources */ = {isa = PBXBuildFile; fileRef = 54511E8D209805F8005BD28F /* hashing_test.cc */; };
		9860F493EBF43AF5AC0A88BD /* empty_credentials_provider_test.cc in Sources */ = {isa = PBXBuildFile; fileRef = 8FA60B08D59FEA0D6751E87F /* empty_credentials_provider_test.cc */; };
		98708140787A9465D883EEC9 /* leveldb_mutation_queue_test.cc in Sources */ = {isa = PBXBuildFile; fileRef = 5C7942B6244F4C416B11B86C /* leveldb_mutation_queue_test.cc */; };
		98FE82875A899A40A98AAC22 /* leveldb_opener_test.cc in Sources */ = {isa = PBXBuildFile; fileRef = 75860CD13AF47EB1EA39EC2F /* leveldb_opener_test.cc */; };
		990EC10E92DADB7D86A4BEE3 /* string_format_test.cc in Sources */ = {isa = PBXBuildFile; fileRef = 54131E9620ADE678001DF3FF /* string_format_test.cc */; };
		992DD6779C7A166D3A22E749 /* firebase_app_check_credentials_provider_test.mm in Sources */ = {isa = PBXBuildFile; fileRef = F119BDDF2F06B3C0883B8297 /* firebase_app_check_credentials_provider_test.mm */; };
		9A29D572C64CA1FA62F591D4 /* FIRQueryTests.mm in Sources */ = {isa = PBXBuildFile; fileRef = 5492E069202154D500B64F25 /* FIRQueryTests.mm */; };
		9A7CF567C6FF0623EB4CFF64 /* datastore_test.cc in Sources */ = {isa = PBXBuildFile; fileRef = 3167BD972EFF8EC636530E59 /* datastore_test.cc */; };
		9A8B01AF6F19D248202FBC0A /* FIRQueryUnitTests.mm in Sources */ = {isa = PBXBuildFile; fileRef = FF73B39D04D1760190E6B84A /* FIRQueryUnitTests.mm */; };
		9AC28D928902C6767A11F5FC /* objc_type_traits_apple_test.mm in Sources */ = {isa = PBXBuildFile; fileRef = 2A0CF41BA5AED6049B0BEB2C /* objc_type_traits_apple_test.mm */; };
		9AC604BF7A76CABDF26F8C8E /* cc_compilation_test.cc in Sources */ = {isa = PBXBuildFile; fileRef = 1B342370EAE3AA02393E33EB /* cc_compilation_test.cc */; };
		9B2CD4CBB1DFE8BC3C81A335 /* async_queue_libdispatch_test.mm in Sources */ = {isa = PBXBuildFile; fileRef = B6FB4680208EA0BE00554BA2 /* async_queue_libdispatch_test.mm */; };
		9B9BFC16E26BDE4AE0CDFF4B /* firebase_auth_credentials_provider_test.mm in Sources */ = {isa = PBXBuildFile; fileRef = F869D85E900E5AF6CD02E2FC /* firebase_auth_credentials_provider_test.mm */; };
		9BEC62D59EB2C68342F493CD /* credentials_provider_test.cc in Sources */ = {isa = PBXBuildFile; fileRef = 2F4FA4576525144C5069A7A5 /* credentials_provider_test.cc */; };
		9C1F25177DC5753B075DCF65 /* existence_filter_spec_test.json in Resources */ = {isa = PBXBuildFile; fileRef = 54DA129D1F315EE100DD57A1 /* existence_filter_spec_test.json */; };
		9C366448F9BA7A4AC0821AF7 /* bundle_spec_test.json in Resources */ = {isa = PBXBuildFile; fileRef = 79EAA9F7B1B9592B5F053923 /* bundle_spec_test.json */; };
		9C86EEDEA131BFD50255EEF1 /* comparison_test.cc in Sources */ = {isa = PBXBuildFile; fileRef = 548DB928200D59F600E00ABC /* comparison_test.cc */; };
		9CE07BAAD3D3BC5F069D38FE /* grpc_streaming_reader_test.cc in Sources */ = {isa = PBXBuildFile; fileRef = B6D964922154AB8F00EB9CFB /* grpc_streaming_reader_test.cc */; };
		9D71628E38D9F64C965DF29E /* FSTAPIHelpers.mm in Sources */ = {isa = PBXBuildFile; fileRef = 5492E04E202154AA00B64F25 /* FSTAPIHelpers.mm */; };
		9E656F4FE92E8BFB7F625283 /* to_string_test.cc in Sources */ = {isa = PBXBuildFile; fileRef = B696858D2214B53900271095 /* to_string_test.cc */; };
		9EE1447AA8E68DF98D0590FF /* precondition_test.cc in Sources */ = {isa = PBXBuildFile; fileRef = 549CCA5520A36E1F00BCEB75 /* precondition_test.cc */; };
		9EE81B1FB9B7C664B7B0A904 /* resume_token_spec_test.json in Resources */ = {isa = PBXBuildFile; fileRef = 54DA12A41F315EE100DD57A1 /* resume_token_spec_test.json */; };
		9F41D724D9947A89201495AD /* limit_spec_test.json in Resources */ = {isa = PBXBuildFile; fileRef = 54DA129F1F315EE100DD57A1 /* limit_spec_test.json */; };
		9F9244225BE2EC88AA0CE4EF /* sorted_set_test.cc in Sources */ = {isa = PBXBuildFile; fileRef = 549CCA4C20A36DBB00BCEB75 /* sorted_set_test.cc */; };
		A05BC6BDA2ABE405009211A9 /* target_id_generator_test.cc in Sources */ = {isa = PBXBuildFile; fileRef = AB380CF82019382300D97691 /* target_id_generator_test.cc */; };
		A06FBB7367CDD496887B86F8 /* leveldb_opener_test.cc in Sources */ = {isa = PBXBuildFile; fileRef = 75860CD13AF47EB1EA39EC2F /* leveldb_opener_test.cc */; };
		A0C6C658DFEE58314586907B /* offline_spec_test.json in Resources */ = {isa = PBXBuildFile; fileRef = 54DA12A11F315EE100DD57A1 /* offline_spec_test.json */; };
		A0E1C7F5C7093A498F65C5CF /* memory_bundle_cache_test.cc in Sources */ = {isa = PBXBuildFile; fileRef = AB4AB1388538CD3CB19EB028 /* memory_bundle_cache_test.cc */; };
		A124744C6CBEF3DD415A1A72 /* FSTUserDataReaderTests.mm in Sources */ = {isa = PBXBuildFile; fileRef = 8D9892F204959C50613F16C8 /* FSTUserDataReaderTests.mm */; };
		A1563EFEB021936D3FFE07E3 /* field_mask_test.cc in Sources */ = {isa = PBXBuildFile; fileRef = 549CCA5320A36E1F00BCEB75 /* field_mask_test.cc */; };
		A17DBC8F24127DA8A381F865 /* testutil.cc in Sources */ = {isa = PBXBuildFile; fileRef = 54A0352820A3B3BD003E0143 /* testutil.cc */; };
		A192648233110B7B8BD65528 /* field_transform_test.cc in Sources */ = {isa = PBXBuildFile; fileRef = 7515B47C92ABEEC66864B55C /* field_transform_test.cc */; };
		A1F57CC739211F64F2E9232D /* hard_assert_test.cc in Sources */ = {isa = PBXBuildFile; fileRef = 444B7AB3F5A2929070CB1363 /* hard_assert_test.cc */; };
		A215078DBFBB5A4F4DADE8A9 /* leveldb_index_manager_test.cc in Sources */ = {isa = PBXBuildFile; fileRef = 166CE73C03AB4366AAC5201C /* leveldb_index_manager_test.cc */; };
		A21819C437C3C80450D7EEEE /* writer_test.cc in Sources */ = {isa = PBXBuildFile; fileRef = BC3C788D290A935C353CEAA1 /* writer_test.cc */; };
		A25FF76DEF542E01A2DF3B0E /* time_testing.cc in Sources */ = {isa = PBXBuildFile; fileRef = 5497CB76229DECDE000FB92F /* time_testing.cc */; };
		A27096F764227BC73526FED3 /* leveldb_remote_document_cache_test.cc in Sources */ = {isa = PBXBuildFile; fileRef = 0840319686A223CC4AD3FAB1 /* leveldb_remote_document_cache_test.cc */; };
		A27908A198E1D2230C1801AC /* bundle_serializer_test.cc in Sources */ = {isa = PBXBuildFile; fileRef = B5C2A94EE24E60543F62CC35 /* bundle_serializer_test.cc */; };
		A3262936317851958C8EABAF /* byte_stream_cpp_test.cc in Sources */ = {isa = PBXBuildFile; fileRef = 01D10113ECC5B446DB35E96D /* byte_stream_cpp_test.cc */; };
		A4757C171D2407F61332EA38 /* byte_stream_cpp_test.cc in Sources */ = {isa = PBXBuildFile; fileRef = 01D10113ECC5B446DB35E96D /* byte_stream_cpp_test.cc */; };
		A478FDD7C3F48FBFDDA7D8F5 /* leveldb_mutation_queue_test.cc in Sources */ = {isa = PBXBuildFile; fileRef = 5C7942B6244F4C416B11B86C /* leveldb_mutation_queue_test.cc */; };
		A4AD189BDEF7A609953457A6 /* leveldb_key_test.cc in Sources */ = {isa = PBXBuildFile; fileRef = 54995F6E205B6E12004EFFA0 /* leveldb_key_test.cc */; };
		A4ECA8335000CBDF94586C94 /* FSTDatastoreTests.mm in Sources */ = {isa = PBXBuildFile; fileRef = 5492E07E202154EC00B64F25 /* FSTDatastoreTests.mm */; };
		A5175CA2E677E13CC5F23D72 /* document_test.cc in Sources */ = {isa = PBXBuildFile; fileRef = AB6B908320322E4D00CC290A /* document_test.cc */; };
		A55266E6C986251D283CE948 /* FIRCursorTests.mm in Sources */ = {isa = PBXBuildFile; fileRef = 5492E070202154D600B64F25 /* FIRCursorTests.mm */; };
		A57EC303CD2D6AA4F4745551 /* FIRFieldValueTests.mm in Sources */ = {isa = PBXBuildFile; fileRef = 5492E04A202154AA00B64F25 /* FIRFieldValueTests.mm */; };
		A585BD0F31E90980B5F5FBCA /* local_serializer_test.cc in Sources */ = {isa = PBXBuildFile; fileRef = F8043813A5D16963EC02B182 /* local_serializer_test.cc */; };
		A5AB1815C45FFC762981E481 /* write.pb.cc in Sources */ = {isa = PBXBuildFile; fileRef = 544129D921C2DDC800EFB9CC /* write.pb.cc */; };
		A5B8C273593D1BB6E8AE4CBA /* view_test.cc in Sources */ = {isa = PBXBuildFile; fileRef = C7429071B33BDF80A7FA2F8A /* view_test.cc */; };
		A602E6C7C8B243BB767D251C /* leveldb_index_manager_test.cc in Sources */ = {isa = PBXBuildFile; fileRef = 166CE73C03AB4366AAC5201C /* leveldb_index_manager_test.cc */; };
		A61BB461F3E5822175F81719 /* memory_remote_document_cache_test.cc in Sources */ = {isa = PBXBuildFile; fileRef = 1CA9800A53669EFBFFB824E3 /* memory_remote_document_cache_test.cc */; };
		A6A916A7DEA41EE29FD13508 /* watch_change_test.cc in Sources */ = {isa = PBXBuildFile; fileRef = 2D7472BC70C024D736FF74D9 /* watch_change_test.cc */; };
		A6A9946A006AA87240B37E31 /* defer_test.cc in Sources */ = {isa = PBXBuildFile; fileRef = 8ABAC2E0402213D837F73DC3 /* defer_test.cc */; };
		A6BDA28DBC85BC1BAB7061F4 /* leveldb_document_overlay_cache_test.cc in Sources */ = {isa = PBXBuildFile; fileRef = AE89CFF09C6804573841397F /* leveldb_document_overlay_cache_test.cc */; };
		A6D57EC3A0BF39060705ED29 /* string_format_apple_test.mm in Sources */ = {isa = PBXBuildFile; fileRef = 9CFD366B783AE27B9E79EE7A /* string_format_apple_test.mm */; };
		A6E236CE8B3A47BE32254436 /* array_sorted_map_test.cc in Sources */ = {isa = PBXBuildFile; fileRef = 54EB764C202277B30088B8F3 /* array_sorted_map_test.cc */; };
		A7309DAD4A3B5334536ECA46 /* remote_event_test.cc in Sources */ = {isa = PBXBuildFile; fileRef = 584AE2C37A55B408541A6FF3 /* remote_event_test.cc */; };
		A7399FB3BEC50BBFF08EC9BA /* mutation_queue_test.cc in Sources */ = {isa = PBXBuildFile; fileRef = 3068AA9DFBBA86C1FE2A946E /* mutation_queue_test.cc */; };
		A80D38096052F928B17E1504 /* user_test.cc in Sources */ = {isa = PBXBuildFile; fileRef = CCC9BD953F121B9E29F9AA42 /* user_test.cc */; };
		A873EE3C8A97C90BA978B68A /* firebase_app_check_credentials_provider_test.mm in Sources */ = {isa = PBXBuildFile; fileRef = F119BDDF2F06B3C0883B8297 /* firebase_app_check_credentials_provider_test.mm */; };
		A8AF92A35DFA30EEF9C27FB7 /* database_info_test.cc in Sources */ = {isa = PBXBuildFile; fileRef = AB38D92E20235D22000A432D /* database_info_test.cc */; };
		A8C9FF6D13E6C83D4AB54EA7 /* secure_random_test.cc in Sources */ = {isa = PBXBuildFile; fileRef = 54740A531FC913E500713A1A /* secure_random_test.cc */; };
		A907244EE37BC32C8D82948E /* FSTSpecTests.mm in Sources */ = {isa = PBXBuildFile; fileRef = 5492E03020213FFC00B64F25 /* FSTSpecTests.mm */; };
		A97ED2BAAEDB0F765BBD5F98 /* local_store_test.cc in Sources */ = {isa = PBXBuildFile; fileRef = 307FF03D0297024D59348EBD /* local_store_test.cc */; };
		A9A9994FB8042838671E8506 /* view_snapshot_test.cc in Sources */ = {isa = PBXBuildFile; fileRef = CC572A9168BBEF7B83E4BBC5 /* view_snapshot_test.cc */; };
		AA13B6E1EF0AD9E9857AAE1C /* byte_stream_test.cc in Sources */ = {isa = PBXBuildFile; fileRef = 432C71959255C5DBDF522F52 /* byte_stream_test.cc */; };
		AAC15E7CCAE79619B2ABB972 /* XCTestCase+Await.mm in Sources */ = {isa = PBXBuildFile; fileRef = 5492E0372021401E00B64F25 /* XCTestCase+Await.mm */; };
		AAF2F02E77A80C9CDE2C0C7A /* filesystem_test.cc in Sources */ = {isa = PBXBuildFile; fileRef = F51859B394D01C0C507282F1 /* filesystem_test.cc */; };
		AAFA9D7A0A067F2D3D8D5487 /* token_test.cc in Sources */ = {isa = PBXBuildFile; fileRef = A082AFDD981B07B5AD78FDE8 /* token_test.cc */; };
		AB2BAB0BD77FF05CC26FCF75 /* async_queue_std_test.cc in Sources */ = {isa = PBXBuildFile; fileRef = B6FB4681208EA0BE00554BA2 /* async_queue_std_test.cc */; };
		AB380CFB2019388600D97691 /* target_id_generator_test.cc in Sources */ = {isa = PBXBuildFile; fileRef = AB380CF82019382300D97691 /* target_id_generator_test.cc */; };
		AB380CFE201A2F4500D97691 /* string_util_test.cc in Sources */ = {isa = PBXBuildFile; fileRef = AB380CFC201A2EE200D97691 /* string_util_test.cc */; };
		AB380D02201BC69F00D97691 /* bits_test.cc in Sources */ = {isa = PBXBuildFile; fileRef = AB380D01201BC69F00D97691 /* bits_test.cc */; };
		AB380D04201BC6E400D97691 /* ordered_code_test.cc in Sources */ = {isa = PBXBuildFile; fileRef = AB380D03201BC6E400D97691 /* ordered_code_test.cc */; };
		AB38D93020236E21000A432D /* database_info_test.cc in Sources */ = {isa = PBXBuildFile; fileRef = AB38D92E20235D22000A432D /* database_info_test.cc */; };
		AB6B908420322E4D00CC290A /* document_test.cc in Sources */ = {isa = PBXBuildFile; fileRef = AB6B908320322E4D00CC290A /* document_test.cc */; };
		AB6D588EB21A2C8D40CEB408 /* byte_stream_cpp_test.cc in Sources */ = {isa = PBXBuildFile; fileRef = 01D10113ECC5B446DB35E96D /* byte_stream_cpp_test.cc */; };
		AB7BAB342012B519001E0872 /* geo_point_test.cc in Sources */ = {isa = PBXBuildFile; fileRef = AB7BAB332012B519001E0872 /* geo_point_test.cc */; };
		AB8209455BAA17850D5E196D /* http.pb.cc in Sources */ = {isa = PBXBuildFile; fileRef = 618BBE9720B89AAC00B5BCE7 /* http.pb.cc */; };
		AB9FF792C60FC581909EF381 /* recovery_spec_test.json in Resources */ = {isa = PBXBuildFile; fileRef = 9C1AFCC9E616EC33D6E169CF /* recovery_spec_test.json */; };
		ABA495BB202B7E80008A7851 /* snapshot_version_test.cc in Sources */ = {isa = PBXBuildFile; fileRef = ABA495B9202B7E79008A7851 /* snapshot_version_test.cc */; };
		ABE6637A201FA81900ED349A /* database_id_test.cc in Sources */ = {isa = PBXBuildFile; fileRef = AB71064B201FA60300344F18 /* database_id_test.cc */; };
		ABF6506C201131F8005F2C74 /* timestamp_test.cc in Sources */ = {isa = PBXBuildFile; fileRef = ABF6506B201131F8005F2C74 /* timestamp_test.cc */; };
		ABFD599019CF312CFF96B3EC /* perf_spec_test.json in Resources */ = {isa = PBXBuildFile; fileRef = D5B2593BCB52957D62F1C9D3 /* perf_spec_test.json */; };
		AC03C4F1456FB1C0D88E94FF /* query_listener_test.cc in Sources */ = {isa = PBXBuildFile; fileRef = 7C3F995E040E9E9C5E8514BB /* query_listener_test.cc */; };
		AC6B856ACB12BB28D279693D /* random_access_queue_test.cc in Sources */ = {isa = PBXBuildFile; fileRef = 014C60628830D95031574D15 /* random_access_queue_test.cc */; };
		AC6C1E57B18730428CB15E03 /* executor_libdispatch_test.mm in Sources */ = {isa = PBXBuildFile; fileRef = B6FB4689208F9B9100554BA2 /* executor_libdispatch_test.mm */; };
		AC835157AD2BE7AA8D20FB5A /* ConditionalConformanceTests.swift in Sources */ = {isa = PBXBuildFile; fileRef = E3228F51DCDC2E90D5C58F97 /* ConditionalConformanceTests.swift */; };
		ACC9369843F5ED3BD2284078 /* timestamp_test.cc in Sources */ = {isa = PBXBuildFile; fileRef = ABF6506B201131F8005F2C74 /* timestamp_test.cc */; };
		AD12205540893CEB48647937 /* filesystem_testing.cc in Sources */ = {isa = PBXBuildFile; fileRef = BA02DA2FCD0001CFC6EB08DA /* filesystem_testing.cc */; };
		AD35AA07F973934BA30C9000 /* remote_event_test.cc in Sources */ = {isa = PBXBuildFile; fileRef = 584AE2C37A55B408541A6FF3 /* remote_event_test.cc */; };
		AD3C26630E33BE59C49BEB0D /* grpc_unary_call_test.cc in Sources */ = {isa = PBXBuildFile; fileRef = B6D964942163E63900EB9CFB /* grpc_unary_call_test.cc */; };
		AD74843082C6465A676F16A7 /* async_queue_test.cc in Sources */ = {isa = PBXBuildFile; fileRef = B6FB467B208E9A8200554BA2 /* async_queue_test.cc */; };
		AD89E95440264713557FB38E /* leveldb_migrations_test.cc in Sources */ = {isa = PBXBuildFile; fileRef = EF83ACD5E1E9F25845A9ACED /* leveldb_migrations_test.cc */; };
		AD8F0393B276B2934D251AAC /* view_test.cc in Sources */ = {isa = PBXBuildFile; fileRef = C7429071B33BDF80A7FA2F8A /* view_test.cc */; };
		AE068EDBC74AF27679CCB6DA /* FIRBundlesTests.mm in Sources */ = {isa = PBXBuildFile; fileRef = 776530F066E788C355B78457 /* FIRBundlesTests.mm */; };
		AE0CFFC34A423E1B80D07418 /* resource_path_test.cc in Sources */ = {isa = PBXBuildFile; fileRef = B686F2B02024FFD70028D6BE /* resource_path_test.cc */; };
		AE5E5E4A7BF12C2337AFA13B /* bundle_cache_test.cc in Sources */ = {isa = PBXBuildFile; fileRef = F7FC06E0A47D393DE1759AE1 /* bundle_cache_test.cc */; };
		AEBF3F80ACC01AA8A27091CD /* FSTIntegrationTestCase.mm in Sources */ = {isa = PBXBuildFile; fileRef = 5491BC711FB44593008B3588 /* FSTIntegrationTestCase.mm */; };
		AECCD9663BB3DC52199F954A /* executor_std_test.cc in Sources */ = {isa = PBXBuildFile; fileRef = B6FB4687208F9B9100554BA2 /* executor_std_test.cc */; };
		AEE9105543013C9C89FAB2B5 /* create_noop_connectivity_monitor.cc in Sources */ = {isa = PBXBuildFile; fileRef = CF39535F2C41AB0006FA6C0E /* create_noop_connectivity_monitor.cc */; };
		AF4CD9DB5A7D4516FC54892B /* leveldb_lru_garbage_collector_test.cc in Sources */ = {isa = PBXBuildFile; fileRef = B629525F7A1AAC1AB765C74F /* leveldb_lru_garbage_collector_test.cc */; };
		AF6D6C47F9A25C65BFDCBBA0 /* field_path_test.cc in Sources */ = {isa = PBXBuildFile; fileRef = B686F2AD2023DDB20028D6BE /* field_path_test.cc */; };
		AF81B6A91987826426F18647 /* remote_store_spec_test.json in Resources */ = {isa = PBXBuildFile; fileRef = 3B843E4A1F3930A400548890 /* remote_store_spec_test.json */; };
		AFAC87E03815769ABB11746F /* append_only_list_test.cc in Sources */ = {isa = PBXBuildFile; fileRef = 5477CDE922EE71C8000FCC1E /* append_only_list_test.cc */; };
		AFB0ACCF130713DF6495E110 /* writer_test.cc in Sources */ = {isa = PBXBuildFile; fileRef = BC3C788D290A935C353CEAA1 /* writer_test.cc */; };
		AFB2455806D7C4100C16713B /* object_value_test.cc in Sources */ = {isa = PBXBuildFile; fileRef = 214877F52A705012D6720CA0 /* object_value_test.cc */; };
		AFE84E7B0C356CD2A113E56E /* status_testing.cc in Sources */ = {isa = PBXBuildFile; fileRef = 3CAA33F964042646FDDAF9F9 /* status_testing.cc */; };
		B03F286F3AEC3781C386C646 /* FIRNumericTransformTests.mm in Sources */ = {isa = PBXBuildFile; fileRef = D5B25E7E7D6873CBA4571841 /* FIRNumericTransformTests.mm */; };
		B0B779769926304268200015 /* query_spec_test.json in Resources */ = {isa = PBXBuildFile; fileRef = 731541602214AFFA0037F4DC /* query_spec_test.json */; };
		B0D10C3451EDFB016A6EAF03 /* writer_test.cc in Sources */ = {isa = PBXBuildFile; fileRef = BC3C788D290A935C353CEAA1 /* writer_test.cc */; };
		B15D17049414E2F5AE72C9C6 /* memory_local_store_test.cc in Sources */ = {isa = PBXBuildFile; fileRef = F6CA0C5638AB6627CB5B4CF4 /* memory_local_store_test.cc */; };
		B192F30DECA8C28007F9B1D0 /* array_sorted_map_test.cc in Sources */ = {isa = PBXBuildFile; fileRef = 54EB764C202277B30088B8F3 /* array_sorted_map_test.cc */; };
		B1A4D8A731EC0A0B16CC411A /* append_only_list_test.cc in Sources */ = {isa = PBXBuildFile; fileRef = 5477CDE922EE71C8000FCC1E /* append_only_list_test.cc */; };
		B220E091D8F4E6DE1EA44F57 /* executor_libdispatch_test.mm in Sources */ = {isa = PBXBuildFile; fileRef = B6FB4689208F9B9100554BA2 /* executor_libdispatch_test.mm */; };
		B235E260EA0DCB7BAC04F69B /* field_path_test.cc in Sources */ = {isa = PBXBuildFile; fileRef = B686F2AD2023DDB20028D6BE /* field_path_test.cc */; };
		B28ACC69EB1F232AE612E77B /* async_testing.cc in Sources */ = {isa = PBXBuildFile; fileRef = 872C92ABD71B12784A1C5520 /* async_testing.cc */; };
		B371628DA91E80B64AE53085 /* FIRFieldPathTests.mm in Sources */ = {isa = PBXBuildFile; fileRef = 5492E04C202154AA00B64F25 /* FIRFieldPathTests.mm */; };
		B3A309CCF5D75A555C7196E1 /* path_test.cc in Sources */ = {isa = PBXBuildFile; fileRef = 403DBF6EFB541DFD01582AA3 /* path_test.cc */; };
		B3B8608727430210C4405AC0 /* FSTMemorySpecTests.mm in Sources */ = {isa = PBXBuildFile; fileRef = 5492E02F20213FFC00B64F25 /* FSTMemorySpecTests.mm */; };
		B3C87C635527A2E57944B789 /* ordered_code_benchmark.cc in Sources */ = {isa = PBXBuildFile; fileRef = 0473AFFF5567E667A125347B /* ordered_code_benchmark.cc */; };
		B3E6F4CDB1663407F0980C7A /* target.pb.cc in Sources */ = {isa = PBXBuildFile; fileRef = 618BBE7D20B89AAC00B5BCE7 /* target.pb.cc */; };
		B3F3DCA51819F1A213E00D9C /* document_key_test.cc in Sources */ = {isa = PBXBuildFile; fileRef = B6152AD5202A5385000E5744 /* document_key_test.cc */; };
		B40EDE2B1B228ED59CF62788 /* byte_stream_apple_test.mm in Sources */ = {isa = PBXBuildFile; fileRef = 7628664347B9C96462D4BF17 /* byte_stream_apple_test.mm */; };
		B43014A0517F31246419E08A /* resume_token_spec_test.json in Resources */ = {isa = PBXBuildFile; fileRef = 54DA12A41F315EE100DD57A1 /* resume_token_spec_test.json */; };
		B46E778F9E40864B5D2B2F1C /* leveldb_transaction_test.cc in Sources */ = {isa = PBXBuildFile; fileRef = 88CF09277CFA45EE1273E3BA /* leveldb_transaction_test.cc */; };
		B4C675BE9030D5C7D19C4D19 /* ordered_code_test.cc in Sources */ = {isa = PBXBuildFile; fileRef = AB380D03201BC6E400D97691 /* ordered_code_test.cc */; };
		B513F723728E923DFF34F60F /* leveldb_key_test.cc in Sources */ = {isa = PBXBuildFile; fileRef = 54995F6E205B6E12004EFFA0 /* leveldb_key_test.cc */; };
		B576823475FBCA5EFA583F9C /* leveldb_migrations_test.cc in Sources */ = {isa = PBXBuildFile; fileRef = EF83ACD5E1E9F25845A9ACED /* leveldb_migrations_test.cc */; };
		B592DB7DB492B1C1D5E67D01 /* write.pb.cc in Sources */ = {isa = PBXBuildFile; fileRef = 544129D921C2DDC800EFB9CC /* write.pb.cc */; };
		B5AEF7E4EBC29653DEE856A2 /* strerror_test.cc in Sources */ = {isa = PBXBuildFile; fileRef = 358C3B5FE573B1D60A4F7592 /* strerror_test.cc */; };
		B6152AD7202A53CB000E5744 /* document_key_test.cc in Sources */ = {isa = PBXBuildFile; fileRef = B6152AD5202A5385000E5744 /* document_key_test.cc */; };
		B63D84B2980C7DEE7E6E4708 /* view_test.cc in Sources */ = {isa = PBXBuildFile; fileRef = C7429071B33BDF80A7FA2F8A /* view_test.cc */; };
		B65D34A9203C995B0076A5E1 /* FIRTimestampTest.m in Sources */ = {isa = PBXBuildFile; fileRef = B65D34A7203C99090076A5E1 /* FIRTimestampTest.m */; };
		B667366CB06893DFF472902E /* field_transform_test.cc in Sources */ = {isa = PBXBuildFile; fileRef = 7515B47C92ABEEC66864B55C /* field_transform_test.cc */; };
		B686F2AF2023DDEE0028D6BE /* field_path_test.cc in Sources */ = {isa = PBXBuildFile; fileRef = B686F2AD2023DDB20028D6BE /* field_path_test.cc */; };
		B686F2B22025000D0028D6BE /* resource_path_test.cc in Sources */ = {isa = PBXBuildFile; fileRef = B686F2B02024FFD70028D6BE /* resource_path_test.cc */; };
		B68B1E012213A765008977EF /* to_string_apple_test.mm in Sources */ = {isa = PBXBuildFile; fileRef = B68B1E002213A764008977EF /* to_string_apple_test.mm */; };
		B696858E2214B53900271095 /* to_string_test.cc in Sources */ = {isa = PBXBuildFile; fileRef = B696858D2214B53900271095 /* to_string_test.cc */; };
		B69CF3F12227386500B281C8 /* hashing_test_apple.mm in Sources */ = {isa = PBXBuildFile; fileRef = B69CF3F02227386500B281C8 /* hashing_test_apple.mm */; };
		B6BBE43121262CF400C6A53E /* grpc_stream_test.cc in Sources */ = {isa = PBXBuildFile; fileRef = B6BBE42F21262CF400C6A53E /* grpc_stream_test.cc */; };
		B6BEB7AF975FA31E169B7DD2 /* firebase_auth_credentials_provider_test.mm in Sources */ = {isa = PBXBuildFile; fileRef = F869D85E900E5AF6CD02E2FC /* firebase_auth_credentials_provider_test.mm */; };
		B6BF6EFEF887B072068BA658 /* executor_libdispatch_test.mm in Sources */ = {isa = PBXBuildFile; fileRef = B6FB4689208F9B9100554BA2 /* executor_libdispatch_test.mm */; };
		B6BF87E3C9A72DCB8C5DB754 /* credentials_provider_test.cc in Sources */ = {isa = PBXBuildFile; fileRef = 2F4FA4576525144C5069A7A5 /* credentials_provider_test.cc */; };
		B6D1B68520E2AB1B00B35856 /* exponential_backoff_test.cc in Sources */ = {isa = PBXBuildFile; fileRef = B6D1B68420E2AB1A00B35856 /* exponential_backoff_test.cc */; };
		B6D9649121544D4F00EB9CFB /* grpc_connection_test.cc in Sources */ = {isa = PBXBuildFile; fileRef = B6D9649021544D4F00EB9CFB /* grpc_connection_test.cc */; };
		B6D964932154AB8F00EB9CFB /* grpc_streaming_reader_test.cc in Sources */ = {isa = PBXBuildFile; fileRef = B6D964922154AB8F00EB9CFB /* grpc_streaming_reader_test.cc */; };
		B6D964952163E63900EB9CFB /* grpc_unary_call_test.cc in Sources */ = {isa = PBXBuildFile; fileRef = B6D964942163E63900EB9CFB /* grpc_unary_call_test.cc */; };
		B6FB467D208E9D3C00554BA2 /* async_queue_test.cc in Sources */ = {isa = PBXBuildFile; fileRef = B6FB467B208E9A8200554BA2 /* async_queue_test.cc */; };
		B6FB4684208EA0EC00554BA2 /* async_queue_libdispatch_test.mm in Sources */ = {isa = PBXBuildFile; fileRef = B6FB4680208EA0BE00554BA2 /* async_queue_libdispatch_test.mm */; };
		B6FB4685208EA0F000554BA2 /* async_queue_std_test.cc in Sources */ = {isa = PBXBuildFile; fileRef = B6FB4681208EA0BE00554BA2 /* async_queue_std_test.cc */; };
		B6FB468E208F9BAB00554BA2 /* executor_libdispatch_test.mm in Sources */ = {isa = PBXBuildFile; fileRef = B6FB4689208F9B9100554BA2 /* executor_libdispatch_test.mm */; };
		B6FB468F208F9BAE00554BA2 /* executor_std_test.cc in Sources */ = {isa = PBXBuildFile; fileRef = B6FB4687208F9B9100554BA2 /* executor_std_test.cc */; };
		B6FB4690208F9BB300554BA2 /* executor_test.cc in Sources */ = {isa = PBXBuildFile; fileRef = B6FB4688208F9B9100554BA2 /* executor_test.cc */; };
		B6FDE6F91D3F81D045E962A0 /* bits_test.cc in Sources */ = {isa = PBXBuildFile; fileRef = AB380D01201BC69F00D97691 /* bits_test.cc */; };
		B743F4E121E879EF34536A51 /* leveldb_index_manager_test.cc in Sources */ = {isa = PBXBuildFile; fileRef = 166CE73C03AB4366AAC5201C /* leveldb_index_manager_test.cc */; };
		B7DD5FC63A78FF00E80332C0 /* grpc_stream_test.cc in Sources */ = {isa = PBXBuildFile; fileRef = B6BBE42F21262CF400C6A53E /* grpc_stream_test.cc */; };
		B8062EBDB8E5B680E46A6DD1 /* geo_point_test.cc in Sources */ = {isa = PBXBuildFile; fileRef = AB7BAB332012B519001E0872 /* geo_point_test.cc */; };
		B83A1416C3922E2F3EBA77FE /* grpc_stream_tester.cc in Sources */ = {isa = PBXBuildFile; fileRef = 87553338E42B8ECA05BA987E /* grpc_stream_tester.cc */; };
		B842780CF42361ACBBB381A9 /* autoid_test.cc in Sources */ = {isa = PBXBuildFile; fileRef = 54740A521FC913E500713A1A /* autoid_test.cc */; };
		B844B264311E18051B1671ED /* value_util_test.cc in Sources */ = {isa = PBXBuildFile; fileRef = 40F9D09063A07F710811A84F /* value_util_test.cc */; };
		B896E5DE1CC27347FAC009C3 /* BasicCompileTests.swift in Sources */ = {isa = PBXBuildFile; fileRef = DE0761F61F2FE68D003233AF /* BasicCompileTests.swift */; };
		B921A4F35B58925D958DD9A6 /* reference_set_test.cc in Sources */ = {isa = PBXBuildFile; fileRef = 132E32997D781B896672D30A /* reference_set_test.cc */; };
		B9706A5CD29195A613CF4147 /* bundle_reader_test.cc in Sources */ = {isa = PBXBuildFile; fileRef = 6ECAF7DE28A19C69DF386D88 /* bundle_reader_test.cc */; };
		B99452AB7E16B72D1C01FBBC /* datastore_test.cc in Sources */ = {isa = PBXBuildFile; fileRef = 3167BD972EFF8EC636530E59 /* datastore_test.cc */; };
		BA0BB02821F1949783C8AA50 /* FIRCollectionReferenceTests.mm in Sources */ = {isa = PBXBuildFile; fileRef = 5492E045202154AA00B64F25 /* FIRCollectionReferenceTests.mm */; };
		BA1C5EAE87393D8E60F5AE6D /* fake_target_metadata_provider.cc in Sources */ = {isa = PBXBuildFile; fileRef = 71140E5D09C6E76F7C71B2FC /* fake_target_metadata_provider.cc */; };
		BA3C0BA8082A6FB2546E47AC /* CodableTimestampTests.swift in Sources */ = {isa = PBXBuildFile; fileRef = 7B65C996438B84DBC7616640 /* CodableTimestampTests.swift */; };
		BA9A65BD6D993B2801A3C768 /* grpc_connection_test.cc in Sources */ = {isa = PBXBuildFile; fileRef = B6D9649021544D4F00EB9CFB /* grpc_connection_test.cc */; };
		BAB43C839445782040657239 /* executor_std_test.cc in Sources */ = {isa = PBXBuildFile; fileRef = B6FB4687208F9B9100554BA2 /* executor_std_test.cc */; };
		BACBBF4AF2F5455673AEAB35 /* leveldb_migrations_test.cc in Sources */ = {isa = PBXBuildFile; fileRef = EF83ACD5E1E9F25845A9ACED /* leveldb_migrations_test.cc */; };
		BB15588CC1622904CF5AD210 /* sorted_map_test.cc in Sources */ = {isa = PBXBuildFile; fileRef = 549CCA4E20A36DBB00BCEB75 /* sorted_map_test.cc */; };
		BB1A6F7D8F06E74FB6E525C5 /* document_key_test.cc in Sources */ = {isa = PBXBuildFile; fileRef = B6152AD5202A5385000E5744 /* document_key_test.cc */; };
		BB3F35B1510FE5449E50EC8A /* bundle_cache_test.cc in Sources */ = {isa = PBXBuildFile; fileRef = F7FC06E0A47D393DE1759AE1 /* bundle_cache_test.cc */; };
		BB894A81FDF56EEC19CC29F8 /* FIRQuerySnapshotTests.mm in Sources */ = {isa = PBXBuildFile; fileRef = 5492E04F202154AA00B64F25 /* FIRQuerySnapshotTests.mm */; };
		BBDFE0000C4D7E529E296ED4 /* mutation.pb.cc in Sources */ = {isa = PBXBuildFile; fileRef = 618BBE8220B89AAC00B5BCE7 /* mutation.pb.cc */; };
		BC0C98A9201E8F98B9A176A9 /* FIRWriteBatchTests.mm in Sources */ = {isa = PBXBuildFile; fileRef = 5492E06F202154D600B64F25 /* FIRWriteBatchTests.mm */; };
		BC2D0A8EA272A0058F6C2B9E /* FIRFirestoreSourceTests.mm in Sources */ = {isa = PBXBuildFile; fileRef = 6161B5012047140400A99DBB /* FIRFirestoreSourceTests.mm */; };
		BC549E3F3F119D80741D8612 /* leveldb_util_test.cc in Sources */ = {isa = PBXBuildFile; fileRef = 332485C4DCC6BA0DBB5E31B7 /* leveldb_util_test.cc */; };
		BC5AC8890974E0821431267E /* limit_spec_test.json in Resources */ = {isa = PBXBuildFile; fileRef = 54DA129F1F315EE100DD57A1 /* limit_spec_test.json */; };
		BC8DFBCB023DBD914E27AA7D /* query_listener_test.cc in Sources */ = {isa = PBXBuildFile; fileRef = 7C3F995E040E9E9C5E8514BB /* query_listener_test.cc */; };
		BCA720A0F54D23654F806323 /* ConditionalConformanceTests.swift in Sources */ = {isa = PBXBuildFile; fileRef = E3228F51DCDC2E90D5C58F97 /* ConditionalConformanceTests.swift */; };
		BD6CC8614970A3D7D2CF0D49 /* exponential_backoff_test.cc in Sources */ = {isa = PBXBuildFile; fileRef = B6D1B68420E2AB1A00B35856 /* exponential_backoff_test.cc */; };
		BDD2D1812BAD962E3C81A53F /* hashing_test_apple.mm in Sources */ = {isa = PBXBuildFile; fileRef = B69CF3F02227386500B281C8 /* hashing_test_apple.mm */; };
		BDDAE67000DBF10E9EA7FED0 /* nanopb_util_test.cc in Sources */ = {isa = PBXBuildFile; fileRef = 6F5B6C1399F92FD60F2C582B /* nanopb_util_test.cc */; };
		BDF3A6C121F2773BB3A347A7 /* counting_query_engine.cc in Sources */ = {isa = PBXBuildFile; fileRef = 99434327614FEFF7F7DC88EC /* counting_query_engine.cc */; };
		BE767D2312D2BE84484309A0 /* event_manager_test.cc in Sources */ = {isa = PBXBuildFile; fileRef = 6F57521E161450FAF89075ED /* event_manager_test.cc */; };
		BE92E16A9B9B7AD5EB072919 /* string_format_apple_test.mm in Sources */ = {isa = PBXBuildFile; fileRef = 9CFD366B783AE27B9E79EE7A /* string_format_apple_test.mm */; };
		BEE0294A23AB993E5DE0E946 /* leveldb_util_test.cc in Sources */ = {isa = PBXBuildFile; fileRef = 332485C4DCC6BA0DBB5E31B7 /* leveldb_util_test.cc */; };
		BEF0365AD2718B8B70715978 /* statusor_test.cc in Sources */ = {isa = PBXBuildFile; fileRef = 54A0352D20A3B3D7003E0143 /* statusor_test.cc */; };
		BFEAC4151D3AA8CE1F92CC2D /* FSTSpecTests.mm in Sources */ = {isa = PBXBuildFile; fileRef = 5492E03020213FFC00B64F25 /* FSTSpecTests.mm */; };
		C02A969BF4BB63ABCB531B4B /* create_noop_connectivity_monitor.cc in Sources */ = {isa = PBXBuildFile; fileRef = CF39535F2C41AB0006FA6C0E /* create_noop_connectivity_monitor.cc */; };
		C06E54352661FCFB91968640 /* mutation_queue_test.cc in Sources */ = {isa = PBXBuildFile; fileRef = 3068AA9DFBBA86C1FE2A946E /* mutation_queue_test.cc */; };
		C09BDBA73261578F9DA74CEE /* firebase_auth_credentials_provider_test.mm in Sources */ = {isa = PBXBuildFile; fileRef = F869D85E900E5AF6CD02E2FC /* firebase_auth_credentials_provider_test.mm */; };
		C0AD8DB5A84CAAEE36230899 /* status_test.cc in Sources */ = {isa = PBXBuildFile; fileRef = 54A0352C20A3B3D7003E0143 /* status_test.cc */; };
		C0EFC5FB79517679C377C252 /* schedule_test.cc in Sources */ = {isa = PBXBuildFile; fileRef = 9B0B005A79E765AF02793DCE /* schedule_test.cc */; };
		C1237EE2A74F174A3DF5978B /* memory_target_cache_test.cc in Sources */ = {isa = PBXBuildFile; fileRef = 2286F308EFB0534B1BDE05B9 /* memory_target_cache_test.cc */; };
		C15F5F1E7427738F20C2D789 /* offline_spec_test.json in Resources */ = {isa = PBXBuildFile; fileRef = 54DA12A11F315EE100DD57A1 /* offline_spec_test.json */; };
		C19214F5B43AA745A7FC2FC1 /* maybe_document.pb.cc in Sources */ = {isa = PBXBuildFile; fileRef = 618BBE7E20B89AAC00B5BCE7 /* maybe_document.pb.cc */; };
		C1B4621C0820EEB0AC9CCD22 /* bits_test.cc in Sources */ = {isa = PBXBuildFile; fileRef = AB380D01201BC69F00D97691 /* bits_test.cc */; };
		C1CD78F1FDE0918B4F87BC6F /* empty_credentials_provider_test.cc in Sources */ = {isa = PBXBuildFile; fileRef = 8FA60B08D59FEA0D6751E87F /* empty_credentials_provider_test.cc */; };
		C1E35BCE2CFF9B56C28545A2 /* Pods_Firestore_Example_tvOS.framework in Frameworks */ = {isa = PBXBuildFile; fileRef = 62E103B28B48A81D682A0DE9 /* Pods_Firestore_Example_tvOS.framework */; };
		C1F196EC5A7C112D2F7C7724 /* view_test.cc in Sources */ = {isa = PBXBuildFile; fileRef = C7429071B33BDF80A7FA2F8A /* view_test.cc */; };
		C1F8991BD11FFD705D74244F /* random_access_queue_test.cc in Sources */ = {isa = PBXBuildFile; fileRef = 014C60628830D95031574D15 /* random_access_queue_test.cc */; };
		C21B3A1CCB3AD42E57EA14FC /* Pods_Firestore_Tests_macOS.framework in Frameworks */ = {isa = PBXBuildFile; fileRef = 759E964B6A03E6775C992710 /* Pods_Firestore_Tests_macOS.framework */; };
		C23552A6D9FB0557962870C2 /* local_store_test.cc in Sources */ = {isa = PBXBuildFile; fileRef = 307FF03D0297024D59348EBD /* local_store_test.cc */; };
		C25F321AC9BF8D1CFC8543AF /* reference_set_test.cc in Sources */ = {isa = PBXBuildFile; fileRef = 132E32997D781B896672D30A /* reference_set_test.cc */; };
		C393D6984614D8E4D8C336A2 /* mutation.pb.cc in Sources */ = {isa = PBXBuildFile; fileRef = 618BBE8220B89AAC00B5BCE7 /* mutation.pb.cc */; };
		C39CBADA58F442C8D66C3DA2 /* FIRFieldPathTests.mm in Sources */ = {isa = PBXBuildFile; fileRef = 5492E04C202154AA00B64F25 /* FIRFieldPathTests.mm */; };
		C3E4EE9615367213A71FEECF /* filesystem_testing.cc in Sources */ = {isa = PBXBuildFile; fileRef = BA02DA2FCD0001CFC6EB08DA /* filesystem_testing.cc */; };
		C4055D868A38221B332CD03D /* FSTIntegrationTestCase.mm in Sources */ = {isa = PBXBuildFile; fileRef = 5491BC711FB44593008B3588 /* FSTIntegrationTestCase.mm */; };
		C426C6E424FB2199F5C2C5BC /* document.pb.cc in Sources */ = {isa = PBXBuildFile; fileRef = 544129D821C2DDC800EFB9CC /* document.pb.cc */; };
		C43A555928CB0441096F82D2 /* FIRDocumentReferenceTests.mm in Sources */ = {isa = PBXBuildFile; fileRef = 5492E049202154AA00B64F25 /* FIRDocumentReferenceTests.mm */; };
		C482E724F4B10968417C3F78 /* Pods_Firestore_FuzzTests_iOS.framework in Frameworks */ = {isa = PBXBuildFile; fileRef = B79CA87A1A01FC5329031C9B /* Pods_Firestore_FuzzTests_iOS.framework */; };
		C4C7A8D11DC394EF81B7B1FA /* filesystem_testing.cc in Sources */ = {isa = PBXBuildFile; fileRef = BA02DA2FCD0001CFC6EB08DA /* filesystem_testing.cc */; };
		C524026444E83EEBC1773650 /* objc_type_traits_apple_test.mm in Sources */ = {isa = PBXBuildFile; fileRef = 2A0CF41BA5AED6049B0BEB2C /* objc_type_traits_apple_test.mm */; };
		C5655568EC2A9F6B5E6F9141 /* firestore.pb.cc in Sources */ = {isa = PBXBuildFile; fileRef = 544129D421C2DDC800EFB9CC /* firestore.pb.cc */; };
		C57B15CADD8C3E806B154C19 /* task_test.cc in Sources */ = {isa = PBXBuildFile; fileRef = 899FC22684B0F7BEEAE13527 /* task_test.cc */; };
		C5F1E2220E30ED5EAC9ABD9E /* mutation.pb.cc in Sources */ = {isa = PBXBuildFile; fileRef = 618BBE8220B89AAC00B5BCE7 /* mutation.pb.cc */; };
		C663A8B74B57FD84717DEA21 /* delayed_constructor_test.cc in Sources */ = {isa = PBXBuildFile; fileRef = D0A6E9136804A41CEC9D55D4 /* delayed_constructor_test.cc */; };
		C6BF529243414C53DF5F1012 /* memory_local_store_test.cc in Sources */ = {isa = PBXBuildFile; fileRef = F6CA0C5638AB6627CB5B4CF4 /* memory_local_store_test.cc */; };
		C71AD99EE8D176614E742FD7 /* string_apple_benchmark.mm in Sources */ = {isa = PBXBuildFile; fileRef = 4C73C0CC6F62A90D8573F383 /* string_apple_benchmark.mm */; };
		C7F174164D7C55E35A526009 /* resource_path_test.cc in Sources */ = {isa = PBXBuildFile; fileRef = B686F2B02024FFD70028D6BE /* resource_path_test.cc */; };
		C7F3C6F569BBA904477F011C /* memory_target_cache_test.cc in Sources */ = {isa = PBXBuildFile; fileRef = 2286F308EFB0534B1BDE05B9 /* memory_target_cache_test.cc */; };
		C80B10E79CDD7EF7843C321E /* objc_type_traits_apple_test.mm in Sources */ = {isa = PBXBuildFile; fileRef = 2A0CF41BA5AED6049B0BEB2C /* objc_type_traits_apple_test.mm */; };
		C8A573895D819A92BF16B5E5 /* mutation_queue_test.cc in Sources */ = {isa = PBXBuildFile; fileRef = 3068AA9DFBBA86C1FE2A946E /* mutation_queue_test.cc */; };
		C8BC50508337800E8B098F57 /* bundle_loader_test.cc in Sources */ = {isa = PBXBuildFile; fileRef = A853C81A6A5A51C9D0389EDA /* bundle_loader_test.cc */; };
		C8C4CB7B6E23FC340BEC6D7F /* load_bundle_task_test.cc in Sources */ = {isa = PBXBuildFile; fileRef = 8F1A7B4158D9DD76EE4836BF /* load_bundle_task_test.cc */; };
		C8D3CE2343E53223E6487F2C /* Pods_Firestore_Example_iOS.framework in Frameworks */ = {isa = PBXBuildFile; fileRef = 5918805E993304321A05E82B /* Pods_Firestore_Example_iOS.framework */; };
		C901A1BFD553B6DD70BB7CC7 /* bundle_cache_test.cc in Sources */ = {isa = PBXBuildFile; fileRef = F7FC06E0A47D393DE1759AE1 /* bundle_cache_test.cc */; };
		C961FA581F87000DF674BBC8 /* field_transform_test.cc in Sources */ = {isa = PBXBuildFile; fileRef = 7515B47C92ABEEC66864B55C /* field_transform_test.cc */; };
		C9F96C511F45851D38EC449C /* status.pb.cc in Sources */ = {isa = PBXBuildFile; fileRef = 618BBE9920B89AAC00B5BCE7 /* status.pb.cc */; };
		CA989C0E6020C372A62B7062 /* testutil.cc in Sources */ = {isa = PBXBuildFile; fileRef = 54A0352820A3B3BD003E0143 /* testutil.cc */; };
		CAFB1E0ED514FEF4641E3605 /* log_test.cc in Sources */ = {isa = PBXBuildFile; fileRef = 54C2294E1FECABAE007D065B /* log_test.cc */; };
		CB2C731116D6C9464220626F /* FIRQueryUnitTests.mm in Sources */ = {isa = PBXBuildFile; fileRef = FF73B39D04D1760190E6B84A /* FIRQueryUnitTests.mm */; };
		CB8BEF34CC4A996C7BE85119 /* persistence_testing.cc in Sources */ = {isa = PBXBuildFile; fileRef = 9113B6F513D0473AEABBAF1F /* persistence_testing.cc */; };
		CBC1C0459C73BB4B06998401 /* FIRFirestoreTests.mm in Sources */ = {isa = PBXBuildFile; fileRef = 5467FAFF203E56F8009C9584 /* FIRFirestoreTests.mm */; };
		CBC891BEEC525F4D8F40A319 /* latlng.pb.cc in Sources */ = {isa = PBXBuildFile; fileRef = 618BBE9220B89AAC00B5BCE7 /* latlng.pb.cc */; };
		CBDCA7829AAFEB4853C15517 /* bundle_serializer_test.cc in Sources */ = {isa = PBXBuildFile; fileRef = B5C2A94EE24E60543F62CC35 /* bundle_serializer_test.cc */; };
		CC94A33318F983907E9ED509 /* resume_token_spec_test.json in Resources */ = {isa = PBXBuildFile; fileRef = 54DA12A41F315EE100DD57A1 /* resume_token_spec_test.json */; };
		CD0AA9E5D83C00CAAE7C2F67 /* FIRTimestampTest.m in Sources */ = {isa = PBXBuildFile; fileRef = B65D34A7203C99090076A5E1 /* FIRTimestampTest.m */; };
		CD1E2F356FC71D7E74FCD26C /* leveldb_remote_document_cache_test.cc in Sources */ = {isa = PBXBuildFile; fileRef = 0840319686A223CC4AD3FAB1 /* leveldb_remote_document_cache_test.cc */; };
		CD226D868CEFA9D557EF33A1 /* query_listener_test.cc in Sources */ = {isa = PBXBuildFile; fileRef = 7C3F995E040E9E9C5E8514BB /* query_listener_test.cc */; };
		CD78EEAA1CD36BE691CA3427 /* hashing_test_apple.mm in Sources */ = {isa = PBXBuildFile; fileRef = B69CF3F02227386500B281C8 /* hashing_test_apple.mm */; };
		CDB5816537AB1B209C2B72A4 /* user_test.cc in Sources */ = {isa = PBXBuildFile; fileRef = CCC9BD953F121B9E29F9AA42 /* user_test.cc */; };
		CE2962775B42BDEEE8108567 /* leveldb_lru_garbage_collector_test.cc in Sources */ = {isa = PBXBuildFile; fileRef = B629525F7A1AAC1AB765C74F /* leveldb_lru_garbage_collector_test.cc */; };
		CE411D4B70353823DE63C0D5 /* bundle_loader_test.cc in Sources */ = {isa = PBXBuildFile; fileRef = A853C81A6A5A51C9D0389EDA /* bundle_loader_test.cc */; };
		CEA91CE103B42533C54DBAD6 /* memory_remote_document_cache_test.cc in Sources */ = {isa = PBXBuildFile; fileRef = 1CA9800A53669EFBFFB824E3 /* memory_remote_document_cache_test.cc */; };
		CF1FB026CCB901F92B4B2C73 /* watch_change_test.cc in Sources */ = {isa = PBXBuildFile; fileRef = 2D7472BC70C024D736FF74D9 /* watch_change_test.cc */; };
		CF5DE1ED21DD0A9783383A35 /* CodableIntegrationTests.swift in Sources */ = {isa = PBXBuildFile; fileRef = 124C932B22C1642C00CA8C2D /* CodableIntegrationTests.swift */; };
		CFCDC4670C61E034021F400B /* perf_spec_test.json in Resources */ = {isa = PBXBuildFile; fileRef = D5B2593BCB52957D62F1C9D3 /* perf_spec_test.json */; };
		CFF1EBC60A00BA5109893C6E /* memory_index_manager_test.cc in Sources */ = {isa = PBXBuildFile; fileRef = DB5A1E760451189DA36028B3 /* memory_index_manager_test.cc */; };
		D00E69F7FDF2BE674115AD3F /* field_path_test.cc in Sources */ = {isa = PBXBuildFile; fileRef = B686F2AD2023DDB20028D6BE /* field_path_test.cc */; };
		D04CBBEDB8DC16D8C201AC49 /* leveldb_target_cache_test.cc in Sources */ = {isa = PBXBuildFile; fileRef = E76F0CDF28E5FA62D21DE648 /* leveldb_target_cache_test.cc */; };
		D143FBD057481C1A59B27E5E /* persistence_spec_test.json in Resources */ = {isa = PBXBuildFile; fileRef = 54DA12A31F315EE100DD57A1 /* persistence_spec_test.json */; };
		D1690214781198276492442D /* event_manager_test.cc in Sources */ = {isa = PBXBuildFile; fileRef = 6F57521E161450FAF89075ED /* event_manager_test.cc */; };
		D18DBCE3FE34BF5F14CF8ABD /* mutation_test.cc in Sources */ = {isa = PBXBuildFile; fileRef = C8522DE226C467C54E6788D8 /* mutation_test.cc */; };
		D21060F8115A5F48FC3BF335 /* local_store_test.cc in Sources */ = {isa = PBXBuildFile; fileRef = 307FF03D0297024D59348EBD /* local_store_test.cc */; };
		D22B96C19A0F3DE998D4320C /* delayed_constructor_test.cc in Sources */ = {isa = PBXBuildFile; fileRef = D0A6E9136804A41CEC9D55D4 /* delayed_constructor_test.cc */; };
		D377FA653FB976FB474D748C /* remote_event_test.cc in Sources */ = {isa = PBXBuildFile; fileRef = 584AE2C37A55B408541A6FF3 /* remote_event_test.cc */; };
		D39F0216BF1EA8CD54C76CF8 /* FIRQueryUnitTests.mm in Sources */ = {isa = PBXBuildFile; fileRef = FF73B39D04D1760190E6B84A /* FIRQueryUnitTests.mm */; };
		D3B470C98ACFAB7307FB3800 /* datastore_test.cc in Sources */ = {isa = PBXBuildFile; fileRef = 3167BD972EFF8EC636530E59 /* datastore_test.cc */; };
		D3CB03747E34D7C0365638F1 /* transform_operation_test.cc in Sources */ = {isa = PBXBuildFile; fileRef = 33607A3AE91548BD219EC9C6 /* transform_operation_test.cc */; };
		D4572060A0FD4D448470D329 /* leveldb_transaction_test.cc in Sources */ = {isa = PBXBuildFile; fileRef = 88CF09277CFA45EE1273E3BA /* leveldb_transaction_test.cc */; };
		D4D8BA32ACC5C2B1B29711C0 /* memory_lru_garbage_collector_test.cc in Sources */ = {isa = PBXBuildFile; fileRef = 9765D47FA12FA283F4EFAD02 /* memory_lru_garbage_collector_test.cc */; };
		D50232D696F19C2881AC01CE /* token_test.cc in Sources */ = {isa = PBXBuildFile; fileRef = A082AFDD981B07B5AD78FDE8 /* token_test.cc */; };
		D550446303227FB1B381133C /* FSTAPIHelpers.mm in Sources */ = {isa = PBXBuildFile; fileRef = 5492E04E202154AA00B64F25 /* FSTAPIHelpers.mm */; };
		D560F39EA365CDE1E8C5DE33 /* empty_credentials_provider_test.cc in Sources */ = {isa = PBXBuildFile; fileRef = 8FA60B08D59FEA0D6751E87F /* empty_credentials_provider_test.cc */; };
		D57F4CB3C92CE3D4DF329B78 /* serializer_test.cc in Sources */ = {isa = PBXBuildFile; fileRef = 61F72C5520BC48FD001A68CB /* serializer_test.cc */; };
		D59FAEE934987D4C4B2A67B2 /* FIRFirestoreTests.mm in Sources */ = {isa = PBXBuildFile; fileRef = 5467FAFF203E56F8009C9584 /* FIRFirestoreTests.mm */; };
		D5B252EE3F4037405DB1ECE3 /* FIRNumericTransformTests.mm in Sources */ = {isa = PBXBuildFile; fileRef = D5B25E7E7D6873CBA4571841 /* FIRNumericTransformTests.mm */; };
		D5B25CBF07F65E885C9D68AB /* perf_spec_test.json in Resources */ = {isa = PBXBuildFile; fileRef = D5B2593BCB52957D62F1C9D3 /* perf_spec_test.json */; };
		D5E9954FC1C5ABBC7A180B33 /* FSTSpecTests.mm in Sources */ = {isa = PBXBuildFile; fileRef = 5492E03020213FFC00B64F25 /* FSTSpecTests.mm */; };
		D6486C7FFA8BE6F9C7D2F4C4 /* filesystem_test.cc in Sources */ = {isa = PBXBuildFile; fileRef = F51859B394D01C0C507282F1 /* filesystem_test.cc */; };
		D658E6DA5A218E08810E1688 /* byte_string_test.cc in Sources */ = {isa = PBXBuildFile; fileRef = 5342CDDB137B4E93E2E85CCA /* byte_string_test.cc */; };
		D6962E598CEDABA312D87760 /* bundle_reader_test.cc in Sources */ = {isa = PBXBuildFile; fileRef = 6ECAF7DE28A19C69DF386D88 /* bundle_reader_test.cc */; };
		D69B97FF4C065EACEDD91886 /* FSTSyncEngineTestDriver.mm in Sources */ = {isa = PBXBuildFile; fileRef = 5492E02E20213FFC00B64F25 /* FSTSyncEngineTestDriver.mm */; };
		D6DE74259F5C0CCA010D6A0D /* grpc_stream_test.cc in Sources */ = {isa = PBXBuildFile; fileRef = B6BBE42F21262CF400C6A53E /* grpc_stream_test.cc */; };
		D6E0E54CD1640E726900828A /* document_key_test.cc in Sources */ = {isa = PBXBuildFile; fileRef = B6152AD5202A5385000E5744 /* document_key_test.cc */; };
		D711B3F495923680B6FC2FC6 /* object_value_test.cc in Sources */ = {isa = PBXBuildFile; fileRef = 214877F52A705012D6720CA0 /* object_value_test.cc */; };
		D73BBA4AB42940AB187169E3 /* listen_spec_test.json in Resources */ = {isa = PBXBuildFile; fileRef = 54DA12A01F315EE100DD57A1 /* listen_spec_test.json */; };
		D756A1A63E626572EE8DF592 /* firestore.pb.cc in Sources */ = {isa = PBXBuildFile; fileRef = 544129D421C2DDC800EFB9CC /* firestore.pb.cc */; };
		D77941FD93DBE862AEF1F623 /* FSTTransactionTests.mm in Sources */ = {isa = PBXBuildFile; fileRef = 5492E07B202154EB00B64F25 /* FSTTransactionTests.mm */; };
		D91D86B29B86A60C05879A48 /* timestamp_test.cc in Sources */ = {isa = PBXBuildFile; fileRef = ABF6506B201131F8005F2C74 /* timestamp_test.cc */; };
		D9366A834BFF13246DC3AF9E /* field_path_test.cc in Sources */ = {isa = PBXBuildFile; fileRef = B686F2AD2023DDB20028D6BE /* field_path_test.cc */; };
		D94A1862B8FB778225DB54A1 /* filesystem_test.cc in Sources */ = {isa = PBXBuildFile; fileRef = F51859B394D01C0C507282F1 /* filesystem_test.cc */; };
		D98430EA4FAA357D855FA50F /* orderby_spec_test.json in Resources */ = {isa = PBXBuildFile; fileRef = 54DA12A21F315EE100DD57A1 /* orderby_spec_test.json */; };
		D98A0B6007E271E32299C79D /* FIRGeoPointTests.mm in Sources */ = {isa = PBXBuildFile; fileRef = 5492E048202154AA00B64F25 /* FIRGeoPointTests.mm */; };
		D9DA467E7903412DC6AECDE4 /* grpc_connection_test.cc in Sources */ = {isa = PBXBuildFile; fileRef = B6D9649021544D4F00EB9CFB /* grpc_connection_test.cc */; };
		D9EF7FC0E3F8646B272B427E /* FSTAPIHelpers.mm in Sources */ = {isa = PBXBuildFile; fileRef = 5492E04E202154AA00B64F25 /* FSTAPIHelpers.mm */; };
		DA1D665B12AA1062DCDEA6BD /* async_queue_test.cc in Sources */ = {isa = PBXBuildFile; fileRef = B6FB467B208E9A8200554BA2 /* async_queue_test.cc */; };
		DA4303684707606318E1914D /* target_id_generator_test.cc in Sources */ = {isa = PBXBuildFile; fileRef = AB380CF82019382300D97691 /* target_id_generator_test.cc */; };
		DABB9FB61B1733F985CBF713 /* executor_test.cc in Sources */ = {isa = PBXBuildFile; fileRef = B6FB4688208F9B9100554BA2 /* executor_test.cc */; };
		DAF19F9F1144CFFBBCB5C938 /* overlay_test.cc in Sources */ = {isa = PBXBuildFile; fileRef = DEB1D304BB728BB798719D98 /* overlay_test.cc */; };
		DAFF0CF921E64AC30062958F /* AppDelegate.m in Sources */ = {isa = PBXBuildFile; fileRef = DAFF0CF821E64AC30062958F /* AppDelegate.m */; };
		DAFF0CFB21E64AC40062958F /* Assets.xcassets in Resources */ = {isa = PBXBuildFile; fileRef = DAFF0CFA21E64AC40062958F /* Assets.xcassets */; };
		DAFF0CFE21E64AC40062958F /* MainMenu.xib in Resources */ = {isa = PBXBuildFile; fileRef = DAFF0CFC21E64AC40062958F /* MainMenu.xib */; };
		DAFF0D0121E64AC40062958F /* main.m in Sources */ = {isa = PBXBuildFile; fileRef = DAFF0D0021E64AC40062958F /* main.m */; };
		DAFF0D0921E653A00062958F /* GoogleService-Info.plist in Resources */ = {isa = PBXBuildFile; fileRef = 54D400D32148BACE001D2BCC /* GoogleService-Info.plist */; };
		DB3ADDA51FB93E84142EA90D /* FIRBundlesTests.mm in Sources */ = {isa = PBXBuildFile; fileRef = 776530F066E788C355B78457 /* FIRBundlesTests.mm */; };
		DB7E9C5A59CCCDDB7F0C238A /* path_test.cc in Sources */ = {isa = PBXBuildFile; fileRef = 403DBF6EFB541DFD01582AA3 /* path_test.cc */; };
		DBDC8E997E909804F1B43E92 /* log_test.cc in Sources */ = {isa = PBXBuildFile; fileRef = 54C2294E1FECABAE007D065B /* log_test.cc */; };
		DC0B0E50DBAE916E6565AA18 /* string_win_test.cc in Sources */ = {isa = PBXBuildFile; fileRef = 79507DF8378D3C42F5B36268 /* string_win_test.cc */; };
		DC0E186BDD221EAE9E4D2F41 /* sorted_map_test.cc in Sources */ = {isa = PBXBuildFile; fileRef = 549CCA4E20A36DBB00BCEB75 /* sorted_map_test.cc */; };
		DC1C711290E12F8EF3601151 /* array_sorted_map_test.cc in Sources */ = {isa = PBXBuildFile; fileRef = 54EB764C202277B30088B8F3 /* array_sorted_map_test.cc */; };
		DC48407370E87F2233D7AB7E /* statusor_test.cc in Sources */ = {isa = PBXBuildFile; fileRef = 54A0352D20A3B3D7003E0143 /* statusor_test.cc */; };
		DC6804424FC8F7B3044DD0BB /* random_access_queue_test.cc in Sources */ = {isa = PBXBuildFile; fileRef = 014C60628830D95031574D15 /* random_access_queue_test.cc */; };
		DCD83C545D764FB15FD88B02 /* counting_query_engine.cc in Sources */ = {isa = PBXBuildFile; fileRef = 99434327614FEFF7F7DC88EC /* counting_query_engine.cc */; };
		DD04F7FE7A1ADE230A247DBC /* byte_stream_apple_test.mm in Sources */ = {isa = PBXBuildFile; fileRef = 7628664347B9C96462D4BF17 /* byte_stream_apple_test.mm */; };
		DD213F68A6F79E1D4924BD95 /* Pods_Firestore_Example_macOS.framework in Frameworks */ = {isa = PBXBuildFile; fileRef = E42355285B9EF55ABD785792 /* Pods_Firestore_Example_macOS.framework */; };
		DD5976A45071455FF3FE74B8 /* string_win_test.cc in Sources */ = {isa = PBXBuildFile; fileRef = 79507DF8378D3C42F5B36268 /* string_win_test.cc */; };
		DD6C480629B3F87933FAF440 /* filesystem_testing.cc in Sources */ = {isa = PBXBuildFile; fileRef = BA02DA2FCD0001CFC6EB08DA /* filesystem_testing.cc */; };
		DD935E243A64A4EB688E4C1C /* credentials_provider_test.cc in Sources */ = {isa = PBXBuildFile; fileRef = 2F4FA4576525144C5069A7A5 /* credentials_provider_test.cc */; };
		DDD219222EEE13E3F9F2C703 /* leveldb_transaction_test.cc in Sources */ = {isa = PBXBuildFile; fileRef = 88CF09277CFA45EE1273E3BA /* leveldb_transaction_test.cc */; };
		DDDE74C752E65DE7D39A7166 /* view_testing.cc in Sources */ = {isa = PBXBuildFile; fileRef = A5466E7809AD2871FFDE6C76 /* view_testing.cc */; };
		DE03B2D41F2149D600A30B9C /* XCTest.framework in Frameworks */ = {isa = PBXBuildFile; fileRef = 6003F5AF195388D20070C39A /* XCTest.framework */; };
		DE03B2D51F2149D600A30B9C /* UIKit.framework in Frameworks */ = {isa = PBXBuildFile; fileRef = 6003F591195388D20070C39A /* UIKit.framework */; };
		DE03B2D61F2149D600A30B9C /* Foundation.framework in Frameworks */ = {isa = PBXBuildFile; fileRef = 6003F58D195388D20070C39A /* Foundation.framework */; };
		DE17D9D0C486E1817E9E11F9 /* status.pb.cc in Sources */ = {isa = PBXBuildFile; fileRef = 618BBE9920B89AAC00B5BCE7 /* status.pb.cc */; };
		DE435F33CE563E238868D318 /* query_test.cc in Sources */ = {isa = PBXBuildFile; fileRef = B9C261C26C5D311E1E3C0CB9 /* query_test.cc */; };
		DE45CD044B431DB0525595A5 /* bundle_reader_test.cc in Sources */ = {isa = PBXBuildFile; fileRef = 6ECAF7DE28A19C69DF386D88 /* bundle_reader_test.cc */; };
		DE50F1D39D34F867BC750957 /* grpc_stream_tester.cc in Sources */ = {isa = PBXBuildFile; fileRef = 87553338E42B8ECA05BA987E /* grpc_stream_tester.cc */; };
		DEF4BF5FAA83C37100408F89 /* bundle_spec_test.json in Resources */ = {isa = PBXBuildFile; fileRef = 79EAA9F7B1B9592B5F053923 /* bundle_spec_test.json */; };
		DF27137C8EA7D095D68851B4 /* field_filter_test.cc in Sources */ = {isa = PBXBuildFile; fileRef = E8551D6C6FB0B1BACE9E5BAD /* field_filter_test.cc */; };
		DF4B3835C5AA4835C01CD255 /* local_store_test.cc in Sources */ = {isa = PBXBuildFile; fileRef = 307FF03D0297024D59348EBD /* local_store_test.cc */; };
		DF7ABEB48A650117CBEBCD26 /* object_value_test.cc in Sources */ = {isa = PBXBuildFile; fileRef = 214877F52A705012D6720CA0 /* object_value_test.cc */; };
		DF96816EC67F9B8DF19B0CFD /* document_overlay_cache_test.cc in Sources */ = {isa = PBXBuildFile; fileRef = FFCA39825D9678A03D1845D0 /* document_overlay_cache_test.cc */; };
		E08297B35E12106105F448EB /* ordered_code_benchmark.cc in Sources */ = {isa = PBXBuildFile; fileRef = 0473AFFF5567E667A125347B /* ordered_code_benchmark.cc */; };
		E084921EFB7CF8CB1E950D6C /* iterator_adaptors_test.cc in Sources */ = {isa = PBXBuildFile; fileRef = 54A0353420A3D8CB003E0143 /* iterator_adaptors_test.cc */; };
		E0E640226A1439C59BBBA9C1 /* hard_assert_test.cc in Sources */ = {isa = PBXBuildFile; fileRef = 444B7AB3F5A2929070CB1363 /* hard_assert_test.cc */; };
		E1016ECF143B732E7821358E /* byte_stream_apple_test.mm in Sources */ = {isa = PBXBuildFile; fileRef = 7628664347B9C96462D4BF17 /* byte_stream_apple_test.mm */; };
		E11DDA3DD75705F26245E295 /* FIRCollectionReferenceTests.mm in Sources */ = {isa = PBXBuildFile; fileRef = 5492E045202154AA00B64F25 /* FIRCollectionReferenceTests.mm */; };
		E1264B172412967A09993EC6 /* byte_string_test.cc in Sources */ = {isa = PBXBuildFile; fileRef = 5342CDDB137B4E93E2E85CCA /* byte_string_test.cc */; };
		E186D002520881AD2906ADDB /* status.pb.cc in Sources */ = {isa = PBXBuildFile; fileRef = 618BBE9920B89AAC00B5BCE7 /* status.pb.cc */; };
		E21D819A06D9691A4B313440 /* remote_store_spec_test.json in Resources */ = {isa = PBXBuildFile; fileRef = 3B843E4A1F3930A400548890 /* remote_store_spec_test.json */; };
		E27C0996AF6EC6D08D91B253 /* document.pb.cc in Sources */ = {isa = PBXBuildFile; fileRef = 544129D821C2DDC800EFB9CC /* document.pb.cc */; };
		E2AE851F9DC4C037CCD05E36 /* remote_document_cache_test.cc in Sources */ = {isa = PBXBuildFile; fileRef = 7EB299CF85034F09CFD6F3FD /* remote_document_cache_test.cc */; };
		E2B15548A3B6796CE5A01975 /* FIRListenerRegistrationTests.mm in Sources */ = {isa = PBXBuildFile; fileRef = 5492E06B202154D500B64F25 /* FIRListenerRegistrationTests.mm */; };
		E2B7AEDCAAC5AD74C12E85C1 /* datastore_test.cc in Sources */ = {isa = PBXBuildFile; fileRef = 3167BD972EFF8EC636530E59 /* datastore_test.cc */; };
		E30BF9E316316446371C956C /* persistence_testing.cc in Sources */ = {isa = PBXBuildFile; fileRef = 9113B6F513D0473AEABBAF1F /* persistence_testing.cc */; };
		E3319DC1804B69F0ED1FFE02 /* memory_mutation_queue_test.cc in Sources */ = {isa = PBXBuildFile; fileRef = 74FBEFA4FE4B12C435011763 /* memory_mutation_queue_test.cc */; };
		E375FBA0632EFB4D14C4E5A9 /* FSTGoogleTestTests.mm in Sources */ = {isa = PBXBuildFile; fileRef = 54764FAE1FAA21B90085E60A /* FSTGoogleTestTests.mm */; };
		E434ACDF63F219F3031F292E /* ConditionalConformanceTests.swift in Sources */ = {isa = PBXBuildFile; fileRef = E3228F51DCDC2E90D5C58F97 /* ConditionalConformanceTests.swift */; };
		E435450184AEB51EE8435F66 /* write.pb.cc in Sources */ = {isa = PBXBuildFile; fileRef = 544129D921C2DDC800EFB9CC /* write.pb.cc */; };
		E441A53D035479C53C74A0E6 /* recovery_spec_test.json in Resources */ = {isa = PBXBuildFile; fileRef = 9C1AFCC9E616EC33D6E169CF /* recovery_spec_test.json */; };
		E4A573B7C9227C3C24661B5B /* ordered_code_test.cc in Sources */ = {isa = PBXBuildFile; fileRef = AB380D03201BC6E400D97691 /* ordered_code_test.cc */; };
		E500AB82DF2E7F3AFDB1AB3F /* to_string_test.cc in Sources */ = {isa = PBXBuildFile; fileRef = B696858D2214B53900271095 /* to_string_test.cc */; };
		E50187548B537DBCDBF7F9F0 /* string_util_test.cc in Sources */ = {isa = PBXBuildFile; fileRef = AB380CFC201A2EE200D97691 /* string_util_test.cc */; };
		E51957EDECF741E1D3C3968A /* writer_test.cc in Sources */ = {isa = PBXBuildFile; fileRef = BC3C788D290A935C353CEAA1 /* writer_test.cc */; };
		E56EEC9DAC455E2BE77D110A /* memory_document_overlay_cache_test.cc in Sources */ = {isa = PBXBuildFile; fileRef = 29D9C76922DAC6F710BC1EF4 /* memory_document_overlay_cache_test.cc */; };
		E63342115B1DA65DB6F2C59A /* leveldb_local_store_test.cc in Sources */ = {isa = PBXBuildFile; fileRef = 5FF903AEFA7A3284660FA4C5 /* leveldb_local_store_test.cc */; };
		E6357221227031DD77EE5265 /* index_manager_test.cc in Sources */ = {isa = PBXBuildFile; fileRef = AE4A9E38D65688EE000EE2A1 /* index_manager_test.cc */; };
		E6688C8E524770A3C6EBB33A /* write_spec_test.json in Resources */ = {isa = PBXBuildFile; fileRef = 54DA12A51F315EE100DD57A1 /* write_spec_test.json */; };
		E681BD94D45BCAC7BE2A99A4 /* bundle_serializer_test.cc in Sources */ = {isa = PBXBuildFile; fileRef = B5C2A94EE24E60543F62CC35 /* bundle_serializer_test.cc */; };
		E6821243C510797EFFC7BCE2 /* grpc_streaming_reader_test.cc in Sources */ = {isa = PBXBuildFile; fileRef = B6D964922154AB8F00EB9CFB /* grpc_streaming_reader_test.cc */; };
		E688620D4578F1F7FBB1AF9C /* EncodableFieldValueTests.swift in Sources */ = {isa = PBXBuildFile; fileRef = 1235769122B7E915007DDFA9 /* EncodableFieldValueTests.swift */; };
		E6B825EE85BF20B88AF3E3CD /* memory_index_manager_test.cc in Sources */ = {isa = PBXBuildFile; fileRef = DB5A1E760451189DA36028B3 /* memory_index_manager_test.cc */; };
		E6F8EB02A0E499F25160BB40 /* FIRFieldPathTests.mm in Sources */ = {isa = PBXBuildFile; fileRef = 5492E04C202154AA00B64F25 /* FIRFieldPathTests.mm */; };
		E764F0F389E7119220EB212C /* target_id_generator_test.cc in Sources */ = {isa = PBXBuildFile; fileRef = AB380CF82019382300D97691 /* target_id_generator_test.cc */; };
		E7CE4B1ECD008983FAB90F44 /* string_format_test.cc in Sources */ = {isa = PBXBuildFile; fileRef = 54131E9620ADE678001DF3FF /* string_format_test.cc */; };
		E7D415B8717701B952C344E5 /* executor_std_test.cc in Sources */ = {isa = PBXBuildFile; fileRef = B6FB4687208F9B9100554BA2 /* executor_std_test.cc */; };
		E82F8EBBC8CC37299A459E73 /* hashing_test_apple.mm in Sources */ = {isa = PBXBuildFile; fileRef = B69CF3F02227386500B281C8 /* hashing_test_apple.mm */; };
		E8495A8D1E11C0844339CCA3 /* database_info_test.cc in Sources */ = {isa = PBXBuildFile; fileRef = AB38D92E20235D22000A432D /* database_info_test.cc */; };
		E8608D40B683938C6D785627 /* credentials_provider_test.cc in Sources */ = {isa = PBXBuildFile; fileRef = 2F4FA4576525144C5069A7A5 /* credentials_provider_test.cc */; };
		E884336B43BBD1194C17E3C4 /* status_testing.cc in Sources */ = {isa = PBXBuildFile; fileRef = 3CAA33F964042646FDDAF9F9 /* status_testing.cc */; };
		E8AB8024B70F6C960D8C7530 /* document_overlay_cache_test.cc in Sources */ = {isa = PBXBuildFile; fileRef = FFCA39825D9678A03D1845D0 /* document_overlay_cache_test.cc */; };
		E8BA7055EDB8B03CC99A528F /* recovery_spec_test.json in Resources */ = {isa = PBXBuildFile; fileRef = 9C1AFCC9E616EC33D6E169CF /* recovery_spec_test.json */; };
		E962CA641FB1312638593131 /* leveldb_document_overlay_cache_test.cc in Sources */ = {isa = PBXBuildFile; fileRef = AE89CFF09C6804573841397F /* leveldb_document_overlay_cache_test.cc */; };
		EA38690795FBAA182A9AA63E /* FIRDatabaseTests.mm in Sources */ = {isa = PBXBuildFile; fileRef = 5492E06C202154D500B64F25 /* FIRDatabaseTests.mm */; };
		EA46611779C3EEF12822508C /* annotations.pb.cc in Sources */ = {isa = PBXBuildFile; fileRef = 618BBE9520B89AAC00B5BCE7 /* annotations.pb.cc */; };
		EAA1962BFBA0EBFBA53B343F /* bundle_builder.cc in Sources */ = {isa = PBXBuildFile; fileRef = 4F5B96F3ABCD2CA901DB1CD4 /* bundle_builder.cc */; };
		EADD28A7859FBB9BE4D913B0 /* memory_remote_document_cache_test.cc in Sources */ = {isa = PBXBuildFile; fileRef = 1CA9800A53669EFBFFB824E3 /* memory_remote_document_cache_test.cc */; };
		EB04FE18E5794FEC187A09E3 /* FSTMemorySpecTests.mm in Sources */ = {isa = PBXBuildFile; fileRef = 5492E02F20213FFC00B64F25 /* FSTMemorySpecTests.mm */; };
		EB264591ADDE6D93A6924A61 /* serializer_test.cc in Sources */ = {isa = PBXBuildFile; fileRef = 61F72C5520BC48FD001A68CB /* serializer_test.cc */; };
		EB7BE7B43A99E0BC2B0A8077 /* string_format_test.cc in Sources */ = {isa = PBXBuildFile; fileRef = 54131E9620ADE678001DF3FF /* string_format_test.cc */; };
		EBAC5E8D0E2ECD9FBEDB7DAE /* bundle_builder.cc in Sources */ = {isa = PBXBuildFile; fileRef = 4F5B96F3ABCD2CA901DB1CD4 /* bundle_builder.cc */; };
		EBE4A7B6A57BCE02B389E8A6 /* byte_string_test.cc in Sources */ = {isa = PBXBuildFile; fileRef = 5342CDDB137B4E93E2E85CCA /* byte_string_test.cc */; };
		EBFC611B1BF195D0EC710AF4 /* app_testing.mm in Sources */ = {isa = PBXBuildFile; fileRef = 5467FB07203E6A44009C9584 /* app_testing.mm */; };
		EC160876D8A42166440E0B53 /* FIRCursorTests.mm in Sources */ = {isa = PBXBuildFile; fileRef = 5492E070202154D600B64F25 /* FIRCursorTests.mm */; };
		EC3331B17394886A3715CFD8 /* target.pb.cc in Sources */ = {isa = PBXBuildFile; fileRef = 618BBE7D20B89AAC00B5BCE7 /* target.pb.cc */; };
		EC62F9E29CE3598881908FB8 /* leveldb_transaction_test.cc in Sources */ = {isa = PBXBuildFile; fileRef = 88CF09277CFA45EE1273E3BA /* leveldb_transaction_test.cc */; };
		EC7A44792A5513FBB6F501EE /* comparison_test.cc in Sources */ = {isa = PBXBuildFile; fileRef = 548DB928200D59F600E00ABC /* comparison_test.cc */; };
		EC80A217F3D66EB0272B36B0 /* FSTLevelDBSpecTests.mm in Sources */ = {isa = PBXBuildFile; fileRef = 5492E02C20213FFB00B64F25 /* FSTLevelDBSpecTests.mm */; };
		ECC433628575AE994C621C54 /* create_noop_connectivity_monitor.cc in Sources */ = {isa = PBXBuildFile; fileRef = CF39535F2C41AB0006FA6C0E /* create_noop_connectivity_monitor.cc */; };
		ECED3B60C5718B085AAB14FB /* to_string_test.cc in Sources */ = {isa = PBXBuildFile; fileRef = B696858D2214B53900271095 /* to_string_test.cc */; };
		ED420D8F49DA5C41EEF93913 /* FIRSnapshotMetadataTests.mm in Sources */ = {isa = PBXBuildFile; fileRef = 5492E04D202154AA00B64F25 /* FIRSnapshotMetadataTests.mm */; };
		ED4E2AC80CAF2A8FDDAC3DEE /* field_mask_test.cc in Sources */ = {isa = PBXBuildFile; fileRef = 549CCA5320A36E1F00BCEB75 /* field_mask_test.cc */; };
		ED9DF1EB20025227B38736EC /* message_test.cc in Sources */ = {isa = PBXBuildFile; fileRef = CE37875365497FFA8687B745 /* message_test.cc */; };
		EE470CC3C8FBCDA5F70A8466 /* local_store_test.cc in Sources */ = {isa = PBXBuildFile; fileRef = 307FF03D0297024D59348EBD /* local_store_test.cc */; };
		EE6DBFB0874A50578CE97A7F /* leveldb_remote_document_cache_test.cc in Sources */ = {isa = PBXBuildFile; fileRef = 0840319686A223CC4AD3FAB1 /* leveldb_remote_document_cache_test.cc */; };
		EECC1EC64CA963A8376FA55C /* persistence_testing.cc in Sources */ = {isa = PBXBuildFile; fileRef = 9113B6F513D0473AEABBAF1F /* persistence_testing.cc */; };
		EF3518F84255BAF3EBD317F6 /* exponential_backoff_test.cc in Sources */ = {isa = PBXBuildFile; fileRef = B6D1B68420E2AB1A00B35856 /* exponential_backoff_test.cc */; };
		EF43FF491B9282E0330E4CA2 /* remote_event_test.cc in Sources */ = {isa = PBXBuildFile; fileRef = 584AE2C37A55B408541A6FF3 /* remote_event_test.cc */; };
		EF79998EBE4C72B97AB1880E /* value_util_test.cc in Sources */ = {isa = PBXBuildFile; fileRef = 40F9D09063A07F710811A84F /* value_util_test.cc */; };
		EF8C005DC4BEA6256D1DBC6F /* user_test.cc in Sources */ = {isa = PBXBuildFile; fileRef = CCC9BD953F121B9E29F9AA42 /* user_test.cc */; };
		F05B277F16BDE6A47FE0F943 /* local_serializer_test.cc in Sources */ = {isa = PBXBuildFile; fileRef = F8043813A5D16963EC02B182 /* local_serializer_test.cc */; };
		F08DA55D31E44CB5B9170CCE /* limbo_spec_test.json in Resources */ = {isa = PBXBuildFile; fileRef = 54DA129E1F315EE100DD57A1 /* limbo_spec_test.json */; };
		F091532DEE529255FB008E25 /* snapshot_version_test.cc in Sources */ = {isa = PBXBuildFile; fileRef = ABA495B9202B7E79008A7851 /* snapshot_version_test.cc */; };
		F0C8EB1F4FB56401CFA4F374 /* object_value_test.cc in Sources */ = {isa = PBXBuildFile; fileRef = 214877F52A705012D6720CA0 /* object_value_test.cc */; };
		F0EA84FB66813F2BC164EF7C /* token_test.cc in Sources */ = {isa = PBXBuildFile; fileRef = A082AFDD981B07B5AD78FDE8 /* token_test.cc */; };
		F10A3E4E164A5458DFF7EDE6 /* leveldb_remote_document_cache_test.cc in Sources */ = {isa = PBXBuildFile; fileRef = 0840319686A223CC4AD3FAB1 /* leveldb_remote_document_cache_test.cc */; };
		F19B749671F2552E964422F7 /* FIRListenerRegistrationTests.mm in Sources */ = {isa = PBXBuildFile; fileRef = 5492E06B202154D500B64F25 /* FIRListenerRegistrationTests.mm */; };
		F272A8C41D2353700A11D1FB /* field_mask_test.cc in Sources */ = {isa = PBXBuildFile; fileRef = 549CCA5320A36E1F00BCEB75 /* field_mask_test.cc */; };
		F2AB7EACA1B9B1A7046D3995 /* FSTSyncEngineTestDriver.mm in Sources */ = {isa = PBXBuildFile; fileRef = 5492E02E20213FFC00B64F25 /* FSTSyncEngineTestDriver.mm */; };
		F3261CBFC169DB375A0D9492 /* FSTMockDatastore.mm in Sources */ = {isa = PBXBuildFile; fileRef = 5492E02D20213FFC00B64F25 /* FSTMockDatastore.mm */; };
		F3DEF2DB11FADAABDAA4C8BB /* bundle_builder.cc in Sources */ = {isa = PBXBuildFile; fileRef = 4F5B96F3ABCD2CA901DB1CD4 /* bundle_builder.cc */; };
		F3F09BC931A717CEFF4E14B9 /* FIRFieldValueTests.mm in Sources */ = {isa = PBXBuildFile; fileRef = 5492E04A202154AA00B64F25 /* FIRFieldValueTests.mm */; };
		F481368DB694B3B4D0C8E4A2 /* query_test.cc in Sources */ = {isa = PBXBuildFile; fileRef = B9C261C26C5D311E1E3C0CB9 /* query_test.cc */; };
		F4F00BF4E87D7F0F0F8831DB /* FSTEventAccumulator.mm in Sources */ = {isa = PBXBuildFile; fileRef = 5492E0392021401F00B64F25 /* FSTEventAccumulator.mm */; };
		F4FAC5A7D40A0A9A3EA77998 /* FSTLevelDBSpecTests.mm in Sources */ = {isa = PBXBuildFile; fileRef = 5492E02C20213FFB00B64F25 /* FSTLevelDBSpecTests.mm */; };
		F56E9334642C207D7D85D428 /* pretty_printing_test.cc in Sources */ = {isa = PBXBuildFile; fileRef = AB323F9553050F4F6490F9FF /* pretty_printing_test.cc */; };
		F58A23FEF328EB74F681FE83 /* index_manager_test.cc in Sources */ = {isa = PBXBuildFile; fileRef = AE4A9E38D65688EE000EE2A1 /* index_manager_test.cc */; };
		F5A654E92FF6F3FF16B93E6B /* mutation_test.cc in Sources */ = {isa = PBXBuildFile; fileRef = C8522DE226C467C54E6788D8 /* mutation_test.cc */; };
		F5B1F219E912F645FB79D08E /* firebase_app_check_credentials_provider_test.mm in Sources */ = {isa = PBXBuildFile; fileRef = F119BDDF2F06B3C0883B8297 /* firebase_app_check_credentials_provider_test.mm */; };
		F5BDECEB3B43BD1591EEADBD /* FSTUserDataReaderTests.mm in Sources */ = {isa = PBXBuildFile; fileRef = 8D9892F204959C50613F16C8 /* FSTUserDataReaderTests.mm */; };
		F6079BFC9460B190DA85C2E6 /* pretty_printing_test.cc in Sources */ = {isa = PBXBuildFile; fileRef = AB323F9553050F4F6490F9FF /* pretty_printing_test.cc */; };
		F609600E9A88A4D44FD1FCEB /* FSTSpecTests.mm in Sources */ = {isa = PBXBuildFile; fileRef = 5492E03020213FFC00B64F25 /* FSTSpecTests.mm */; };
		F660788F69B4336AC6CD2720 /* offline_spec_test.json in Resources */ = {isa = PBXBuildFile; fileRef = 54DA12A11F315EE100DD57A1 /* offline_spec_test.json */; };
		F696B7467E80E370FDB3EAA7 /* remote_document_cache_test.cc in Sources */ = {isa = PBXBuildFile; fileRef = 7EB299CF85034F09CFD6F3FD /* remote_document_cache_test.cc */; };
		F72DF72447EA7AB9D100816A /* FSTHelpers.mm in Sources */ = {isa = PBXBuildFile; fileRef = 5492E03A2021401F00B64F25 /* FSTHelpers.mm */; };
		F731A0CCD0220B370BC1BE8B /* BasicCompileTests.swift in Sources */ = {isa = PBXBuildFile; fileRef = DE0761F61F2FE68D003233AF /* BasicCompileTests.swift */; };
		F73471529D36DD48ABD8AAE8 /* async_testing.cc in Sources */ = {isa = PBXBuildFile; fileRef = 872C92ABD71B12784A1C5520 /* async_testing.cc */; };
		F7718C43D3A8FCCDB4BB0071 /* geo_point_test.cc in Sources */ = {isa = PBXBuildFile; fileRef = AB7BAB332012B519001E0872 /* geo_point_test.cc */; };
		F7B1DF16A9DDFB664EA98EBB /* memory_remote_document_cache_test.cc in Sources */ = {isa = PBXBuildFile; fileRef = 1CA9800A53669EFBFFB824E3 /* memory_remote_document_cache_test.cc */; };
		F7EE3CCC821975B71E834453 /* firebase_auth_credentials_provider_test.mm in Sources */ = {isa = PBXBuildFile; fileRef = F869D85E900E5AF6CD02E2FC /* firebase_auth_credentials_provider_test.mm */; };
		F800F48743D3CB31BA1EBAE7 /* random_access_queue_test.cc in Sources */ = {isa = PBXBuildFile; fileRef = 014C60628830D95031574D15 /* random_access_queue_test.cc */; };
		F8126CD7308A4B8AEC0F30A8 /* bundle.pb.cc in Sources */ = {isa = PBXBuildFile; fileRef = A366F6AE1A5A77548485C091 /* bundle.pb.cc */; };
		F8BD2F61EFA35C2D5120D9EB /* field_index_test.cc in Sources */ = {isa = PBXBuildFile; fileRef = BF76A8DA34B5B67B4DD74666 /* field_index_test.cc */; };
		F950A371FADCA2F0B73683E0 /* remote_document_cache_test.cc in Sources */ = {isa = PBXBuildFile; fileRef = 7EB299CF85034F09CFD6F3FD /* remote_document_cache_test.cc */; };
		F9705E595FC3818F13F6375A /* to_string_apple_test.mm in Sources */ = {isa = PBXBuildFile; fileRef = B68B1E002213A764008977EF /* to_string_apple_test.mm */; };
		F9DC01FCBE76CD4F0453A67C /* strerror_test.cc in Sources */ = {isa = PBXBuildFile; fileRef = 358C3B5FE573B1D60A4F7592 /* strerror_test.cc */; };
		FA334ADC73CFDB703A7C17CD /* iterator_adaptors_test.cc in Sources */ = {isa = PBXBuildFile; fileRef = 54A0353420A3D8CB003E0143 /* iterator_adaptors_test.cc */; };
		FA43BA0195DA90CE29B29D36 /* memory_bundle_cache_test.cc in Sources */ = {isa = PBXBuildFile; fileRef = AB4AB1388538CD3CB19EB028 /* memory_bundle_cache_test.cc */; };
		FA7837C5CDFB273DE447E447 /* FIRServerTimestampTests.mm in Sources */ = {isa = PBXBuildFile; fileRef = 5492E06E202154D600B64F25 /* FIRServerTimestampTests.mm */; };
		FA90FA91F7381E5C678EFA30 /* target_cache_test.cc in Sources */ = {isa = PBXBuildFile; fileRef = B5C37696557C81A6C2B7271A /* target_cache_test.cc */; };
		FABE084FA7DA6E216A41EE80 /* status_test.cc in Sources */ = {isa = PBXBuildFile; fileRef = 54A0352C20A3B3D7003E0143 /* status_test.cc */; };
		FAD97B82766AEC29B7B5A1B7 /* index_manager_test.cc in Sources */ = {isa = PBXBuildFile; fileRef = AE4A9E38D65688EE000EE2A1 /* index_manager_test.cc */; };
		FAE5DA6ED3E1842DC21453EE /* fake_target_metadata_provider.cc in Sources */ = {isa = PBXBuildFile; fileRef = 71140E5D09C6E76F7C71B2FC /* fake_target_metadata_provider.cc */; };
		FAF094D65A12935BEDED81C9 /* overlay_test.cc in Sources */ = {isa = PBXBuildFile; fileRef = DEB1D304BB728BB798719D98 /* overlay_test.cc */; };
		FB2111D9205822CC8E7368C2 /* FIRDocumentReferenceTests.mm in Sources */ = {isa = PBXBuildFile; fileRef = 5492E049202154AA00B64F25 /* FIRDocumentReferenceTests.mm */; };
		FB2D5208A6B5816A7244D77A /* query_engine_test.cc in Sources */ = {isa = PBXBuildFile; fileRef = B8A853940305237AFDA8050B /* query_engine_test.cc */; };
		FB3D9E01547436163C456A3C /* message_test.cc in Sources */ = {isa = PBXBuildFile; fileRef = CE37875365497FFA8687B745 /* message_test.cc */; };
		FBBB13329D3B5827C21AE7AB /* reference_set_test.cc in Sources */ = {isa = PBXBuildFile; fileRef = 132E32997D781B896672D30A /* reference_set_test.cc */; };
		FC1D22B6EC4E5F089AE39B8C /* memory_target_cache_test.cc in Sources */ = {isa = PBXBuildFile; fileRef = 2286F308EFB0534B1BDE05B9 /* memory_target_cache_test.cc */; };
		FCA48FB54FC50BFDFDA672CD /* array_sorted_map_test.cc in Sources */ = {isa = PBXBuildFile; fileRef = 54EB764C202277B30088B8F3 /* array_sorted_map_test.cc */; };
		FCF8E7F5268F6842C07B69CF /* write.pb.cc in Sources */ = {isa = PBXBuildFile; fileRef = 544129D921C2DDC800EFB9CC /* write.pb.cc */; };
		FD365D6DFE9511D3BA2C74DF /* hard_assert_test.cc in Sources */ = {isa = PBXBuildFile; fileRef = 444B7AB3F5A2929070CB1363 /* hard_assert_test.cc */; };
		FD6F5B4497D670330E7F89DA /* document_overlay_cache_test.cc in Sources */ = {isa = PBXBuildFile; fileRef = FFCA39825D9678A03D1845D0 /* document_overlay_cache_test.cc */; };
		FD8EA96A604E837092ACA51D /* ordered_code_test.cc in Sources */ = {isa = PBXBuildFile; fileRef = AB380D03201BC6E400D97691 /* ordered_code_test.cc */; };
		FE1C0263F6570DAC54A60F5C /* FIRTimestampTest.m in Sources */ = {isa = PBXBuildFile; fileRef = B65D34A7203C99090076A5E1 /* FIRTimestampTest.m */; };
		FE701C2D739A5371BCBD62B9 /* leveldb_mutation_queue_test.cc in Sources */ = {isa = PBXBuildFile; fileRef = 5C7942B6244F4C416B11B86C /* leveldb_mutation_queue_test.cc */; };
		FE9131E2D84A560D287B6F90 /* resource.pb.cc in Sources */ = {isa = PBXBuildFile; fileRef = 1C3F7302BF4AE6CBC00ECDD0 /* resource.pb.cc */; };
		FF3405218188DFCE586FB26B /* app_testing.mm in Sources */ = {isa = PBXBuildFile; fileRef = 5467FB07203E6A44009C9584 /* app_testing.mm */; };
		FF4FA5757D13A2B7CEE40F04 /* document.pb.cc in Sources */ = {isa = PBXBuildFile; fileRef = 544129D821C2DDC800EFB9CC /* document.pb.cc */; };
		FF6333B8BD9732C068157221 /* memory_bundle_cache_test.cc in Sources */ = {isa = PBXBuildFile; fileRef = AB4AB1388538CD3CB19EB028 /* memory_bundle_cache_test.cc */; };
/* End PBXBuildFile section */

/* Begin PBXContainerItemProxy section */
		544AB1972248072200F851E6 /* PBXContainerItemProxy */ = {
			isa = PBXContainerItemProxy;
			containerPortal = 6003F582195388D10070C39A /* Project object */;
			proxyType = 1;
			remoteGlobalIDString = DAFF0CF421E64AC30062958F;
			remoteInfo = Firestore_Example_macOS;
		};
		54AA33AB224BFE0A006CE580 /* PBXContainerItemProxy */ = {
			isa = PBXContainerItemProxy;
			containerPortal = 6003F582195388D10070C39A /* Project object */;
			proxyType = 1;
			remoteGlobalIDString = 54AA338E224BF935006CE580;
			remoteInfo = Firestore_Example_tvOS;
		};
		54AA33B9224C0035006CE580 /* PBXContainerItemProxy */ = {
			isa = PBXContainerItemProxy;
			containerPortal = 6003F582195388D10070C39A /* Project object */;
			proxyType = 1;
			remoteGlobalIDString = 54AA338E224BF935006CE580;
			remoteInfo = Firestore_Example_tvOS;
		};
		54B8E4AF224BDC4100930F18 /* PBXContainerItemProxy */ = {
			isa = PBXContainerItemProxy;
			containerPortal = 6003F582195388D10070C39A /* Project object */;
			proxyType = 1;
			remoteGlobalIDString = DAFF0CF421E64AC30062958F;
			remoteInfo = Firestore_Example_macOS;
		};
		5CAE131E20FFFED600BE9A4A /* PBXContainerItemProxy */ = {
			isa = PBXContainerItemProxy;
			containerPortal = 6003F582195388D10070C39A /* Project object */;
			proxyType = 1;
			remoteGlobalIDString = 6003F589195388D20070C39A;
			remoteInfo = Firestore_Example_iOS;
		};
		6003F5B3195388D20070C39A /* PBXContainerItemProxy */ = {
			isa = PBXContainerItemProxy;
			containerPortal = 6003F582195388D10070C39A /* Project object */;
			proxyType = 1;
			remoteGlobalIDString = 6003F589195388D20070C39A;
			remoteInfo = Firestore;
		};
		6EDD3AD320BF247500C33877 /* PBXContainerItemProxy */ = {
			isa = PBXContainerItemProxy;
			containerPortal = 6003F582195388D10070C39A /* Project object */;
			proxyType = 1;
			remoteGlobalIDString = 6003F589195388D20070C39A;
			remoteInfo = Firestore;
		};
		DE03B2961F2149D600A30B9C /* PBXContainerItemProxy */ = {
			isa = PBXContainerItemProxy;
			containerPortal = 6003F582195388D10070C39A /* Project object */;
			proxyType = 1;
			remoteGlobalIDString = 6003F589195388D20070C39A;
			remoteInfo = Firestore;
		};
/* End PBXContainerItemProxy section */

/* Begin PBXFileReference section */
		014C60628830D95031574D15 /* random_access_queue_test.cc */ = {isa = PBXFileReference; includeInIndex = 1; lastKnownFileType = sourcecode.cpp.cpp; path = random_access_queue_test.cc; sourceTree = "<group>"; };
		01D10113ECC5B446DB35E96D /* byte_stream_cpp_test.cc */ = {isa = PBXFileReference; includeInIndex = 1; lastKnownFileType = sourcecode.cpp.cpp; path = byte_stream_cpp_test.cc; sourceTree = "<group>"; };
		045D39C4A7D52AF58264240F /* remote_document_cache_test.h */ = {isa = PBXFileReference; includeInIndex = 1; lastKnownFileType = sourcecode.c.h; path = remote_document_cache_test.h; sourceTree = "<group>"; };
		0473AFFF5567E667A125347B /* ordered_code_benchmark.cc */ = {isa = PBXFileReference; includeInIndex = 1; lastKnownFileType = sourcecode.cpp.cpp; path = ordered_code_benchmark.cc; sourceTree = "<group>"; };
		062072B62773A055001655D7 /* AsyncAwaitIntegrationTests.swift */ = {isa = PBXFileReference; lastKnownFileType = sourcecode.swift; path = AsyncAwaitIntegrationTests.swift; sourceTree = "<group>"; };
		0840319686A223CC4AD3FAB1 /* leveldb_remote_document_cache_test.cc */ = {isa = PBXFileReference; includeInIndex = 1; lastKnownFileType = sourcecode.cpp.cpp; path = leveldb_remote_document_cache_test.cc; sourceTree = "<group>"; };
		0EE5300F8233D14025EF0456 /* string_apple_test.mm */ = {isa = PBXFileReference; includeInIndex = 1; lastKnownFileType = sourcecode.cpp.objcpp; path = string_apple_test.mm; sourceTree = "<group>"; };
		11984BA0A99D7A7ABA5B0D90 /* Pods-Firestore_Example_iOS-Firestore_SwiftTests_iOS.release.xcconfig */ = {isa = PBXFileReference; includeInIndex = 1; lastKnownFileType = text.xcconfig; name = "Pods-Firestore_Example_iOS-Firestore_SwiftTests_iOS.release.xcconfig"; path = "Pods/Target Support Files/Pods-Firestore_Example_iOS-Firestore_SwiftTests_iOS/Pods-Firestore_Example_iOS-Firestore_SwiftTests_iOS.release.xcconfig"; sourceTree = "<group>"; };
		1235769122B7E915007DDFA9 /* EncodableFieldValueTests.swift */ = {isa = PBXFileReference; lastKnownFileType = sourcecode.swift; path = EncodableFieldValueTests.swift; sourceTree = "<group>"; };
		1235769422B86E65007DDFA9 /* FirestoreEncoderTests.swift */ = {isa = PBXFileReference; fileEncoding = 4; lastKnownFileType = sourcecode.swift; path = FirestoreEncoderTests.swift; sourceTree = "<group>"; };
		124C932B22C1642C00CA8C2D /* CodableIntegrationTests.swift */ = {isa = PBXFileReference; lastKnownFileType = sourcecode.swift; path = CodableIntegrationTests.swift; sourceTree = "<group>"; };
		1277F98C20D2DF0867496976 /* Pods-Firestore_IntegrationTests_iOS.debug.xcconfig */ = {isa = PBXFileReference; includeInIndex = 1; lastKnownFileType = text.xcconfig; name = "Pods-Firestore_IntegrationTests_iOS.debug.xcconfig"; path = "Pods/Target Support Files/Pods-Firestore_IntegrationTests_iOS/Pods-Firestore_IntegrationTests_iOS.debug.xcconfig"; sourceTree = "<group>"; };
		12F4357299652983A615F886 /* LICENSE */ = {isa = PBXFileReference; includeInIndex = 1; lastKnownFileType = text; name = LICENSE; path = ../LICENSE; sourceTree = "<group>"; };
		132E32997D781B896672D30A /* reference_set_test.cc */ = {isa = PBXFileReference; fileEncoding = 4; lastKnownFileType = sourcecode.cpp.cpp; path = reference_set_test.cc; sourceTree = "<group>"; };
		166CE73C03AB4366AAC5201C /* leveldb_index_manager_test.cc */ = {isa = PBXFileReference; includeInIndex = 1; lastKnownFileType = sourcecode.cpp.cpp; path = leveldb_index_manager_test.cc; sourceTree = "<group>"; };
		1B342370EAE3AA02393E33EB /* cc_compilation_test.cc */ = {isa = PBXFileReference; includeInIndex = 1; lastKnownFileType = sourcecode.cpp.cpp; name = cc_compilation_test.cc; path = api/cc_compilation_test.cc; sourceTree = "<group>"; };
		1C01D8CE367C56BB2624E299 /* index.pb.h */ = {isa = PBXFileReference; includeInIndex = 1; lastKnownFileType = sourcecode.c.h; name = index.pb.h; path = admin/index.pb.h; sourceTree = "<group>"; };
		1C3F7302BF4AE6CBC00ECDD0 /* resource.pb.cc */ = {isa = PBXFileReference; includeInIndex = 1; path = resource.pb.cc; sourceTree = "<group>"; };
		1CA9800A53669EFBFFB824E3 /* memory_remote_document_cache_test.cc */ = {isa = PBXFileReference; includeInIndex = 1; lastKnownFileType = sourcecode.cpp.cpp; path = memory_remote_document_cache_test.cc; sourceTree = "<group>"; };
		214877F52A705012D6720CA0 /* object_value_test.cc */ = {isa = PBXFileReference; includeInIndex = 1; lastKnownFileType = sourcecode.cpp.cpp; path = object_value_test.cc; sourceTree = "<group>"; };
		2220F583583EFC28DE792ABE /* Pods_Firestore_IntegrationTests_tvOS.framework */ = {isa = PBXFileReference; explicitFileType = wrapper.framework; includeInIndex = 0; path = Pods_Firestore_IntegrationTests_tvOS.framework; sourceTree = BUILT_PRODUCTS_DIR; };
		2286F308EFB0534B1BDE05B9 /* memory_target_cache_test.cc */ = {isa = PBXFileReference; includeInIndex = 1; lastKnownFileType = sourcecode.cpp.cpp; path = memory_target_cache_test.cc; sourceTree = "<group>"; };
		277EAACC4DD7C21332E8496A /* lru_garbage_collector_test.cc */ = {isa = PBXFileReference; includeInIndex = 1; lastKnownFileType = sourcecode.cpp.cpp; path = lru_garbage_collector_test.cc; sourceTree = "<group>"; };
		29D9C76922DAC6F710BC1EF4 /* memory_document_overlay_cache_test.cc */ = {isa = PBXFileReference; includeInIndex = 1; lastKnownFileType = sourcecode.cpp.cpp; path = memory_document_overlay_cache_test.cc; sourceTree = "<group>"; };
		2A0CF41BA5AED6049B0BEB2C /* objc_type_traits_apple_test.mm */ = {isa = PBXFileReference; includeInIndex = 1; lastKnownFileType = sourcecode.cpp.objcpp; path = objc_type_traits_apple_test.mm; sourceTree = "<group>"; };
		2B50B3A0DF77100EEE887891 /* Pods_Firestore_Tests_iOS.framework */ = {isa = PBXFileReference; explicitFileType = wrapper.framework; includeInIndex = 0; path = Pods_Firestore_Tests_iOS.framework; sourceTree = BUILT_PRODUCTS_DIR; };
		2D7472BC70C024D736FF74D9 /* watch_change_test.cc */ = {isa = PBXFileReference; includeInIndex = 1; lastKnownFileType = sourcecode.cpp.cpp; path = watch_change_test.cc; sourceTree = "<group>"; };
		2DAA26538D1A93A39F8AC373 /* nanopb_testing.h */ = {isa = PBXFileReference; includeInIndex = 1; lastKnownFileType = sourcecode.c.h; name = nanopb_testing.h; path = nanopb/nanopb_testing.h; sourceTree = "<group>"; };
		2E48431B0EDA400BEA91D4AB /* Pods-Firestore_Tests_tvOS.debug.xcconfig */ = {isa = PBXFileReference; includeInIndex = 1; lastKnownFileType = text.xcconfig; name = "Pods-Firestore_Tests_tvOS.debug.xcconfig"; path = "Pods/Target Support Files/Pods-Firestore_Tests_tvOS/Pods-Firestore_Tests_tvOS.debug.xcconfig"; sourceTree = "<group>"; };
		2F4FA4576525144C5069A7A5 /* credentials_provider_test.cc */ = {isa = PBXFileReference; includeInIndex = 1; lastKnownFileType = sourcecode.cpp.cpp; name = credentials_provider_test.cc; path = credentials/credentials_provider_test.cc; sourceTree = "<group>"; };
		2F901F31BC62444A476B779F /* Pods-Firestore_IntegrationTests_macOS.debug.xcconfig */ = {isa = PBXFileReference; includeInIndex = 1; lastKnownFileType = text.xcconfig; name = "Pods-Firestore_IntegrationTests_macOS.debug.xcconfig"; path = "Pods/Target Support Files/Pods-Firestore_IntegrationTests_macOS/Pods-Firestore_IntegrationTests_macOS.debug.xcconfig"; sourceTree = "<group>"; };
		3068AA9DFBBA86C1FE2A946E /* mutation_queue_test.cc */ = {isa = PBXFileReference; includeInIndex = 1; lastKnownFileType = sourcecode.cpp.cpp; path = mutation_queue_test.cc; sourceTree = "<group>"; };
		307FF03D0297024D59348EBD /* local_store_test.cc */ = {isa = PBXFileReference; includeInIndex = 1; lastKnownFileType = sourcecode.cpp.cpp; path = local_store_test.cc; sourceTree = "<group>"; };
		312E4667E3D994592C77B63C /* byte_stream_test.h */ = {isa = PBXFileReference; includeInIndex = 1; lastKnownFileType = sourcecode.c.h; path = byte_stream_test.h; sourceTree = "<group>"; };
		3167BD972EFF8EC636530E59 /* datastore_test.cc */ = {isa = PBXFileReference; includeInIndex = 1; lastKnownFileType = sourcecode.cpp.cpp; path = datastore_test.cc; sourceTree = "<group>"; };
		32C7CB095CD53D07E98D74B8 /* bundle.pb.h */ = {isa = PBXFileReference; includeInIndex = 1; lastKnownFileType = sourcecode.c.h; path = bundle.pb.h; sourceTree = "<group>"; };
		332485C4DCC6BA0DBB5E31B7 /* leveldb_util_test.cc */ = {isa = PBXFileReference; includeInIndex = 1; lastKnownFileType = sourcecode.cpp.cpp; path = leveldb_util_test.cc; sourceTree = "<group>"; };
		33607A3AE91548BD219EC9C6 /* transform_operation_test.cc */ = {isa = PBXFileReference; includeInIndex = 1; lastKnownFileType = sourcecode.cpp.cpp; path = transform_operation_test.cc; sourceTree = "<group>"; };
		358C3B5FE573B1D60A4F7592 /* strerror_test.cc */ = {isa = PBXFileReference; includeInIndex = 1; lastKnownFileType = sourcecode.cpp.cpp; path = strerror_test.cc; sourceTree = "<group>"; };
		36D235D9F1240D5195CDB670 /* Pods-Firestore_IntegrationTests_tvOS.release.xcconfig */ = {isa = PBXFileReference; includeInIndex = 1; lastKnownFileType = text.xcconfig; name = "Pods-Firestore_IntegrationTests_tvOS.release.xcconfig"; path = "Pods/Target Support Files/Pods-Firestore_IntegrationTests_tvOS/Pods-Firestore_IntegrationTests_tvOS.release.xcconfig"; sourceTree = "<group>"; };
		395E8B07639E69290A929695 /* index.pb.cc */ = {isa = PBXFileReference; includeInIndex = 1; name = index.pb.cc; path = admin/index.pb.cc; sourceTree = "<group>"; };
		397FB002E298B780F1E223E2 /* Pods-Firestore_Tests_macOS.release.xcconfig */ = {isa = PBXFileReference; includeInIndex = 1; lastKnownFileType = text.xcconfig; name = "Pods-Firestore_Tests_macOS.release.xcconfig"; path = "Pods/Target Support Files/Pods-Firestore_Tests_macOS/Pods-Firestore_Tests_macOS.release.xcconfig"; sourceTree = "<group>"; };
		39B832380209CC5BAF93BC52 /* Pods_Firestore_IntegrationTests_macOS.framework */ = {isa = PBXFileReference; explicitFileType = wrapper.framework; includeInIndex = 0; path = Pods_Firestore_IntegrationTests_macOS.framework; sourceTree = BUILT_PRODUCTS_DIR; };
		3B843E4A1F3930A400548890 /* remote_store_spec_test.json */ = {isa = PBXFileReference; fileEncoding = 4; lastKnownFileType = text.json; path = remote_store_spec_test.json; sourceTree = "<group>"; };
		3C81DE3772628FE297055662 /* Pods-Firestore_Example_iOS.debug.xcconfig */ = {isa = PBXFileReference; includeInIndex = 1; lastKnownFileType = text.xcconfig; name = "Pods-Firestore_Example_iOS.debug.xcconfig"; path = "Pods/Target Support Files/Pods-Firestore_Example_iOS/Pods-Firestore_Example_iOS.debug.xcconfig"; sourceTree = "<group>"; };
		3CAA33F964042646FDDAF9F9 /* status_testing.cc */ = {isa = PBXFileReference; includeInIndex = 1; lastKnownFileType = sourcecode.cpp.cpp; path = status_testing.cc; sourceTree = "<group>"; };
		3F0992A4B83C60841C52E960 /* Pods-Firestore_Example_iOS.release.xcconfig */ = {isa = PBXFileReference; includeInIndex = 1; lastKnownFileType = text.xcconfig; name = "Pods-Firestore_Example_iOS.release.xcconfig"; path = "Pods/Target Support Files/Pods-Firestore_Example_iOS/Pods-Firestore_Example_iOS.release.xcconfig"; sourceTree = "<group>"; };
		3FBAA6F05C0B46A522E3B5A7 /* bundle_cache_test.h */ = {isa = PBXFileReference; includeInIndex = 1; lastKnownFileType = sourcecode.c.h; path = bundle_cache_test.h; sourceTree = "<group>"; };
		403DBF6EFB541DFD01582AA3 /* path_test.cc */ = {isa = PBXFileReference; includeInIndex = 1; lastKnownFileType = sourcecode.cpp.cpp; path = path_test.cc; sourceTree = "<group>"; };
		40F9D09063A07F710811A84F /* value_util_test.cc */ = {isa = PBXFileReference; includeInIndex = 1; lastKnownFileType = sourcecode.cpp.cpp; path = value_util_test.cc; sourceTree = "<group>"; };
		4132F30044D5DF1FB15B2A9D /* fake_credentials_provider.h */ = {isa = PBXFileReference; includeInIndex = 1; lastKnownFileType = sourcecode.c.h; path = fake_credentials_provider.h; sourceTree = "<group>"; };
		432C71959255C5DBDF522F52 /* byte_stream_test.cc */ = {isa = PBXFileReference; includeInIndex = 1; lastKnownFileType = sourcecode.cpp.cpp; path = byte_stream_test.cc; sourceTree = "<group>"; };
		4334F87873015E3763954578 /* status_testing.h */ = {isa = PBXFileReference; includeInIndex = 1; lastKnownFileType = sourcecode.c.h; path = status_testing.h; sourceTree = "<group>"; };
		444B7AB3F5A2929070CB1363 /* hard_assert_test.cc */ = {isa = PBXFileReference; includeInIndex = 1; lastKnownFileType = sourcecode.cpp.cpp; path = hard_assert_test.cc; sourceTree = "<group>"; };
		48D0915834C3D234E5A875A9 /* grpc_stream_tester.h */ = {isa = PBXFileReference; includeInIndex = 1; lastKnownFileType = sourcecode.c.h; path = grpc_stream_tester.h; sourceTree = "<group>"; };
		4C73C0CC6F62A90D8573F383 /* string_apple_benchmark.mm */ = {isa = PBXFileReference; includeInIndex = 1; lastKnownFileType = sourcecode.cpp.objcpp; path = string_apple_benchmark.mm; sourceTree = "<group>"; };
		4F5B96F3ABCD2CA901DB1CD4 /* bundle_builder.cc */ = {isa = PBXFileReference; includeInIndex = 1; lastKnownFileType = sourcecode.cpp.cpp; path = bundle_builder.cc; sourceTree = "<group>"; };
		52756B7624904C36FBB56000 /* fake_target_metadata_provider.h */ = {isa = PBXFileReference; includeInIndex = 1; lastKnownFileType = sourcecode.c.h; path = fake_target_metadata_provider.h; sourceTree = "<group>"; };
		5342CDDB137B4E93E2E85CCA /* byte_string_test.cc */ = {isa = PBXFileReference; includeInIndex = 1; lastKnownFileType = sourcecode.cpp.cpp; name = byte_string_test.cc; path = nanopb/byte_string_test.cc; sourceTree = "<group>"; };
		5412671923D1536B001E41A0 /* FSTBenchmarkTests.mm */ = {isa = PBXFileReference; fileEncoding = 4; lastKnownFileType = sourcecode.cpp.objcpp; path = FSTBenchmarkTests.mm; sourceTree = "<group>"; };
		5412671A23D1536B001E41A0 /* remote_document_cache_benchmark.mm */ = {isa = PBXFileReference; fileEncoding = 4; lastKnownFileType = sourcecode.cpp.objcpp; path = remote_document_cache_benchmark.mm; sourceTree = "<group>"; };
		54131E9620ADE678001DF3FF /* string_format_test.cc */ = {isa = PBXFileReference; fileEncoding = 4; lastKnownFileType = sourcecode.cpp.cpp; path = string_format_test.cc; sourceTree = "<group>"; };
		544129D021C2DDC800EFB9CC /* query.pb.h */ = {isa = PBXFileReference; fileEncoding = 4; lastKnownFileType = sourcecode.c.h; path = query.pb.h; sourceTree = "<group>"; };
		544129D121C2DDC800EFB9CC /* common.pb.h */ = {isa = PBXFileReference; fileEncoding = 4; lastKnownFileType = sourcecode.c.h; path = common.pb.h; sourceTree = "<group>"; };
		544129D221C2DDC800EFB9CC /* common.pb.cc */ = {isa = PBXFileReference; fileEncoding = 4; lastKnownFileType = sourcecode.cpp.cpp; path = common.pb.cc; sourceTree = "<group>"; };
		544129D321C2DDC800EFB9CC /* firestore.pb.h */ = {isa = PBXFileReference; fileEncoding = 4; lastKnownFileType = sourcecode.c.h; path = firestore.pb.h; sourceTree = "<group>"; };
		544129D421C2DDC800EFB9CC /* firestore.pb.cc */ = {isa = PBXFileReference; fileEncoding = 4; lastKnownFileType = sourcecode.cpp.cpp; path = firestore.pb.cc; sourceTree = "<group>"; };
		544129D521C2DDC800EFB9CC /* write.pb.h */ = {isa = PBXFileReference; fileEncoding = 4; lastKnownFileType = sourcecode.c.h; path = write.pb.h; sourceTree = "<group>"; };
		544129D621C2DDC800EFB9CC /* query.pb.cc */ = {isa = PBXFileReference; fileEncoding = 4; lastKnownFileType = sourcecode.cpp.cpp; path = query.pb.cc; sourceTree = "<group>"; };
		544129D721C2DDC800EFB9CC /* document.pb.h */ = {isa = PBXFileReference; fileEncoding = 4; lastKnownFileType = sourcecode.c.h; path = document.pb.h; sourceTree = "<group>"; };
		544129D821C2DDC800EFB9CC /* document.pb.cc */ = {isa = PBXFileReference; fileEncoding = 4; lastKnownFileType = sourcecode.cpp.cpp; path = document.pb.cc; sourceTree = "<group>"; };
		544129D921C2DDC800EFB9CC /* write.pb.cc */ = {isa = PBXFileReference; fileEncoding = 4; lastKnownFileType = sourcecode.cpp.cpp; path = write.pb.cc; sourceTree = "<group>"; };
		544AB1922248072200F851E6 /* Firestore_Tests_macOS.xctest */ = {isa = PBXFileReference; explicitFileType = wrapper.cfbundle; includeInIndex = 0; path = Firestore_Tests_macOS.xctest; sourceTree = BUILT_PRODUCTS_DIR; };
		54511E8D209805F8005BD28F /* hashing_test.cc */ = {isa = PBXFileReference; fileEncoding = 4; lastKnownFileType = sourcecode.cpp.cpp; path = hashing_test.cc; sourceTree = "<group>"; };
		5467FAFF203E56F8009C9584 /* FIRFirestoreTests.mm */ = {isa = PBXFileReference; fileEncoding = 4; lastKnownFileType = sourcecode.cpp.objcpp; path = FIRFirestoreTests.mm; sourceTree = "<group>"; };
		5467FB06203E6A44009C9584 /* app_testing.h */ = {isa = PBXFileReference; fileEncoding = 4; lastKnownFileType = sourcecode.c.h; path = app_testing.h; sourceTree = "<group>"; };
		5467FB07203E6A44009C9584 /* app_testing.mm */ = {isa = PBXFileReference; fileEncoding = 4; lastKnownFileType = sourcecode.cpp.objcpp; path = app_testing.mm; sourceTree = "<group>"; };
		54740A521FC913E500713A1A /* autoid_test.cc */ = {isa = PBXFileReference; fileEncoding = 4; lastKnownFileType = sourcecode.cpp.cpp; path = autoid_test.cc; sourceTree = "<group>"; };
		54740A531FC913E500713A1A /* secure_random_test.cc */ = {isa = PBXFileReference; fileEncoding = 4; lastKnownFileType = sourcecode.cpp.cpp; path = secure_random_test.cc; sourceTree = "<group>"; };
		54764FAE1FAA21B90085E60A /* FSTGoogleTestTests.mm */ = {isa = PBXFileReference; fileEncoding = 4; lastKnownFileType = sourcecode.cpp.objcpp; path = FSTGoogleTestTests.mm; sourceTree = "<group>"; };
		5477CDE922EE71C8000FCC1E /* append_only_list_test.cc */ = {isa = PBXFileReference; lastKnownFileType = sourcecode.cpp.cpp; path = append_only_list_test.cc; sourceTree = "<group>"; };
		547E9A4122F9EA7300A275E0 /* document_set_test.cc */ = {isa = PBXFileReference; lastKnownFileType = sourcecode.cpp.cpp; path = document_set_test.cc; sourceTree = "<group>"; };
		548DB928200D59F600E00ABC /* comparison_test.cc */ = {isa = PBXFileReference; fileEncoding = 4; lastKnownFileType = sourcecode.cpp.cpp; path = comparison_test.cc; sourceTree = "<group>"; };
		5491BC711FB44593008B3588 /* FSTIntegrationTestCase.mm */ = {isa = PBXFileReference; fileEncoding = 4; lastKnownFileType = sourcecode.cpp.objcpp; path = FSTIntegrationTestCase.mm; sourceTree = "<group>"; };
		5492E02C20213FFB00B64F25 /* FSTLevelDBSpecTests.mm */ = {isa = PBXFileReference; fileEncoding = 4; lastKnownFileType = sourcecode.cpp.objcpp; path = FSTLevelDBSpecTests.mm; sourceTree = "<group>"; };
		5492E02D20213FFC00B64F25 /* FSTMockDatastore.mm */ = {isa = PBXFileReference; fileEncoding = 4; lastKnownFileType = sourcecode.cpp.objcpp; path = FSTMockDatastore.mm; sourceTree = "<group>"; };
		5492E02E20213FFC00B64F25 /* FSTSyncEngineTestDriver.mm */ = {isa = PBXFileReference; fileEncoding = 4; lastKnownFileType = sourcecode.cpp.objcpp; path = FSTSyncEngineTestDriver.mm; sourceTree = "<group>"; };
		5492E02F20213FFC00B64F25 /* FSTMemorySpecTests.mm */ = {isa = PBXFileReference; fileEncoding = 4; lastKnownFileType = sourcecode.cpp.objcpp; path = FSTMemorySpecTests.mm; sourceTree = "<group>"; };
		5492E03020213FFC00B64F25 /* FSTSpecTests.mm */ = {isa = PBXFileReference; fileEncoding = 4; lastKnownFileType = sourcecode.cpp.objcpp; path = FSTSpecTests.mm; sourceTree = "<group>"; };
		5492E0372021401E00B64F25 /* XCTestCase+Await.mm */ = {isa = PBXFileReference; fileEncoding = 4; lastKnownFileType = sourcecode.cpp.objcpp; path = "XCTestCase+Await.mm"; sourceTree = "<group>"; };
		5492E0392021401F00B64F25 /* FSTEventAccumulator.mm */ = {isa = PBXFileReference; fileEncoding = 4; lastKnownFileType = sourcecode.cpp.objcpp; path = FSTEventAccumulator.mm; sourceTree = "<group>"; };
		5492E03A2021401F00B64F25 /* FSTHelpers.mm */ = {isa = PBXFileReference; fileEncoding = 4; lastKnownFileType = sourcecode.cpp.objcpp; path = FSTHelpers.mm; sourceTree = "<group>"; };
		5492E045202154AA00B64F25 /* FIRCollectionReferenceTests.mm */ = {isa = PBXFileReference; fileEncoding = 4; lastKnownFileType = sourcecode.cpp.objcpp; path = FIRCollectionReferenceTests.mm; sourceTree = "<group>"; };
		5492E047202154AA00B64F25 /* FSTAPIHelpers.h */ = {isa = PBXFileReference; fileEncoding = 4; lastKnownFileType = sourcecode.c.h; path = FSTAPIHelpers.h; sourceTree = "<group>"; };
		5492E048202154AA00B64F25 /* FIRGeoPointTests.mm */ = {isa = PBXFileReference; fileEncoding = 4; lastKnownFileType = sourcecode.cpp.objcpp; path = FIRGeoPointTests.mm; sourceTree = "<group>"; };
		5492E049202154AA00B64F25 /* FIRDocumentReferenceTests.mm */ = {isa = PBXFileReference; fileEncoding = 4; lastKnownFileType = sourcecode.cpp.objcpp; path = FIRDocumentReferenceTests.mm; sourceTree = "<group>"; };
		5492E04A202154AA00B64F25 /* FIRFieldValueTests.mm */ = {isa = PBXFileReference; fileEncoding = 4; lastKnownFileType = sourcecode.cpp.objcpp; path = FIRFieldValueTests.mm; sourceTree = "<group>"; };
		5492E04B202154AA00B64F25 /* FIRDocumentSnapshotTests.mm */ = {isa = PBXFileReference; fileEncoding = 4; lastKnownFileType = sourcecode.cpp.objcpp; path = FIRDocumentSnapshotTests.mm; sourceTree = "<group>"; };
		5492E04C202154AA00B64F25 /* FIRFieldPathTests.mm */ = {isa = PBXFileReference; fileEncoding = 4; lastKnownFileType = sourcecode.cpp.objcpp; path = FIRFieldPathTests.mm; sourceTree = "<group>"; };
		5492E04D202154AA00B64F25 /* FIRSnapshotMetadataTests.mm */ = {isa = PBXFileReference; fileEncoding = 4; lastKnownFileType = sourcecode.cpp.objcpp; path = FIRSnapshotMetadataTests.mm; sourceTree = "<group>"; };
		5492E04E202154AA00B64F25 /* FSTAPIHelpers.mm */ = {isa = PBXFileReference; fileEncoding = 4; lastKnownFileType = sourcecode.cpp.objcpp; path = FSTAPIHelpers.mm; sourceTree = "<group>"; };
		5492E04F202154AA00B64F25 /* FIRQuerySnapshotTests.mm */ = {isa = PBXFileReference; fileEncoding = 4; lastKnownFileType = sourcecode.cpp.objcpp; path = FIRQuerySnapshotTests.mm; sourceTree = "<group>"; };
		5492E069202154D500B64F25 /* FIRQueryTests.mm */ = {isa = PBXFileReference; fileEncoding = 4; lastKnownFileType = sourcecode.cpp.objcpp; path = FIRQueryTests.mm; sourceTree = "<group>"; };
		5492E06A202154D500B64F25 /* FIRFieldsTests.mm */ = {isa = PBXFileReference; fileEncoding = 4; lastKnownFileType = sourcecode.cpp.objcpp; path = FIRFieldsTests.mm; sourceTree = "<group>"; };
		5492E06B202154D500B64F25 /* FIRListenerRegistrationTests.mm */ = {isa = PBXFileReference; fileEncoding = 4; lastKnownFileType = sourcecode.cpp.objcpp; path = FIRListenerRegistrationTests.mm; sourceTree = "<group>"; };
		5492E06C202154D500B64F25 /* FIRDatabaseTests.mm */ = {isa = PBXFileReference; fileEncoding = 4; lastKnownFileType = sourcecode.cpp.objcpp; path = FIRDatabaseTests.mm; sourceTree = "<group>"; };
		5492E06D202154D600B64F25 /* FIRValidationTests.mm */ = {isa = PBXFileReference; fileEncoding = 4; lastKnownFileType = sourcecode.cpp.objcpp; path = FIRValidationTests.mm; sourceTree = "<group>"; };
		5492E06E202154D600B64F25 /* FIRServerTimestampTests.mm */ = {isa = PBXFileReference; fileEncoding = 4; lastKnownFileType = sourcecode.cpp.objcpp; path = FIRServerTimestampTests.mm; sourceTree = "<group>"; };
		5492E06F202154D600B64F25 /* FIRWriteBatchTests.mm */ = {isa = PBXFileReference; fileEncoding = 4; lastKnownFileType = sourcecode.cpp.objcpp; path = FIRWriteBatchTests.mm; sourceTree = "<group>"; };
		5492E070202154D600B64F25 /* FIRCursorTests.mm */ = {isa = PBXFileReference; fileEncoding = 4; lastKnownFileType = sourcecode.cpp.objcpp; path = FIRCursorTests.mm; sourceTree = "<group>"; };
		5492E071202154D600B64F25 /* FIRTypeTests.mm */ = {isa = PBXFileReference; fileEncoding = 4; lastKnownFileType = sourcecode.cpp.objcpp; path = FIRTypeTests.mm; sourceTree = "<group>"; };
		5492E07B202154EB00B64F25 /* FSTTransactionTests.mm */ = {isa = PBXFileReference; fileEncoding = 4; lastKnownFileType = sourcecode.cpp.objcpp; path = FSTTransactionTests.mm; sourceTree = "<group>"; };
		5492E07C202154EB00B64F25 /* FSTSmokeTests.mm */ = {isa = PBXFileReference; fileEncoding = 4; lastKnownFileType = sourcecode.cpp.objcpp; path = FSTSmokeTests.mm; sourceTree = "<group>"; };
		5492E07E202154EC00B64F25 /* FSTDatastoreTests.mm */ = {isa = PBXFileReference; fileEncoding = 4; lastKnownFileType = sourcecode.cpp.objcpp; path = FSTDatastoreTests.mm; sourceTree = "<group>"; };
		5493A423225F9990006DE7BA /* status_apple_test.mm */ = {isa = PBXFileReference; lastKnownFileType = sourcecode.cpp.objcpp; path = status_apple_test.mm; sourceTree = "<group>"; };
		5495EB022040E90200EBA509 /* CodableGeoPointTests.swift */ = {isa = PBXFileReference; fileEncoding = 4; lastKnownFileType = sourcecode.swift; path = CodableGeoPointTests.swift; sourceTree = "<group>"; };
		5497CB75229DECDE000FB92F /* time_testing.h */ = {isa = PBXFileReference; lastKnownFileType = sourcecode.c.h; path = time_testing.h; sourceTree = "<group>"; };
		5497CB76229DECDE000FB92F /* time_testing.cc */ = {isa = PBXFileReference; lastKnownFileType = sourcecode.cpp.cpp; path = time_testing.cc; sourceTree = "<group>"; };
		54995F6E205B6E12004EFFA0 /* leveldb_key_test.cc */ = {isa = PBXFileReference; fileEncoding = 4; lastKnownFileType = sourcecode.cpp.cpp; path = leveldb_key_test.cc; sourceTree = "<group>"; };
		549CCA4C20A36DBB00BCEB75 /* sorted_set_test.cc */ = {isa = PBXFileReference; fileEncoding = 4; lastKnownFileType = sourcecode.cpp.cpp; path = sorted_set_test.cc; sourceTree = "<group>"; };
		549CCA4D20A36DBB00BCEB75 /* tree_sorted_map_test.cc */ = {isa = PBXFileReference; fileEncoding = 4; lastKnownFileType = sourcecode.cpp.cpp; path = tree_sorted_map_test.cc; sourceTree = "<group>"; };
		549CCA4E20A36DBB00BCEB75 /* sorted_map_test.cc */ = {isa = PBXFileReference; fileEncoding = 4; lastKnownFileType = sourcecode.cpp.cpp; path = sorted_map_test.cc; sourceTree = "<group>"; };
		549CCA4F20A36DBC00BCEB75 /* testing.h */ = {isa = PBXFileReference; fileEncoding = 4; lastKnownFileType = sourcecode.c.h; path = testing.h; sourceTree = "<group>"; };
		549CCA5320A36E1F00BCEB75 /* field_mask_test.cc */ = {isa = PBXFileReference; fileEncoding = 4; lastKnownFileType = sourcecode.cpp.cpp; path = field_mask_test.cc; sourceTree = "<group>"; };
		549CCA5520A36E1F00BCEB75 /* precondition_test.cc */ = {isa = PBXFileReference; fileEncoding = 4; lastKnownFileType = sourcecode.cpp.cpp; path = precondition_test.cc; sourceTree = "<group>"; };
		54A0352820A3B3BD003E0143 /* testutil.cc */ = {isa = PBXFileReference; fileEncoding = 4; lastKnownFileType = sourcecode.cpp.cpp; path = testutil.cc; sourceTree = "<group>"; };
		54A0352920A3B3BD003E0143 /* testutil.h */ = {isa = PBXFileReference; fileEncoding = 4; lastKnownFileType = sourcecode.c.h; path = testutil.h; sourceTree = "<group>"; };
		54A0352C20A3B3D7003E0143 /* status_test.cc */ = {isa = PBXFileReference; fileEncoding = 4; lastKnownFileType = sourcecode.cpp.cpp; path = status_test.cc; sourceTree = "<group>"; };
		54A0352D20A3B3D7003E0143 /* statusor_test.cc */ = {isa = PBXFileReference; fileEncoding = 4; lastKnownFileType = sourcecode.cpp.cpp; path = statusor_test.cc; sourceTree = "<group>"; };
		54A0353420A3D8CB003E0143 /* iterator_adaptors_test.cc */ = {isa = PBXFileReference; fileEncoding = 4; lastKnownFileType = sourcecode.cpp.cpp; path = iterator_adaptors_test.cc; sourceTree = "<group>"; };
		54AA338F224BF935006CE580 /* Firestore_Example_tvOS.app */ = {isa = PBXFileReference; explicitFileType = wrapper.application; includeInIndex = 0; path = Firestore_Example_tvOS.app; sourceTree = BUILT_PRODUCTS_DIR; };
		54AA3391224BF935006CE580 /* AppDelegate.h */ = {isa = PBXFileReference; lastKnownFileType = sourcecode.c.h; path = AppDelegate.h; sourceTree = "<group>"; };
		54AA3392224BF935006CE580 /* AppDelegate.m */ = {isa = PBXFileReference; lastKnownFileType = sourcecode.c.objc; path = AppDelegate.m; sourceTree = "<group>"; };
		54AA3394224BF935006CE580 /* ViewController.h */ = {isa = PBXFileReference; lastKnownFileType = sourcecode.c.h; path = ViewController.h; sourceTree = "<group>"; };
		54AA3395224BF935006CE580 /* ViewController.m */ = {isa = PBXFileReference; lastKnownFileType = sourcecode.c.objc; path = ViewController.m; sourceTree = "<group>"; };
		54AA3398224BF935006CE580 /* Base */ = {isa = PBXFileReference; lastKnownFileType = file.storyboard; name = Base; path = Base.lproj/Main.storyboard; sourceTree = "<group>"; };
		54AA339A224BF936006CE580 /* Assets.xcassets */ = {isa = PBXFileReference; lastKnownFileType = folder.assetcatalog; path = Assets.xcassets; sourceTree = "<group>"; };
		54AA339C224BF936006CE580 /* Info.plist */ = {isa = PBXFileReference; lastKnownFileType = text.plist.xml; path = Info.plist; sourceTree = "<group>"; };
		54AA339D224BF936006CE580 /* main.m */ = {isa = PBXFileReference; lastKnownFileType = sourcecode.c.objc; path = main.m; sourceTree = "<group>"; };
		54AA33A6224BFE09006CE580 /* Firestore_Tests_tvOS.xctest */ = {isa = PBXFileReference; explicitFileType = wrapper.cfbundle; includeInIndex = 0; path = Firestore_Tests_tvOS.xctest; sourceTree = BUILT_PRODUCTS_DIR; };
		54AA33B4224C0035006CE580 /* Firestore_IntegrationTests_tvOS.xctest */ = {isa = PBXFileReference; explicitFileType = wrapper.cfbundle; includeInIndex = 0; path = Firestore_IntegrationTests_tvOS.xctest; sourceTree = BUILT_PRODUCTS_DIR; };
		54B8E4AA224BDC4100930F18 /* Firestore_IntegrationTests_macOS.xctest */ = {isa = PBXFileReference; explicitFileType = wrapper.cfbundle; includeInIndex = 0; path = Firestore_IntegrationTests_macOS.xctest; sourceTree = BUILT_PRODUCTS_DIR; };
		54C2294E1FECABAE007D065B /* log_test.cc */ = {isa = PBXFileReference; fileEncoding = 4; lastKnownFileType = sourcecode.cpp.cpp; path = log_test.cc; sourceTree = "<group>"; };
		54C9EDF52040E16300A969CD /* Info.plist */ = {isa = PBXFileReference; lastKnownFileType = text.plist.xml; path = Info.plist; sourceTree = "<group>"; };
		54D400D32148BACE001D2BCC /* GoogleService-Info.plist */ = {isa = PBXFileReference; fileEncoding = 4; lastKnownFileType = text.plist.xml; name = "GoogleService-Info.plist"; path = "App/GoogleService-Info.plist"; sourceTree = SOURCE_ROOT; };
		54DA129C1F315EE100DD57A1 /* collection_spec_test.json */ = {isa = PBXFileReference; fileEncoding = 4; lastKnownFileType = text.json; path = collection_spec_test.json; sourceTree = "<group>"; };
		54DA129D1F315EE100DD57A1 /* existence_filter_spec_test.json */ = {isa = PBXFileReference; fileEncoding = 4; lastKnownFileType = text.json; path = existence_filter_spec_test.json; sourceTree = "<group>"; };
		54DA129E1F315EE100DD57A1 /* limbo_spec_test.json */ = {isa = PBXFileReference; fileEncoding = 4; lastKnownFileType = text.json; path = limbo_spec_test.json; sourceTree = "<group>"; };
		54DA129F1F315EE100DD57A1 /* limit_spec_test.json */ = {isa = PBXFileReference; fileEncoding = 4; lastKnownFileType = text.json; path = limit_spec_test.json; sourceTree = "<group>"; };
		54DA12A01F315EE100DD57A1 /* listen_spec_test.json */ = {isa = PBXFileReference; fileEncoding = 4; lastKnownFileType = text.json; path = listen_spec_test.json; sourceTree = "<group>"; };
		54DA12A11F315EE100DD57A1 /* offline_spec_test.json */ = {isa = PBXFileReference; fileEncoding = 4; lastKnownFileType = text.json; path = offline_spec_test.json; sourceTree = "<group>"; };
		54DA12A21F315EE100DD57A1 /* orderby_spec_test.json */ = {isa = PBXFileReference; fileEncoding = 4; lastKnownFileType = text.json; path = orderby_spec_test.json; sourceTree = "<group>"; };
		54DA12A31F315EE100DD57A1 /* persistence_spec_test.json */ = {isa = PBXFileReference; fileEncoding = 4; lastKnownFileType = text.json; path = persistence_spec_test.json; sourceTree = "<group>"; };
		54DA12A41F315EE100DD57A1 /* resume_token_spec_test.json */ = {isa = PBXFileReference; fileEncoding = 4; lastKnownFileType = text.json; path = resume_token_spec_test.json; sourceTree = "<group>"; };
		54DA12A51F315EE100DD57A1 /* write_spec_test.json */ = {isa = PBXFileReference; fileEncoding = 4; lastKnownFileType = text.json; path = write_spec_test.json; sourceTree = "<group>"; };
		54E9281C1F33950B00C1953E /* FSTEventAccumulator.h */ = {isa = PBXFileReference; fileEncoding = 4; lastKnownFileType = sourcecode.c.h; path = FSTEventAccumulator.h; sourceTree = "<group>"; };
		54E9281E1F33950B00C1953E /* FSTIntegrationTestCase.h */ = {isa = PBXFileReference; fileEncoding = 4; lastKnownFileType = sourcecode.c.h; path = FSTIntegrationTestCase.h; sourceTree = "<group>"; };
		54E9282A1F339CAD00C1953E /* XCTestCase+Await.h */ = {isa = PBXFileReference; fileEncoding = 4; lastKnownFileType = sourcecode.c.h; path = "XCTestCase+Await.h"; sourceTree = "<group>"; };
		54EB764C202277B30088B8F3 /* array_sorted_map_test.cc */ = {isa = PBXFileReference; fileEncoding = 4; lastKnownFileType = sourcecode.cpp.cpp; path = array_sorted_map_test.cc; sourceTree = "<group>"; };
		584AE2C37A55B408541A6FF3 /* remote_event_test.cc */ = {isa = PBXFileReference; includeInIndex = 1; lastKnownFileType = sourcecode.cpp.cpp; path = remote_event_test.cc; sourceTree = "<group>"; };
		5918805E993304321A05E82B /* Pods_Firestore_Example_iOS.framework */ = {isa = PBXFileReference; explicitFileType = wrapper.framework; includeInIndex = 0; path = Pods_Firestore_Example_iOS.framework; sourceTree = BUILT_PRODUCTS_DIR; };
		5B5414D28802BC76FDADABD6 /* stream_test.cc */ = {isa = PBXFileReference; includeInIndex = 1; lastKnownFileType = sourcecode.cpp.cpp; path = stream_test.cc; sourceTree = "<group>"; };
		5C7942B6244F4C416B11B86C /* leveldb_mutation_queue_test.cc */ = {isa = PBXFileReference; includeInIndex = 1; lastKnownFileType = sourcecode.cpp.cpp; path = leveldb_mutation_queue_test.cc; sourceTree = "<group>"; };
		5CAE131920FFFED600BE9A4A /* Firestore_Benchmarks_iOS.xctest */ = {isa = PBXFileReference; explicitFileType = wrapper.cfbundle; includeInIndex = 0; path = Firestore_Benchmarks_iOS.xctest; sourceTree = BUILT_PRODUCTS_DIR; };
		5CAE131D20FFFED600BE9A4A /* Info.plist */ = {isa = PBXFileReference; lastKnownFileType = text.plist.xml; path = Info.plist; sourceTree = "<group>"; };
		5FF903AEFA7A3284660FA4C5 /* leveldb_local_store_test.cc */ = {isa = PBXFileReference; includeInIndex = 1; lastKnownFileType = sourcecode.cpp.cpp; path = leveldb_local_store_test.cc; sourceTree = "<group>"; };
		6003F58A195388D20070C39A /* Firestore_Example_iOS.app */ = {isa = PBXFileReference; explicitFileType = wrapper.application; includeInIndex = 0; path = Firestore_Example_iOS.app; sourceTree = BUILT_PRODUCTS_DIR; };
		6003F58D195388D20070C39A /* Foundation.framework */ = {isa = PBXFileReference; lastKnownFileType = wrapper.framework; name = Foundation.framework; path = System/Library/Frameworks/Foundation.framework; sourceTree = SDKROOT; };
		6003F58F195388D20070C39A /* CoreGraphics.framework */ = {isa = PBXFileReference; lastKnownFileType = wrapper.framework; name = CoreGraphics.framework; path = System/Library/Frameworks/CoreGraphics.framework; sourceTree = SDKROOT; };
		6003F591195388D20070C39A /* UIKit.framework */ = {isa = PBXFileReference; lastKnownFileType = wrapper.framework; name = UIKit.framework; path = System/Library/Frameworks/UIKit.framework; sourceTree = SDKROOT; };
		6003F595195388D20070C39A /* Firestore-Info.plist */ = {isa = PBXFileReference; lastKnownFileType = text.plist.xml; path = "Firestore-Info.plist"; sourceTree = "<group>"; };
		6003F597195388D20070C39A /* en */ = {isa = PBXFileReference; lastKnownFileType = text.plist.strings; name = en; path = en.lproj/InfoPlist.strings; sourceTree = "<group>"; };
		6003F599195388D20070C39A /* main.m */ = {isa = PBXFileReference; lastKnownFileType = sourcecode.c.objc; path = main.m; sourceTree = "<group>"; };
		6003F59C195388D20070C39A /* FIRAppDelegate.h */ = {isa = PBXFileReference; lastKnownFileType = sourcecode.c.h; path = FIRAppDelegate.h; sourceTree = "<group>"; };
		6003F59D195388D20070C39A /* FIRAppDelegate.m */ = {isa = PBXFileReference; lastKnownFileType = sourcecode.c.objc; path = FIRAppDelegate.m; sourceTree = "<group>"; };
		6003F5A5195388D20070C39A /* FIRViewController.h */ = {isa = PBXFileReference; lastKnownFileType = sourcecode.c.h; path = FIRViewController.h; sourceTree = "<group>"; };
		6003F5A6195388D20070C39A /* FIRViewController.m */ = {isa = PBXFileReference; lastKnownFileType = sourcecode.c.objc; path = FIRViewController.m; sourceTree = "<group>"; };
		6003F5A8195388D20070C39A /* Images.xcassets */ = {isa = PBXFileReference; lastKnownFileType = folder.assetcatalog; path = Images.xcassets; sourceTree = "<group>"; };
		6003F5AE195388D20070C39A /* Firestore_Tests_iOS.xctest */ = {isa = PBXFileReference; explicitFileType = wrapper.cfbundle; includeInIndex = 0; path = Firestore_Tests_iOS.xctest; sourceTree = BUILT_PRODUCTS_DIR; };
		6003F5AF195388D20070C39A /* XCTest.framework */ = {isa = PBXFileReference; lastKnownFileType = wrapper.framework; name = XCTest.framework; path = Library/Frameworks/XCTest.framework; sourceTree = DEVELOPER_DIR; };
		6003F5B7195388D20070C39A /* Tests-Info.plist */ = {isa = PBXFileReference; lastKnownFileType = text.plist.xml; path = "Tests-Info.plist"; sourceTree = "<group>"; };
		6003F5B9195388D20070C39A /* en */ = {isa = PBXFileReference; lastKnownFileType = text.plist.strings; name = en; path = en.lproj/InfoPlist.strings; sourceTree = "<group>"; };
		600A7D7D821CE84E0CA8CB89 /* async_testing.h */ = {isa = PBXFileReference; includeInIndex = 1; lastKnownFileType = sourcecode.c.h; path = async_testing.h; sourceTree = "<group>"; };
		6161B5012047140400A99DBB /* FIRFirestoreSourceTests.mm */ = {isa = PBXFileReference; fileEncoding = 4; lastKnownFileType = sourcecode.cpp.objcpp; path = FIRFirestoreSourceTests.mm; sourceTree = "<group>"; };
		618BBE7D20B89AAC00B5BCE7 /* target.pb.cc */ = {isa = PBXFileReference; fileEncoding = 4; lastKnownFileType = sourcecode.cpp.cpp; path = target.pb.cc; sourceTree = "<group>"; };
		618BBE7E20B89AAC00B5BCE7 /* maybe_document.pb.cc */ = {isa = PBXFileReference; fileEncoding = 4; lastKnownFileType = sourcecode.cpp.cpp; path = maybe_document.pb.cc; sourceTree = "<group>"; };
		618BBE7F20B89AAC00B5BCE7 /* target.pb.h */ = {isa = PBXFileReference; fileEncoding = 4; lastKnownFileType = sourcecode.c.h; path = target.pb.h; sourceTree = "<group>"; };
		618BBE8020B89AAC00B5BCE7 /* maybe_document.pb.h */ = {isa = PBXFileReference; fileEncoding = 4; lastKnownFileType = sourcecode.c.h; path = maybe_document.pb.h; sourceTree = "<group>"; };
		618BBE8120B89AAC00B5BCE7 /* mutation.pb.h */ = {isa = PBXFileReference; fileEncoding = 4; lastKnownFileType = sourcecode.c.h; path = mutation.pb.h; sourceTree = "<group>"; };
		618BBE8220B89AAC00B5BCE7 /* mutation.pb.cc */ = {isa = PBXFileReference; fileEncoding = 4; lastKnownFileType = sourcecode.cpp.cpp; path = mutation.pb.cc; sourceTree = "<group>"; };
		618BBE9120B89AAC00B5BCE7 /* latlng.pb.h */ = {isa = PBXFileReference; fileEncoding = 4; lastKnownFileType = sourcecode.c.h; path = latlng.pb.h; sourceTree = "<group>"; };
		618BBE9220B89AAC00B5BCE7 /* latlng.pb.cc */ = {isa = PBXFileReference; fileEncoding = 4; lastKnownFileType = sourcecode.cpp.cpp; path = latlng.pb.cc; sourceTree = "<group>"; };
		618BBE9420B89AAC00B5BCE7 /* http.pb.h */ = {isa = PBXFileReference; fileEncoding = 4; lastKnownFileType = sourcecode.c.h; path = http.pb.h; sourceTree = "<group>"; };
		618BBE9520B89AAC00B5BCE7 /* annotations.pb.cc */ = {isa = PBXFileReference; fileEncoding = 4; lastKnownFileType = sourcecode.cpp.cpp; path = annotations.pb.cc; sourceTree = "<group>"; };
		618BBE9620B89AAC00B5BCE7 /* annotations.pb.h */ = {isa = PBXFileReference; fileEncoding = 4; lastKnownFileType = sourcecode.c.h; path = annotations.pb.h; sourceTree = "<group>"; };
		618BBE9720B89AAC00B5BCE7 /* http.pb.cc */ = {isa = PBXFileReference; fileEncoding = 4; lastKnownFileType = sourcecode.cpp.cpp; path = http.pb.cc; sourceTree = "<group>"; };
		618BBE9920B89AAC00B5BCE7 /* status.pb.cc */ = {isa = PBXFileReference; fileEncoding = 4; lastKnownFileType = sourcecode.cpp.cpp; path = status.pb.cc; sourceTree = "<group>"; };
		618BBE9A20B89AAC00B5BCE7 /* status.pb.h */ = {isa = PBXFileReference; fileEncoding = 4; lastKnownFileType = sourcecode.c.h; path = status.pb.h; sourceTree = "<group>"; };
		61F72C5520BC48FD001A68CB /* serializer_test.cc */ = {isa = PBXFileReference; fileEncoding = 4; lastKnownFileType = sourcecode.cpp.cpp; path = serializer_test.cc; sourceTree = "<group>"; };
		620C1427763BA5D3CCFB5A1F /* BridgingHeader.h */ = {isa = PBXFileReference; includeInIndex = 1; lastKnownFileType = sourcecode.c.h; path = BridgingHeader.h; sourceTree = "<group>"; };
		62E103B28B48A81D682A0DE9 /* Pods_Firestore_Example_tvOS.framework */ = {isa = PBXFileReference; explicitFileType = wrapper.framework; includeInIndex = 0; path = Pods_Firestore_Example_tvOS.framework; sourceTree = BUILT_PRODUCTS_DIR; };
		64AA92CFA356A2360F3C5646 /* filesystem_testing.h */ = {isa = PBXFileReference; includeInIndex = 1; lastKnownFileType = sourcecode.c.h; path = filesystem_testing.h; sourceTree = "<group>"; };
		69E6C311558EC77729A16CF1 /* Pods-Firestore_Example_iOS-Firestore_SwiftTests_iOS.debug.xcconfig */ = {isa = PBXFileReference; includeInIndex = 1; lastKnownFileType = text.xcconfig; name = "Pods-Firestore_Example_iOS-Firestore_SwiftTests_iOS.debug.xcconfig"; path = "Pods/Target Support Files/Pods-Firestore_Example_iOS-Firestore_SwiftTests_iOS/Pods-Firestore_Example_iOS-Firestore_SwiftTests_iOS.debug.xcconfig"; sourceTree = "<group>"; };
		6AE927CDFC7A72BF825BE4CB /* Pods-Firestore_Tests_tvOS.release.xcconfig */ = {isa = PBXFileReference; includeInIndex = 1; lastKnownFileType = text.xcconfig; name = "Pods-Firestore_Tests_tvOS.release.xcconfig"; path = "Pods/Target Support Files/Pods-Firestore_Tests_tvOS/Pods-Firestore_Tests_tvOS.release.xcconfig"; sourceTree = "<group>"; };
		6E8302DE210222ED003E1EA3 /* FSTFuzzTestFieldPath.h */ = {isa = PBXFileReference; lastKnownFileType = sourcecode.c.h; path = FSTFuzzTestFieldPath.h; sourceTree = "<group>"; };
		6E8302DF21022309003E1EA3 /* FSTFuzzTestFieldPath.mm */ = {isa = PBXFileReference; fileEncoding = 4; lastKnownFileType = sourcecode.cpp.objcpp; path = FSTFuzzTestFieldPath.mm; sourceTree = "<group>"; };
		6EA39FDD20FE820E008D461F /* FSTFuzzTestSerializer.mm */ = {isa = PBXFileReference; lastKnownFileType = sourcecode.cpp.objcpp; path = FSTFuzzTestSerializer.mm; sourceTree = "<group>"; };
		6EA39FDF20FE824E008D461F /* FSTFuzzTestSerializer.h */ = {isa = PBXFileReference; lastKnownFileType = sourcecode.c.h; path = FSTFuzzTestSerializer.h; sourceTree = "<group>"; };
		6ECAF7DE28A19C69DF386D88 /* bundle_reader_test.cc */ = {isa = PBXFileReference; includeInIndex = 1; lastKnownFileType = sourcecode.cpp.cpp; name = bundle_reader_test.cc; path = bundle/bundle_reader_test.cc; sourceTree = "<group>"; };
		6ED6DEA120F5502700FC6076 /* FuzzingResources */ = {isa = PBXFileReference; lastKnownFileType = folder; path = FuzzingResources; sourceTree = "<group>"; };
		6EDD3B5B20BF247500C33877 /* Firestore_FuzzTests_iOS.xctest */ = {isa = PBXFileReference; explicitFileType = wrapper.cfbundle; includeInIndex = 0; path = Firestore_FuzzTests_iOS.xctest; sourceTree = BUILT_PRODUCTS_DIR; };
		6EDD3B5C20BF247500C33877 /* Firestore_FuzzTests_iOS-Info.plist */ = {isa = PBXFileReference; lastKnownFileType = text.plist.xml; path = "Firestore_FuzzTests_iOS-Info.plist"; sourceTree = "<group>"; };
		6EDD3B5E20BF24D000C33877 /* FSTFuzzTestsPrincipal.mm */ = {isa = PBXFileReference; lastKnownFileType = sourcecode.cpp.objcpp; path = FSTFuzzTestsPrincipal.mm; sourceTree = "<group>"; };
		6F57521E161450FAF89075ED /* event_manager_test.cc */ = {isa = PBXFileReference; includeInIndex = 1; lastKnownFileType = sourcecode.cpp.cpp; path = event_manager_test.cc; sourceTree = "<group>"; };
		6F5B6C1399F92FD60F2C582B /* nanopb_util_test.cc */ = {isa = PBXFileReference; includeInIndex = 1; lastKnownFileType = sourcecode.cpp.cpp; name = nanopb_util_test.cc; path = nanopb/nanopb_util_test.cc; sourceTree = "<group>"; };
		71140E5D09C6E76F7C71B2FC /* fake_target_metadata_provider.cc */ = {isa = PBXFileReference; includeInIndex = 1; lastKnownFileType = sourcecode.cpp.cpp; path = fake_target_metadata_provider.cc; sourceTree = "<group>"; };
		71719F9E1E33DC2100824A3D /* Base */ = {isa = PBXFileReference; lastKnownFileType = file.storyboard; name = Base; path = Base.lproj/LaunchScreen.storyboard; sourceTree = "<group>"; };
		731541602214AFFA0037F4DC /* query_spec_test.json */ = {isa = PBXFileReference; fileEncoding = 4; lastKnownFileType = text.json; path = query_spec_test.json; sourceTree = "<group>"; };
		73866A9F2082B069009BB4FF /* FIRArrayTransformTests.mm */ = {isa = PBXFileReference; lastKnownFileType = sourcecode.cpp.objcpp; path = FIRArrayTransformTests.mm; sourceTree = "<group>"; };
		73F1F73A2210F3D800E1F692 /* index_manager_test.h */ = {isa = PBXFileReference; fileEncoding = 4; lastKnownFileType = sourcecode.c.h; path = index_manager_test.h; sourceTree = "<group>"; };
		74AC2ADBF1BAD9A8EF30CF41 /* Pods-Firestore_IntegrationTests_tvOS.debug.xcconfig */ = {isa = PBXFileReference; includeInIndex = 1; lastKnownFileType = text.xcconfig; name = "Pods-Firestore_IntegrationTests_tvOS.debug.xcconfig"; path = "Pods/Target Support Files/Pods-Firestore_IntegrationTests_tvOS/Pods-Firestore_IntegrationTests_tvOS.debug.xcconfig"; sourceTree = "<group>"; };
		74FBEFA4FE4B12C435011763 /* memory_mutation_queue_test.cc */ = {isa = PBXFileReference; includeInIndex = 1; lastKnownFileType = sourcecode.cpp.cpp; path = memory_mutation_queue_test.cc; sourceTree = "<group>"; };
		7515B47C92ABEEC66864B55C /* field_transform_test.cc */ = {isa = PBXFileReference; includeInIndex = 1; lastKnownFileType = sourcecode.cpp.cpp; path = field_transform_test.cc; sourceTree = "<group>"; };
		75860CD13AF47EB1EA39EC2F /* leveldb_opener_test.cc */ = {isa = PBXFileReference; includeInIndex = 1; lastKnownFileType = sourcecode.cpp.cpp; path = leveldb_opener_test.cc; sourceTree = "<group>"; };
		759E964B6A03E6775C992710 /* Pods_Firestore_Tests_macOS.framework */ = {isa = PBXFileReference; explicitFileType = wrapper.framework; includeInIndex = 0; path = Pods_Firestore_Tests_macOS.framework; sourceTree = BUILT_PRODUCTS_DIR; };
		75E24C5CD7BC423D48713100 /* counting_query_engine.h */ = {isa = PBXFileReference; includeInIndex = 1; lastKnownFileType = sourcecode.c.h; path = counting_query_engine.h; sourceTree = "<group>"; };
		7628664347B9C96462D4BF17 /* byte_stream_apple_test.mm */ = {isa = PBXFileReference; includeInIndex = 1; lastKnownFileType = sourcecode.cpp.objcpp; path = byte_stream_apple_test.mm; sourceTree = "<group>"; };
		776530F066E788C355B78457 /* FIRBundlesTests.mm */ = {isa = PBXFileReference; includeInIndex = 1; lastKnownFileType = sourcecode.cpp.objcpp; path = FIRBundlesTests.mm; sourceTree = "<group>"; };
		78EE0BFC7E60C4929458A0EA /* resource.pb.h */ = {isa = PBXFileReference; includeInIndex = 1; lastKnownFileType = sourcecode.c.h; path = resource.pb.h; sourceTree = "<group>"; };
		79507DF8378D3C42F5B36268 /* string_win_test.cc */ = {isa = PBXFileReference; includeInIndex = 1; lastKnownFileType = sourcecode.cpp.cpp; path = string_win_test.cc; sourceTree = "<group>"; };
		79D4CD6A707ED3F7A6D2ECF5 /* view_testing.h */ = {isa = PBXFileReference; includeInIndex = 1; lastKnownFileType = sourcecode.c.h; path = view_testing.h; sourceTree = "<group>"; };
		79EAA9F7B1B9592B5F053923 /* bundle_spec_test.json */ = {isa = PBXFileReference; includeInIndex = 1; lastKnownFileType = text.json; path = bundle_spec_test.json; sourceTree = "<group>"; };
		7B65C996438B84DBC7616640 /* CodableTimestampTests.swift */ = {isa = PBXFileReference; includeInIndex = 1; lastKnownFileType = sourcecode.swift; path = CodableTimestampTests.swift; sourceTree = "<group>"; };
		7C3F995E040E9E9C5E8514BB /* query_listener_test.cc */ = {isa = PBXFileReference; includeInIndex = 1; lastKnownFileType = sourcecode.cpp.cpp; path = query_listener_test.cc; sourceTree = "<group>"; };
		7EB299CF85034F09CFD6F3FD /* remote_document_cache_test.cc */ = {isa = PBXFileReference; includeInIndex = 1; lastKnownFileType = sourcecode.cpp.cpp; path = remote_document_cache_test.cc; sourceTree = "<group>"; };
		84076EADF6872C78CDAC7291 /* bundle_builder.h */ = {isa = PBXFileReference; includeInIndex = 1; lastKnownFileType = sourcecode.c.h; path = bundle_builder.h; sourceTree = "<group>"; };
		84434E57CA72951015FC71BC /* Pods-Firestore_FuzzTests_iOS.debug.xcconfig */ = {isa = PBXFileReference; includeInIndex = 1; lastKnownFileType = text.xcconfig; name = "Pods-Firestore_FuzzTests_iOS.debug.xcconfig"; path = "Pods/Target Support Files/Pods-Firestore_FuzzTests_iOS/Pods-Firestore_FuzzTests_iOS.debug.xcconfig"; sourceTree = "<group>"; };
		872C92ABD71B12784A1C5520 /* async_testing.cc */ = {isa = PBXFileReference; includeInIndex = 1; lastKnownFileType = sourcecode.cpp.cpp; path = async_testing.cc; sourceTree = "<group>"; };
		873B8AEA1B1F5CCA007FD442 /* Main.storyboard */ = {isa = PBXFileReference; fileEncoding = 4; lastKnownFileType = file.storyboard; name = Main.storyboard; path = Base.lproj/Main.storyboard; sourceTree = "<group>"; };
		87553338E42B8ECA05BA987E /* grpc_stream_tester.cc */ = {isa = PBXFileReference; includeInIndex = 1; lastKnownFileType = sourcecode.cpp.cpp; path = grpc_stream_tester.cc; sourceTree = "<group>"; };
		88CF09277CFA45EE1273E3BA /* leveldb_transaction_test.cc */ = {isa = PBXFileReference; includeInIndex = 1; lastKnownFileType = sourcecode.cpp.cpp; path = leveldb_transaction_test.cc; sourceTree = "<group>"; };
		899FC22684B0F7BEEAE13527 /* task_test.cc */ = {isa = PBXFileReference; includeInIndex = 1; lastKnownFileType = sourcecode.cpp.cpp; path = task_test.cc; sourceTree = "<group>"; };
		8A41BBE832158C76BE901BC9 /* mutation_queue_test.h */ = {isa = PBXFileReference; includeInIndex = 1; lastKnownFileType = sourcecode.c.h; path = mutation_queue_test.h; sourceTree = "<group>"; };
		8ABAC2E0402213D837F73DC3 /* defer_test.cc */ = {isa = PBXFileReference; includeInIndex = 1; lastKnownFileType = sourcecode.cpp.cpp; path = defer_test.cc; sourceTree = "<group>"; };
		8C058C8BE2723D9A53CCD64B /* persistence_testing.h */ = {isa = PBXFileReference; includeInIndex = 1; lastKnownFileType = sourcecode.c.h; path = persistence_testing.h; sourceTree = "<group>"; };
		8D9892F204959C50613F16C8 /* FSTUserDataReaderTests.mm */ = {isa = PBXFileReference; includeInIndex = 1; lastKnownFileType = sourcecode.cpp.objcpp; path = FSTUserDataReaderTests.mm; sourceTree = "<group>"; };
		8E002F4AD5D9B6197C940847 /* Firestore.podspec */ = {isa = PBXFileReference; includeInIndex = 1; lastKnownFileType = text; name = Firestore.podspec; path = ../Firestore.podspec; sourceTree = "<group>"; };
		8E9CD82E60893DDD7757B798 /* leveldb_bundle_cache_test.cc */ = {isa = PBXFileReference; includeInIndex = 1; lastKnownFileType = sourcecode.cpp.cpp; path = leveldb_bundle_cache_test.cc; sourceTree = "<group>"; };
		8F1A7B4158D9DD76EE4836BF /* load_bundle_task_test.cc */ = {isa = PBXFileReference; includeInIndex = 1; lastKnownFileType = sourcecode.cpp.cpp; name = load_bundle_task_test.cc; path = api/load_bundle_task_test.cc; sourceTree = "<group>"; };
		8FA60B08D59FEA0D6751E87F /* empty_credentials_provider_test.cc */ = {isa = PBXFileReference; includeInIndex = 1; lastKnownFileType = sourcecode.cpp.cpp; name = empty_credentials_provider_test.cc; path = credentials/empty_credentials_provider_test.cc; sourceTree = "<group>"; };
		9098A0C535096F2EE9C35DE0 /* create_noop_connectivity_monitor.h */ = {isa = PBXFileReference; includeInIndex = 1; lastKnownFileType = sourcecode.c.h; path = create_noop_connectivity_monitor.h; sourceTree = "<group>"; };
		9113B6F513D0473AEABBAF1F /* persistence_testing.cc */ = {isa = PBXFileReference; includeInIndex = 1; lastKnownFileType = sourcecode.cpp.cpp; path = persistence_testing.cc; sourceTree = "<group>"; };
		9765D47FA12FA283F4EFAD02 /* memory_lru_garbage_collector_test.cc */ = {isa = PBXFileReference; includeInIndex = 1; lastKnownFileType = sourcecode.cpp.cpp; path = memory_lru_garbage_collector_test.cc; sourceTree = "<group>"; };
		97C492D2524E92927C11F425 /* Pods-Firestore_FuzzTests_iOS.release.xcconfig */ = {isa = PBXFileReference; includeInIndex = 1; lastKnownFileType = text.xcconfig; name = "Pods-Firestore_FuzzTests_iOS.release.xcconfig"; path = "Pods/Target Support Files/Pods-Firestore_FuzzTests_iOS/Pods-Firestore_FuzzTests_iOS.release.xcconfig"; sourceTree = "<group>"; };
		98366480BD1FD44A1FEDD982 /* Pods-Firestore_Example_macOS.debug.xcconfig */ = {isa = PBXFileReference; includeInIndex = 1; lastKnownFileType = text.xcconfig; name = "Pods-Firestore_Example_macOS.debug.xcconfig"; path = "Pods/Target Support Files/Pods-Firestore_Example_macOS/Pods-Firestore_Example_macOS.debug.xcconfig"; sourceTree = "<group>"; };
		99434327614FEFF7F7DC88EC /* counting_query_engine.cc */ = {isa = PBXFileReference; includeInIndex = 1; lastKnownFileType = sourcecode.cpp.cpp; path = counting_query_engine.cc; sourceTree = "<group>"; };
		9B0B005A79E765AF02793DCE /* schedule_test.cc */ = {isa = PBXFileReference; includeInIndex = 1; lastKnownFileType = sourcecode.cpp.cpp; path = schedule_test.cc; sourceTree = "<group>"; };
		9C1AFCC9E616EC33D6E169CF /* recovery_spec_test.json */ = {isa = PBXFileReference; includeInIndex = 1; lastKnownFileType = text.json; path = recovery_spec_test.json; sourceTree = "<group>"; };
		9CFD366B783AE27B9E79EE7A /* string_format_apple_test.mm */ = {isa = PBXFileReference; includeInIndex = 1; lastKnownFileType = sourcecode.cpp.objcpp; path = string_format_apple_test.mm; sourceTree = "<group>"; };
		A082AFDD981B07B5AD78FDE8 /* token_test.cc */ = {isa = PBXFileReference; includeInIndex = 1; lastKnownFileType = sourcecode.cpp.cpp; name = token_test.cc; path = credentials/token_test.cc; sourceTree = "<group>"; };
		A366F6AE1A5A77548485C091 /* bundle.pb.cc */ = {isa = PBXFileReference; includeInIndex = 1; lastKnownFileType = sourcecode.cpp.cpp; path = bundle.pb.cc; sourceTree = "<group>"; };
		A5466E7809AD2871FFDE6C76 /* view_testing.cc */ = {isa = PBXFileReference; includeInIndex = 1; lastKnownFileType = sourcecode.cpp.cpp; path = view_testing.cc; sourceTree = "<group>"; };
		A5FA86650A18F3B7A8162287 /* Pods-Firestore_Benchmarks_iOS.release.xcconfig */ = {isa = PBXFileReference; includeInIndex = 1; lastKnownFileType = text.xcconfig; name = "Pods-Firestore_Benchmarks_iOS.release.xcconfig"; path = "Pods/Target Support Files/Pods-Firestore_Benchmarks_iOS/Pods-Firestore_Benchmarks_iOS.release.xcconfig"; sourceTree = "<group>"; };
		A70E82DD627B162BEF92B8ED /* Pods-Firestore_Example_tvOS.debug.xcconfig */ = {isa = PBXFileReference; includeInIndex = 1; lastKnownFileType = text.xcconfig; name = "Pods-Firestore_Example_tvOS.debug.xcconfig"; path = "Pods/Target Support Files/Pods-Firestore_Example_tvOS/Pods-Firestore_Example_tvOS.debug.xcconfig"; sourceTree = "<group>"; };
		A853C81A6A5A51C9D0389EDA /* bundle_loader_test.cc */ = {isa = PBXFileReference; includeInIndex = 1; lastKnownFileType = sourcecode.cpp.cpp; name = bundle_loader_test.cc; path = bundle/bundle_loader_test.cc; sourceTree = "<group>"; };
		AB323F9553050F4F6490F9FF /* pretty_printing_test.cc */ = {isa = PBXFileReference; includeInIndex = 1; lastKnownFileType = sourcecode.cpp.cpp; name = pretty_printing_test.cc; path = nanopb/pretty_printing_test.cc; sourceTree = "<group>"; };
		AB380CF82019382300D97691 /* target_id_generator_test.cc */ = {isa = PBXFileReference; fileEncoding = 4; lastKnownFileType = sourcecode.cpp.cpp; path = target_id_generator_test.cc; sourceTree = "<group>"; };
		AB380CFC201A2EE200D97691 /* string_util_test.cc */ = {isa = PBXFileReference; fileEncoding = 4; lastKnownFileType = sourcecode.cpp.cpp; path = string_util_test.cc; sourceTree = "<group>"; };
		AB380D01201BC69F00D97691 /* bits_test.cc */ = {isa = PBXFileReference; fileEncoding = 4; lastKnownFileType = sourcecode.cpp.cpp; path = bits_test.cc; sourceTree = "<group>"; };
		AB380D03201BC6E400D97691 /* ordered_code_test.cc */ = {isa = PBXFileReference; fileEncoding = 4; lastKnownFileType = sourcecode.cpp.cpp; path = ordered_code_test.cc; sourceTree = "<group>"; };
		AB38D92E20235D22000A432D /* database_info_test.cc */ = {isa = PBXFileReference; fileEncoding = 4; lastKnownFileType = sourcecode.cpp.cpp; path = database_info_test.cc; sourceTree = "<group>"; };
		AB4AB1388538CD3CB19EB028 /* memory_bundle_cache_test.cc */ = {isa = PBXFileReference; includeInIndex = 1; lastKnownFileType = sourcecode.cpp.cpp; path = memory_bundle_cache_test.cc; sourceTree = "<group>"; };
		AB6B908320322E4D00CC290A /* document_test.cc */ = {isa = PBXFileReference; lastKnownFileType = sourcecode.cpp.cpp; path = document_test.cc; sourceTree = "<group>"; };
		AB71064B201FA60300344F18 /* database_id_test.cc */ = {isa = PBXFileReference; fileEncoding = 4; lastKnownFileType = sourcecode.cpp.cpp; path = database_id_test.cc; sourceTree = "<group>"; };
		AB7BAB332012B519001E0872 /* geo_point_test.cc */ = {isa = PBXFileReference; fileEncoding = 4; lastKnownFileType = sourcecode.cpp.cpp; path = geo_point_test.cc; sourceTree = "<group>"; };
		ABA495B9202B7E79008A7851 /* snapshot_version_test.cc */ = {isa = PBXFileReference; fileEncoding = 4; lastKnownFileType = sourcecode.cpp.cpp; path = snapshot_version_test.cc; sourceTree = "<group>"; };
		ABF6506B201131F8005F2C74 /* timestamp_test.cc */ = {isa = PBXFileReference; lastKnownFileType = sourcecode.cpp.cpp; path = timestamp_test.cc; sourceTree = "<group>"; };
		AE4A9E38D65688EE000EE2A1 /* index_manager_test.cc */ = {isa = PBXFileReference; includeInIndex = 1; lastKnownFileType = sourcecode.cpp.cpp; path = index_manager_test.cc; sourceTree = "<group>"; };
		AE89CFF09C6804573841397F /* leveldb_document_overlay_cache_test.cc */ = {isa = PBXFileReference; includeInIndex = 1; lastKnownFileType = sourcecode.cpp.cpp; path = leveldb_document_overlay_cache_test.cc; sourceTree = "<group>"; };
		B3F5B3AAE791A5911B9EAA82 /* Pods-Firestore_Tests_iOS.release.xcconfig */ = {isa = PBXFileReference; includeInIndex = 1; lastKnownFileType = text.xcconfig; name = "Pods-Firestore_Tests_iOS.release.xcconfig"; path = "Pods/Target Support Files/Pods-Firestore_Tests_iOS/Pods-Firestore_Tests_iOS.release.xcconfig"; sourceTree = "<group>"; };
		B5C2A94EE24E60543F62CC35 /* bundle_serializer_test.cc */ = {isa = PBXFileReference; includeInIndex = 1; lastKnownFileType = sourcecode.cpp.cpp; name = bundle_serializer_test.cc; path = bundle/bundle_serializer_test.cc; sourceTree = "<group>"; };
		B5C37696557C81A6C2B7271A /* target_cache_test.cc */ = {isa = PBXFileReference; includeInIndex = 1; lastKnownFileType = sourcecode.cpp.cpp; path = target_cache_test.cc; sourceTree = "<group>"; };
		B6152AD5202A5385000E5744 /* document_key_test.cc */ = {isa = PBXFileReference; fileEncoding = 4; lastKnownFileType = sourcecode.cpp.cpp; path = document_key_test.cc; sourceTree = "<group>"; };
		B629525F7A1AAC1AB765C74F /* leveldb_lru_garbage_collector_test.cc */ = {isa = PBXFileReference; includeInIndex = 1; lastKnownFileType = sourcecode.cpp.cpp; path = leveldb_lru_garbage_collector_test.cc; sourceTree = "<group>"; };
		B65D34A7203C99090076A5E1 /* FIRTimestampTest.m */ = {isa = PBXFileReference; fileEncoding = 4; lastKnownFileType = sourcecode.c.objc; path = FIRTimestampTest.m; sourceTree = "<group>"; };
		B686F2AD2023DDB20028D6BE /* field_path_test.cc */ = {isa = PBXFileReference; fileEncoding = 4; lastKnownFileType = sourcecode.cpp.cpp; path = field_path_test.cc; sourceTree = "<group>"; };
		B686F2B02024FFD70028D6BE /* resource_path_test.cc */ = {isa = PBXFileReference; fileEncoding = 4; lastKnownFileType = sourcecode.cpp.cpp; path = resource_path_test.cc; sourceTree = "<group>"; };
		B68B1E002213A764008977EF /* to_string_apple_test.mm */ = {isa = PBXFileReference; fileEncoding = 4; lastKnownFileType = sourcecode.cpp.objcpp; path = to_string_apple_test.mm; sourceTree = "<group>"; };
		B696858D2214B53900271095 /* to_string_test.cc */ = {isa = PBXFileReference; fileEncoding = 4; lastKnownFileType = sourcecode.cpp.cpp; path = to_string_test.cc; sourceTree = "<group>"; };
		B69CF05A219B9105004C434D /* FIRFirestore+Testing.h */ = {isa = PBXFileReference; fileEncoding = 4; lastKnownFileType = sourcecode.c.h; path = "FIRFirestore+Testing.h"; sourceTree = "<group>"; };
		B69CF3F02227386500B281C8 /* hashing_test_apple.mm */ = {isa = PBXFileReference; fileEncoding = 4; lastKnownFileType = sourcecode.cpp.objcpp; path = hashing_test_apple.mm; sourceTree = "<group>"; };
		B6BBE42F21262CF400C6A53E /* grpc_stream_test.cc */ = {isa = PBXFileReference; fileEncoding = 4; lastKnownFileType = sourcecode.cpp.cpp; path = grpc_stream_test.cc; sourceTree = "<group>"; };
		B6D1B68420E2AB1A00B35856 /* exponential_backoff_test.cc */ = {isa = PBXFileReference; fileEncoding = 4; lastKnownFileType = sourcecode.cpp.cpp; path = exponential_backoff_test.cc; sourceTree = "<group>"; };
		B6D9649021544D4F00EB9CFB /* grpc_connection_test.cc */ = {isa = PBXFileReference; fileEncoding = 4; lastKnownFileType = sourcecode.cpp.cpp; path = grpc_connection_test.cc; sourceTree = "<group>"; };
		B6D964922154AB8F00EB9CFB /* grpc_streaming_reader_test.cc */ = {isa = PBXFileReference; fileEncoding = 4; lastKnownFileType = sourcecode.cpp.cpp; path = grpc_streaming_reader_test.cc; sourceTree = "<group>"; };
		B6D964942163E63900EB9CFB /* grpc_unary_call_test.cc */ = {isa = PBXFileReference; fileEncoding = 4; lastKnownFileType = sourcecode.cpp.cpp; path = grpc_unary_call_test.cc; sourceTree = "<group>"; };
		B6FB467A208E9A8200554BA2 /* async_queue_test.h */ = {isa = PBXFileReference; fileEncoding = 4; lastKnownFileType = sourcecode.c.h; path = async_queue_test.h; sourceTree = "<group>"; };
		B6FB467B208E9A8200554BA2 /* async_queue_test.cc */ = {isa = PBXFileReference; fileEncoding = 4; lastKnownFileType = sourcecode.cpp.cpp; path = async_queue_test.cc; sourceTree = "<group>"; };
		B6FB4680208EA0BE00554BA2 /* async_queue_libdispatch_test.mm */ = {isa = PBXFileReference; fileEncoding = 4; lastKnownFileType = sourcecode.cpp.objcpp; path = async_queue_libdispatch_test.mm; sourceTree = "<group>"; };
		B6FB4681208EA0BE00554BA2 /* async_queue_std_test.cc */ = {isa = PBXFileReference; fileEncoding = 4; lastKnownFileType = sourcecode.cpp.cpp; path = async_queue_std_test.cc; sourceTree = "<group>"; };
		B6FB4687208F9B9100554BA2 /* executor_std_test.cc */ = {isa = PBXFileReference; fileEncoding = 4; lastKnownFileType = sourcecode.cpp.cpp; path = executor_std_test.cc; sourceTree = "<group>"; };
		B6FB4688208F9B9100554BA2 /* executor_test.cc */ = {isa = PBXFileReference; fileEncoding = 4; lastKnownFileType = sourcecode.cpp.cpp; path = executor_test.cc; sourceTree = "<group>"; };
		B6FB4689208F9B9100554BA2 /* executor_libdispatch_test.mm */ = {isa = PBXFileReference; fileEncoding = 4; lastKnownFileType = sourcecode.cpp.objcpp; path = executor_libdispatch_test.mm; sourceTree = "<group>"; };
		B6FB468A208F9B9100554BA2 /* executor_test.h */ = {isa = PBXFileReference; fileEncoding = 4; lastKnownFileType = sourcecode.c.h; path = executor_test.h; sourceTree = "<group>"; };
		B79CA87A1A01FC5329031C9B /* Pods_Firestore_FuzzTests_iOS.framework */ = {isa = PBXFileReference; explicitFileType = wrapper.framework; includeInIndex = 0; path = Pods_Firestore_FuzzTests_iOS.framework; sourceTree = BUILT_PRODUCTS_DIR; };
		B8A853940305237AFDA8050B /* query_engine_test.cc */ = {isa = PBXFileReference; includeInIndex = 1; lastKnownFileType = sourcecode.cpp.cpp; path = query_engine_test.cc; sourceTree = "<group>"; };
		B953604968FBF5483BD20F5A /* Pods-Firestore_IntegrationTests_macOS.release.xcconfig */ = {isa = PBXFileReference; includeInIndex = 1; lastKnownFileType = text.xcconfig; name = "Pods-Firestore_IntegrationTests_macOS.release.xcconfig"; path = "Pods/Target Support Files/Pods-Firestore_IntegrationTests_macOS/Pods-Firestore_IntegrationTests_macOS.release.xcconfig"; sourceTree = "<group>"; };
		B9C261C26C5D311E1E3C0CB9 /* query_test.cc */ = {isa = PBXFileReference; includeInIndex = 1; lastKnownFileType = sourcecode.cpp.cpp; path = query_test.cc; sourceTree = "<group>"; };
		BA02DA2FCD0001CFC6EB08DA /* filesystem_testing.cc */ = {isa = PBXFileReference; includeInIndex = 1; lastKnownFileType = sourcecode.cpp.cpp; path = filesystem_testing.cc; sourceTree = "<group>"; };
		BB92EB03E3F92485023F64ED /* Pods_Firestore_Example_iOS_Firestore_SwiftTests_iOS.framework */ = {isa = PBXFileReference; explicitFileType = wrapper.framework; includeInIndex = 0; path = Pods_Firestore_Example_iOS_Firestore_SwiftTests_iOS.framework; sourceTree = BUILT_PRODUCTS_DIR; };
		BC3C788D290A935C353CEAA1 /* writer_test.cc */ = {isa = PBXFileReference; includeInIndex = 1; lastKnownFileType = sourcecode.cpp.cpp; name = writer_test.cc; path = nanopb/writer_test.cc; sourceTree = "<group>"; };
		BD01F0E43E4E2A07B8B05099 /* Pods-Firestore_Tests_macOS.debug.xcconfig */ = {isa = PBXFileReference; includeInIndex = 1; lastKnownFileType = text.xcconfig; name = "Pods-Firestore_Tests_macOS.debug.xcconfig"; path = "Pods/Target Support Files/Pods-Firestore_Tests_macOS/Pods-Firestore_Tests_macOS.debug.xcconfig"; sourceTree = "<group>"; };
		BF76A8DA34B5B67B4DD74666 /* field_index_test.cc */ = {isa = PBXFileReference; includeInIndex = 1; path = field_index_test.cc; sourceTree = "<group>"; };
		C0C7C8977C94F9F9AFA4DB00 /* local_store_test.h */ = {isa = PBXFileReference; includeInIndex = 1; lastKnownFileType = sourcecode.c.h; path = local_store_test.h; sourceTree = "<group>"; };
		C7429071B33BDF80A7FA2F8A /* view_test.cc */ = {isa = PBXFileReference; includeInIndex = 1; lastKnownFileType = sourcecode.cpp.cpp; path = view_test.cc; sourceTree = "<group>"; };
		C8522DE226C467C54E6788D8 /* mutation_test.cc */ = {isa = PBXFileReference; includeInIndex = 1; lastKnownFileType = sourcecode.cpp.cpp; path = mutation_test.cc; sourceTree = "<group>"; };
		CB7B2D4691C380DE3EB59038 /* lru_garbage_collector_test.h */ = {isa = PBXFileReference; includeInIndex = 1; lastKnownFileType = sourcecode.c.h; path = lru_garbage_collector_test.h; sourceTree = "<group>"; };
		CC572A9168BBEF7B83E4BBC5 /* view_snapshot_test.cc */ = {isa = PBXFileReference; includeInIndex = 1; lastKnownFileType = sourcecode.cpp.cpp; path = view_snapshot_test.cc; sourceTree = "<group>"; };
		CCC9BD953F121B9E29F9AA42 /* user_test.cc */ = {isa = PBXFileReference; includeInIndex = 1; lastKnownFileType = sourcecode.cpp.cpp; name = user_test.cc; path = credentials/user_test.cc; sourceTree = "<group>"; };
		CD422AF3E4515FB8E9BE67A0 /* equals_tester.h */ = {isa = PBXFileReference; includeInIndex = 1; lastKnownFileType = sourcecode.c.h; path = equals_tester.h; sourceTree = "<group>"; };
		CE37875365497FFA8687B745 /* message_test.cc */ = {isa = PBXFileReference; includeInIndex = 1; lastKnownFileType = sourcecode.cpp.cpp; name = message_test.cc; path = nanopb/message_test.cc; sourceTree = "<group>"; };
		CF39535F2C41AB0006FA6C0E /* create_noop_connectivity_monitor.cc */ = {isa = PBXFileReference; includeInIndex = 1; lastKnownFileType = sourcecode.cpp.cpp; path = create_noop_connectivity_monitor.cc; sourceTree = "<group>"; };
		D0A6E9136804A41CEC9D55D4 /* delayed_constructor_test.cc */ = {isa = PBXFileReference; includeInIndex = 1; lastKnownFileType = sourcecode.cpp.cpp; path = delayed_constructor_test.cc; sourceTree = "<group>"; };
		D3CC3DC5338DCAF43A211155 /* README.md */ = {isa = PBXFileReference; includeInIndex = 1; lastKnownFileType = net.daringfireball.markdown; name = README.md; path = ../README.md; sourceTree = "<group>"; };
		D5B2593BCB52957D62F1C9D3 /* perf_spec_test.json */ = {isa = PBXFileReference; fileEncoding = 4; lastKnownFileType = text.json; path = perf_spec_test.json; sourceTree = "<group>"; };
		D5B25E7E7D6873CBA4571841 /* FIRNumericTransformTests.mm */ = {isa = PBXFileReference; fileEncoding = 4; lastKnownFileType = sourcecode.cpp.objcpp; path = FIRNumericTransformTests.mm; sourceTree = "<group>"; };
		D7DF4A6F740086A2D8C0E28E /* Pods_Firestore_Tests_tvOS.framework */ = {isa = PBXFileReference; explicitFileType = wrapper.framework; includeInIndex = 0; path = Pods_Firestore_Tests_tvOS.framework; sourceTree = BUILT_PRODUCTS_DIR; };
		DAFF0CF521E64AC30062958F /* Firestore_Example_macOS.app */ = {isa = PBXFileReference; explicitFileType = wrapper.application; includeInIndex = 0; path = Firestore_Example_macOS.app; sourceTree = BUILT_PRODUCTS_DIR; };
		DAFF0CF721E64AC30062958F /* AppDelegate.h */ = {isa = PBXFileReference; lastKnownFileType = sourcecode.c.h; path = AppDelegate.h; sourceTree = "<group>"; };
		DAFF0CF821E64AC30062958F /* AppDelegate.m */ = {isa = PBXFileReference; lastKnownFileType = sourcecode.c.objc; path = AppDelegate.m; sourceTree = "<group>"; };
		DAFF0CFA21E64AC40062958F /* Assets.xcassets */ = {isa = PBXFileReference; lastKnownFileType = folder.assetcatalog; path = Assets.xcassets; sourceTree = "<group>"; };
		DAFF0CFD21E64AC40062958F /* Base */ = {isa = PBXFileReference; lastKnownFileType = file.xib; name = Base; path = Base.lproj/MainMenu.xib; sourceTree = "<group>"; };
		DAFF0CFF21E64AC40062958F /* Info.plist */ = {isa = PBXFileReference; lastKnownFileType = text.plist.xml; path = Info.plist; sourceTree = "<group>"; };
		DAFF0D0021E64AC40062958F /* main.m */ = {isa = PBXFileReference; lastKnownFileType = sourcecode.c.objc; path = main.m; sourceTree = "<group>"; };
		DAFF0D0221E64AC40062958F /* macOS.entitlements */ = {isa = PBXFileReference; lastKnownFileType = text.plist.entitlements; path = macOS.entitlements; sourceTree = "<group>"; };
		DB5A1E760451189DA36028B3 /* memory_index_manager_test.cc */ = {isa = PBXFileReference; includeInIndex = 1; lastKnownFileType = sourcecode.cpp.cpp; path = memory_index_manager_test.cc; sourceTree = "<group>"; };
		DE03B2E91F2149D600A30B9C /* Firestore_IntegrationTests_iOS.xctest */ = {isa = PBXFileReference; explicitFileType = wrapper.cfbundle; includeInIndex = 0; path = Firestore_IntegrationTests_iOS.xctest; sourceTree = BUILT_PRODUCTS_DIR; };
		DE0761F61F2FE68D003233AF /* BasicCompileTests.swift */ = {isa = PBXFileReference; fileEncoding = 4; lastKnownFileType = sourcecode.swift; path = BasicCompileTests.swift; sourceTree = "<group>"; };
		DE51B1881F0D48AC0013853F /* FSTHelpers.h */ = {isa = PBXFileReference; lastKnownFileType = sourcecode.c.h; path = FSTHelpers.h; sourceTree = "<group>"; };
		DE51B1961F0D48AC0013853F /* FSTMockDatastore.h */ = {isa = PBXFileReference; lastKnownFileType = sourcecode.c.h; path = FSTMockDatastore.h; sourceTree = "<group>"; };
		DE51B1981F0D48AC0013853F /* FSTSpecTests.h */ = {isa = PBXFileReference; lastKnownFileType = sourcecode.c.h; path = FSTSpecTests.h; sourceTree = "<group>"; };
		DE51B19A1F0D48AC0013853F /* FSTSyncEngineTestDriver.h */ = {isa = PBXFileReference; lastKnownFileType = sourcecode.c.h; path = FSTSyncEngineTestDriver.h; sourceTree = "<group>"; };
		DE51B1A71F0D48AC0013853F /* README.md */ = {isa = PBXFileReference; lastKnownFileType = net.daringfireball.markdown; path = README.md; sourceTree = "<group>"; };
		DEB1D304BB728BB798719D98 /* overlay_test.cc */ = {isa = PBXFileReference; includeInIndex = 1; name = overlay_test.cc; path = mutation/overlay_test.cc; sourceTree = "<group>"; };
		DF148C0D5EEC4A2CD9FA484C /* Pods-Firestore_Example_macOS.release.xcconfig */ = {isa = PBXFileReference; includeInIndex = 1; lastKnownFileType = text.xcconfig; name = "Pods-Firestore_Example_macOS.release.xcconfig"; path = "Pods/Target Support Files/Pods-Firestore_Example_macOS/Pods-Firestore_Example_macOS.release.xcconfig"; sourceTree = "<group>"; };
		DF445D5201750281F1817387 /* document_overlay_cache_test.h */ = {isa = PBXFileReference; includeInIndex = 1; lastKnownFileType = sourcecode.c.h; path = document_overlay_cache_test.h; sourceTree = "<group>"; };
		E3228F51DCDC2E90D5C58F97 /* ConditionalConformanceTests.swift */ = {isa = PBXFileReference; includeInIndex = 1; lastKnownFileType = sourcecode.swift; path = ConditionalConformanceTests.swift; sourceTree = "<group>"; };
		E42355285B9EF55ABD785792 /* Pods_Firestore_Example_macOS.framework */ = {isa = PBXFileReference; explicitFileType = wrapper.framework; includeInIndex = 0; path = Pods_Firestore_Example_macOS.framework; sourceTree = BUILT_PRODUCTS_DIR; };
		E592181BFD7C53C305123739 /* Pods-Firestore_Tests_iOS.debug.xcconfig */ = {isa = PBXFileReference; includeInIndex = 1; lastKnownFileType = text.xcconfig; name = "Pods-Firestore_Tests_iOS.debug.xcconfig"; path = "Pods/Target Support Files/Pods-Firestore_Tests_iOS/Pods-Firestore_Tests_iOS.debug.xcconfig"; sourceTree = "<group>"; };
		E76F0CDF28E5FA62D21DE648 /* leveldb_target_cache_test.cc */ = {isa = PBXFileReference; includeInIndex = 1; lastKnownFileType = sourcecode.cpp.cpp; path = leveldb_target_cache_test.cc; sourceTree = "<group>"; };
		E8551D6C6FB0B1BACE9E5BAD /* field_filter_test.cc */ = {isa = PBXFileReference; includeInIndex = 1; lastKnownFileType = sourcecode.cpp.cpp; path = field_filter_test.cc; sourceTree = "<group>"; };
		ECEBABC7E7B693BE808A1052 /* Pods_Firestore_IntegrationTests_iOS.framework */ = {isa = PBXFileReference; explicitFileType = wrapper.framework; includeInIndex = 0; path = Pods_Firestore_IntegrationTests_iOS.framework; sourceTree = BUILT_PRODUCTS_DIR; };
		EF83ACD5E1E9F25845A9ACED /* leveldb_migrations_test.cc */ = {isa = PBXFileReference; includeInIndex = 1; lastKnownFileType = sourcecode.cpp.cpp; path = leveldb_migrations_test.cc; sourceTree = "<group>"; };
		F119BDDF2F06B3C0883B8297 /* firebase_app_check_credentials_provider_test.mm */ = {isa = PBXFileReference; includeInIndex = 1; lastKnownFileType = sourcecode.cpp.objcpp; name = firebase_app_check_credentials_provider_test.mm; path = credentials/firebase_app_check_credentials_provider_test.mm; sourceTree = "<group>"; };
		F354C0FE92645B56A6C6FD44 /* Pods-Firestore_IntegrationTests_iOS.release.xcconfig */ = {isa = PBXFileReference; includeInIndex = 1; lastKnownFileType = text.xcconfig; name = "Pods-Firestore_IntegrationTests_iOS.release.xcconfig"; path = "Pods/Target Support Files/Pods-Firestore_IntegrationTests_iOS/Pods-Firestore_IntegrationTests_iOS.release.xcconfig"; sourceTree = "<group>"; };
		F51859B394D01C0C507282F1 /* filesystem_test.cc */ = {isa = PBXFileReference; includeInIndex = 1; lastKnownFileType = sourcecode.cpp.cpp; path = filesystem_test.cc; sourceTree = "<group>"; };
		F694C3CE4B77B3C0FA4BBA53 /* Pods_Firestore_Benchmarks_iOS.framework */ = {isa = PBXFileReference; explicitFileType = wrapper.framework; includeInIndex = 0; path = Pods_Firestore_Benchmarks_iOS.framework; sourceTree = BUILT_PRODUCTS_DIR; };
		F6CA0C5638AB6627CB5B4CF4 /* memory_local_store_test.cc */ = {isa = PBXFileReference; includeInIndex = 1; lastKnownFileType = sourcecode.cpp.cpp; path = memory_local_store_test.cc; sourceTree = "<group>"; };
		F7FC06E0A47D393DE1759AE1 /* bundle_cache_test.cc */ = {isa = PBXFileReference; includeInIndex = 1; lastKnownFileType = sourcecode.cpp.cpp; path = bundle_cache_test.cc; sourceTree = "<group>"; };
		F8043813A5D16963EC02B182 /* local_serializer_test.cc */ = {isa = PBXFileReference; includeInIndex = 1; lastKnownFileType = sourcecode.cpp.cpp; path = local_serializer_test.cc; sourceTree = "<group>"; };
		F848C41C03A25C42AD5A4BC2 /* target_cache_test.h */ = {isa = PBXFileReference; includeInIndex = 1; lastKnownFileType = sourcecode.c.h; path = target_cache_test.h; sourceTree = "<group>"; };
		F869D85E900E5AF6CD02E2FC /* firebase_auth_credentials_provider_test.mm */ = {isa = PBXFileReference; includeInIndex = 1; lastKnownFileType = sourcecode.cpp.objcpp; name = firebase_auth_credentials_provider_test.mm; path = credentials/firebase_auth_credentials_provider_test.mm; sourceTree = "<group>"; };
		FA2E9952BA2B299C1156C43C /* Pods-Firestore_Benchmarks_iOS.debug.xcconfig */ = {isa = PBXFileReference; includeInIndex = 1; lastKnownFileType = text.xcconfig; name = "Pods-Firestore_Benchmarks_iOS.debug.xcconfig"; path = "Pods/Target Support Files/Pods-Firestore_Benchmarks_iOS/Pods-Firestore_Benchmarks_iOS.debug.xcconfig"; sourceTree = "<group>"; };
		FC738525340E594EBFAB121E /* Pods-Firestore_Example_tvOS.release.xcconfig */ = {isa = PBXFileReference; includeInIndex = 1; lastKnownFileType = text.xcconfig; name = "Pods-Firestore_Example_tvOS.release.xcconfig"; path = "Pods/Target Support Files/Pods-Firestore_Example_tvOS/Pods-Firestore_Example_tvOS.release.xcconfig"; sourceTree = "<group>"; };
		FF73B39D04D1760190E6B84A /* FIRQueryUnitTests.mm */ = {isa = PBXFileReference; includeInIndex = 1; lastKnownFileType = sourcecode.cpp.objcpp; path = FIRQueryUnitTests.mm; sourceTree = "<group>"; };
		FFCA39825D9678A03D1845D0 /* document_overlay_cache_test.cc */ = {isa = PBXFileReference; includeInIndex = 1; lastKnownFileType = sourcecode.cpp.cpp; path = document_overlay_cache_test.cc; sourceTree = "<group>"; };
/* End PBXFileReference section */

/* Begin PBXFrameworksBuildPhase section */
		544AB18F2248072200F851E6 /* Frameworks */ = {
			isa = PBXFrameworksBuildPhase;
			buildActionMask = 2147483647;
			files = (
				C21B3A1CCB3AD42E57EA14FC /* Pods_Firestore_Tests_macOS.framework in Frameworks */,
			);
			runOnlyForDeploymentPostprocessing = 0;
		};
		54AA338C224BF935006CE580 /* Frameworks */ = {
			isa = PBXFrameworksBuildPhase;
			buildActionMask = 2147483647;
			files = (
				C1E35BCE2CFF9B56C28545A2 /* Pods_Firestore_Example_tvOS.framework in Frameworks */,
			);
			runOnlyForDeploymentPostprocessing = 0;
		};
		54AA33A3224BFE09006CE580 /* Frameworks */ = {
			isa = PBXFrameworksBuildPhase;
			buildActionMask = 2147483647;
			files = (
				4CC78CA0E9E03F5DCF13FEBD /* Pods_Firestore_Tests_tvOS.framework in Frameworks */,
			);
			runOnlyForDeploymentPostprocessing = 0;
		};
		54AA33B1224C0035006CE580 /* Frameworks */ = {
			isa = PBXFrameworksBuildPhase;
			buildActionMask = 2147483647;
			files = (
				20A26E9D0336F7F32A098D05 /* Pods_Firestore_IntegrationTests_tvOS.framework in Frameworks */,
			);
			runOnlyForDeploymentPostprocessing = 0;
		};
		54B8E4A7224BDC4100930F18 /* Frameworks */ = {
			isa = PBXFrameworksBuildPhase;
			buildActionMask = 2147483647;
			files = (
				358DBA8B2560C65D9EB23C35 /* Pods_Firestore_IntegrationTests_macOS.framework in Frameworks */,
			);
			runOnlyForDeploymentPostprocessing = 0;
		};
		5CAE131620FFFED600BE9A4A /* Frameworks */ = {
			isa = PBXFrameworksBuildPhase;
			buildActionMask = 2147483647;
			files = (
				4AA4ABE36065DB79CD76DD8D /* Pods_Firestore_Benchmarks_iOS.framework in Frameworks */,
			);
			runOnlyForDeploymentPostprocessing = 0;
		};
		6003F587195388D20070C39A /* Frameworks */ = {
			isa = PBXFrameworksBuildPhase;
			buildActionMask = 2147483647;
			files = (
				6003F590195388D20070C39A /* CoreGraphics.framework in Frameworks */,
				6003F58E195388D20070C39A /* Foundation.framework in Frameworks */,
				C8D3CE2343E53223E6487F2C /* Pods_Firestore_Example_iOS.framework in Frameworks */,
				6003F592195388D20070C39A /* UIKit.framework in Frameworks */,
			);
			runOnlyForDeploymentPostprocessing = 0;
		};
		6003F5AB195388D20070C39A /* Frameworks */ = {
			isa = PBXFrameworksBuildPhase;
			buildActionMask = 2147483647;
			files = (
				6003F5B1195388D20070C39A /* Foundation.framework in Frameworks */,
				5D405BE298CE4692CB00790A /* Pods_Firestore_Tests_iOS.framework in Frameworks */,
				6003F5B2195388D20070C39A /* UIKit.framework in Frameworks */,
				6003F5B0195388D20070C39A /* XCTest.framework in Frameworks */,
			);
			runOnlyForDeploymentPostprocessing = 0;
		};
		6EDD3B4520BF247500C33877 /* Frameworks */ = {
			isa = PBXFrameworksBuildPhase;
			buildActionMask = 2147483647;
			files = (
				6EDD3B4620BF247500C33877 /* Foundation.framework in Frameworks */,
				C482E724F4B10968417C3F78 /* Pods_Firestore_FuzzTests_iOS.framework in Frameworks */,
				6EDD3B4820BF247500C33877 /* UIKit.framework in Frameworks */,
				6EDD3B4920BF247500C33877 /* XCTest.framework in Frameworks */,
			);
			runOnlyForDeploymentPostprocessing = 0;
		};
		DAFF0CF221E64AC30062958F /* Frameworks */ = {
			isa = PBXFrameworksBuildPhase;
			buildActionMask = 2147483647;
			files = (
				DD213F68A6F79E1D4924BD95 /* Pods_Firestore_Example_macOS.framework in Frameworks */,
			);
			runOnlyForDeploymentPostprocessing = 0;
		};
		DE03B2D31F2149D600A30B9C /* Frameworks */ = {
			isa = PBXFrameworksBuildPhase;
			buildActionMask = 2147483647;
			files = (
				DE03B2D61F2149D600A30B9C /* Foundation.framework in Frameworks */,
				8C82D4D3F9AB63E79CC52DC8 /* Pods_Firestore_IntegrationTests_iOS.framework in Frameworks */,
				DE03B2D51F2149D600A30B9C /* UIKit.framework in Frameworks */,
				DE03B2D41F2149D600A30B9C /* XCTest.framework in Frameworks */,
			);
			runOnlyForDeploymentPostprocessing = 0;
		};
/* End PBXFrameworksBuildPhase section */

/* Begin PBXGroup section */
		11BB7A1B7F6F482EFDBC5303 /* credentials */ = {
			isa = PBXGroup;
			children = (
				2F4FA4576525144C5069A7A5 /* credentials_provider_test.cc */,
				8FA60B08D59FEA0D6751E87F /* empty_credentials_provider_test.cc */,
				F119BDDF2F06B3C0883B8297 /* firebase_app_check_credentials_provider_test.mm */,
				F869D85E900E5AF6CD02E2FC /* firebase_auth_credentials_provider_test.mm */,
				A082AFDD981B07B5AD78FDE8 /* token_test.cc */,
				CCC9BD953F121B9E29F9AA42 /* user_test.cc */,
			);
			name = credentials;
			sourceTree = "<group>";
		};
		124C932A22C1635300CA8C2D /* Integration */ = {
			isa = PBXGroup;
			children = (
				062072B62773A055001655D7 /* AsyncAwaitIntegrationTests.swift */,
				124C932B22C1642C00CA8C2D /* CodableIntegrationTests.swift */,
			);
			path = Integration;
			sourceTree = "<group>";
		};
		3C21D8CBCC4E086899931A65 /* admin */ = {
			isa = PBXGroup;
			children = (
				395E8B07639E69290A929695 /* index.pb.cc */,
				1C01D8CE367C56BB2624E299 /* index.pb.h */,
			);
			name = admin;
			sourceTree = "<group>";
		};
		543B4F0520A91E4B001F506D /* App */ = {
			isa = PBXGroup;
			children = (
				6003F593195388D20070C39A /* iOS */,
				DAFF0CF621E64AC30062958F /* macOS */,
				54AA3390224BF935006CE580 /* tvOS */,
				54D400D32148BACE001D2BCC /* GoogleService-Info.plist */,
			);
			path = App;
			sourceTree = "<group>";
		};
		544129CF21C2DDC800EFB9CC /* v1 */ = {
			isa = PBXGroup;
			children = (
				544129D221C2DDC800EFB9CC /* common.pb.cc */,
				544129D121C2DDC800EFB9CC /* common.pb.h */,
				544129D821C2DDC800EFB9CC /* document.pb.cc */,
				544129D721C2DDC800EFB9CC /* document.pb.h */,
				544129D421C2DDC800EFB9CC /* firestore.pb.cc */,
				544129D321C2DDC800EFB9CC /* firestore.pb.h */,
				544129D621C2DDC800EFB9CC /* query.pb.cc */,
				544129D021C2DDC800EFB9CC /* query.pb.h */,
				544129D921C2DDC800EFB9CC /* write.pb.cc */,
				544129D521C2DDC800EFB9CC /* write.pb.h */,
			);
			path = v1;
			sourceTree = "<group>";
		};
		544A20ED20F6C046004E52CD /* API */ = {
			isa = PBXGroup;
			children = (
				DE0761F61F2FE68D003233AF /* BasicCompileTests.swift */,
			);
			path = API;
			sourceTree = "<group>";
		};
		5467FB05203E652F009C9584 /* testutil */ = {
			isa = PBXGroup;
			children = (
				5467FB06203E6A44009C9584 /* app_testing.h */,
				5467FB07203E6A44009C9584 /* app_testing.mm */,
				872C92ABD71B12784A1C5520 /* async_testing.cc */,
				600A7D7D821CE84E0CA8CB89 /* async_testing.h */,
				4F5B96F3ABCD2CA901DB1CD4 /* bundle_builder.cc */,
				84076EADF6872C78CDAC7291 /* bundle_builder.h */,
				CD422AF3E4515FB8E9BE67A0 /* equals_tester.h */,
				BA02DA2FCD0001CFC6EB08DA /* filesystem_testing.cc */,
				64AA92CFA356A2360F3C5646 /* filesystem_testing.h */,
				3CAA33F964042646FDDAF9F9 /* status_testing.cc */,
				4334F87873015E3763954578 /* status_testing.h */,
				54A0352820A3B3BD003E0143 /* testutil.cc */,
				54A0352920A3B3BD003E0143 /* testutil.h */,
				5497CB76229DECDE000FB92F /* time_testing.cc */,
				5497CB75229DECDE000FB92F /* time_testing.h */,
				A5466E7809AD2871FFDE6C76 /* view_testing.cc */,
				79D4CD6A707ED3F7A6D2ECF5 /* view_testing.h */,
			);
			path = testutil;
			sourceTree = "<group>";
		};
		546854A720A3681B004BDBD5 /* remote */ = {
			isa = PBXGroup;
			children = (
				CF39535F2C41AB0006FA6C0E /* create_noop_connectivity_monitor.cc */,
				9098A0C535096F2EE9C35DE0 /* create_noop_connectivity_monitor.h */,
				3167BD972EFF8EC636530E59 /* datastore_test.cc */,
				B6D1B68420E2AB1A00B35856 /* exponential_backoff_test.cc */,
				4132F30044D5DF1FB15B2A9D /* fake_credentials_provider.h */,
				71140E5D09C6E76F7C71B2FC /* fake_target_metadata_provider.cc */,
				52756B7624904C36FBB56000 /* fake_target_metadata_provider.h */,
				B6D9649021544D4F00EB9CFB /* grpc_connection_test.cc */,
				B6BBE42F21262CF400C6A53E /* grpc_stream_test.cc */,
				87553338E42B8ECA05BA987E /* grpc_stream_tester.cc */,
				48D0915834C3D234E5A875A9 /* grpc_stream_tester.h */,
				B6D964922154AB8F00EB9CFB /* grpc_streaming_reader_test.cc */,
				B6D964942163E63900EB9CFB /* grpc_unary_call_test.cc */,
				584AE2C37A55B408541A6FF3 /* remote_event_test.cc */,
				61F72C5520BC48FD001A68CB /* serializer_test.cc */,
				5B5414D28802BC76FDADABD6 /* stream_test.cc */,
				2D7472BC70C024D736FF74D9 /* watch_change_test.cc */,
			);
			path = remote;
			sourceTree = "<group>";
		};
		54740A561FC913EB00713A1A /* util */ = {
			isa = PBXGroup;
			children = (
				B6FB4680208EA0BE00554BA2 /* async_queue_libdispatch_test.mm */,
				B6FB4681208EA0BE00554BA2 /* async_queue_std_test.cc */,
				B6FB467B208E9A8200554BA2 /* async_queue_test.cc */,
				B6FB467A208E9A8200554BA2 /* async_queue_test.h */,
				54740A521FC913E500713A1A /* autoid_test.cc */,
				AB380D01201BC69F00D97691 /* bits_test.cc */,
				7628664347B9C96462D4BF17 /* byte_stream_apple_test.mm */,
				01D10113ECC5B446DB35E96D /* byte_stream_cpp_test.cc */,
				432C71959255C5DBDF522F52 /* byte_stream_test.cc */,
				312E4667E3D994592C77B63C /* byte_stream_test.h */,
				548DB928200D59F600E00ABC /* comparison_test.cc */,
				8ABAC2E0402213D837F73DC3 /* defer_test.cc */,
				D0A6E9136804A41CEC9D55D4 /* delayed_constructor_test.cc */,
				B6FB4689208F9B9100554BA2 /* executor_libdispatch_test.mm */,
				B6FB4687208F9B9100554BA2 /* executor_std_test.cc */,
				B6FB4688208F9B9100554BA2 /* executor_test.cc */,
				B6FB468A208F9B9100554BA2 /* executor_test.h */,
				F51859B394D01C0C507282F1 /* filesystem_test.cc */,
				444B7AB3F5A2929070CB1363 /* hard_assert_test.cc */,
				54511E8D209805F8005BD28F /* hashing_test.cc */,
				B69CF3F02227386500B281C8 /* hashing_test_apple.mm */,
				54A0353420A3D8CB003E0143 /* iterator_adaptors_test.cc */,
				54C2294E1FECABAE007D065B /* log_test.cc */,
				0473AFFF5567E667A125347B /* ordered_code_benchmark.cc */,
				AB380D03201BC6E400D97691 /* ordered_code_test.cc */,
				403DBF6EFB541DFD01582AA3 /* path_test.cc */,
				014C60628830D95031574D15 /* random_access_queue_test.cc */,
				9B0B005A79E765AF02793DCE /* schedule_test.cc */,
				54740A531FC913E500713A1A /* secure_random_test.cc */,
				5493A423225F9990006DE7BA /* status_apple_test.mm */,
				54A0352C20A3B3D7003E0143 /* status_test.cc */,
				54A0352D20A3B3D7003E0143 /* statusor_test.cc */,
				358C3B5FE573B1D60A4F7592 /* strerror_test.cc */,
				4C73C0CC6F62A90D8573F383 /* string_apple_benchmark.mm */,
				0EE5300F8233D14025EF0456 /* string_apple_test.mm */,
				9CFD366B783AE27B9E79EE7A /* string_format_apple_test.mm */,
				54131E9620ADE678001DF3FF /* string_format_test.cc */,
				AB380CFC201A2EE200D97691 /* string_util_test.cc */,
				79507DF8378D3C42F5B36268 /* string_win_test.cc */,
				899FC22684B0F7BEEAE13527 /* task_test.cc */,
				B68B1E002213A764008977EF /* to_string_apple_test.mm */,
				B696858D2214B53900271095 /* to_string_test.cc */,
			);
			path = util;
			sourceTree = "<group>";
		};
		54764FAC1FAA0C390085E60A /* CoreTests */ = {
			isa = PBXGroup;
			children = (
				8FC5BFAD63BAC5AADAC8A94A /* api */,
				F7BA529161F1713BDF685C65 /* bundle */,
				AB380CF7201937B800D97691 /* core */,
				11BB7A1B7F6F482EFDBC5303 /* credentials */,
				54EB764B202277970088B8F3 /* immutable */,
				54995F70205B6E1A004EFFA0 /* local */,
				AB356EF5200E9D1A0089B766 /* model */,
				5C332D7293E6114E491D3662 /* nanopb */,
				5493A41E225EB4D6006DE7BA /* objc */,
				546854A720A3681B004BDBD5 /* remote */,
				5467FB05203E652F009C9584 /* testutil */,
				54740A561FC913EB00713A1A /* util */,
				54764FAE1FAA21B90085E60A /* FSTGoogleTestTests.mm */,
				AB7BAB332012B519001E0872 /* geo_point_test.cc */,
				ABF6506B201131F8005F2C74 /* timestamp_test.cc */,
			);
			name = CoreTests;
			path = ../core/test/unit;
			sourceTree = "<group>";
		};
		5493A41E225EB4D6006DE7BA /* objc */ = {
			isa = PBXGroup;
			children = (
				2A0CF41BA5AED6049B0BEB2C /* objc_type_traits_apple_test.mm */,
			);
			path = objc;
			sourceTree = "<group>";
		};
		5495EB012040E90200EBA509 /* Codable */ = {
			isa = PBXGroup;
			children = (
				5495EB022040E90200EBA509 /* CodableGeoPointTests.swift */,
				7B65C996438B84DBC7616640 /* CodableTimestampTests.swift */,
				E3228F51DCDC2E90D5C58F97 /* ConditionalConformanceTests.swift */,
				1235769122B7E915007DDFA9 /* EncodableFieldValueTests.swift */,
				1235769422B86E65007DDFA9 /* FirestoreEncoderTests.swift */,
			);
			path = Codable;
			sourceTree = "<group>";
		};
		54995F70205B6E1A004EFFA0 /* local */ = {
			isa = PBXGroup;
			children = (
				F7FC06E0A47D393DE1759AE1 /* bundle_cache_test.cc */,
				3FBAA6F05C0B46A522E3B5A7 /* bundle_cache_test.h */,
				99434327614FEFF7F7DC88EC /* counting_query_engine.cc */,
				75E24C5CD7BC423D48713100 /* counting_query_engine.h */,
				FFCA39825D9678A03D1845D0 /* document_overlay_cache_test.cc */,
				DF445D5201750281F1817387 /* document_overlay_cache_test.h */,
				AE4A9E38D65688EE000EE2A1 /* index_manager_test.cc */,
				73F1F73A2210F3D800E1F692 /* index_manager_test.h */,
				8E9CD82E60893DDD7757B798 /* leveldb_bundle_cache_test.cc */,
				AE89CFF09C6804573841397F /* leveldb_document_overlay_cache_test.cc */,
				166CE73C03AB4366AAC5201C /* leveldb_index_manager_test.cc */,
				54995F6E205B6E12004EFFA0 /* leveldb_key_test.cc */,
				5FF903AEFA7A3284660FA4C5 /* leveldb_local_store_test.cc */,
				B629525F7A1AAC1AB765C74F /* leveldb_lru_garbage_collector_test.cc */,
				EF83ACD5E1E9F25845A9ACED /* leveldb_migrations_test.cc */,
				5C7942B6244F4C416B11B86C /* leveldb_mutation_queue_test.cc */,
				75860CD13AF47EB1EA39EC2F /* leveldb_opener_test.cc */,
				0840319686A223CC4AD3FAB1 /* leveldb_remote_document_cache_test.cc */,
				E76F0CDF28E5FA62D21DE648 /* leveldb_target_cache_test.cc */,
				88CF09277CFA45EE1273E3BA /* leveldb_transaction_test.cc */,
				332485C4DCC6BA0DBB5E31B7 /* leveldb_util_test.cc */,
				F8043813A5D16963EC02B182 /* local_serializer_test.cc */,
				307FF03D0297024D59348EBD /* local_store_test.cc */,
				C0C7C8977C94F9F9AFA4DB00 /* local_store_test.h */,
				277EAACC4DD7C21332E8496A /* lru_garbage_collector_test.cc */,
				CB7B2D4691C380DE3EB59038 /* lru_garbage_collector_test.h */,
				AB4AB1388538CD3CB19EB028 /* memory_bundle_cache_test.cc */,
				29D9C76922DAC6F710BC1EF4 /* memory_document_overlay_cache_test.cc */,
				DB5A1E760451189DA36028B3 /* memory_index_manager_test.cc */,
				F6CA0C5638AB6627CB5B4CF4 /* memory_local_store_test.cc */,
				9765D47FA12FA283F4EFAD02 /* memory_lru_garbage_collector_test.cc */,
				74FBEFA4FE4B12C435011763 /* memory_mutation_queue_test.cc */,
				1CA9800A53669EFBFFB824E3 /* memory_remote_document_cache_test.cc */,
				2286F308EFB0534B1BDE05B9 /* memory_target_cache_test.cc */,
				3068AA9DFBBA86C1FE2A946E /* mutation_queue_test.cc */,
				8A41BBE832158C76BE901BC9 /* mutation_queue_test.h */,
				9113B6F513D0473AEABBAF1F /* persistence_testing.cc */,
				8C058C8BE2723D9A53CCD64B /* persistence_testing.h */,
				B8A853940305237AFDA8050B /* query_engine_test.cc */,
				132E32997D781B896672D30A /* reference_set_test.cc */,
				7EB299CF85034F09CFD6F3FD /* remote_document_cache_test.cc */,
				045D39C4A7D52AF58264240F /* remote_document_cache_test.h */,
				B5C37696557C81A6C2B7271A /* target_cache_test.cc */,
				F848C41C03A25C42AD5A4BC2 /* target_cache_test.h */,
			);
			path = local;
			sourceTree = "<group>";
		};
		54AA3390224BF935006CE580 /* tvOS */ = {
			isa = PBXGroup;
			children = (
				54AA3391224BF935006CE580 /* AppDelegate.h */,
				54AA3392224BF935006CE580 /* AppDelegate.m */,
				54AA339A224BF936006CE580 /* Assets.xcassets */,
				54AA339C224BF936006CE580 /* Info.plist */,
				54AA3397224BF935006CE580 /* Main.storyboard */,
				54AA3394224BF935006CE580 /* ViewController.h */,
				54AA3395224BF935006CE580 /* ViewController.m */,
				54AA339D224BF936006CE580 /* main.m */,
			);
			path = tvOS;
			sourceTree = "<group>";
		};
		54C9EDF22040E16300A969CD /* SwiftTests */ = {
			isa = PBXGroup;
			children = (
				544A20ED20F6C046004E52CD /* API */,
				5495EB012040E90200EBA509 /* Codable */,
				124C932A22C1635300CA8C2D /* Integration */,
				620C1427763BA5D3CCFB5A1F /* BridgingHeader.h */,
				54C9EDF52040E16300A969CD /* Info.plist */,
			);
			name = SwiftTests;
			path = ../Swift/Tests;
			sourceTree = "<group>";
		};
		54EB764B202277970088B8F3 /* immutable */ = {
			isa = PBXGroup;
			children = (
				5477CDE922EE71C8000FCC1E /* append_only_list_test.cc */,
				54EB764C202277B30088B8F3 /* array_sorted_map_test.cc */,
				549CCA4E20A36DBB00BCEB75 /* sorted_map_test.cc */,
				549CCA4C20A36DBB00BCEB75 /* sorted_set_test.cc */,
				549CCA4F20A36DBC00BCEB75 /* testing.h */,
				549CCA4D20A36DBB00BCEB75 /* tree_sorted_map_test.cc */,
			);
			path = immutable;
			sourceTree = "<group>";
		};
		5C332D7293E6114E491D3662 /* nanopb */ = {
			isa = PBXGroup;
			children = (
				5342CDDB137B4E93E2E85CCA /* byte_string_test.cc */,
				CE37875365497FFA8687B745 /* message_test.cc */,
				2DAA26538D1A93A39F8AC373 /* nanopb_testing.h */,
				6F5B6C1399F92FD60F2C582B /* nanopb_util_test.cc */,
				AB323F9553050F4F6490F9FF /* pretty_printing_test.cc */,
				BC3C788D290A935C353CEAA1 /* writer_test.cc */,
			);
			name = nanopb;
			sourceTree = "<group>";
		};
		5CAE131A20FFFED600BE9A4A /* Benchmarks */ = {
			isa = PBXGroup;
			children = (
				5412671923D1536B001E41A0 /* FSTBenchmarkTests.mm */,
				5CAE131D20FFFED600BE9A4A /* Info.plist */,
				5412671A23D1536B001E41A0 /* remote_document_cache_benchmark.mm */,
			);
			path = Benchmarks;
			sourceTree = "<group>";
		};
		6003F581195388D10070C39A = {
			isa = PBXGroup;
			children = (
				618BBE7A20B89AAC00B5BCE7 /* CoreTestsProtos */,
				6EDD3B5D20BF24A700C33877 /* FuzzTests */,
				543B4F0520A91E4B001F506D /* App */,
				60FF7A9C1954A5C5007DD14C /* Podspec Metadata */,
				6003F5B5195388D20070C39A /* Tests */,
				54764FAC1FAA0C390085E60A /* CoreTests */,
				54C9EDF22040E16300A969CD /* SwiftTests */,
				5CAE131A20FFFED600BE9A4A /* Benchmarks */,
				6003F58C195388D20070C39A /* Frameworks */,
				6003F58B195388D20070C39A /* Products */,
				AAEA2A72CFD1FA5AD34462F7 /* Pods */,
			);
			sourceTree = "<group>";
		};
		6003F58B195388D20070C39A /* Products */ = {
			isa = PBXGroup;
			children = (
				5CAE131920FFFED600BE9A4A /* Firestore_Benchmarks_iOS.xctest */,
				6003F58A195388D20070C39A /* Firestore_Example_iOS.app */,
				DAFF0CF521E64AC30062958F /* Firestore_Example_macOS.app */,
				54AA338F224BF935006CE580 /* Firestore_Example_tvOS.app */,
				6EDD3B5B20BF247500C33877 /* Firestore_FuzzTests_iOS.xctest */,
				DE03B2E91F2149D600A30B9C /* Firestore_IntegrationTests_iOS.xctest */,
				54B8E4AA224BDC4100930F18 /* Firestore_IntegrationTests_macOS.xctest */,
				54AA33B4224C0035006CE580 /* Firestore_IntegrationTests_tvOS.xctest */,
				6003F5AE195388D20070C39A /* Firestore_Tests_iOS.xctest */,
				544AB1922248072200F851E6 /* Firestore_Tests_macOS.xctest */,
				54AA33A6224BFE09006CE580 /* Firestore_Tests_tvOS.xctest */,
			);
			name = Products;
			sourceTree = "<group>";
		};
		6003F58C195388D20070C39A /* Frameworks */ = {
			isa = PBXGroup;
			children = (
				6003F58F195388D20070C39A /* CoreGraphics.framework */,
				6003F58D195388D20070C39A /* Foundation.framework */,
				F694C3CE4B77B3C0FA4BBA53 /* Pods_Firestore_Benchmarks_iOS.framework */,
				5918805E993304321A05E82B /* Pods_Firestore_Example_iOS.framework */,
				BB92EB03E3F92485023F64ED /* Pods_Firestore_Example_iOS_Firestore_SwiftTests_iOS.framework */,
				E42355285B9EF55ABD785792 /* Pods_Firestore_Example_macOS.framework */,
				62E103B28B48A81D682A0DE9 /* Pods_Firestore_Example_tvOS.framework */,
				B79CA87A1A01FC5329031C9B /* Pods_Firestore_FuzzTests_iOS.framework */,
				ECEBABC7E7B693BE808A1052 /* Pods_Firestore_IntegrationTests_iOS.framework */,
				39B832380209CC5BAF93BC52 /* Pods_Firestore_IntegrationTests_macOS.framework */,
				2220F583583EFC28DE792ABE /* Pods_Firestore_IntegrationTests_tvOS.framework */,
				2B50B3A0DF77100EEE887891 /* Pods_Firestore_Tests_iOS.framework */,
				759E964B6A03E6775C992710 /* Pods_Firestore_Tests_macOS.framework */,
				D7DF4A6F740086A2D8C0E28E /* Pods_Firestore_Tests_tvOS.framework */,
				6003F591195388D20070C39A /* UIKit.framework */,
				6003F5AF195388D20070C39A /* XCTest.framework */,
			);
			name = Frameworks;
			sourceTree = "<group>";
		};
		6003F593195388D20070C39A /* iOS */ = {
			isa = PBXGroup;
			children = (
				6003F59C195388D20070C39A /* FIRAppDelegate.h */,
				6003F59D195388D20070C39A /* FIRAppDelegate.m */,
				6003F5A5195388D20070C39A /* FIRViewController.h */,
				6003F5A6195388D20070C39A /* FIRViewController.m */,
				6003F595195388D20070C39A /* Firestore-Info.plist */,
				6003F5A8195388D20070C39A /* Images.xcassets */,
				6003F596195388D20070C39A /* InfoPlist.strings */,
				71719F9D1E33DC2100824A3D /* LaunchScreen.storyboard */,
				873B8AEA1B1F5CCA007FD442 /* Main.storyboard */,
				6003F599195388D20070C39A /* main.m */,
			);
			path = iOS;
			sourceTree = "<group>";
		};
		6003F5B5195388D20070C39A /* Tests */ = {
			isa = PBXGroup;
			children = (
				DE51B1831F0D48AC0013853F /* API */,
				DE2EF06E1F3D07D7003D0CDC /* Immutable */,
				DE51B1BB1F0D48AC0013853F /* Integration */,
				DE51B1931F0D48AC0013853F /* SpecTests */,
				6003F5B6195388D20070C39A /* Supporting Files */,
				DE51B1851F0D48AC0013853F /* Util */,
			);
			path = Tests;
			sourceTree = "<group>";
		};
		6003F5B6195388D20070C39A /* Supporting Files */ = {
			isa = PBXGroup;
			children = (
				6003F5B8195388D20070C39A /* InfoPlist.strings */,
				6003F5B7195388D20070C39A /* Tests-Info.plist */,
			);
			name = "Supporting Files";
			sourceTree = "<group>";
		};
		60FF7A9C1954A5C5007DD14C /* Podspec Metadata */ = {
			isa = PBXGroup;
			children = (
				8E002F4AD5D9B6197C940847 /* Firestore.podspec */,
				12F4357299652983A615F886 /* LICENSE */,
				D3CC3DC5338DCAF43A211155 /* README.md */,
			);
			name = "Podspec Metadata";
			sourceTree = "<group>";
		};
		618BBE7A20B89AAC00B5BCE7 /* CoreTestsProtos */ = {
			isa = PBXGroup;
			children = (
				618BBE7B20B89AAC00B5BCE7 /* firestore */,
				618BBE8320B89AAC00B5BCE7 /* google */,
			);
			name = CoreTestsProtos;
			path = ../Protos/cpp;
			sourceTree = "<group>";
		};
		618BBE7B20B89AAC00B5BCE7 /* firestore */ = {
			isa = PBXGroup;
			children = (
				618BBE7C20B89AAC00B5BCE7 /* local */,
				A366F6AE1A5A77548485C091 /* bundle.pb.cc */,
				32C7CB095CD53D07E98D74B8 /* bundle.pb.h */,
			);
			path = firestore;
			sourceTree = "<group>";
		};
		618BBE7C20B89AAC00B5BCE7 /* local */ = {
			isa = PBXGroup;
			children = (
				618BBE7E20B89AAC00B5BCE7 /* maybe_document.pb.cc */,
				618BBE8020B89AAC00B5BCE7 /* maybe_document.pb.h */,
				618BBE8220B89AAC00B5BCE7 /* mutation.pb.cc */,
				618BBE8120B89AAC00B5BCE7 /* mutation.pb.h */,
				618BBE7D20B89AAC00B5BCE7 /* target.pb.cc */,
				618BBE7F20B89AAC00B5BCE7 /* target.pb.h */,
			);
			path = local;
			sourceTree = "<group>";
		};
		618BBE8320B89AAC00B5BCE7 /* google */ = {
			isa = PBXGroup;
			children = (
				618BBE9320B89AAC00B5BCE7 /* api */,
				618BBE8420B89AAC00B5BCE7 /* firestore */,
				618BBE9820B89AAC00B5BCE7 /* rpc */,
				618BBE9020B89AAC00B5BCE7 /* type */,
			);
			path = google;
			sourceTree = "<group>";
		};
		618BBE8420B89AAC00B5BCE7 /* firestore */ = {
			isa = PBXGroup;
			children = (
				3C21D8CBCC4E086899931A65 /* admin */,
				544129CF21C2DDC800EFB9CC /* v1 */,
			);
			path = firestore;
			sourceTree = "<group>";
		};
		618BBE9020B89AAC00B5BCE7 /* type */ = {
			isa = PBXGroup;
			children = (
				618BBE9220B89AAC00B5BCE7 /* latlng.pb.cc */,
				618BBE9120B89AAC00B5BCE7 /* latlng.pb.h */,
			);
			path = type;
			sourceTree = "<group>";
		};
		618BBE9320B89AAC00B5BCE7 /* api */ = {
			isa = PBXGroup;
			children = (
				618BBE9520B89AAC00B5BCE7 /* annotations.pb.cc */,
				618BBE9620B89AAC00B5BCE7 /* annotations.pb.h */,
				618BBE9720B89AAC00B5BCE7 /* http.pb.cc */,
				618BBE9420B89AAC00B5BCE7 /* http.pb.h */,
				1C3F7302BF4AE6CBC00ECDD0 /* resource.pb.cc */,
				78EE0BFC7E60C4929458A0EA /* resource.pb.h */,
			);
			path = api;
			sourceTree = "<group>";
		};
		618BBE9820B89AAC00B5BCE7 /* rpc */ = {
			isa = PBXGroup;
			children = (
				618BBE9920B89AAC00B5BCE7 /* status.pb.cc */,
				618BBE9A20B89AAC00B5BCE7 /* status.pb.h */,
			);
			path = rpc;
			sourceTree = "<group>";
		};
		6EA39FDC20FE81DD008D461F /* FuzzingTargets */ = {
			isa = PBXGroup;
			children = (
				6E8302DE210222ED003E1EA3 /* FSTFuzzTestFieldPath.h */,
				6E8302DF21022309003E1EA3 /* FSTFuzzTestFieldPath.mm */,
				6EA39FDF20FE824E008D461F /* FSTFuzzTestSerializer.h */,
				6EA39FDD20FE820E008D461F /* FSTFuzzTestSerializer.mm */,
			);
			path = FuzzingTargets;
			sourceTree = "<group>";
		};
		6EDD3B5D20BF24A700C33877 /* FuzzTests */ = {
			isa = PBXGroup;
			children = (
				6EA39FDC20FE81DD008D461F /* FuzzingTargets */,
				6EDD3B5E20BF24D000C33877 /* FSTFuzzTestsPrincipal.mm */,
				6EDD3B5C20BF247500C33877 /* Firestore_FuzzTests_iOS-Info.plist */,
				6ED6DEA120F5502700FC6076 /* FuzzingResources */,
			);
			path = FuzzTests;
			sourceTree = "<group>";
		};
		8FC5BFAD63BAC5AADAC8A94A /* api */ = {
			isa = PBXGroup;
			children = (
				1B342370EAE3AA02393E33EB /* cc_compilation_test.cc */,
				8F1A7B4158D9DD76EE4836BF /* load_bundle_task_test.cc */,
			);
			name = api;
			sourceTree = "<group>";
		};
		A673E8876DA382A08A72E007 /* mutation */ = {
			isa = PBXGroup;
			children = (
				DEB1D304BB728BB798719D98 /* overlay_test.cc */,
			);
			name = mutation;
			sourceTree = "<group>";
		};
		AAEA2A72CFD1FA5AD34462F7 /* Pods */ = {
			isa = PBXGroup;
			children = (
				FA2E9952BA2B299C1156C43C /* Pods-Firestore_Benchmarks_iOS.debug.xcconfig */,
				A5FA86650A18F3B7A8162287 /* Pods-Firestore_Benchmarks_iOS.release.xcconfig */,
				69E6C311558EC77729A16CF1 /* Pods-Firestore_Example_iOS-Firestore_SwiftTests_iOS.debug.xcconfig */,
				11984BA0A99D7A7ABA5B0D90 /* Pods-Firestore_Example_iOS-Firestore_SwiftTests_iOS.release.xcconfig */,
				3C81DE3772628FE297055662 /* Pods-Firestore_Example_iOS.debug.xcconfig */,
				3F0992A4B83C60841C52E960 /* Pods-Firestore_Example_iOS.release.xcconfig */,
				98366480BD1FD44A1FEDD982 /* Pods-Firestore_Example_macOS.debug.xcconfig */,
				DF148C0D5EEC4A2CD9FA484C /* Pods-Firestore_Example_macOS.release.xcconfig */,
				A70E82DD627B162BEF92B8ED /* Pods-Firestore_Example_tvOS.debug.xcconfig */,
				FC738525340E594EBFAB121E /* Pods-Firestore_Example_tvOS.release.xcconfig */,
				84434E57CA72951015FC71BC /* Pods-Firestore_FuzzTests_iOS.debug.xcconfig */,
				97C492D2524E92927C11F425 /* Pods-Firestore_FuzzTests_iOS.release.xcconfig */,
				1277F98C20D2DF0867496976 /* Pods-Firestore_IntegrationTests_iOS.debug.xcconfig */,
				F354C0FE92645B56A6C6FD44 /* Pods-Firestore_IntegrationTests_iOS.release.xcconfig */,
				2F901F31BC62444A476B779F /* Pods-Firestore_IntegrationTests_macOS.debug.xcconfig */,
				B953604968FBF5483BD20F5A /* Pods-Firestore_IntegrationTests_macOS.release.xcconfig */,
				74AC2ADBF1BAD9A8EF30CF41 /* Pods-Firestore_IntegrationTests_tvOS.debug.xcconfig */,
				36D235D9F1240D5195CDB670 /* Pods-Firestore_IntegrationTests_tvOS.release.xcconfig */,
				E592181BFD7C53C305123739 /* Pods-Firestore_Tests_iOS.debug.xcconfig */,
				B3F5B3AAE791A5911B9EAA82 /* Pods-Firestore_Tests_iOS.release.xcconfig */,
				BD01F0E43E4E2A07B8B05099 /* Pods-Firestore_Tests_macOS.debug.xcconfig */,
				397FB002E298B780F1E223E2 /* Pods-Firestore_Tests_macOS.release.xcconfig */,
				2E48431B0EDA400BEA91D4AB /* Pods-Firestore_Tests_tvOS.debug.xcconfig */,
				6AE927CDFC7A72BF825BE4CB /* Pods-Firestore_Tests_tvOS.release.xcconfig */,
			);
			name = Pods;
			sourceTree = "<group>";
		};
		AB356EF5200E9D1A0089B766 /* model */ = {
			isa = PBXGroup;
			children = (
				A673E8876DA382A08A72E007 /* mutation */,
				AB71064B201FA60300344F18 /* database_id_test.cc */,
				B6152AD5202A5385000E5744 /* document_key_test.cc */,
				547E9A4122F9EA7300A275E0 /* document_set_test.cc */,
				AB6B908320322E4D00CC290A /* document_test.cc */,
				BF76A8DA34B5B67B4DD74666 /* field_index_test.cc */,
				549CCA5320A36E1F00BCEB75 /* field_mask_test.cc */,
				B686F2AD2023DDB20028D6BE /* field_path_test.cc */,
				7515B47C92ABEEC66864B55C /* field_transform_test.cc */,
				C8522DE226C467C54E6788D8 /* mutation_test.cc */,
				214877F52A705012D6720CA0 /* object_value_test.cc */,
				549CCA5520A36E1F00BCEB75 /* precondition_test.cc */,
				B686F2B02024FFD70028D6BE /* resource_path_test.cc */,
				ABA495B9202B7E79008A7851 /* snapshot_version_test.cc */,
				33607A3AE91548BD219EC9C6 /* transform_operation_test.cc */,
				40F9D09063A07F710811A84F /* value_util_test.cc */,
			);
			path = model;
			sourceTree = "<group>";
		};
		AB380CF7201937B800D97691 /* core */ = {
			isa = PBXGroup;
			children = (
				AB38D92E20235D22000A432D /* database_info_test.cc */,
				6F57521E161450FAF89075ED /* event_manager_test.cc */,
				E8551D6C6FB0B1BACE9E5BAD /* field_filter_test.cc */,
				7C3F995E040E9E9C5E8514BB /* query_listener_test.cc */,
				B9C261C26C5D311E1E3C0CB9 /* query_test.cc */,
				AB380CF82019382300D97691 /* target_id_generator_test.cc */,
				CC572A9168BBEF7B83E4BBC5 /* view_snapshot_test.cc */,
				C7429071B33BDF80A7FA2F8A /* view_test.cc */,
			);
			path = core;
			sourceTree = "<group>";
		};
		DAFF0CF621E64AC30062958F /* macOS */ = {
			isa = PBXGroup;
			children = (
				DAFF0CF721E64AC30062958F /* AppDelegate.h */,
				DAFF0CF821E64AC30062958F /* AppDelegate.m */,
				DAFF0CFA21E64AC40062958F /* Assets.xcassets */,
				DAFF0CFF21E64AC40062958F /* Info.plist */,
				DAFF0CFC21E64AC40062958F /* MainMenu.xib */,
				DAFF0D0221E64AC40062958F /* macOS.entitlements */,
				DAFF0D0021E64AC40062958F /* main.m */,
			);
			path = macOS;
			sourceTree = "<group>";
		};
		DE2EF06E1F3D07D7003D0CDC /* Immutable */ = {
			isa = PBXGroup;
			children = (
			);
			name = Immutable;
			sourceTree = "<group>";
		};
		DE51B1831F0D48AC0013853F /* API */ = {
			isa = PBXGroup;
			children = (
				5492E045202154AA00B64F25 /* FIRCollectionReferenceTests.mm */,
				5492E049202154AA00B64F25 /* FIRDocumentReferenceTests.mm */,
				5492E04B202154AA00B64F25 /* FIRDocumentSnapshotTests.mm */,
				5492E04C202154AA00B64F25 /* FIRFieldPathTests.mm */,
				5492E04A202154AA00B64F25 /* FIRFieldValueTests.mm */,
				5467FAFF203E56F8009C9584 /* FIRFirestoreTests.mm */,
				5492E048202154AA00B64F25 /* FIRGeoPointTests.mm */,
				5492E04F202154AA00B64F25 /* FIRQuerySnapshotTests.mm */,
				FF73B39D04D1760190E6B84A /* FIRQueryUnitTests.mm */,
				5492E04D202154AA00B64F25 /* FIRSnapshotMetadataTests.mm */,
				B65D34A7203C99090076A5E1 /* FIRTimestampTest.m */,
				5492E047202154AA00B64F25 /* FSTAPIHelpers.h */,
				5492E04E202154AA00B64F25 /* FSTAPIHelpers.mm */,
				8D9892F204959C50613F16C8 /* FSTUserDataReaderTests.mm */,
			);
			path = API;
			sourceTree = "<group>";
		};
		DE51B1851F0D48AC0013853F /* Util */ = {
			isa = PBXGroup;
			children = (
				B69CF05A219B9105004C434D /* FIRFirestore+Testing.h */,
				54E9281C1F33950B00C1953E /* FSTEventAccumulator.h */,
				5492E0392021401F00B64F25 /* FSTEventAccumulator.mm */,
				DE51B1881F0D48AC0013853F /* FSTHelpers.h */,
				5492E03A2021401F00B64F25 /* FSTHelpers.mm */,
				54E9281E1F33950B00C1953E /* FSTIntegrationTestCase.h */,
				5491BC711FB44593008B3588 /* FSTIntegrationTestCase.mm */,
				54E9282A1F339CAD00C1953E /* XCTestCase+Await.h */,
				5492E0372021401E00B64F25 /* XCTestCase+Await.mm */,
			);
			path = Util;
			sourceTree = "<group>";
		};
		DE51B1931F0D48AC0013853F /* SpecTests */ = {
			isa = PBXGroup;
			children = (
				DE51B19C1F0D48AC0013853F /* json */,
				5492E02C20213FFB00B64F25 /* FSTLevelDBSpecTests.mm */,
				5492E02F20213FFC00B64F25 /* FSTMemorySpecTests.mm */,
				DE51B1961F0D48AC0013853F /* FSTMockDatastore.h */,
				5492E02D20213FFC00B64F25 /* FSTMockDatastore.mm */,
				DE51B1981F0D48AC0013853F /* FSTSpecTests.h */,
				5492E03020213FFC00B64F25 /* FSTSpecTests.mm */,
				DE51B19A1F0D48AC0013853F /* FSTSyncEngineTestDriver.h */,
				5492E02E20213FFC00B64F25 /* FSTSyncEngineTestDriver.mm */,
			);
			path = SpecTests;
			sourceTree = "<group>";
		};
		DE51B19C1F0D48AC0013853F /* json */ = {
			isa = PBXGroup;
			children = (
				DE51B1A71F0D48AC0013853F /* README.md */,
				79EAA9F7B1B9592B5F053923 /* bundle_spec_test.json */,
				54DA129C1F315EE100DD57A1 /* collection_spec_test.json */,
				54DA129D1F315EE100DD57A1 /* existence_filter_spec_test.json */,
				54DA129E1F315EE100DD57A1 /* limbo_spec_test.json */,
				54DA129F1F315EE100DD57A1 /* limit_spec_test.json */,
				54DA12A01F315EE100DD57A1 /* listen_spec_test.json */,
				54DA12A11F315EE100DD57A1 /* offline_spec_test.json */,
				54DA12A21F315EE100DD57A1 /* orderby_spec_test.json */,
				D5B2593BCB52957D62F1C9D3 /* perf_spec_test.json */,
				54DA12A31F315EE100DD57A1 /* persistence_spec_test.json */,
				731541602214AFFA0037F4DC /* query_spec_test.json */,
				9C1AFCC9E616EC33D6E169CF /* recovery_spec_test.json */,
				3B843E4A1F3930A400548890 /* remote_store_spec_test.json */,
				54DA12A41F315EE100DD57A1 /* resume_token_spec_test.json */,
				54DA12A51F315EE100DD57A1 /* write_spec_test.json */,
			);
			path = json;
			sourceTree = "<group>";
		};
		DE51B1BB1F0D48AC0013853F /* Integration */ = {
			isa = PBXGroup;
			children = (
				DE51B1BC1F0D48AC0013853F /* API */,
				5492E07E202154EC00B64F25 /* FSTDatastoreTests.mm */,
				5492E07C202154EB00B64F25 /* FSTSmokeTests.mm */,
				5492E07B202154EB00B64F25 /* FSTTransactionTests.mm */,
			);
			path = Integration;
			sourceTree = "<group>";
		};
		DE51B1BC1F0D48AC0013853F /* API */ = {
			isa = PBXGroup;
			children = (
				73866A9F2082B069009BB4FF /* FIRArrayTransformTests.mm */,
				776530F066E788C355B78457 /* FIRBundlesTests.mm */,
				5492E070202154D600B64F25 /* FIRCursorTests.mm */,
				5492E06C202154D500B64F25 /* FIRDatabaseTests.mm */,
				5492E06A202154D500B64F25 /* FIRFieldsTests.mm */,
				6161B5012047140400A99DBB /* FIRFirestoreSourceTests.mm */,
				5492E06B202154D500B64F25 /* FIRListenerRegistrationTests.mm */,
				D5B25E7E7D6873CBA4571841 /* FIRNumericTransformTests.mm */,
				5492E069202154D500B64F25 /* FIRQueryTests.mm */,
				5492E06E202154D600B64F25 /* FIRServerTimestampTests.mm */,
				5492E071202154D600B64F25 /* FIRTypeTests.mm */,
				5492E06D202154D600B64F25 /* FIRValidationTests.mm */,
				5492E06F202154D600B64F25 /* FIRWriteBatchTests.mm */,
			);
			path = API;
			sourceTree = "<group>";
		};
		F7BA529161F1713BDF685C65 /* bundle */ = {
			isa = PBXGroup;
			children = (
				A853C81A6A5A51C9D0389EDA /* bundle_loader_test.cc */,
				6ECAF7DE28A19C69DF386D88 /* bundle_reader_test.cc */,
				B5C2A94EE24E60543F62CC35 /* bundle_serializer_test.cc */,
			);
			name = bundle;
			sourceTree = "<group>";
		};
/* End PBXGroup section */

/* Begin PBXNativeTarget section */
		544AB1912248072200F851E6 /* Firestore_Tests_macOS */ = {
			isa = PBXNativeTarget;
			buildConfigurationList = 544AB19B2248072200F851E6 /* Build configuration list for PBXNativeTarget "Firestore_Tests_macOS" */;
			buildPhases = (
				30108B32BF2B385AECDB7FB2 /* [CP] Check Pods Manifest.lock */,
				544AB18E2248072200F851E6 /* Sources */,
				544AB18F2248072200F851E6 /* Frameworks */,
				544AB1902248072200F851E6 /* Resources */,
				7E4A6E169B172874E17A3ECA /* [CP] Embed Pods Frameworks */,
			);
			buildRules = (
			);
			dependencies = (
				544AB1982248072200F851E6 /* PBXTargetDependency */,
			);
			name = Firestore_Tests_macOS;
			productName = Firestore_Tests_macOS;
			productReference = 544AB1922248072200F851E6 /* Firestore_Tests_macOS.xctest */;
			productType = "com.apple.product-type.bundle.unit-test";
		};
		54AA338E224BF935006CE580 /* Firestore_Example_tvOS */ = {
			isa = PBXNativeTarget;
			buildConfigurationList = 54AA33A1224BF936006CE580 /* Build configuration list for PBXNativeTarget "Firestore_Example_tvOS" */;
			buildPhases = (
				8748E45246D96175497949A5 /* [CP] Check Pods Manifest.lock */,
				54AA338B224BF935006CE580 /* Sources */,
				54AA338C224BF935006CE580 /* Frameworks */,
				54AA338D224BF935006CE580 /* Resources */,
				264B3405701AA9DC9F07658B /* [CP] Embed Pods Frameworks */,
			);
			buildRules = (
			);
			dependencies = (
			);
			name = Firestore_Example_tvOS;
			productName = Firestore_Example_tvOS;
			productReference = 54AA338F224BF935006CE580 /* Firestore_Example_tvOS.app */;
			productType = "com.apple.product-type.application";
		};
		54AA33A5224BFE09006CE580 /* Firestore_Tests_tvOS */ = {
			isa = PBXNativeTarget;
			buildConfigurationList = 54AA33AF224BFE0A006CE580 /* Build configuration list for PBXNativeTarget "Firestore_Tests_tvOS" */;
			buildPhases = (
				A4274FBF1C966A0513CBD0F6 /* [CP] Check Pods Manifest.lock */,
				54AA33A2224BFE09006CE580 /* Sources */,
				54AA33A3224BFE09006CE580 /* Frameworks */,
				54AA33A4224BFE09006CE580 /* Resources */,
				1B1BCDC6BB656D6B79D246DD /* [CP] Embed Pods Frameworks */,
			);
			buildRules = (
			);
			dependencies = (
				54AA33AC224BFE0A006CE580 /* PBXTargetDependency */,
			);
			name = Firestore_Tests_tvOS;
			productName = Firestore_Tests_tvOS;
			productReference = 54AA33A6224BFE09006CE580 /* Firestore_Tests_tvOS.xctest */;
			productType = "com.apple.product-type.bundle.unit-test";
		};
		54AA33B3224C0035006CE580 /* Firestore_IntegrationTests_tvOS */ = {
			isa = PBXNativeTarget;
			buildConfigurationList = 54AA33BB224C0035006CE580 /* Build configuration list for PBXNativeTarget "Firestore_IntegrationTests_tvOS" */;
			buildPhases = (
				6800EBA4F597F7115445FCB5 /* [CP] Check Pods Manifest.lock */,
				54AA33B0224C0035006CE580 /* Sources */,
				54AA33B1224C0035006CE580 /* Frameworks */,
				54AA33B2224C0035006CE580 /* Resources */,
				76368D74F155BC9491DC124E /* [CP] Embed Pods Frameworks */,
			);
			buildRules = (
			);
			dependencies = (
				54AA33BA224C0035006CE580 /* PBXTargetDependency */,
			);
			name = Firestore_IntegrationTests_tvOS;
			productName = Firestore_IntegrationTests_tvOS;
			productReference = 54AA33B4224C0035006CE580 /* Firestore_IntegrationTests_tvOS.xctest */;
			productType = "com.apple.product-type.bundle.unit-test";
		};
		54B8E4A9224BDC4100930F18 /* Firestore_IntegrationTests_macOS */ = {
			isa = PBXNativeTarget;
			buildConfigurationList = 54B8E4B3224BDC4100930F18 /* Build configuration list for PBXNativeTarget "Firestore_IntegrationTests_macOS" */;
			buildPhases = (
				54D4C01B433CAC3C4EEDB1F9 /* [CP] Check Pods Manifest.lock */,
				54B8E4A6224BDC4100930F18 /* Sources */,
				54B8E4A7224BDC4100930F18 /* Frameworks */,
				54B8E4A8224BDC4100930F18 /* Resources */,
				C164AD918C826AF88B418DA5 /* [CP] Embed Pods Frameworks */,
			);
			buildRules = (
			);
			dependencies = (
				54B8E4B0224BDC4100930F18 /* PBXTargetDependency */,
			);
			name = Firestore_IntegrationTests_macOS;
			productName = Firestore_IntegrationTests_macOS;
			productReference = 54B8E4AA224BDC4100930F18 /* Firestore_IntegrationTests_macOS.xctest */;
			productType = "com.apple.product-type.bundle.unit-test";
		};
		5CAE131820FFFED600BE9A4A /* Firestore_Benchmarks_iOS */ = {
			isa = PBXNativeTarget;
			buildConfigurationList = 5CAE132020FFFED600BE9A4A /* Build configuration list for PBXNativeTarget "Firestore_Benchmarks_iOS" */;
			buildPhases = (
				BF6384844477A4F850F0E89F /* [CP] Check Pods Manifest.lock */,
				5CAE131520FFFED600BE9A4A /* Sources */,
				5CAE131620FFFED600BE9A4A /* Frameworks */,
				5CAE131720FFFED600BE9A4A /* Resources */,
				4C71ED5B5EF024AEF16B5E55 /* [CP] Embed Pods Frameworks */,
			);
			buildRules = (
			);
			dependencies = (
				5CAE131F20FFFED600BE9A4A /* PBXTargetDependency */,
			);
			name = Firestore_Benchmarks_iOS;
			productName = Firestore_Benchmarks_iOS;
			productReference = 5CAE131920FFFED600BE9A4A /* Firestore_Benchmarks_iOS.xctest */;
			productType = "com.apple.product-type.bundle.unit-test";
		};
		6003F589195388D20070C39A /* Firestore_Example_iOS */ = {
			isa = PBXNativeTarget;
			buildConfigurationList = 6003F5BF195388D20070C39A /* Build configuration list for PBXNativeTarget "Firestore_Example_iOS" */;
			buildPhases = (
				83F2AB95D08093BB076EE521 /* [CP] Check Pods Manifest.lock */,
				6003F586195388D20070C39A /* Sources */,
				6003F587195388D20070C39A /* Frameworks */,
				6003F588195388D20070C39A /* Resources */,
				1EE692C7509A98D7EB03CA51 /* [CP] Embed Pods Frameworks */,
			);
			buildRules = (
			);
			dependencies = (
			);
			name = Firestore_Example_iOS;
			productName = Firestore;
			productReference = 6003F58A195388D20070C39A /* Firestore_Example_iOS.app */;
			productType = "com.apple.product-type.application";
		};
		6003F5AD195388D20070C39A /* Firestore_Tests_iOS */ = {
			isa = PBXNativeTarget;
			buildConfigurationList = 6003F5C2195388D20070C39A /* Build configuration list for PBXNativeTarget "Firestore_Tests_iOS" */;
			buildPhases = (
				8B469EB6DA9E6404589402E2 /* [CP] Check Pods Manifest.lock */,
				6003F5AA195388D20070C39A /* Sources */,
				6003F5AB195388D20070C39A /* Frameworks */,
				6003F5AC195388D20070C39A /* Resources */,
				329C25E418360CEF62F6CB2B /* [CP] Embed Pods Frameworks */,
			);
			buildRules = (
			);
			dependencies = (
				6003F5B4195388D20070C39A /* PBXTargetDependency */,
			);
			name = Firestore_Tests_iOS;
			productName = FirestoreTests;
			productReference = 6003F5AE195388D20070C39A /* Firestore_Tests_iOS.xctest */;
			productType = "com.apple.product-type.bundle.unit-test";
		};
		6EDD3AD120BF247500C33877 /* Firestore_FuzzTests_iOS */ = {
			isa = PBXNativeTarget;
			buildConfigurationList = 6EDD3B5820BF247500C33877 /* Build configuration list for PBXNativeTarget "Firestore_FuzzTests_iOS" */;
			buildPhases = (
				6EDD3AD420BF247500C33877 /* [CP] Check Pods Manifest.lock */,
				6EDD3AD520BF247500C33877 /* Sources */,
				6EDD3B4520BF247500C33877 /* Frameworks */,
				6EDD3B4A20BF247500C33877 /* Resources */,
				6EDD3B5720BF247500C33877 /* [CP] Embed Pods Frameworks */,
				6E622C7A20F52C8300B7E93A /* Run Script */,
			);
			buildRules = (
			);
			dependencies = (
				6EDD3AD220BF247500C33877 /* PBXTargetDependency */,
			);
			name = Firestore_FuzzTests_iOS;
			productName = FirestoreTests;
			productReference = 6EDD3B5B20BF247500C33877 /* Firestore_FuzzTests_iOS.xctest */;
			productType = "com.apple.product-type.bundle.unit-test";
		};
		DAFF0CF421E64AC30062958F /* Firestore_Example_macOS */ = {
			isa = PBXNativeTarget;
			buildConfigurationList = DAFF0D0521E64AC40062958F /* Build configuration list for PBXNativeTarget "Firestore_Example_macOS" */;
			buildPhases = (
				7C2467DCD3E3E16FB0A737DE /* [CP] Check Pods Manifest.lock */,
				DAFF0CF121E64AC30062958F /* Sources */,
				DAFF0CF221E64AC30062958F /* Frameworks */,
				DAFF0CF321E64AC30062958F /* Resources */,
				6A86E48DF663B6AA1CB5BA83 /* [CP] Embed Pods Frameworks */,
			);
			buildRules = (
			);
			dependencies = (
			);
			name = Firestore_Example_macOS;
			productName = Firestore_Example_macOS;
			productReference = DAFF0CF521E64AC30062958F /* Firestore_Example_macOS.app */;
			productType = "com.apple.product-type.application";
		};
		DE03B2941F2149D600A30B9C /* Firestore_IntegrationTests_iOS */ = {
			isa = PBXNativeTarget;
			buildConfigurationList = DE03B2E61F2149D600A30B9C /* Build configuration list for PBXNativeTarget "Firestore_IntegrationTests_iOS" */;
			buildPhases = (
				A827A009A65B69DC1B80EAD4 /* [CP] Check Pods Manifest.lock */,
				DE03B2981F2149D600A30B9C /* Sources */,
				DE03B2D31F2149D600A30B9C /* Frameworks */,
				DE03B2D81F2149D600A30B9C /* Resources */,
				B7923D95031DB0DA112AAE9B /* [CP] Embed Pods Frameworks */,
			);
			buildRules = (
			);
			dependencies = (
				DE03B2951F2149D600A30B9C /* PBXTargetDependency */,
			);
			name = Firestore_IntegrationTests_iOS;
			productName = FirestoreTests;
			productReference = DE03B2E91F2149D600A30B9C /* Firestore_IntegrationTests_iOS.xctest */;
			productType = "com.apple.product-type.bundle.unit-test";
		};
/* End PBXNativeTarget section */

/* Begin PBXProject section */
		6003F582195388D10070C39A /* Project object */ = {
			isa = PBXProject;
			attributes = {
				CLASSPREFIX = FIR;
				LastSwiftUpdateCheck = 0920;
				LastUpgradeCheck = 1010;
				ORGANIZATIONNAME = Google;
				TargetAttributes = {
					544AB1912248072200F851E6 = {
						CreatedOnToolsVersion = 10.1;
						ProvisioningStyle = Automatic;
						TestTargetID = DAFF0CF421E64AC30062958F;
					};
					54AA338E224BF935006CE580 = {
						CreatedOnToolsVersion = 10.1;
						ProvisioningStyle = Automatic;
					};
					54AA33A5224BFE09006CE580 = {
						CreatedOnToolsVersion = 10.1;
						ProvisioningStyle = Automatic;
						TestTargetID = 54AA338E224BF935006CE580;
					};
					54AA33B3224C0035006CE580 = {
						CreatedOnToolsVersion = 10.1;
						ProvisioningStyle = Automatic;
						TestTargetID = 54AA338E224BF935006CE580;
					};
					54B8E4A9224BDC4100930F18 = {
						CreatedOnToolsVersion = 10.1;
						ProvisioningStyle = Automatic;
						TestTargetID = DAFF0CF421E64AC30062958F;
					};
					5CAE131820FFFED600BE9A4A = {
						CreatedOnToolsVersion = 9.3.1;
						DevelopmentTeam = EQHXZ8M8AV;
						ProvisioningStyle = Automatic;
						TestTargetID = 6003F589195388D20070C39A;
					};
					6003F5AD195388D20070C39A = {
						CreatedOnToolsVersion = 9.0;
						DevelopmentTeam = EQHXZ8M8AV;
						TestTargetID = 6003F589195388D20070C39A;
					};
					6EDD3AD120BF247500C33877 = {
						CreatedOnToolsVersion = 9.0;
						DevelopmentTeam = EQHXZ8M8AV;
					};
					DAFF0CF421E64AC30062958F = {
						CreatedOnToolsVersion = 10.0;
						ProvisioningStyle = Automatic;
						SystemCapabilities = {
							com.apple.Sandbox = {
								enabled = 0;
							};
						};
					};
					DE03B2941F2149D600A30B9C = {
						CreatedOnToolsVersion = 9.0;
						DevelopmentTeam = EQHXZ8M8AV;
					};
				};
			};
			buildConfigurationList = 6003F585195388D10070C39A /* Build configuration list for PBXProject "Firestore" */;
			compatibilityVersion = "Xcode 3.2";
			developmentRegion = English;
			hasScannedForEncodings = 0;
			knownRegions = (
				English,
				en,
				Base,
			);
			mainGroup = 6003F581195388D10070C39A;
			productRefGroup = 6003F58B195388D20070C39A /* Products */;
			projectDirPath = "";
			projectRoot = "";
			targets = (
				6003F589195388D20070C39A /* Firestore_Example_iOS */,
				6003F5AD195388D20070C39A /* Firestore_Tests_iOS */,
				DE03B2941F2149D600A30B9C /* Firestore_IntegrationTests_iOS */,
				6EDD3AD120BF247500C33877 /* Firestore_FuzzTests_iOS */,
				5CAE131820FFFED600BE9A4A /* Firestore_Benchmarks_iOS */,
				DAFF0CF421E64AC30062958F /* Firestore_Example_macOS */,
				544AB1912248072200F851E6 /* Firestore_Tests_macOS */,
				54B8E4A9224BDC4100930F18 /* Firestore_IntegrationTests_macOS */,
				54AA338E224BF935006CE580 /* Firestore_Example_tvOS */,
				54AA33A5224BFE09006CE580 /* Firestore_Tests_tvOS */,
				54AA33B3224C0035006CE580 /* Firestore_IntegrationTests_tvOS */,
			);
		};
/* End PBXProject section */

/* Begin PBXResourcesBuildPhase section */
		544AB1902248072200F851E6 /* Resources */ = {
			isa = PBXResourcesBuildPhase;
			buildActionMask = 2147483647;
			files = (
				DEF4BF5FAA83C37100408F89 /* bundle_spec_test.json in Resources */,
				546877D52248206A005E3DE0 /* collection_spec_test.json in Resources */,
				546877D62248206A005E3DE0 /* existence_filter_spec_test.json in Resources */,
				546877D72248206A005E3DE0 /* limbo_spec_test.json in Resources */,
				546877D82248206A005E3DE0 /* limit_spec_test.json in Resources */,
				546877D92248206A005E3DE0 /* listen_spec_test.json in Resources */,
				546877DA2248206A005E3DE0 /* offline_spec_test.json in Resources */,
				546877DB2248206A005E3DE0 /* orderby_spec_test.json in Resources */,
				546877DC2248206A005E3DE0 /* perf_spec_test.json in Resources */,
				546877DD2248206A005E3DE0 /* persistence_spec_test.json in Resources */,
				546877DE2248206A005E3DE0 /* query_spec_test.json in Resources */,
				5EA75A5DE1A705BE77BB8768 /* recovery_spec_test.json in Resources */,
				546877DF2248206A005E3DE0 /* remote_store_spec_test.json in Resources */,
				546877E02248206A005E3DE0 /* resume_token_spec_test.json in Resources */,
				546877E12248206A005E3DE0 /* write_spec_test.json in Resources */,
			);
			runOnlyForDeploymentPostprocessing = 0;
		};
		54AA338D224BF935006CE580 /* Resources */ = {
			isa = PBXResourcesBuildPhase;
			buildActionMask = 2147483647;
			files = (
				54AA339B224BF936006CE580 /* Assets.xcassets in Resources */,
				54ACB6D6224C125B00172E69 /* GoogleService-Info.plist in Resources */,
				54AA3399224BF935006CE580 /* Main.storyboard in Resources */,
			);
			runOnlyForDeploymentPostprocessing = 0;
		};
		54AA33A4224BFE09006CE580 /* Resources */ = {
			isa = PBXResourcesBuildPhase;
			buildActionMask = 2147483647;
			files = (
				6141D3FDF5728FCE9CC1DBFA /* bundle_spec_test.json in Resources */,
				54ACB6C9224C11F400172E69 /* collection_spec_test.json in Resources */,
				54ACB6CA224C11F400172E69 /* existence_filter_spec_test.json in Resources */,
				54ACB6CB224C11F400172E69 /* limbo_spec_test.json in Resources */,
				54ACB6CC224C11F400172E69 /* limit_spec_test.json in Resources */,
				54ACB6CD224C11F400172E69 /* listen_spec_test.json in Resources */,
				54ACB6CE224C11F400172E69 /* offline_spec_test.json in Resources */,
				54ACB6CF224C11F400172E69 /* orderby_spec_test.json in Resources */,
				54ACB6D0224C11F400172E69 /* perf_spec_test.json in Resources */,
				54ACB6D1224C11F400172E69 /* persistence_spec_test.json in Resources */,
				54ACB6D2224C11F400172E69 /* query_spec_test.json in Resources */,
				226574601C3F6D14DF14C16B /* recovery_spec_test.json in Resources */,
				54ACB6D3224C11F400172E69 /* remote_store_spec_test.json in Resources */,
				54ACB6D4224C11F400172E69 /* resume_token_spec_test.json in Resources */,
				54ACB6D5224C11F400172E69 /* write_spec_test.json in Resources */,
			);
			runOnlyForDeploymentPostprocessing = 0;
		};
		54AA33B2224C0035006CE580 /* Resources */ = {
			isa = PBXResourcesBuildPhase;
			buildActionMask = 2147483647;
			files = (
				4B5FA86D9568ECE20C6D3AD1 /* bundle_spec_test.json in Resources */,
				08839E1CEAAC07E350257E9D /* collection_spec_test.json in Resources */,
				9C1F25177DC5753B075DCF65 /* existence_filter_spec_test.json in Resources */,
				F08DA55D31E44CB5B9170CCE /* limbo_spec_test.json in Resources */,
				15A5F95DA733FD89A1E4147D /* limit_spec_test.json in Resources */,
				D73BBA4AB42940AB187169E3 /* listen_spec_test.json in Resources */,
				C15F5F1E7427738F20C2D789 /* offline_spec_test.json in Resources */,
				4781186C01D33E67E07F0D0D /* orderby_spec_test.json in Resources */,
				66DFEA9E324797E6EA81CBA9 /* perf_spec_test.json in Resources */,
				32F8B4652010E8224E353041 /* persistence_spec_test.json in Resources */,
				B0B779769926304268200015 /* query_spec_test.json in Resources */,
				E8BA7055EDB8B03CC99A528F /* recovery_spec_test.json in Resources */,
				E21D819A06D9691A4B313440 /* remote_store_spec_test.json in Resources */,
				B43014A0517F31246419E08A /* resume_token_spec_test.json in Resources */,
				9382BE7190E7750EE7CCCE7C /* write_spec_test.json in Resources */,
			);
			runOnlyForDeploymentPostprocessing = 0;
		};
		54B8E4A8224BDC4100930F18 /* Resources */ = {
			isa = PBXResourcesBuildPhase;
			buildActionMask = 2147483647;
			files = (
				0B002E2E2012B32EB801C6D5 /* bundle_spec_test.json in Resources */,
				009CDC6F03AC92F3E345085E /* collection_spec_test.json in Resources */,
				7AD020FC27493FF8E659436C /* existence_filter_spec_test.json in Resources */,
				85BC2AB572A400114BF59255 /* limbo_spec_test.json in Resources */,
				9F41D724D9947A89201495AD /* limit_spec_test.json in Resources */,
				3CFFA6F016231446367E3A69 /* listen_spec_test.json in Resources */,
				A0C6C658DFEE58314586907B /* offline_spec_test.json in Resources */,
				D98430EA4FAA357D855FA50F /* orderby_spec_test.json in Resources */,
				ABFD599019CF312CFF96B3EC /* perf_spec_test.json in Resources */,
				D143FBD057481C1A59B27E5E /* persistence_spec_test.json in Resources */,
				4CDFF1AE3D639AA89C5C4411 /* query_spec_test.json in Resources */,
				34E866DB52AAB7DB76B69A91 /* recovery_spec_test.json in Resources */,
				AF81B6A91987826426F18647 /* remote_store_spec_test.json in Resources */,
				CC94A33318F983907E9ED509 /* resume_token_spec_test.json in Resources */,
				2DB56B6DED2C93014AE5C51A /* write_spec_test.json in Resources */,
			);
			runOnlyForDeploymentPostprocessing = 0;
		};
		5CAE131720FFFED600BE9A4A /* Resources */ = {
			isa = PBXResourcesBuildPhase;
			buildActionMask = 2147483647;
			files = (
			);
			runOnlyForDeploymentPostprocessing = 0;
		};
		6003F588195388D20070C39A /* Resources */ = {
			isa = PBXResourcesBuildPhase;
			buildActionMask = 2147483647;
			files = (
				54D400D42148BACE001D2BCC /* GoogleService-Info.plist in Resources */,
				6003F5A9195388D20070C39A /* Images.xcassets in Resources */,
				873B8AEB1B1F5CCA007FD442 /* Main.storyboard in Resources */,
				71719F9F1E33DC2100824A3D /* LaunchScreen.storyboard in Resources */,
				6003F598195388D20070C39A /* InfoPlist.strings in Resources */,
			);
			runOnlyForDeploymentPostprocessing = 0;
		};
		6003F5AC195388D20070C39A /* Resources */ = {
			isa = PBXResourcesBuildPhase;
			buildActionMask = 2147483647;
			files = (
				9C366448F9BA7A4AC0821AF7 /* bundle_spec_test.json in Resources */,
				54DA12A61F315EE100DD57A1 /* collection_spec_test.json in Resources */,
				54DA12A71F315EE100DD57A1 /* existence_filter_spec_test.json in Resources */,
				54DA12A81F315EE100DD57A1 /* limbo_spec_test.json in Resources */,
				54DA12A91F315EE100DD57A1 /* limit_spec_test.json in Resources */,
				54DA12AA1F315EE100DD57A1 /* listen_spec_test.json in Resources */,
				54DA12AB1F315EE100DD57A1 /* offline_spec_test.json in Resources */,
				54DA12AC1F315EE100DD57A1 /* orderby_spec_test.json in Resources */,
				D5B25CBF07F65E885C9D68AB /* perf_spec_test.json in Resources */,
				54DA12AD1F315EE100DD57A1 /* persistence_spec_test.json in Resources */,
				731541612214AFFA0037F4DC /* query_spec_test.json in Resources */,
				AB9FF792C60FC581909EF381 /* recovery_spec_test.json in Resources */,
				3B843E4C1F3A182900548890 /* remote_store_spec_test.json in Resources */,
				54DA12AE1F315EE100DD57A1 /* resume_token_spec_test.json in Resources */,
				54DA12AF1F315EE100DD57A1 /* write_spec_test.json in Resources */,
			);
			runOnlyForDeploymentPostprocessing = 0;
		};
		6EDD3B4A20BF247500C33877 /* Resources */ = {
			isa = PBXResourcesBuildPhase;
			buildActionMask = 2147483647;
			files = (
				6E59498D20F55BA800ECD9A5 /* FuzzingResources in Resources */,
			);
			runOnlyForDeploymentPostprocessing = 0;
		};
		DAFF0CF321E64AC30062958F /* Resources */ = {
			isa = PBXResourcesBuildPhase;
			buildActionMask = 2147483647;
			files = (
				DAFF0CFB21E64AC40062958F /* Assets.xcassets in Resources */,
				DAFF0D0921E653A00062958F /* GoogleService-Info.plist in Resources */,
				DAFF0CFE21E64AC40062958F /* MainMenu.xib in Resources */,
			);
			runOnlyForDeploymentPostprocessing = 0;
		};
		DE03B2D81F2149D600A30B9C /* Resources */ = {
			isa = PBXResourcesBuildPhase;
			buildActionMask = 2147483647;
			files = (
				32030FA5B4BE6ABDFF2F974E /* bundle_spec_test.json in Resources */,
				46B104DEE6014D881F7ED169 /* collection_spec_test.json in Resources */,
				3887E1635B31DCD7BC0922BD /* existence_filter_spec_test.json in Resources */,
				2AD8EE91928AE68DF268BEDA /* limbo_spec_test.json in Resources */,
				BC5AC8890974E0821431267E /* limit_spec_test.json in Resources */,
				5B89B1BA0AD400D9BF581420 /* listen_spec_test.json in Resources */,
				F660788F69B4336AC6CD2720 /* offline_spec_test.json in Resources */,
				4F5714D37B6D119CB07ED8AE /* orderby_spec_test.json in Resources */,
				CFCDC4670C61E034021F400B /* perf_spec_test.json in Resources */,
				45FF545C6421398E9E1D647E /* persistence_spec_test.json in Resources */,
				7AA8771FE1F048D012E5E317 /* query_spec_test.json in Resources */,
				E441A53D035479C53C74A0E6 /* recovery_spec_test.json in Resources */,
				022BA1619A576F6818B212C5 /* remote_store_spec_test.json in Resources */,
				9EE81B1FB9B7C664B7B0A904 /* resume_token_spec_test.json in Resources */,
				E6688C8E524770A3C6EBB33A /* write_spec_test.json in Resources */,
			);
			runOnlyForDeploymentPostprocessing = 0;
		};
/* End PBXResourcesBuildPhase section */

/* Begin PBXShellScriptBuildPhase section */
		1B1BCDC6BB656D6B79D246DD /* [CP] Embed Pods Frameworks */ = {
			isa = PBXShellScriptBuildPhase;
			buildActionMask = 2147483647;
			files = (
			);
			inputPaths = (
			);
			name = "[CP] Embed Pods Frameworks";
			outputPaths = (
			);
			runOnlyForDeploymentPostprocessing = 0;
			shellPath = /bin/sh;
			shellScript = "\"${PODS_ROOT}/Target Support Files/Pods-Firestore_Tests_tvOS/Pods-Firestore_Tests_tvOS-frameworks.sh\"\n";
			showEnvVarsInLog = 0;
		};
		1EE692C7509A98D7EB03CA51 /* [CP] Embed Pods Frameworks */ = {
			isa = PBXShellScriptBuildPhase;
			buildActionMask = 2147483647;
			files = (
			);
			inputPaths = (
			);
			name = "[CP] Embed Pods Frameworks";
			outputPaths = (
			);
			runOnlyForDeploymentPostprocessing = 0;
			shellPath = /bin/sh;
			shellScript = "\"${PODS_ROOT}/Target Support Files/Pods-Firestore_Example_iOS/Pods-Firestore_Example_iOS-frameworks.sh\"\n";
			showEnvVarsInLog = 0;
		};
		264B3405701AA9DC9F07658B /* [CP] Embed Pods Frameworks */ = {
			isa = PBXShellScriptBuildPhase;
			buildActionMask = 2147483647;
			files = (
			);
			inputPaths = (
			);
			name = "[CP] Embed Pods Frameworks";
			outputPaths = (
			);
			runOnlyForDeploymentPostprocessing = 0;
			shellPath = /bin/sh;
			shellScript = "\"${PODS_ROOT}/Target Support Files/Pods-Firestore_Example_tvOS/Pods-Firestore_Example_tvOS-frameworks.sh\"\n";
			showEnvVarsInLog = 0;
		};
		30108B32BF2B385AECDB7FB2 /* [CP] Check Pods Manifest.lock */ = {
			isa = PBXShellScriptBuildPhase;
			buildActionMask = 2147483647;
			files = (
			);
			inputFileListPaths = (
			);
			inputPaths = (
				"${PODS_PODFILE_DIR_PATH}/Podfile.lock",
				"${PODS_ROOT}/Manifest.lock",
			);
			name = "[CP] Check Pods Manifest.lock";
			outputFileListPaths = (
			);
			outputPaths = (
				"$(DERIVED_FILE_DIR)/Pods-Firestore_Tests_macOS-checkManifestLockResult.txt",
			);
			runOnlyForDeploymentPostprocessing = 0;
			shellPath = /bin/sh;
			shellScript = "diff \"${PODS_PODFILE_DIR_PATH}/Podfile.lock\" \"${PODS_ROOT}/Manifest.lock\" > /dev/null\nif [ $? != 0 ] ; then\n    # print error to STDERR\n    echo \"error: The sandbox is not in sync with the Podfile.lock. Run 'pod install' or update your CocoaPods installation.\" >&2\n    exit 1\nfi\n# This output is used by Xcode 'outputs' to avoid re-running this script phase.\necho \"SUCCESS\" > \"${SCRIPT_OUTPUT_FILE_0}\"\n";
			showEnvVarsInLog = 0;
		};
		329C25E418360CEF62F6CB2B /* [CP] Embed Pods Frameworks */ = {
			isa = PBXShellScriptBuildPhase;
			buildActionMask = 2147483647;
			files = (
			);
			inputPaths = (
			);
			name = "[CP] Embed Pods Frameworks";
			outputPaths = (
			);
			runOnlyForDeploymentPostprocessing = 0;
			shellPath = /bin/sh;
			shellScript = "\"${PODS_ROOT}/Target Support Files/Pods-Firestore_Tests_iOS/Pods-Firestore_Tests_iOS-frameworks.sh\"\n";
			showEnvVarsInLog = 0;
		};
		4C71ED5B5EF024AEF16B5E55 /* [CP] Embed Pods Frameworks */ = {
			isa = PBXShellScriptBuildPhase;
			buildActionMask = 2147483647;
			files = (
			);
			inputPaths = (
			);
			name = "[CP] Embed Pods Frameworks";
			outputPaths = (
			);
			runOnlyForDeploymentPostprocessing = 0;
			shellPath = /bin/sh;
			shellScript = "\"${PODS_ROOT}/Target Support Files/Pods-Firestore_Benchmarks_iOS/Pods-Firestore_Benchmarks_iOS-frameworks.sh\"\n";
			showEnvVarsInLog = 0;
		};
		54D4C01B433CAC3C4EEDB1F9 /* [CP] Check Pods Manifest.lock */ = {
			isa = PBXShellScriptBuildPhase;
			buildActionMask = 2147483647;
			files = (
			);
			inputFileListPaths = (
			);
			inputPaths = (
				"${PODS_PODFILE_DIR_PATH}/Podfile.lock",
				"${PODS_ROOT}/Manifest.lock",
			);
			name = "[CP] Check Pods Manifest.lock";
			outputFileListPaths = (
			);
			outputPaths = (
				"$(DERIVED_FILE_DIR)/Pods-Firestore_IntegrationTests_macOS-checkManifestLockResult.txt",
			);
			runOnlyForDeploymentPostprocessing = 0;
			shellPath = /bin/sh;
			shellScript = "diff \"${PODS_PODFILE_DIR_PATH}/Podfile.lock\" \"${PODS_ROOT}/Manifest.lock\" > /dev/null\nif [ $? != 0 ] ; then\n    # print error to STDERR\n    echo \"error: The sandbox is not in sync with the Podfile.lock. Run 'pod install' or update your CocoaPods installation.\" >&2\n    exit 1\nfi\n# This output is used by Xcode 'outputs' to avoid re-running this script phase.\necho \"SUCCESS\" > \"${SCRIPT_OUTPUT_FILE_0}\"\n";
			showEnvVarsInLog = 0;
		};
		6800EBA4F597F7115445FCB5 /* [CP] Check Pods Manifest.lock */ = {
			isa = PBXShellScriptBuildPhase;
			buildActionMask = 2147483647;
			files = (
			);
			inputFileListPaths = (
			);
			inputPaths = (
				"${PODS_PODFILE_DIR_PATH}/Podfile.lock",
				"${PODS_ROOT}/Manifest.lock",
			);
			name = "[CP] Check Pods Manifest.lock";
			outputFileListPaths = (
			);
			outputPaths = (
				"$(DERIVED_FILE_DIR)/Pods-Firestore_IntegrationTests_tvOS-checkManifestLockResult.txt",
			);
			runOnlyForDeploymentPostprocessing = 0;
			shellPath = /bin/sh;
			shellScript = "diff \"${PODS_PODFILE_DIR_PATH}/Podfile.lock\" \"${PODS_ROOT}/Manifest.lock\" > /dev/null\nif [ $? != 0 ] ; then\n    # print error to STDERR\n    echo \"error: The sandbox is not in sync with the Podfile.lock. Run 'pod install' or update your CocoaPods installation.\" >&2\n    exit 1\nfi\n# This output is used by Xcode 'outputs' to avoid re-running this script phase.\necho \"SUCCESS\" > \"${SCRIPT_OUTPUT_FILE_0}\"\n";
			showEnvVarsInLog = 0;
		};
		6A86E48DF663B6AA1CB5BA83 /* [CP] Embed Pods Frameworks */ = {
			isa = PBXShellScriptBuildPhase;
			buildActionMask = 2147483647;
			files = (
			);
			inputPaths = (
			);
			name = "[CP] Embed Pods Frameworks";
			outputPaths = (
			);
			runOnlyForDeploymentPostprocessing = 0;
			shellPath = /bin/sh;
			shellScript = "\"${PODS_ROOT}/Target Support Files/Pods-Firestore_Example_macOS/Pods-Firestore_Example_macOS-frameworks.sh\"\n";
			showEnvVarsInLog = 0;
		};
		6E622C7A20F52C8300B7E93A /* Run Script */ = {
			isa = PBXShellScriptBuildPhase;
			buildActionMask = 12;
			files = (
			);
			inputPaths = (
				"$(SRCROOT)/FuzzTests/FuzzingResources/Serializer/Corpus/TextProtos",
			);
			name = "Run Script";
			outputPaths = (
				"$(TARGET_BUILD_DIR)/FuzzTestsCorpus",
			);
			runOnlyForDeploymentPostprocessing = 0;
			shellPath = /bin/sh;
			shellScript = "\"${SRCROOT}/FuzzTests/FuzzingResources/Serializer/Corpus/ConvertTextToBinary.sh\"";
			showEnvVarsInLog = 0;
		};
		6EDD3AD420BF247500C33877 /* [CP] Check Pods Manifest.lock */ = {
			isa = PBXShellScriptBuildPhase;
			buildActionMask = 2147483647;
			files = (
			);
			inputPaths = (
				"${PODS_PODFILE_DIR_PATH}/Podfile.lock",
				"${PODS_ROOT}/Manifest.lock",
			);
			name = "[CP] Check Pods Manifest.lock";
			outputPaths = (
				"$(DERIVED_FILE_DIR)/Pods-Firestore_FuzzTests_iOS-checkManifestLockResult.txt",
			);
			runOnlyForDeploymentPostprocessing = 0;
			shellPath = /bin/sh;
			shellScript = "diff \"${PODS_PODFILE_DIR_PATH}/Podfile.lock\" \"${PODS_ROOT}/Manifest.lock\" > /dev/null\nif [ $? != 0 ] ; then\n    # print error to STDERR\n    echo \"error: The sandbox is not in sync with the Podfile.lock. Run 'pod install' or update your CocoaPods installation.\" >&2\n    exit 1\nfi\n# This output is used by Xcode 'outputs' to avoid re-running this script phase.\necho \"SUCCESS\" > \"${SCRIPT_OUTPUT_FILE_0}\"\n";
			showEnvVarsInLog = 0;
		};
		6EDD3B5720BF247500C33877 /* [CP] Embed Pods Frameworks */ = {
			isa = PBXShellScriptBuildPhase;
			buildActionMask = 2147483647;
			files = (
			);
			inputPaths = (
			);
			name = "[CP] Embed Pods Frameworks";
			outputPaths = (
			);
			runOnlyForDeploymentPostprocessing = 0;
			shellPath = /bin/sh;
			shellScript = "\"${PODS_ROOT}/Target Support Files/Pods-Firestore_FuzzTests_iOS/Pods-Firestore_FuzzTests_iOS-frameworks.sh\"\n";
			showEnvVarsInLog = 0;
		};
		76368D74F155BC9491DC124E /* [CP] Embed Pods Frameworks */ = {
			isa = PBXShellScriptBuildPhase;
			buildActionMask = 2147483647;
			files = (
			);
			inputPaths = (
			);
			name = "[CP] Embed Pods Frameworks";
			outputPaths = (
			);
			runOnlyForDeploymentPostprocessing = 0;
			shellPath = /bin/sh;
			shellScript = "\"${PODS_ROOT}/Target Support Files/Pods-Firestore_IntegrationTests_tvOS/Pods-Firestore_IntegrationTests_tvOS-frameworks.sh\"\n";
			showEnvVarsInLog = 0;
		};
		7C2467DCD3E3E16FB0A737DE /* [CP] Check Pods Manifest.lock */ = {
			isa = PBXShellScriptBuildPhase;
			buildActionMask = 2147483647;
			files = (
			);
			inputPaths = (
				"${PODS_PODFILE_DIR_PATH}/Podfile.lock",
				"${PODS_ROOT}/Manifest.lock",
			);
			name = "[CP] Check Pods Manifest.lock";
			outputPaths = (
				"$(DERIVED_FILE_DIR)/Pods-Firestore_Example_macOS-checkManifestLockResult.txt",
			);
			runOnlyForDeploymentPostprocessing = 0;
			shellPath = /bin/sh;
			shellScript = "diff \"${PODS_PODFILE_DIR_PATH}/Podfile.lock\" \"${PODS_ROOT}/Manifest.lock\" > /dev/null\nif [ $? != 0 ] ; then\n    # print error to STDERR\n    echo \"error: The sandbox is not in sync with the Podfile.lock. Run 'pod install' or update your CocoaPods installation.\" >&2\n    exit 1\nfi\n# This output is used by Xcode 'outputs' to avoid re-running this script phase.\necho \"SUCCESS\" > \"${SCRIPT_OUTPUT_FILE_0}\"\n";
			showEnvVarsInLog = 0;
		};
		7E4A6E169B172874E17A3ECA /* [CP] Embed Pods Frameworks */ = {
			isa = PBXShellScriptBuildPhase;
			buildActionMask = 2147483647;
			files = (
			);
			inputPaths = (
			);
			name = "[CP] Embed Pods Frameworks";
			outputPaths = (
			);
			runOnlyForDeploymentPostprocessing = 0;
			shellPath = /bin/sh;
			shellScript = "\"${PODS_ROOT}/Target Support Files/Pods-Firestore_Tests_macOS/Pods-Firestore_Tests_macOS-frameworks.sh\"\n";
			showEnvVarsInLog = 0;
		};
		83F2AB95D08093BB076EE521 /* [CP] Check Pods Manifest.lock */ = {
			isa = PBXShellScriptBuildPhase;
			buildActionMask = 2147483647;
			files = (
			);
			inputPaths = (
				"${PODS_PODFILE_DIR_PATH}/Podfile.lock",
				"${PODS_ROOT}/Manifest.lock",
			);
			name = "[CP] Check Pods Manifest.lock";
			outputPaths = (
				"$(DERIVED_FILE_DIR)/Pods-Firestore_Example_iOS-checkManifestLockResult.txt",
			);
			runOnlyForDeploymentPostprocessing = 0;
			shellPath = /bin/sh;
			shellScript = "diff \"${PODS_PODFILE_DIR_PATH}/Podfile.lock\" \"${PODS_ROOT}/Manifest.lock\" > /dev/null\nif [ $? != 0 ] ; then\n    # print error to STDERR\n    echo \"error: The sandbox is not in sync with the Podfile.lock. Run 'pod install' or update your CocoaPods installation.\" >&2\n    exit 1\nfi\n# This output is used by Xcode 'outputs' to avoid re-running this script phase.\necho \"SUCCESS\" > \"${SCRIPT_OUTPUT_FILE_0}\"\n";
			showEnvVarsInLog = 0;
		};
		8748E45246D96175497949A5 /* [CP] Check Pods Manifest.lock */ = {
			isa = PBXShellScriptBuildPhase;
			buildActionMask = 2147483647;
			files = (
			);
			inputFileListPaths = (
			);
			inputPaths = (
				"${PODS_PODFILE_DIR_PATH}/Podfile.lock",
				"${PODS_ROOT}/Manifest.lock",
			);
			name = "[CP] Check Pods Manifest.lock";
			outputFileListPaths = (
			);
			outputPaths = (
				"$(DERIVED_FILE_DIR)/Pods-Firestore_Example_tvOS-checkManifestLockResult.txt",
			);
			runOnlyForDeploymentPostprocessing = 0;
			shellPath = /bin/sh;
			shellScript = "diff \"${PODS_PODFILE_DIR_PATH}/Podfile.lock\" \"${PODS_ROOT}/Manifest.lock\" > /dev/null\nif [ $? != 0 ] ; then\n    # print error to STDERR\n    echo \"error: The sandbox is not in sync with the Podfile.lock. Run 'pod install' or update your CocoaPods installation.\" >&2\n    exit 1\nfi\n# This output is used by Xcode 'outputs' to avoid re-running this script phase.\necho \"SUCCESS\" > \"${SCRIPT_OUTPUT_FILE_0}\"\n";
			showEnvVarsInLog = 0;
		};
		8B469EB6DA9E6404589402E2 /* [CP] Check Pods Manifest.lock */ = {
			isa = PBXShellScriptBuildPhase;
			buildActionMask = 2147483647;
			files = (
			);
			inputPaths = (
				"${PODS_PODFILE_DIR_PATH}/Podfile.lock",
				"${PODS_ROOT}/Manifest.lock",
			);
			name = "[CP] Check Pods Manifest.lock";
			outputPaths = (
				"$(DERIVED_FILE_DIR)/Pods-Firestore_Tests_iOS-checkManifestLockResult.txt",
			);
			runOnlyForDeploymentPostprocessing = 0;
			shellPath = /bin/sh;
			shellScript = "diff \"${PODS_PODFILE_DIR_PATH}/Podfile.lock\" \"${PODS_ROOT}/Manifest.lock\" > /dev/null\nif [ $? != 0 ] ; then\n    # print error to STDERR\n    echo \"error: The sandbox is not in sync with the Podfile.lock. Run 'pod install' or update your CocoaPods installation.\" >&2\n    exit 1\nfi\n# This output is used by Xcode 'outputs' to avoid re-running this script phase.\necho \"SUCCESS\" > \"${SCRIPT_OUTPUT_FILE_0}\"\n";
			showEnvVarsInLog = 0;
		};
		A4274FBF1C966A0513CBD0F6 /* [CP] Check Pods Manifest.lock */ = {
			isa = PBXShellScriptBuildPhase;
			buildActionMask = 2147483647;
			files = (
			);
			inputFileListPaths = (
			);
			inputPaths = (
				"${PODS_PODFILE_DIR_PATH}/Podfile.lock",
				"${PODS_ROOT}/Manifest.lock",
			);
			name = "[CP] Check Pods Manifest.lock";
			outputFileListPaths = (
			);
			outputPaths = (
				"$(DERIVED_FILE_DIR)/Pods-Firestore_Tests_tvOS-checkManifestLockResult.txt",
			);
			runOnlyForDeploymentPostprocessing = 0;
			shellPath = /bin/sh;
			shellScript = "diff \"${PODS_PODFILE_DIR_PATH}/Podfile.lock\" \"${PODS_ROOT}/Manifest.lock\" > /dev/null\nif [ $? != 0 ] ; then\n    # print error to STDERR\n    echo \"error: The sandbox is not in sync with the Podfile.lock. Run 'pod install' or update your CocoaPods installation.\" >&2\n    exit 1\nfi\n# This output is used by Xcode 'outputs' to avoid re-running this script phase.\necho \"SUCCESS\" > \"${SCRIPT_OUTPUT_FILE_0}\"\n";
			showEnvVarsInLog = 0;
		};
		A827A009A65B69DC1B80EAD4 /* [CP] Check Pods Manifest.lock */ = {
			isa = PBXShellScriptBuildPhase;
			buildActionMask = 2147483647;
			files = (
			);
			inputPaths = (
				"${PODS_PODFILE_DIR_PATH}/Podfile.lock",
				"${PODS_ROOT}/Manifest.lock",
			);
			name = "[CP] Check Pods Manifest.lock";
			outputPaths = (
				"$(DERIVED_FILE_DIR)/Pods-Firestore_IntegrationTests_iOS-checkManifestLockResult.txt",
			);
			runOnlyForDeploymentPostprocessing = 0;
			shellPath = /bin/sh;
			shellScript = "diff \"${PODS_PODFILE_DIR_PATH}/Podfile.lock\" \"${PODS_ROOT}/Manifest.lock\" > /dev/null\nif [ $? != 0 ] ; then\n    # print error to STDERR\n    echo \"error: The sandbox is not in sync with the Podfile.lock. Run 'pod install' or update your CocoaPods installation.\" >&2\n    exit 1\nfi\n# This output is used by Xcode 'outputs' to avoid re-running this script phase.\necho \"SUCCESS\" > \"${SCRIPT_OUTPUT_FILE_0}\"\n";
			showEnvVarsInLog = 0;
		};
		B7923D95031DB0DA112AAE9B /* [CP] Embed Pods Frameworks */ = {
			isa = PBXShellScriptBuildPhase;
			buildActionMask = 2147483647;
			files = (
			);
			inputPaths = (
			);
			name = "[CP] Embed Pods Frameworks";
			outputPaths = (
			);
			runOnlyForDeploymentPostprocessing = 0;
			shellPath = /bin/sh;
			shellScript = "\"${PODS_ROOT}/Target Support Files/Pods-Firestore_IntegrationTests_iOS/Pods-Firestore_IntegrationTests_iOS-frameworks.sh\"\n";
			showEnvVarsInLog = 0;
		};
		BF6384844477A4F850F0E89F /* [CP] Check Pods Manifest.lock */ = {
			isa = PBXShellScriptBuildPhase;
			buildActionMask = 2147483647;
			files = (
			);
			inputPaths = (
				"${PODS_PODFILE_DIR_PATH}/Podfile.lock",
				"${PODS_ROOT}/Manifest.lock",
			);
			name = "[CP] Check Pods Manifest.lock";
			outputPaths = (
				"$(DERIVED_FILE_DIR)/Pods-Firestore_Benchmarks_iOS-checkManifestLockResult.txt",
			);
			runOnlyForDeploymentPostprocessing = 0;
			shellPath = /bin/sh;
			shellScript = "diff \"${PODS_PODFILE_DIR_PATH}/Podfile.lock\" \"${PODS_ROOT}/Manifest.lock\" > /dev/null\nif [ $? != 0 ] ; then\n    # print error to STDERR\n    echo \"error: The sandbox is not in sync with the Podfile.lock. Run 'pod install' or update your CocoaPods installation.\" >&2\n    exit 1\nfi\n# This output is used by Xcode 'outputs' to avoid re-running this script phase.\necho \"SUCCESS\" > \"${SCRIPT_OUTPUT_FILE_0}\"\n";
			showEnvVarsInLog = 0;
		};
		C164AD918C826AF88B418DA5 /* [CP] Embed Pods Frameworks */ = {
			isa = PBXShellScriptBuildPhase;
			buildActionMask = 2147483647;
			files = (
			);
			inputPaths = (
			);
			name = "[CP] Embed Pods Frameworks";
			outputPaths = (
			);
			runOnlyForDeploymentPostprocessing = 0;
			shellPath = /bin/sh;
			shellScript = "\"${PODS_ROOT}/Target Support Files/Pods-Firestore_IntegrationTests_macOS/Pods-Firestore_IntegrationTests_macOS-frameworks.sh\"\n";
			showEnvVarsInLog = 0;
		};
/* End PBXShellScriptBuildPhase section */

/* Begin PBXSourcesBuildPhase section */
		544AB18E2248072200F851E6 /* Sources */ = {
			isa = PBXSourcesBuildPhase;
			buildActionMask = 2147483647;
			files = (
				E11DDA3DD75705F26245E295 /* FIRCollectionReferenceTests.mm in Sources */,
				46999832F7D1709B4C29FAA8 /* FIRDocumentReferenceTests.mm in Sources */,
				6FD2369F24E884A9D767DD80 /* FIRDocumentSnapshotTests.mm in Sources */,
				C39CBADA58F442C8D66C3DA2 /* FIRFieldPathTests.mm in Sources */,
				F3F09BC931A717CEFF4E14B9 /* FIRFieldValueTests.mm in Sources */,
				D59FAEE934987D4C4B2A67B2 /* FIRFirestoreTests.mm in Sources */,
				18CF41A17EA3292329E1119D /* FIRGeoPointTests.mm in Sources */,
				113190791F42202FDE1ABC14 /* FIRQuerySnapshotTests.mm in Sources */,
				D39F0216BF1EA8CD54C76CF8 /* FIRQueryUnitTests.mm in Sources */,
				2EAD77559EC654E6CA4D3E21 /* FIRSnapshotMetadataTests.mm in Sources */,
				CD0AA9E5D83C00CAAE7C2F67 /* FIRTimestampTest.m in Sources */,
				9D71628E38D9F64C965DF29E /* FSTAPIHelpers.mm in Sources */,
				F4F00BF4E87D7F0F0F8831DB /* FSTEventAccumulator.mm in Sources */,
				0A6FBE65A7FE048BAD562A15 /* FSTGoogleTestTests.mm in Sources */,
				939C898FE9D129F6A2EA259C /* FSTHelpers.mm in Sources */,
				C4055D868A38221B332CD03D /* FSTIntegrationTestCase.mm in Sources */,
				EC80A217F3D66EB0272B36B0 /* FSTLevelDBSpecTests.mm in Sources */,
				6FF2B680CC8631B06C7BD7AB /* FSTMemorySpecTests.mm in Sources */,
				F3261CBFC169DB375A0D9492 /* FSTMockDatastore.mm in Sources */,
				A907244EE37BC32C8D82948E /* FSTSpecTests.mm in Sources */,
				072D805A94E767DE4D371881 /* FSTSyncEngineTestDriver.mm in Sources */,
				5424AB6FF5035495C03344E7 /* FSTUserDataReaderTests.mm in Sources */,
				6DCA8E54E652B78EFF3EEDAC /* XCTestCase+Await.mm in Sources */,
				45939AFF906155EA27D281AB /* annotations.pb.cc in Sources */,
				FF3405218188DFCE586FB26B /* app_testing.mm in Sources */,
				57BDB8DBEDEC4C61DB497CB4 /* append_only_list_test.cc in Sources */,
				B192F30DECA8C28007F9B1D0 /* array_sorted_map_test.cc in Sources */,
				4F857404731D45F02C5EE4C3 /* async_queue_libdispatch_test.mm in Sources */,
				83A9CD3B6E791A860CE81FA1 /* async_queue_std_test.cc in Sources */,
				0B7B24194E2131F5C325FE0E /* async_queue_test.cc in Sources */,
				B28ACC69EB1F232AE612E77B /* async_testing.cc in Sources */,
				1733601ECCEA33E730DEAF45 /* autoid_test.cc in Sources */,
				0DAA255C2FEB387895ADEE12 /* bits_test.cc in Sources */,
				394259BB091E1DB5994B91A2 /* bundle.pb.cc in Sources */,
				EBAC5E8D0E2ECD9FBEDB7DAE /* bundle_builder.cc in Sources */,
				5150E9F256E6E82D6F3CB3F1 /* bundle_cache_test.cc in Sources */,
				45CECACC11031B4FA6A2F4E8 /* bundle_loader_test.cc in Sources */,
				D6962E598CEDABA312D87760 /* bundle_reader_test.cc in Sources */,
				3E38E4B33855DD6CF7526225 /* bundle_serializer_test.cc in Sources */,
				E1016ECF143B732E7821358E /* byte_stream_apple_test.mm in Sources */,
				AB6D588EB21A2C8D40CEB408 /* byte_stream_cpp_test.cc in Sources */,
				AA13B6E1EF0AD9E9857AAE1C /* byte_stream_test.cc in Sources */,
				EBE4A7B6A57BCE02B389E8A6 /* byte_string_test.cc in Sources */,
				9AC604BF7A76CABDF26F8C8E /* cc_compilation_test.cc in Sources */,
				5556B648B9B1C2F79A706B4F /* common.pb.cc in Sources */,
				08D853C9D3A4DC919C55671A /* comparison_test.cc in Sources */,
				3095316962A00DD6A4A2A441 /* counting_query_engine.cc in Sources */,
				4D903ED7B7E4D38F988CD3F8 /* create_noop_connectivity_monitor.cc in Sources */,
				9BEC62D59EB2C68342F493CD /* credentials_provider_test.cc in Sources */,
				9774A6C2AA02A12D80B34C3C /* database_id_test.cc in Sources */,
				11F8EE69182C9699E90A9E3D /* database_info_test.cc in Sources */,
				E2B7AEDCAAC5AD74C12E85C1 /* datastore_test.cc in Sources */,
				5E7812753D960FBB373435BD /* defer_test.cc in Sources */,
				62DA31B79FE97A90EEF28B0B /* delayed_constructor_test.cc in Sources */,
				FF4FA5757D13A2B7CEE40F04 /* document.pb.cc in Sources */,
				5B62003FEA9A3818FDF4E2DD /* document_key_test.cc in Sources */,
				DF96816EC67F9B8DF19B0CFD /* document_overlay_cache_test.cc in Sources */,
				547E9A4422F9EA7300A275E0 /* document_set_test.cc in Sources */,
				355A9171EF3F7AD44A9C60CB /* document_test.cc in Sources */,
				D560F39EA365CDE1E8C5DE33 /* empty_credentials_provider_test.cc in Sources */,
				BE767D2312D2BE84484309A0 /* event_manager_test.cc in Sources */,
				AC6C1E57B18730428CB15E03 /* executor_libdispatch_test.mm in Sources */,
				E7D415B8717701B952C344E5 /* executor_std_test.cc in Sources */,
				470A37727BBF516B05ED276A /* executor_test.cc in Sources */,
				2E0BBA7E627EB240BA11B0D0 /* exponential_backoff_test.cc in Sources */,
				9009C285F418EA80C46CF06B /* fake_target_metadata_provider.cc in Sources */,
				401BBE4D4572EEBAA80E0B89 /* field_filter_test.cc in Sources */,
				2E373EA9D5FF8C6DE2507675 /* field_index_test.cc in Sources */,
				07B1E8C62772758BC82FEBEE /* field_mask_test.cc in Sources */,
				D9366A834BFF13246DC3AF9E /* field_path_test.cc in Sources */,
				C961FA581F87000DF674BBC8 /* field_transform_test.cc in Sources */,
				60C72F86D2231B1B6592A5E6 /* filesystem_test.cc in Sources */,
				907DF0E63248DBF0912CC56D /* filesystem_testing.cc in Sources */,
				80D7FEBB1056E489F24C6C8F /* firebase_app_check_credentials_provider_test.mm in Sources */,
				9B9BFC16E26BDE4AE0CDFF4B /* firebase_auth_credentials_provider_test.mm in Sources */,
				C5655568EC2A9F6B5E6F9141 /* firestore.pb.cc in Sources */,
				B8062EBDB8E5B680E46A6DD1 /* geo_point_test.cc in Sources */,
				056542AD1D0F78E29E22EFA9 /* grpc_connection_test.cc in Sources */,
				4D98894EB5B3D778F5628456 /* grpc_stream_test.cc in Sources */,
				0A4E1B5E3E853763AE6ED7AE /* grpc_stream_tester.cc in Sources */,
				E6821243C510797EFFC7BCE2 /* grpc_streaming_reader_test.cc in Sources */,
				3DFBA7413965F3E6F366E923 /* grpc_unary_call_test.cc in Sources */,
				A1F57CC739211F64F2E9232D /* hard_assert_test.cc in Sources */,
				9783FAEA4CF758E8C4C2D76E /* hashing_test.cc in Sources */,
				E82F8EBBC8CC37299A459E73 /* hashing_test_apple.mm in Sources */,
				897F3C1936612ACB018CA1DD /* http.pb.cc in Sources */,
				48BC5801432127A90CFF55E3 /* index.pb.cc in Sources */,
				FAD97B82766AEC29B7B5A1B7 /* index_manager_test.cc in Sources */,
				E084921EFB7CF8CB1E950D6C /* iterator_adaptors_test.cc in Sources */,
				49C04B97AB282FFA82FD98CD /* latlng.pb.cc in Sources */,
				292BCC76AF1B916752764A8F /* leveldb_bundle_cache_test.cc in Sources */,
				095A878BB33211AB52BFAD9F /* leveldb_document_overlay_cache_test.cc in Sources */,
				8B3EB33933D11CF897EAF4C3 /* leveldb_index_manager_test.cc in Sources */,
				568EC1C0F68A7B95E57C8C6C /* leveldb_key_test.cc in Sources */,
				843EE932AA9A8F43721F189E /* leveldb_local_store_test.cc in Sources */,
				80AB93C807F35539EEC510B2 /* leveldb_lru_garbage_collector_test.cc in Sources */,
				7EAB3129A58368EE4BD449ED /* leveldb_migrations_test.cc in Sources */,
				1D7919CD2A05C15803F5FE05 /* leveldb_mutation_queue_test.cc in Sources */,
				23EFC681986488B033C2B318 /* leveldb_opener_test.cc in Sources */,
				F10A3E4E164A5458DFF7EDE6 /* leveldb_remote_document_cache_test.cc in Sources */,
				7D40C8EB7755138F85920637 /* leveldb_target_cache_test.cc in Sources */,
				B46E778F9E40864B5D2B2F1C /* leveldb_transaction_test.cc in Sources */,
				66FAB8EAC012A3822BD4D0C9 /* leveldb_util_test.cc in Sources */,
				4C4D780CA9367DBA324D97FF /* load_bundle_task_test.cc in Sources */,
				974FF09E6AFD24D5A39B898B /* local_serializer_test.cc in Sources */,
				C23552A6D9FB0557962870C2 /* local_store_test.cc in Sources */,
				DBDC8E997E909804F1B43E92 /* log_test.cc in Sources */,
				3F6C9F8A993CF4B0CD51E7F0 /* lru_garbage_collector_test.cc in Sources */,
				12158DFCEE09D24B7988A340 /* maybe_document.pb.cc in Sources */,
				FA43BA0195DA90CE29B29D36 /* memory_bundle_cache_test.cc in Sources */,
				8F2055702DB5EE8DA4BACD7C /* memory_document_overlay_cache_test.cc in Sources */,
				CFF1EBC60A00BA5109893C6E /* memory_index_manager_test.cc in Sources */,
				49774EBBC8496FE1E43AEE29 /* memory_local_store_test.cc in Sources */,
				66D9F8E8A65F97F436B1EE5E /* memory_lru_garbage_collector_test.cc in Sources */,
				E3319DC1804B69F0ED1FFE02 /* memory_mutation_queue_test.cc in Sources */,
				A61BB461F3E5822175F81719 /* memory_remote_document_cache_test.cc in Sources */,
				C1237EE2A74F174A3DF5978B /* memory_target_cache_test.cc in Sources */,
				FB3D9E01547436163C456A3C /* message_test.cc in Sources */,
				C5F1E2220E30ED5EAC9ABD9E /* mutation.pb.cc in Sources */,
				0DBD29A16030CDCD55E38CAB /* mutation_queue_test.cc in Sources */,
				1CC9BABDD52B2A1E37E2698D /* mutation_test.cc in Sources */,
				BDDAE67000DBF10E9EA7FED0 /* nanopb_util_test.cc in Sources */,
				16FE432587C1B40AF08613D2 /* objc_type_traits_apple_test.mm in Sources */,
				87B5972F1C67CB8D53ADA024 /* object_value_test.cc in Sources */,
				E08297B35E12106105F448EB /* ordered_code_benchmark.cc in Sources */,
				72AD91671629697074F2545B /* ordered_code_test.cc in Sources */,
				64CA849415318C8B54DB8FD0 /* overlay_test.cc in Sources */,
				DB7E9C5A59CCCDDB7F0C238A /* path_test.cc in Sources */,
				E30BF9E316316446371C956C /* persistence_testing.cc in Sources */,
				0455FC6E2A281BD755FD933A /* precondition_test.cc in Sources */,
				5ECE040F87E9FCD0A5D215DB /* pretty_printing_test.cc in Sources */,
				938F2AF6EC5CD0B839300DB0 /* query.pb.cc in Sources */,
				21E66B6A4A00786C3E934EB1 /* query_engine_test.cc in Sources */,
				AC03C4F1456FB1C0D88E94FF /* query_listener_test.cc in Sources */,
				7EF540911720DAAF516BEDF0 /* query_test.cc in Sources */,
				3AFBEF94A35034719477C066 /* random_access_queue_test.cc in Sources */,
				37EC6C6EA9169BB99078CA96 /* reference_set_test.cc in Sources */,
				4E0777435A9A26B8B2C08A1E /* remote_document_cache_test.cc in Sources */,
				D377FA653FB976FB474D748C /* remote_event_test.cc in Sources */,
				FE9131E2D84A560D287B6F90 /* resource.pb.cc in Sources */,
				C7F174164D7C55E35A526009 /* resource_path_test.cc in Sources */,
				2836CD14F6F0EA3B184E325E /* schedule_test.cc in Sources */,
				4DAF501EE4B4DB79ED4239B0 /* secure_random_test.cc in Sources */,
				D57F4CB3C92CE3D4DF329B78 /* serializer_test.cc in Sources */,
				5D45CC300ED037358EF33A8F /* snapshot_version_test.cc in Sources */,
				862B1AC9EDAB309BBF4FB18C /* sorted_map_test.cc in Sources */,
				4A62B708A6532DD45414DA3A /* sorted_set_test.cc in Sources */,
				C9F96C511F45851D38EC449C /* status.pb.cc in Sources */,
				5493A425225F9990006DE7BA /* status_apple_test.mm in Sources */,
				4DC660A62BC2B6369DA5C563 /* status_test.cc in Sources */,
				E884336B43BBD1194C17E3C4 /* status_testing.cc in Sources */,
				74985DE2C7EF4150D7A455FD /* statusor_test.cc in Sources */,
				4A52CEB97A43F2F3ABC6A5C8 /* stream_test.cc in Sources */,
				F9DC01FCBE76CD4F0453A67C /* strerror_test.cc in Sources */,
				37C4BF11C8B2B8B54B5ED138 /* string_apple_benchmark.mm in Sources */,
				5EFBAD082CB0F86CD0711979 /* string_apple_test.mm in Sources */,
				56D85436D3C864B804851B15 /* string_format_apple_test.mm in Sources */,
				1F998DDECB54A66222CC66AA /* string_format_test.cc in Sources */,
				8C39F6D4B3AA9074DF00CFB8 /* string_util_test.cc in Sources */,
				229D1A9381F698D71F229471 /* string_win_test.cc in Sources */,
				4A3FF3B16A39A5DC6B7EBA51 /* target.pb.cc in Sources */,
				6D7F70938662E8CA334F11C2 /* target_cache_test.cc in Sources */,
				E764F0F389E7119220EB212C /* target_id_generator_test.cc in Sources */,
				88929ED628DA8DD9592974ED /* task_test.cc in Sources */,
				32A95242C56A1A230231DB6A /* testutil.cc in Sources */,
				5497CB78229DECDE000FB92F /* time_testing.cc in Sources */,
				ACC9369843F5ED3BD2284078 /* timestamp_test.cc in Sources */,
				2AAEABFD550255271E3BAC91 /* to_string_apple_test.mm in Sources */,
				1E2AE064CF32A604DC7BFD4D /* to_string_test.cc in Sources */,
				AAFA9D7A0A067F2D3D8D5487 /* token_test.cc in Sources */,
				5D51D8B166D24EFEF73D85A2 /* transform_operation_test.cc in Sources */,
				5F19F66D8B01BA2B97579017 /* tree_sorted_map_test.cc in Sources */,
				124AAEE987451820F24EEA8E /* user_test.cc in Sources */,
				11EBD28DBD24063332433947 /* value_util_test.cc in Sources */,
				A9A9994FB8042838671E8506 /* view_snapshot_test.cc in Sources */,
				AD8F0393B276B2934D251AAC /* view_test.cc in Sources */,
				2D65D31D71A75B046C47B0EB /* view_testing.cc in Sources */,
				A6A916A7DEA41EE29FD13508 /* watch_change_test.cc in Sources */,
				53AB47E44D897C81A94031F6 /* write.pb.cc in Sources */,
				59E6941008253D4B0F77C2BA /* writer_test.cc in Sources */,
			);
			runOnlyForDeploymentPostprocessing = 0;
		};
		54AA338B224BF935006CE580 /* Sources */ = {
			isa = PBXSourcesBuildPhase;
			buildActionMask = 2147483647;
			files = (
				54AA3393224BF935006CE580 /* AppDelegate.m in Sources */,
				54AA3396224BF935006CE580 /* ViewController.m in Sources */,
				54AA339E224BF936006CE580 /* main.m in Sources */,
			);
			runOnlyForDeploymentPostprocessing = 0;
		};
		54AA33A2224BFE09006CE580 /* Sources */ = {
			isa = PBXSourcesBuildPhase;
			buildActionMask = 2147483647;
			files = (
				00B7AFE2A7C158DD685EB5EE /* FIRCollectionReferenceTests.mm in Sources */,
				25FE27330996A59F31713A0C /* FIRDocumentReferenceTests.mm in Sources */,
				28E4B4A53A739AE2C9CF4159 /* FIRDocumentSnapshotTests.mm in Sources */,
				5FE047FE866758FD6A6A6478 /* FIRFieldPathTests.mm in Sources */,
				A57EC303CD2D6AA4F4745551 /* FIRFieldValueTests.mm in Sources */,
				31BDB4CB0E7458C650A77ED0 /* FIRFirestoreTests.mm in Sources */,
				D98A0B6007E271E32299C79D /* FIRGeoPointTests.mm in Sources */,
				17638F813B9B556FE7718C0C /* FIRQuerySnapshotTests.mm in Sources */,
				518BF03D57FBAD7C632D18F8 /* FIRQueryUnitTests.mm in Sources */,
				ED420D8F49DA5C41EEF93913 /* FIRSnapshotMetadataTests.mm in Sources */,
				36E174A66C323891AEA16A2A /* FIRTimestampTest.m in Sources */,
				6E4854B19B120C6F0F8192CC /* FSTAPIHelpers.mm in Sources */,
				73E42D984FB36173A2BDA57C /* FSTEventAccumulator.mm in Sources */,
				E375FBA0632EFB4D14C4E5A9 /* FSTGoogleTestTests.mm in Sources */,
				F72DF72447EA7AB9D100816A /* FSTHelpers.mm in Sources */,
				AEBF3F80ACC01AA8A27091CD /* FSTIntegrationTestCase.mm in Sources */,
				7495E3BAE536CD839EE20F31 /* FSTLevelDBSpecTests.mm in Sources */,
				EB04FE18E5794FEC187A09E3 /* FSTMemorySpecTests.mm in Sources */,
				31D8E3D925FA3F70AA20ACCE /* FSTMockDatastore.mm in Sources */,
				D5E9954FC1C5ABBC7A180B33 /* FSTSpecTests.mm in Sources */,
				D69B97FF4C065EACEDD91886 /* FSTSyncEngineTestDriver.mm in Sources */,
				A124744C6CBEF3DD415A1A72 /* FSTUserDataReaderTests.mm in Sources */,
				AAC15E7CCAE79619B2ABB972 /* XCTestCase+Await.mm in Sources */,
				1C19D796DB6715368407387A /* annotations.pb.cc in Sources */,
				6EEA00A737690EF82A3C91C6 /* app_testing.mm in Sources */,
				AFAC87E03815769ABB11746F /* append_only_list_test.cc in Sources */,
				1291D9F5300AFACD1FBD262D /* array_sorted_map_test.cc in Sources */,
				4AD9809C9CE9FA09AC40992F /* async_queue_libdispatch_test.mm in Sources */,
				38208AC761FF994BA69822BE /* async_queue_std_test.cc in Sources */,
				900D0E9F18CE3DB954DD0D1E /* async_queue_test.cc in Sources */,
				F73471529D36DD48ABD8AAE8 /* async_testing.cc in Sources */,
				5D5E24E3FA1128145AA117D2 /* autoid_test.cc in Sources */,
				B6FDE6F91D3F81D045E962A0 /* bits_test.cc in Sources */,
				4D1775B7916D4CDAD1BF1876 /* bundle.pb.cc in Sources */,
				474DF520B9859479845C8A4D /* bundle_builder.cc in Sources */,
				04D7D9DB95E66FECF2C0A412 /* bundle_cache_test.cc in Sources */,
				C8BC50508337800E8B098F57 /* bundle_loader_test.cc in Sources */,
				24CB39421C63CD87242B31DF /* bundle_reader_test.cc in Sources */,
				E681BD94D45BCAC7BE2A99A4 /* bundle_serializer_test.cc in Sources */,
				B40EDE2B1B228ED59CF62788 /* byte_stream_apple_test.mm in Sources */,
				A3262936317851958C8EABAF /* byte_stream_cpp_test.cc in Sources */,
				44C4244E42FFFB6E9D7F28BA /* byte_stream_test.cc in Sources */,
				E1264B172412967A09993EC6 /* byte_string_test.cc in Sources */,
				079E63E270F3EFCA175D2705 /* cc_compilation_test.cc in Sources */,
				18638EAED9E126FC5D895B14 /* common.pb.cc in Sources */,
				1115DB1F1DCE93B63E03BA8C /* comparison_test.cc in Sources */,
				2A0925323776AD50C1105BC0 /* counting_query_engine.cc in Sources */,
				AEE9105543013C9C89FAB2B5 /* create_noop_connectivity_monitor.cc in Sources */,
				B6BF87E3C9A72DCB8C5DB754 /* credentials_provider_test.cc in Sources */,
				58E377DCCC64FE7D2C6B59A1 /* database_id_test.cc in Sources */,
				8F3AE423677A4C50F7E0E5C0 /* database_info_test.cc in Sources */,
				9A7CF567C6FF0623EB4CFF64 /* datastore_test.cc in Sources */,
				17DC97DE15D200932174EC1F /* defer_test.cc in Sources */,
				D22B96C19A0F3DE998D4320C /* delayed_constructor_test.cc in Sources */,
				25A75DFA730BAD21A5538EC5 /* document.pb.cc in Sources */,
				D6E0E54CD1640E726900828A /* document_key_test.cc in Sources */,
				62B1C1100A8C68D94565916C /* document_overlay_cache_test.cc in Sources */,
				547E9A4622F9EA7300A275E0 /* document_set_test.cc in Sources */,
				07A64E6C4EB700E3AF3FD496 /* document_test.cc in Sources */,
				89EB0C7B1241E6F1800A3C7E /* empty_credentials_provider_test.cc in Sources */,
				0F99BB63CE5B3CFE35F9027E /* event_manager_test.cc in Sources */,
				B220E091D8F4E6DE1EA44F57 /* executor_libdispatch_test.mm in Sources */,
				BAB43C839445782040657239 /* executor_std_test.cc in Sources */,
				3A7CB01751697ED599F2D9A1 /* executor_test.cc in Sources */,
				EF3518F84255BAF3EBD317F6 /* exponential_backoff_test.cc in Sources */,
				4DAFC3A3FD5E96910A517320 /* fake_target_metadata_provider.cc in Sources */,
				6369DE4E258556FE3382DD78 /* field_filter_test.cc in Sources */,
				69D3AD697D1A7BF803A08160 /* field_index_test.cc in Sources */,
				ED4E2AC80CAF2A8FDDAC3DEE /* field_mask_test.cc in Sources */,
				41EAC526C543064B8F3F7EDA /* field_path_test.cc in Sources */,
				A192648233110B7B8BD65528 /* field_transform_test.cc in Sources */,
				AAF2F02E77A80C9CDE2C0C7A /* filesystem_test.cc in Sources */,
				C4C7A8D11DC394EF81B7B1FA /* filesystem_testing.cc in Sources */,
				12A3FB93C06C8EEB3971289A /* firebase_app_check_credentials_provider_test.mm in Sources */,
				0E17927CE45F5E3FC6691E24 /* firebase_auth_credentials_provider_test.mm in Sources */,
				8683BBC3AC7B01937606A83B /* firestore.pb.cc in Sources */,
				F7718C43D3A8FCCDB4BB0071 /* geo_point_test.cc in Sources */,
				BA9A65BD6D993B2801A3C768 /* grpc_connection_test.cc in Sources */,
				D6DE74259F5C0CCA010D6A0D /* grpc_stream_test.cc in Sources */,
				336E415DD06E719F9C9E2A14 /* grpc_stream_tester.cc in Sources */,
				804B0C6CCE3933CF3948F249 /* grpc_streaming_reader_test.cc in Sources */,
				8612F3C7E4A7D17221442699 /* grpc_unary_call_test.cc in Sources */,
				E0E640226A1439C59BBBA9C1 /* hard_assert_test.cc in Sources */,
				227CFA0B2A01884C277E4F1D /* hashing_test.cc in Sources */,
				CD78EEAA1CD36BE691CA3427 /* hashing_test_apple.mm in Sources */,
				1357806B4CD3A62A8F5DE86D /* http.pb.cc in Sources */,
				190F9885BAA81587F08CD26C /* index.pb.cc in Sources */,
				F58A23FEF328EB74F681FE83 /* index_manager_test.cc in Sources */,
				0E4C94369FFF7EC0C9229752 /* iterator_adaptors_test.cc in Sources */,
				0FBDD5991E8F6CD5F8542474 /* latlng.pb.cc in Sources */,
				513D34C9964E8C60C5C2EE1C /* leveldb_bundle_cache_test.cc in Sources */,
				A6BDA28DBC85BC1BAB7061F4 /* leveldb_document_overlay_cache_test.cc in Sources */,
				A215078DBFBB5A4F4DADE8A9 /* leveldb_index_manager_test.cc in Sources */,
				B513F723728E923DFF34F60F /* leveldb_key_test.cc in Sources */,
				E63342115B1DA65DB6F2C59A /* leveldb_local_store_test.cc in Sources */,
				4F65FD71B7960944C708A962 /* leveldb_lru_garbage_collector_test.cc in Sources */,
				90B9302B082E6252AF4E7DC7 /* leveldb_migrations_test.cc in Sources */,
				1145D70555D8CDC75183A88C /* leveldb_mutation_queue_test.cc in Sources */,
				1DCA68BB2EF7A9144B35411F /* leveldb_opener_test.cc in Sources */,
				CD1E2F356FC71D7E74FCD26C /* leveldb_remote_document_cache_test.cc in Sources */,
				06485D6DA8F64757D72636E1 /* leveldb_target_cache_test.cc in Sources */,
				EC62F9E29CE3598881908FB8 /* leveldb_transaction_test.cc in Sources */,
				7A3BE0ED54933C234FDE23D1 /* leveldb_util_test.cc in Sources */,
				5F1165471E765DD20E092C88 /* load_bundle_task_test.cc in Sources */,
				0FA4D5601BE9F0CB5EC2882C /* local_serializer_test.cc in Sources */,
				0C4219F37CC83614F1FD44ED /* local_store_test.cc in Sources */,
				12BB9ED1CA98AA52B92F497B /* log_test.cc in Sources */,
				1F56F51EB6DF0951B1F4F85B /* lru_garbage_collector_test.cc in Sources */,
				88FD82A1FC5FEC5D56B481D8 /* maybe_document.pb.cc in Sources */,
				9611A0FAA2E10A6B1C1AC2EA /* memory_bundle_cache_test.cc in Sources */,
				75C6CECF607CA94F56260BAB /* memory_document_overlay_cache_test.cc in Sources */,
				3987A3E8534BAA496D966735 /* memory_index_manager_test.cc in Sources */,
				B15D17049414E2F5AE72C9C6 /* memory_local_store_test.cc in Sources */,
				D4D8BA32ACC5C2B1B29711C0 /* memory_lru_garbage_collector_test.cc in Sources */,
				26C577D159CFFD73E24D543C /* memory_mutation_queue_test.cc in Sources */,
				EADD28A7859FBB9BE4D913B0 /* memory_remote_document_cache_test.cc in Sources */,
				0D124ED1B567672DD1BCEF05 /* memory_target_cache_test.cc in Sources */,
				ED9DF1EB20025227B38736EC /* message_test.cc in Sources */,
				153F3E4E9E3A0174E29550B4 /* mutation.pb.cc in Sources */,
				94BBB23B93E449D03FA34F87 /* mutation_queue_test.cc in Sources */,
				5E6F9184B271F6D5312412FF /* mutation_test.cc in Sources */,
				0131DEDEF2C3CCAB2AB918A5 /* nanopb_util_test.cc in Sources */,
				9AC28D928902C6767A11F5FC /* objc_type_traits_apple_test.mm in Sources */,
				F0C8EB1F4FB56401CFA4F374 /* object_value_test.cc in Sources */,
				B3C87C635527A2E57944B789 /* ordered_code_benchmark.cc in Sources */,
				FD8EA96A604E837092ACA51D /* ordered_code_test.cc in Sources */,
				DAF19F9F1144CFFBBCB5C938 /* overlay_test.cc in Sources */,
				0963F6D7B0F9AE1E24B82866 /* path_test.cc in Sources */,
				92D7081085679497DC112EDB /* persistence_testing.cc in Sources */,
				152543FD706D5E8851C8DA92 /* precondition_test.cc in Sources */,
				2639ABDA17EECEB7F62D1D83 /* pretty_printing_test.cc in Sources */,
				5FA3DB52A478B01384D3A2ED /* query.pb.cc in Sources */,
				0ABCE06A0D96EA3899B3A259 /* query_engine_test.cc in Sources */,
				0D88B4CB916A4752B08E5B42 /* query_listener_test.cc in Sources */,
				F481368DB694B3B4D0C8E4A2 /* query_test.cc in Sources */,
				F800F48743D3CB31BA1EBAE7 /* random_access_queue_test.cc in Sources */,
				7DBE7DB90CF83B589A94980F /* reference_set_test.cc in Sources */,
				F696B7467E80E370FDB3EAA7 /* remote_document_cache_test.cc in Sources */,
				EF43FF491B9282E0330E4CA2 /* remote_event_test.cc in Sources */,
				0929C73B3F3BFC331E9E9D2F /* resource.pb.cc in Sources */,
				85B8918FC8C5DC62482E39C3 /* resource_path_test.cc in Sources */,
				7F6199159E24E19E2A3F5601 /* schedule_test.cc in Sources */,
				A8C9FF6D13E6C83D4AB54EA7 /* secure_random_test.cc in Sources */,
				31A396C81A107D1DEFDF4A34 /* serializer_test.cc in Sources */,
				13D8F4196528BAB19DBB18A7 /* snapshot_version_test.cc in Sources */,
				86E6FC2B7657C35B342E1436 /* sorted_map_test.cc in Sources */,
				8413BD9958F6DD52C466D70F /* sorted_set_test.cc in Sources */,
				0D2D25522A94AA8195907870 /* status.pb.cc in Sources */,
				5493A426225F9990006DE7BA /* status_apple_test.mm in Sources */,
				C0AD8DB5A84CAAEE36230899 /* status_test.cc in Sources */,
				8B0EC945E74A03BD3ED8F9AA /* status_testing.cc in Sources */,
				DC48407370E87F2233D7AB7E /* statusor_test.cc in Sources */,
				5BC8406FD842B2FC2C200B2F /* stream_test.cc in Sources */,
				69ED7BC38B3F981DE91E7933 /* strerror_test.cc in Sources */,
				C71AD99EE8D176614E742FD7 /* string_apple_benchmark.mm in Sources */,
				0087625FD31D76E1365C589E /* string_apple_test.mm in Sources */,
				7A7EC216A0015D7620B4FF3E /* string_format_apple_test.mm in Sources */,
				392F527F144BADDAC69C5485 /* string_format_test.cc in Sources */,
				E50187548B537DBCDBF7F9F0 /* string_util_test.cc in Sources */,
				81D1B1D2B66BD8310AC5707F /* string_win_test.cc in Sources */,
				81B23D2D4E061074958AF12F /* target.pb.cc in Sources */,
				6AED40FF444F0ACFE3AE96E3 /* target_cache_test.cc in Sources */,
				DA4303684707606318E1914D /* target_id_generator_test.cc in Sources */,
				67CF9FAA890307780731E1DA /* task_test.cc in Sources */,
				8388418F43042605FB9BFB92 /* testutil.cc in Sources */,
				5497CB79229DECDE000FB92F /* time_testing.cc in Sources */,
				26CB3D7C871BC56456C6021E /* timestamp_test.cc in Sources */,
				5BE49546D57C43DDFCDB6FBD /* to_string_apple_test.mm in Sources */,
				E500AB82DF2E7F3AFDB1AB3F /* to_string_test.cc in Sources */,
				5C9B5696644675636A052018 /* token_test.cc in Sources */,
				5EE21E86159A1911E9503BC1 /* transform_operation_test.cc in Sources */,
				627253FDEC6BB5549FE77F4E /* tree_sorted_map_test.cc in Sources */,
				3056418E81BC7584FBE8AD6C /* user_test.cc in Sources */,
				0794FACCB1C0C4881A76C28D /* value_util_test.cc in Sources */,
				1B4794A51F4266556CD0976B /* view_snapshot_test.cc in Sources */,
				C1F196EC5A7C112D2F7C7724 /* view_test.cc in Sources */,
				3451DC1712D7BF5D288339A2 /* view_testing.cc in Sources */,
				15F54E9538839D56A40C5565 /* watch_change_test.cc in Sources */,
				A5AB1815C45FFC762981E481 /* write.pb.cc in Sources */,
				A21819C437C3C80450D7EEEE /* writer_test.cc in Sources */,
			);
			runOnlyForDeploymentPostprocessing = 0;
		};
		54AA33B0224C0035006CE580 /* Sources */ = {
			isa = PBXSourcesBuildPhase;
			buildActionMask = 2147483647;
			files = (
				062072B92773A055001655D7 /* AsyncAwaitIntegrationTests.swift in Sources */,
				733AFC467B600967536BD70F /* BasicCompileTests.swift in Sources */,
				79987AF2DF1FCE799008B846 /* CodableGeoPointTests.swift in Sources */,
				1C79AE3FBFC91800E30D092C /* CodableIntegrationTests.swift in Sources */,
				BA3C0BA8082A6FB2546E47AC /* CodableTimestampTests.swift in Sources */,
				AC835157AD2BE7AA8D20FB5A /* ConditionalConformanceTests.swift in Sources */,
				816E8E62DC163649BA96951C /* EncodableFieldValueTests.swift in Sources */,
				95ED06D2B0078D3CDB821B68 /* FIRArrayTransformTests.mm in Sources */,
				DB3ADDA51FB93E84142EA90D /* FIRBundlesTests.mm in Sources */,
				0500A324CEC854C5B0CF364C /* FIRCollectionReferenceTests.mm in Sources */,
				EC160876D8A42166440E0B53 /* FIRCursorTests.mm in Sources */,
				EA38690795FBAA182A9AA63E /* FIRDatabaseTests.mm in Sources */,
				66464C291396AF149AD908FD /* FIRDocumentReferenceTests.mm in Sources */,
				5F096E8A16A3FAC824E194D1 /* FIRDocumentSnapshotTests.mm in Sources */,
				E6F8EB02A0E499F25160BB40 /* FIRFieldPathTests.mm in Sources */,
				72B53221FD099862C4BDBA2D /* FIRFieldValueTests.mm in Sources */,
				60985657831B8DDE2C65AC8B /* FIRFieldsTests.mm in Sources */,
				BC2D0A8EA272A0058F6C2B9E /* FIRFirestoreSourceTests.mm in Sources */,
				CBC1C0459C73BB4B06998401 /* FIRFirestoreTests.mm in Sources */,
				61D35E0DE04E70D3BC243A65 /* FIRGeoPointTests.mm in Sources */,
				F19B749671F2552E964422F7 /* FIRListenerRegistrationTests.mm in Sources */,
				08F44F7DF9A3EF0D35C8FB57 /* FIRNumericTransformTests.mm in Sources */,
				6DBB3DB3FD6B4981B7F26A55 /* FIRQuerySnapshotTests.mm in Sources */,
				9A29D572C64CA1FA62F591D4 /* FIRQueryTests.mm in Sources */,
				9A8B01AF6F19D248202FBC0A /* FIRQueryUnitTests.mm in Sources */,
				FA7837C5CDFB273DE447E447 /* FIRServerTimestampTests.mm in Sources */,
				67BC2B77C1CC47388E79D774 /* FIRSnapshotMetadataTests.mm in Sources */,
				041CF73F67F6A22BF317625A /* FIRTimestampTest.m in Sources */,
				75D124966E727829A5F99249 /* FIRTypeTests.mm in Sources */,
				12DB753599571E24DCED0C2C /* FIRValidationTests.mm in Sources */,
				BC0C98A9201E8F98B9A176A9 /* FIRWriteBatchTests.mm in Sources */,
				D550446303227FB1B381133C /* FSTAPIHelpers.mm in Sources */,
				A4ECA8335000CBDF94586C94 /* FSTDatastoreTests.mm in Sources */,
				2E169CF1E9E499F054BB873A /* FSTEventAccumulator.mm in Sources */,
				1817DEF8FF479D218381C541 /* FSTGoogleTestTests.mm in Sources */,
				086E10B1B37666FB746D56BC /* FSTHelpers.mm in Sources */,
				02C953A7B0FA5EF87DB0361A /* FSTIntegrationTestCase.mm in Sources */,
				29954A3172DDFE5133D91E24 /* FSTLevelDBSpecTests.mm in Sources */,
				2F8FDF35BBB549A6F4D2118E /* FSTMemorySpecTests.mm in Sources */,
				26B52236C9D049847042E1BD /* FSTMockDatastore.mm in Sources */,
				3D9619906F09108E34FF0C95 /* FSTSmokeTests.mm in Sources */,
				BFEAC4151D3AA8CE1F92CC2D /* FSTSpecTests.mm in Sources */,
				F2AB7EACA1B9B1A7046D3995 /* FSTSyncEngineTestDriver.mm in Sources */,
				D77941FD93DBE862AEF1F623 /* FSTTransactionTests.mm in Sources */,
				432056C4D1259F76C80FC2A8 /* FSTUserDataReaderTests.mm in Sources */,
				3B1E27D951407FD237E64D07 /* FirestoreEncoderTests.swift in Sources */,
				4D42E5C756229C08560DD731 /* XCTestCase+Await.mm in Sources */,
				276A563D546698B6AAC20164 /* annotations.pb.cc in Sources */,
				7B8D7BAC1A075DB773230505 /* app_testing.mm in Sources */,
				098191405BA24F9A7E4F80C6 /* append_only_list_test.cc in Sources */,
				DC1C711290E12F8EF3601151 /* array_sorted_map_test.cc in Sources */,
				9B2CD4CBB1DFE8BC3C81A335 /* async_queue_libdispatch_test.mm in Sources */,
				342724CA250A65E23CB133AC /* async_queue_std_test.cc in Sources */,
				DA1D665B12AA1062DCDEA6BD /* async_queue_test.cc in Sources */,
				08E3D48B3651E4908D75B23A /* async_testing.cc in Sources */,
				B842780CF42361ACBBB381A9 /* autoid_test.cc in Sources */,
				146C140B254F3837A4DD7AE8 /* bits_test.cc in Sources */,
				3DDC57212ADBA9AD498EAA4C /* bundle.pb.cc in Sources */,
				F3DEF2DB11FADAABDAA4C8BB /* bundle_builder.cc in Sources */,
				392966346DA5EB3165E16A22 /* bundle_cache_test.cc in Sources */,
				CE411D4B70353823DE63C0D5 /* bundle_loader_test.cc in Sources */,
				DE45CD044B431DB0525595A5 /* bundle_reader_test.cc in Sources */,
				7E82D412BB56728BEBB7EF46 /* bundle_serializer_test.cc in Sources */,
				734DAB5FD6FEB2B219CEA8AD /* byte_stream_apple_test.mm in Sources */,
				583DF65751B7BBD0A222CAB4 /* byte_stream_cpp_test.cc in Sources */,
				915A9B8DB280DB4787D83FFE /* byte_stream_test.cc in Sources */,
				D658E6DA5A218E08810E1688 /* byte_string_test.cc in Sources */,
				0A52B47C43B7602EE64F53A7 /* cc_compilation_test.cc in Sources */,
				1DB3013C5FC736B519CD65A3 /* common.pb.cc in Sources */,
				555161D6DB2DDC8B57F72A70 /* comparison_test.cc in Sources */,
				7394B5C29C6E524C2AF964E6 /* counting_query_engine.cc in Sources */,
				C02A969BF4BB63ABCB531B4B /* create_noop_connectivity_monitor.cc in Sources */,
				DD935E243A64A4EB688E4C1C /* credentials_provider_test.cc in Sources */,
				1465E362F7BA7A3D063E61C7 /* database_id_test.cc in Sources */,
				A8AF92A35DFA30EEF9C27FB7 /* database_info_test.cc in Sources */,
				B99452AB7E16B72D1C01FBBC /* datastore_test.cc in Sources */,
				6325D0E43A402BC5866C9C0E /* defer_test.cc in Sources */,
				2ABA80088D70E7A58F95F7D8 /* delayed_constructor_test.cc in Sources */,
				1F38FD2703C58DFA69101183 /* document.pb.cc in Sources */,
				BB1A6F7D8F06E74FB6E525C5 /* document_key_test.cc in Sources */,
				E8AB8024B70F6C960D8C7530 /* document_overlay_cache_test.cc in Sources */,
				547E9A4722F9EA7300A275E0 /* document_set_test.cc in Sources */,
				13E264F840239C8C99865921 /* document_test.cc in Sources */,
				475FE2D34C6555A54D77A054 /* empty_credentials_provider_test.cc in Sources */,
				54A1093731D40F1D143D390C /* event_manager_test.cc in Sources */,
				5F6CE37B34C542704C5605A4 /* executor_libdispatch_test.mm in Sources */,
				AECCD9663BB3DC52199F954A /* executor_std_test.cc in Sources */,
				18F644E6AA98E6D6F3F1F809 /* executor_test.cc in Sources */,
				6938575C8B5E6FE0D562547A /* exponential_backoff_test.cc in Sources */,
				258B372CF33B7E7984BBA659 /* fake_target_metadata_provider.cc in Sources */,
				DF27137C8EA7D095D68851B4 /* field_filter_test.cc in Sources */,
				F8BD2F61EFA35C2D5120D9EB /* field_index_test.cc in Sources */,
				F272A8C41D2353700A11D1FB /* field_mask_test.cc in Sources */,
				AF6D6C47F9A25C65BFDCBBA0 /* field_path_test.cc in Sources */,
				B667366CB06893DFF472902E /* field_transform_test.cc in Sources */,
				D6486C7FFA8BE6F9C7D2F4C4 /* filesystem_test.cc in Sources */,
				C3E4EE9615367213A71FEECF /* filesystem_testing.cc in Sources */,
				A873EE3C8A97C90BA978B68A /* firebase_app_check_credentials_provider_test.mm in Sources */,
				F7EE3CCC821975B71E834453 /* firebase_auth_credentials_provider_test.mm in Sources */,
				8C602DAD4E8296AB5EFB962A /* firestore.pb.cc in Sources */,
				6ABB82D43C0728EB095947AF /* geo_point_test.cc in Sources */,
				D9DA467E7903412DC6AECDE4 /* grpc_connection_test.cc in Sources */,
				B7DD5FC63A78FF00E80332C0 /* grpc_stream_test.cc in Sources */,
				10120B9B650091B49D3CF57B /* grpc_stream_tester.cc in Sources */,
				4A22BE9429A75E8E0EC4BC14 /* grpc_streaming_reader_test.cc in Sources */,
				906DB5C85F57EFCBD2027E60 /* grpc_unary_call_test.cc in Sources */,
				3B37BD3C13A66625EC82CF77 /* hard_assert_test.cc in Sources */,
				5CADE71A1CA6358E1599F0F9 /* hashing_test.cc in Sources */,
				3B256CCF6AEEE12E22F16BB8 /* hashing_test_apple.mm in Sources */,
				AB8209455BAA17850D5E196D /* http.pb.cc in Sources */,
				096BA3A3703AC1491F281618 /* index.pb.cc in Sources */,
				4BFEEB7FDD7CD5A693B5B5C1 /* index_manager_test.cc in Sources */,
				FA334ADC73CFDB703A7C17CD /* iterator_adaptors_test.cc in Sources */,
				CBC891BEEC525F4D8F40A319 /* latlng.pb.cc in Sources */,
				2E76BC76BBCE5FCDDCF5EEBE /* leveldb_bundle_cache_test.cc in Sources */,
				6711E75A10EBA662341F5C9D /* leveldb_document_overlay_cache_test.cc in Sources */,
				A602E6C7C8B243BB767D251C /* leveldb_index_manager_test.cc in Sources */,
				8AA7A1FCEE6EC309399978AD /* leveldb_key_test.cc in Sources */,
				55E84644D385A70E607A0F91 /* leveldb_local_store_test.cc in Sources */,
				AF4CD9DB5A7D4516FC54892B /* leveldb_lru_garbage_collector_test.cc in Sources */,
				AD89E95440264713557FB38E /* leveldb_migrations_test.cc in Sources */,
				FE701C2D739A5371BCBD62B9 /* leveldb_mutation_queue_test.cc in Sources */,
				98FE82875A899A40A98AAC22 /* leveldb_opener_test.cc in Sources */,
				79D86DD18BB54D2D69DC457F /* leveldb_remote_document_cache_test.cc in Sources */,
				6C388B2D0967088758FF2425 /* leveldb_target_cache_test.cc in Sources */,
				D4572060A0FD4D448470D329 /* leveldb_transaction_test.cc in Sources */,
				3ABF84FC618016CA6E1D3C03 /* leveldb_util_test.cc in Sources */,
				65E67ED71688670CC6715800 /* load_bundle_task_test.cc in Sources */,
				F05B277F16BDE6A47FE0F943 /* local_serializer_test.cc in Sources */,
				EE470CC3C8FBCDA5F70A8466 /* local_store_test.cc in Sources */,
				CAFB1E0ED514FEF4641E3605 /* log_test.cc in Sources */,
				913F6E57AF18F84C5ECFD414 /* lru_garbage_collector_test.cc in Sources */,
				6F511ABFD023AEB81F92DB12 /* maybe_document.pb.cc in Sources */,
				FF6333B8BD9732C068157221 /* memory_bundle_cache_test.cc in Sources */,
				5F6FD840AC2D729B50991CCB /* memory_document_overlay_cache_test.cc in Sources */,
				E6B825EE85BF20B88AF3E3CD /* memory_index_manager_test.cc in Sources */,
				7ACA8D967438B5CD9DA4C884 /* memory_local_store_test.cc in Sources */,
				444298A613D027AC67F7E977 /* memory_lru_garbage_collector_test.cc in Sources */,
				048A55EED3241ABC28752F86 /* memory_mutation_queue_test.cc in Sources */,
				F7B1DF16A9DDFB664EA98EBB /* memory_remote_document_cache_test.cc in Sources */,
				7E97B0F04E25610FF37E9259 /* memory_target_cache_test.cc in Sources */,
				00F1CB487E8E0DA48F2E8FEC /* message_test.cc in Sources */,
				BBDFE0000C4D7E529E296ED4 /* mutation.pb.cc in Sources */,
				C8A573895D819A92BF16B5E5 /* mutation_queue_test.cc in Sources */,
				F5A654E92FF6F3FF16B93E6B /* mutation_test.cc in Sources */,
				0F5D0C58444564D97AF0C98E /* nanopb_util_test.cc in Sources */,
				C524026444E83EEBC1773650 /* objc_type_traits_apple_test.mm in Sources */,
				AFB2455806D7C4100C16713B /* object_value_test.cc in Sources */,
				28691225046DF9DF181B3350 /* ordered_code_benchmark.cc in Sources */,
				E4A573B7C9227C3C24661B5B /* ordered_code_test.cc in Sources */,
				FAF094D65A12935BEDED81C9 /* overlay_test.cc in Sources */,
				70A171FC43BE328767D1B243 /* path_test.cc in Sources */,
				EECC1EC64CA963A8376FA55C /* persistence_testing.cc in Sources */,
				34D69886DAD4A2029BFC5C63 /* precondition_test.cc in Sources */,
				F56E9334642C207D7D85D428 /* pretty_printing_test.cc in Sources */,
				22A00AC39CAB3426A943E037 /* query.pb.cc in Sources */,
				7A2D523AEF58B1413CC8D64F /* query_engine_test.cc in Sources */,
				05D99904EA713414928DD920 /* query_listener_test.cc in Sources */,
				339CFFD1323BDCA61EAAFE31 /* query_test.cc in Sources */,
				C1F8991BD11FFD705D74244F /* random_access_queue_test.cc in Sources */,
				C25F321AC9BF8D1CFC8543AF /* reference_set_test.cc in Sources */,
				65537B22A73E3909666FB5BC /* remote_document_cache_test.cc in Sources */,
				37286D731E432CB873354357 /* remote_event_test.cc in Sources */,
				50059FDCD2DAAB755FEEEDF2 /* resource.pb.cc in Sources */,
				AE0CFFC34A423E1B80D07418 /* resource_path_test.cc in Sources */,
				C0EFC5FB79517679C377C252 /* schedule_test.cc in Sources */,
				39CDC9EC5FD2E891D6D49151 /* secure_random_test.cc in Sources */,
				3F3C2DAD9F9326BF789B1C96 /* serializer_test.cc in Sources */,
				7A8DF35E7DB4278E67E6BDB3 /* snapshot_version_test.cc in Sources */,
				DC0E186BDD221EAE9E4D2F41 /* sorted_map_test.cc in Sources */,
				3AC147E153D4A535B71C519E /* sorted_set_test.cc in Sources */,
				DE17D9D0C486E1817E9E11F9 /* status.pb.cc in Sources */,
				7FF39B8BD834F8267BDCBCC6 /* status_apple_test.mm in Sources */,
				7A66A2CB5CF33F0C28202596 /* status_test.cc in Sources */,
				0575F3004B896D94456A74CE /* status_testing.cc in Sources */,
				BEF0365AD2718B8B70715978 /* statusor_test.cc in Sources */,
				53BBB5CDED453F923ADD08D2 /* stream_test.cc in Sources */,
				911931696309D2EABB325F17 /* strerror_test.cc in Sources */,
				3DBBC644BE08B140BCC23BD5 /* string_apple_benchmark.mm in Sources */,
				62F86BBE7DDA5B295B57C8DA /* string_apple_test.mm in Sources */,
				BE92E16A9B9B7AD5EB072919 /* string_format_apple_test.mm in Sources */,
				E7CE4B1ECD008983FAB90F44 /* string_format_test.cc in Sources */,
				3FFFC1FE083D8BE9C4D9A148 /* string_util_test.cc in Sources */,
				0BDC438E72D4DD44877BEDEE /* string_win_test.cc in Sources */,
				EC3331B17394886A3715CFD8 /* target.pb.cc in Sources */,
				7DB0915EF7C22C700A423F7C /* target_cache_test.cc in Sources */,
				71E2B154C4FB63F7B7CC4B50 /* target_id_generator_test.cc in Sources */,
				76A5447D76F060E996555109 /* task_test.cc in Sources */,
				409C0F2BFC2E1BECFFAC4D32 /* testutil.cc in Sources */,
				6300709ECDE8E0B5A8645F8D /* time_testing.cc in Sources */,
				0CEE93636BA4852D3C5EC428 /* timestamp_test.cc in Sources */,
				95DCD082374F871A86EF905F /* to_string_apple_test.mm in Sources */,
				9E656F4FE92E8BFB7F625283 /* to_string_test.cc in Sources */,
				96D95E144C383459D4E26E47 /* token_test.cc in Sources */,
				15BF63DFF3A7E9A5376C4233 /* transform_operation_test.cc in Sources */,
				54B91B921DA757C64CC67C90 /* tree_sorted_map_test.cc in Sources */,
				CDB5816537AB1B209C2B72A4 /* user_test.cc in Sources */,
				96E54377873FCECB687A459B /* value_util_test.cc in Sources */,
				3A307F319553A977258BB3D6 /* view_snapshot_test.cc in Sources */,
				89C71AEAA5316836BB1D5A01 /* view_test.cc in Sources */,
				06BCEB9C65DFAA142F3D3F0B /* view_testing.cc in Sources */,
				6359EA7D5C76D462BD31B5E5 /* watch_change_test.cc in Sources */,
				FCF8E7F5268F6842C07B69CF /* write.pb.cc in Sources */,
				B0D10C3451EDFB016A6EAF03 /* writer_test.cc in Sources */,
			);
			runOnlyForDeploymentPostprocessing = 0;
		};
		54B8E4A6224BDC4100930F18 /* Sources */ = {
			isa = PBXSourcesBuildPhase;
			buildActionMask = 2147483647;
			files = (
				062072B82773A055001655D7 /* AsyncAwaitIntegrationTests.swift in Sources */,
				B896E5DE1CC27347FAC009C3 /* BasicCompileTests.swift in Sources */,
				722F9A798F39F7D1FE7CF270 /* CodableGeoPointTests.swift in Sources */,
				CF5DE1ED21DD0A9783383A35 /* CodableIntegrationTests.swift in Sources */,
				32B0739404FA588608E1F41A /* CodableTimestampTests.swift in Sources */,
				E434ACDF63F219F3031F292E /* ConditionalConformanceTests.swift in Sources */,
				5B0E2D0595BE30B2320D96F1 /* EncodableFieldValueTests.swift in Sources */,
				660E99DEDA0A6FC1CCB200F9 /* FIRArrayTransformTests.mm in Sources */,
				AE068EDBC74AF27679CCB6DA /* FIRBundlesTests.mm in Sources */,
				BA0BB02821F1949783C8AA50 /* FIRCollectionReferenceTests.mm in Sources */,
				A55266E6C986251D283CE948 /* FIRCursorTests.mm in Sources */,
				7DD67E9621C52B790E844B16 /* FIRDatabaseTests.mm in Sources */,
				FB2111D9205822CC8E7368C2 /* FIRDocumentReferenceTests.mm in Sources */,
				72F21684D7520AA43A6F9C69 /* FIRDocumentSnapshotTests.mm in Sources */,
				77D3CF0BE43BC67B9A26B06D /* FIRFieldPathTests.mm in Sources */,
				2620644052E960310DADB298 /* FIRFieldValueTests.mm in Sources */,
				8460C97C9209D7DAF07090BD /* FIRFieldsTests.mm in Sources */,
				8A6C809B9F81C30B7333FCAA /* FIRFirestoreSourceTests.mm in Sources */,
				457171CE2510EEA46F7D8A30 /* FIRFirestoreTests.mm in Sources */,
				4809D7ACAA9414E3192F04FF /* FIRGeoPointTests.mm in Sources */,
				E2B15548A3B6796CE5A01975 /* FIRListenerRegistrationTests.mm in Sources */,
				B03F286F3AEC3781C386C646 /* FIRNumericTransformTests.mm in Sources */,
				BB894A81FDF56EEC19CC29F8 /* FIRQuerySnapshotTests.mm in Sources */,
				6A4F6B42C628D55CCE0C311F /* FIRQueryTests.mm in Sources */,
				298E0F8F6EB27AA36BA1CE76 /* FIRQueryUnitTests.mm in Sources */,
				27E46C94AAB087C80A97FF7F /* FIRServerTimestampTests.mm in Sources */,
				59F512D155DE361095A04ED4 /* FIRSnapshotMetadataTests.mm in Sources */,
				FE1C0263F6570DAC54A60F5C /* FIRTimestampTest.m in Sources */,
				5F05A801B1EA44BC1264E55A /* FIRTypeTests.mm in Sources */,
				8403D519C916C72B9C7F2FA1 /* FIRValidationTests.mm in Sources */,
				8705C4856498F66E471A0997 /* FIRWriteBatchTests.mm in Sources */,
				881E55152AB34465412F8542 /* FSTAPIHelpers.mm in Sources */,
				4A64A339BCA77B9F875D1D8B /* FSTDatastoreTests.mm in Sources */,
				1C7254742A9F6F7042C9D78E /* FSTEventAccumulator.mm in Sources */,
				8D0EF43F1B7B156550E65C20 /* FSTGoogleTestTests.mm in Sources */,
				198F193BD9484E49375A7BE7 /* FSTHelpers.mm in Sources */,
				0F54634745BA07B09BDC14D7 /* FSTIntegrationTestCase.mm in Sources */,
				7DED491019248CE9B9E9EB50 /* FSTLevelDBSpecTests.mm in Sources */,
				B3B8608727430210C4405AC0 /* FSTMemorySpecTests.mm in Sources */,
				07ADEF17BFBC07C0C2E306F6 /* FSTMockDatastore.mm in Sources */,
				42063E6AE9ADF659AA6D4E18 /* FSTSmokeTests.mm in Sources */,
				F609600E9A88A4D44FD1FCEB /* FSTSpecTests.mm in Sources */,
				42208EDA18C500BC271B6E95 /* FSTSyncEngineTestDriver.mm in Sources */,
				5E5B3B8B3A41C8EB70035A6B /* FSTTransactionTests.mm in Sources */,
				75A176239B37354588769206 /* FSTUserDataReaderTests.mm in Sources */,
				5E89B1A5A5430713C79C4854 /* FirestoreEncoderTests.swift in Sources */,
				736C4E82689F1CA1859C4A3F /* XCTestCase+Await.mm in Sources */,
				EA46611779C3EEF12822508C /* annotations.pb.cc in Sources */,
				8F4F40E9BC7ED588F67734D5 /* app_testing.mm in Sources */,
				B1A4D8A731EC0A0B16CC411A /* append_only_list_test.cc in Sources */,
				A6E236CE8B3A47BE32254436 /* array_sorted_map_test.cc in Sources */,
				1CB8AEFBF3E9565FF9955B50 /* async_queue_libdispatch_test.mm in Sources */,
				AB2BAB0BD77FF05CC26FCF75 /* async_queue_std_test.cc in Sources */,
				2FA0BAE32D587DF2EA5EEB97 /* async_queue_test.cc in Sources */,
				2C5E4D9FDE7615AD0F63909E /* async_testing.cc in Sources */,
				6AF739DDA9D33DF756DE7CDE /* autoid_test.cc in Sources */,
				C1B4621C0820EEB0AC9CCD22 /* bits_test.cc in Sources */,
				01C66732ECCB83AB1D896026 /* bundle.pb.cc in Sources */,
				EAA1962BFBA0EBFBA53B343F /* bundle_builder.cc in Sources */,
				C901A1BFD553B6DD70BB7CC7 /* bundle_cache_test.cc in Sources */,
				5A44725457D6B7805FD66EEB /* bundle_loader_test.cc in Sources */,
				248DE4F56DD938F4DBCCF39B /* bundle_reader_test.cc in Sources */,
				CBDCA7829AAFEB4853C15517 /* bundle_serializer_test.cc in Sources */,
				1B9653C51491FAA4BCDE1E11 /* byte_stream_apple_test.mm in Sources */,
				2F3740131CC8F8230351B91D /* byte_stream_cpp_test.cc in Sources */,
				62EC5F7FB416BA124A2B4604 /* byte_stream_test.cc in Sources */,
				297DC2B3C1EB136D58F4BA9C /* byte_string_test.cc in Sources */,
				1E8A00ABF414AC6C6591D9AC /* cc_compilation_test.cc in Sources */,
				1D71CA6BBA1E3433F243188E /* common.pb.cc in Sources */,
				9C86EEDEA131BFD50255EEF1 /* comparison_test.cc in Sources */,
				DCD83C545D764FB15FD88B02 /* counting_query_engine.cc in Sources */,
				ECC433628575AE994C621C54 /* create_noop_connectivity_monitor.cc in Sources */,
				6E7603BC1D8011A5D6F62072 /* credentials_provider_test.cc in Sources */,
				1D618761796DE311A1707AA2 /* database_id_test.cc in Sources */,
				E8495A8D1E11C0844339CCA3 /* database_info_test.cc in Sources */,
				7B74447D211586D9D1CC82BB /* datastore_test.cc in Sources */,
				A6A9946A006AA87240B37E31 /* defer_test.cc in Sources */,
				4EE1ABA574FBFDC95165624C /* delayed_constructor_test.cc in Sources */,
				E27C0996AF6EC6D08D91B253 /* document.pb.cc in Sources */,
				B3F3DCA51819F1A213E00D9C /* document_key_test.cc in Sources */,
				6938ABD1891AD4B9FD5FE664 /* document_overlay_cache_test.cc in Sources */,
				547E9A4522F9EA7300A275E0 /* document_set_test.cc in Sources */,
				8ECDF2AFCF1BCA1A2CDAAD8A /* document_test.cc in Sources */,
				C1CD78F1FDE0918B4F87BC6F /* empty_credentials_provider_test.cc in Sources */,
				485CBA9F99771437BA1CB401 /* event_manager_test.cc in Sources */,
				49C593017B5438B216FAF593 /* executor_libdispatch_test.mm in Sources */,
				17DFF30CF61D87883986E8B6 /* executor_std_test.cc in Sources */,
				814724DE70EFC3DDF439CD78 /* executor_test.cc in Sources */,
				BD6CC8614970A3D7D2CF0D49 /* exponential_backoff_test.cc in Sources */,
				4D2655C5675D83205C3749DC /* fake_target_metadata_provider.cc in Sources */,
				0B071E9044CEEF666D829354 /* field_filter_test.cc in Sources */,
				50C852E08626CFA7DC889EEA /* field_index_test.cc in Sources */,
				A1563EFEB021936D3FFE07E3 /* field_mask_test.cc in Sources */,
				B235E260EA0DCB7BAC04F69B /* field_path_test.cc in Sources */,
				1BF1F9A0CBB6B01654D3C2BE /* field_transform_test.cc in Sources */,
				199B778D5820495797E0BE02 /* filesystem_test.cc in Sources */,
				AD12205540893CEB48647937 /* filesystem_testing.cc in Sources */,
				992DD6779C7A166D3A22E749 /* firebase_app_check_credentials_provider_test.mm in Sources */,
				B6BEB7AF975FA31E169B7DD2 /* firebase_auth_credentials_provider_test.mm in Sources */,
				D756A1A63E626572EE8DF592 /* firestore.pb.cc in Sources */,
				8B31F63673F3B5238DE95AFB /* geo_point_test.cc in Sources */,
				5958E3E3A0446A88B815CB70 /* grpc_connection_test.cc in Sources */,
				0C18678CE7E355B17C34F2EE /* grpc_stream_test.cc in Sources */,
				B83A1416C3922E2F3EBA77FE /* grpc_stream_tester.cc in Sources */,
				92EFF0CC2993B43CBC7A61FF /* grpc_streaming_reader_test.cc in Sources */,
				498A45B1EEBAC97A1C547BAC /* grpc_unary_call_test.cc in Sources */,
				FD365D6DFE9511D3BA2C74DF /* hard_assert_test.cc in Sources */,
				7C7BA1DB0B66EB899A928283 /* hashing_test.cc in Sources */,
				BDD2D1812BAD962E3C81A53F /* hashing_test_apple.mm in Sources */,
				49794806F3D5052E5F61A40D /* http.pb.cc in Sources */,
				6E8CD8F545C8EDA84918977C /* index.pb.cc in Sources */,
				650B31A5EC6F8D2AEA79C350 /* index_manager_test.cc in Sources */,
				86494278BE08F10A8AAF9603 /* iterator_adaptors_test.cc in Sources */,
				4173B61CB74EB4CD1D89EE68 /* latlng.pb.cc in Sources */,
				1E8F5F37052AB0C087D69DF9 /* leveldb_bundle_cache_test.cc in Sources */,
				10B69419AC04F157D855FED7 /* leveldb_document_overlay_cache_test.cc in Sources */,
				839D8B502026706419FE09D6 /* leveldb_index_manager_test.cc in Sources */,
				A4AD189BDEF7A609953457A6 /* leveldb_key_test.cc in Sources */,
				1029F0461945A444FCB523B3 /* leveldb_local_store_test.cc in Sources */,
				000212BFBE7A17712FC9754A /* leveldb_lru_garbage_collector_test.cc in Sources */,
				61ECC7CE18700CBD73D0D810 /* leveldb_migrations_test.cc in Sources */,
				A478FDD7C3F48FBFDDA7D8F5 /* leveldb_mutation_queue_test.cc in Sources */,
				A06FBB7367CDD496887B86F8 /* leveldb_opener_test.cc in Sources */,
				A27096F764227BC73526FED3 /* leveldb_remote_document_cache_test.cc in Sources */,
				D04CBBEDB8DC16D8C201AC49 /* leveldb_target_cache_test.cc in Sources */,
				29243A4BBB2E2B1530A62C59 /* leveldb_transaction_test.cc in Sources */,
				08FA4102AD14452E9587A1F2 /* leveldb_util_test.cc in Sources */,
				59E95B64C460C860E2BC7464 /* load_bundle_task_test.cc in Sources */,
				009CDC5D8C96F54A229F462F /* local_serializer_test.cc in Sources */,
				DF4B3835C5AA4835C01CD255 /* local_store_test.cc in Sources */,
				6B94E0AE1002C5C9EA0F5582 /* log_test.cc in Sources */,
				95CE3F5265B9BB7297EE5A6B /* lru_garbage_collector_test.cc in Sources */,
				C19214F5B43AA745A7FC2FC1 /* maybe_document.pb.cc in Sources */,
				94854FAEAEA75A1AC77A0515 /* memory_bundle_cache_test.cc in Sources */,
				053C11420E49AE1A77E21C20 /* memory_document_overlay_cache_test.cc in Sources */,
				4D8367018652104A8803E8DB /* memory_index_manager_test.cc in Sources */,
				91AEFFEE35FBE15FEC42A1F4 /* memory_local_store_test.cc in Sources */,
				3B23E21D5D7ACF54EBD8CF67 /* memory_lru_garbage_collector_test.cc in Sources */,
				1F3DD2971C13CBBFA0D84866 /* memory_mutation_queue_test.cc in Sources */,
				7281C2F04838AFFDF6A762DF /* memory_remote_document_cache_test.cc in Sources */,
				7F9CE96304D413F7E7AA0DA0 /* memory_target_cache_test.cc in Sources */,
				2A499CFB2831612A045977CD /* message_test.cc in Sources */,
				85D61BDC7FB99B6E0DD3AFCA /* mutation.pb.cc in Sources */,
				C06E54352661FCFB91968640 /* mutation_queue_test.cc in Sources */,
				795A0E11B3951ACEA2859C8A /* mutation_test.cc in Sources */,
				002EC02E9F86464049A69A06 /* nanopb_util_test.cc in Sources */,
				2B4021C3E663DDDDD512E961 /* objc_type_traits_apple_test.mm in Sources */,
				D711B3F495923680B6FC2FC6 /* object_value_test.cc in Sources */,
				71702588BFBF5D3A670508E7 /* ordered_code_benchmark.cc in Sources */,
				B4C675BE9030D5C7D19C4D19 /* ordered_code_test.cc in Sources */,
				2DCF3D3E60CE87C72683FD4F /* overlay_test.cc in Sources */,
				B3A309CCF5D75A555C7196E1 /* path_test.cc in Sources */,
				46EAC2828CD942F27834F497 /* persistence_testing.cc in Sources */,
				9EE1447AA8E68DF98D0590FF /* precondition_test.cc in Sources */,
				F6079BFC9460B190DA85C2E6 /* pretty_printing_test.cc in Sources */,
				7B0F073BDB6D0D6E542E23D4 /* query.pb.cc in Sources */,
				FB2D5208A6B5816A7244D77A /* query_engine_test.cc in Sources */,
				6C92AD45A3619A18ECCA5B1F /* query_listener_test.cc in Sources */,
				9617B75E9E27E7BA46D87EF3 /* query_test.cc in Sources */,
				3409F2AEB7D6D95478D4344A /* random_access_queue_test.cc in Sources */,
				FBBB13329D3B5827C21AE7AB /* reference_set_test.cc in Sources */,
				77BB66DD17A8E6545DE22E0B /* remote_document_cache_test.cc in Sources */,
				A7309DAD4A3B5334536ECA46 /* remote_event_test.cc in Sources */,
				5E53122E4214FC4EA3B3DC1E /* resource.pb.cc in Sources */,
				2634E1C1971C05790B505824 /* resource_path_test.cc in Sources */,
				5EDF0D63EAD6A65D4F8CDF45 /* schedule_test.cc in Sources */,
				53F449F69DF8A3ABC711FD59 /* secure_random_test.cc in Sources */,
				EB264591ADDE6D93A6924A61 /* serializer_test.cc in Sources */,
				268FC3360157A2DCAF89F92D /* snapshot_version_test.cc in Sources */,
				2CD379584D1D35AAEA271D21 /* sorted_map_test.cc in Sources */,
				314D231A9F33E0502611DD20 /* sorted_set_test.cc in Sources */,
				E186D002520881AD2906ADDB /* status.pb.cc in Sources */,
				96552D8E218F68DDCFE210A0 /* status_apple_test.mm in Sources */,
				16791B16601204220623916C /* status_test.cc in Sources */,
				3FF88C11276449F00F79AF48 /* status_testing.cc in Sources */,
				4747A986288114C2B7CD179E /* statusor_test.cc in Sources */,
				2A365DB6DF32631964FE690A /* stream_test.cc in Sources */,
				B5AEF7E4EBC29653DEE856A2 /* strerror_test.cc in Sources */,
				85D7C370C7812166A467FEE9 /* string_apple_benchmark.mm in Sources */,
				009F5174BD172716AFE9F20A /* string_apple_test.mm in Sources */,
				7B0EA399F899537ACCC84E53 /* string_format_apple_test.mm in Sources */,
				990EC10E92DADB7D86A4BEE3 /* string_format_test.cc in Sources */,
				0AE084A7886BC11B8C305122 /* string_util_test.cc in Sources */,
				DC0B0E50DBAE916E6565AA18 /* string_win_test.cc in Sources */,
				B3E6F4CDB1663407F0980C7A /* target.pb.cc in Sources */,
				66CA091F8B610E0FB0A3F8A4 /* target_cache_test.cc in Sources */,
				A05BC6BDA2ABE405009211A9 /* target_id_generator_test.cc in Sources */,
				93C8F772F4DC5A985FA3D815 /* task_test.cc in Sources */,
				A17DBC8F24127DA8A381F865 /* testutil.cc in Sources */,
				A25FF76DEF542E01A2DF3B0E /* time_testing.cc in Sources */,
				1E42CD0F60EB22A5D0C86D1F /* timestamp_test.cc in Sources */,
				F9705E595FC3818F13F6375A /* to_string_apple_test.mm in Sources */,
				3BAFCABA851AE1865D904323 /* to_string_test.cc in Sources */,
				1B9E54F4C4280A713B825981 /* token_test.cc in Sources */,
				44EAF3E6EAC0CC4EB2147D16 /* transform_operation_test.cc in Sources */,
				3D22F56C0DE7C7256C75DC06 /* tree_sorted_map_test.cc in Sources */,
				A80D38096052F928B17E1504 /* user_test.cc in Sources */,
				3DBB48F077C97200F32B51A0 /* value_util_test.cc in Sources */,
				81A6B241E63540900F205817 /* view_snapshot_test.cc in Sources */,
				A5B8C273593D1BB6E8AE4CBA /* view_test.cc in Sources */,
				7F771EB980D9CFAAB4764233 /* view_testing.cc in Sources */,
				CF1FB026CCB901F92B4B2C73 /* watch_change_test.cc in Sources */,
				B592DB7DB492B1C1D5E67D01 /* write.pb.cc in Sources */,
				E51957EDECF741E1D3C3968A /* writer_test.cc in Sources */,
			);
			runOnlyForDeploymentPostprocessing = 0;
		};
		5CAE131520FFFED600BE9A4A /* Sources */ = {
			isa = PBXSourcesBuildPhase;
			buildActionMask = 2147483647;
			files = (
				5412671B23D1536B001E41A0 /* FSTBenchmarkTests.mm in Sources */,
				5412671D23D153EB001E41A0 /* app_testing.mm in Sources */,
				5412671C23D1536B001E41A0 /* remote_document_cache_benchmark.mm in Sources */,
			);
			runOnlyForDeploymentPostprocessing = 0;
		};
		6003F586195388D20070C39A /* Sources */ = {
			isa = PBXSourcesBuildPhase;
			buildActionMask = 2147483647;
			files = (
				6003F59E195388D20070C39A /* FIRAppDelegate.m in Sources */,
				6003F5A7195388D20070C39A /* FIRViewController.m in Sources */,
				6003F59A195388D20070C39A /* main.m in Sources */,
			);
			runOnlyForDeploymentPostprocessing = 0;
		};
		6003F5AA195388D20070C39A /* Sources */ = {
			isa = PBXSourcesBuildPhase;
			buildActionMask = 2147483647;
			files = (
				5492E050202154AA00B64F25 /* FIRCollectionReferenceTests.mm in Sources */,
				5492E053202154AB00B64F25 /* FIRDocumentReferenceTests.mm in Sources */,
				5492E055202154AB00B64F25 /* FIRDocumentSnapshotTests.mm in Sources */,
				5492E056202154AB00B64F25 /* FIRFieldPathTests.mm in Sources */,
				5492E054202154AB00B64F25 /* FIRFieldValueTests.mm in Sources */,
				5467FB01203E5717009C9584 /* FIRFirestoreTests.mm in Sources */,
				5492E052202154AB00B64F25 /* FIRGeoPointTests.mm in Sources */,
				5492E059202154AB00B64F25 /* FIRQuerySnapshotTests.mm in Sources */,
				CB2C731116D6C9464220626F /* FIRQueryUnitTests.mm in Sources */,
				5492E057202154AB00B64F25 /* FIRSnapshotMetadataTests.mm in Sources */,
				B65D34A9203C995B0076A5E1 /* FIRTimestampTest.m in Sources */,
				5492E058202154AB00B64F25 /* FSTAPIHelpers.mm in Sources */,
				5492E03E2021401F00B64F25 /* FSTEventAccumulator.mm in Sources */,
				54764FAF1FAA21B90085E60A /* FSTGoogleTestTests.mm in Sources */,
				5492E03F2021401F00B64F25 /* FSTHelpers.mm in Sources */,
				5491BC721FB44593008B3588 /* FSTIntegrationTestCase.mm in Sources */,
				5492E03120213FFC00B64F25 /* FSTLevelDBSpecTests.mm in Sources */,
				5492E03420213FFC00B64F25 /* FSTMemorySpecTests.mm in Sources */,
				5492E03220213FFC00B64F25 /* FSTMockDatastore.mm in Sources */,
				5492E03520213FFC00B64F25 /* FSTSpecTests.mm in Sources */,
				5492E03320213FFC00B64F25 /* FSTSyncEngineTestDriver.mm in Sources */,
				6FC85C48CF8235BA1845E1C8 /* FSTUserDataReaderTests.mm in Sources */,
				5492E03C2021401F00B64F25 /* XCTestCase+Await.mm in Sources */,
				618BBEAF20B89AAC00B5BCE7 /* annotations.pb.cc in Sources */,
				5467FB08203E6A44009C9584 /* app_testing.mm in Sources */,
				5477CDEA22EE71C8000FCC1E /* append_only_list_test.cc in Sources */,
				54EB764D202277B30088B8F3 /* array_sorted_map_test.cc in Sources */,
				B6FB4684208EA0EC00554BA2 /* async_queue_libdispatch_test.mm in Sources */,
				B6FB4685208EA0F000554BA2 /* async_queue_std_test.cc in Sources */,
				B6FB467D208E9D3C00554BA2 /* async_queue_test.cc in Sources */,
				11BC867491A6631D37DE56A8 /* async_testing.cc in Sources */,
				54740A581FC914F000713A1A /* autoid_test.cc in Sources */,
				AB380D02201BC69F00D97691 /* bits_test.cc in Sources */,
				784FCB02C76096DACCBA11F2 /* bundle.pb.cc in Sources */,
				856A1EAAD674ADBDAAEDAC37 /* bundle_builder.cc in Sources */,
				BB3F35B1510FE5449E50EC8A /* bundle_cache_test.cc in Sources */,
				81AF02881A8D23D02FC202F6 /* bundle_loader_test.cc in Sources */,
				1E41BEEDB1F7F23D8A7C47E6 /* bundle_reader_test.cc in Sources */,
				A27908A198E1D2230C1801AC /* bundle_serializer_test.cc in Sources */,
				DD04F7FE7A1ADE230A247DBC /* byte_stream_apple_test.mm in Sources */,
				0B55CD5CB8DFEBF2D22A2332 /* byte_stream_cpp_test.cc in Sources */,
				44A8B51C05538A8DACB85578 /* byte_stream_test.cc in Sources */,
				7B86B1B21FD0EF2A67547F66 /* byte_string_test.cc in Sources */,
				08A9C531265B5E4C5367346E /* cc_compilation_test.cc in Sources */,
				544129DA21C2DDC800EFB9CC /* common.pb.cc in Sources */,
				548DB929200D59F600E00ABC /* comparison_test.cc in Sources */,
				4E2E0314F9FDD7BCED60254A /* counting_query_engine.cc in Sources */,
				1989623826923A9D5A7EFA40 /* create_noop_connectivity_monitor.cc in Sources */,
				E8608D40B683938C6D785627 /* credentials_provider_test.cc in Sources */,
				ABE6637A201FA81900ED349A /* database_id_test.cc in Sources */,
				AB38D93020236E21000A432D /* database_info_test.cc in Sources */,
				D3B470C98ACFAB7307FB3800 /* datastore_test.cc in Sources */,
				26C4E52128C8E7B5B96BECC4 /* defer_test.cc in Sources */,
				6EC28BB8C38E3FD126F68211 /* delayed_constructor_test.cc in Sources */,
				544129DD21C2DDC800EFB9CC /* document.pb.cc in Sources */,
				B6152AD7202A53CB000E5744 /* document_key_test.cc in Sources */,
				050FB0783F462CEDD44BEFFD /* document_overlay_cache_test.cc in Sources */,
				547E9A4222F9EA7300A275E0 /* document_set_test.cc in Sources */,
				AB6B908420322E4D00CC290A /* document_test.cc in Sources */,
				1C7F8733582BAF99EDAA851E /* empty_credentials_provider_test.cc in Sources */,
				8405FF2BFBB233031A887398 /* event_manager_test.cc in Sources */,
				B6FB468E208F9BAB00554BA2 /* executor_libdispatch_test.mm in Sources */,
				B6FB468F208F9BAE00554BA2 /* executor_std_test.cc in Sources */,
				B6FB4690208F9BB300554BA2 /* executor_test.cc in Sources */,
				B6D1B68520E2AB1B00B35856 /* exponential_backoff_test.cc in Sources */,
				FAE5DA6ED3E1842DC21453EE /* fake_target_metadata_provider.cc in Sources */,
				047F5209AB055A884D795B8A /* field_filter_test.cc in Sources */,
				03AEB9E07A605AE1B5827548 /* field_index_test.cc in Sources */,
				549CCA5720A36E1F00BCEB75 /* field_mask_test.cc in Sources */,
				B686F2AF2023DDEE0028D6BE /* field_path_test.cc in Sources */,
				2EC1C4D202A01A632339A161 /* field_transform_test.cc in Sources */,
				D94A1862B8FB778225DB54A1 /* filesystem_test.cc in Sources */,
				DD6C480629B3F87933FAF440 /* filesystem_testing.cc in Sources */,
				263BD3B99AC4965540235BA4 /* firebase_app_check_credentials_provider_test.mm in Sources */,
				C09BDBA73261578F9DA74CEE /* firebase_auth_credentials_provider_test.mm in Sources */,
				544129DB21C2DDC800EFB9CC /* firestore.pb.cc in Sources */,
				AB7BAB342012B519001E0872 /* geo_point_test.cc in Sources */,
				B6D9649121544D4F00EB9CFB /* grpc_connection_test.cc in Sources */,
				B6BBE43121262CF400C6A53E /* grpc_stream_test.cc in Sources */,
				34202A37E0B762386967AF3D /* grpc_stream_tester.cc in Sources */,
				B6D964932154AB8F00EB9CFB /* grpc_streaming_reader_test.cc in Sources */,
				B6D964952163E63900EB9CFB /* grpc_unary_call_test.cc in Sources */,
				73FE5066020EF9B2892C86BF /* hard_assert_test.cc in Sources */,
				54511E8E209805F8005BD28F /* hashing_test.cc in Sources */,
				B69CF3F12227386500B281C8 /* hashing_test_apple.mm in Sources */,
				618BBEB020B89AAC00B5BCE7 /* http.pb.cc in Sources */,
				77D38E78F7CCB8504450A8FB /* index.pb.cc in Sources */,
				E6357221227031DD77EE5265 /* index_manager_test.cc in Sources */,
				54A0353520A3D8CB003E0143 /* iterator_adaptors_test.cc in Sources */,
				618BBEAE20B89AAC00B5BCE7 /* latlng.pb.cc in Sources */,
				0EDFC8A6593477E1D17CDD8F /* leveldb_bundle_cache_test.cc in Sources */,
				E962CA641FB1312638593131 /* leveldb_document_overlay_cache_test.cc in Sources */,
				B743F4E121E879EF34536A51 /* leveldb_index_manager_test.cc in Sources */,
				54995F6F205B6E12004EFFA0 /* leveldb_key_test.cc in Sources */,
				04887E378B39FB86A8A5B52B /* leveldb_local_store_test.cc in Sources */,
				CE2962775B42BDEEE8108567 /* leveldb_lru_garbage_collector_test.cc in Sources */,
				BACBBF4AF2F5455673AEAB35 /* leveldb_migrations_test.cc in Sources */,
				98708140787A9465D883EEC9 /* leveldb_mutation_queue_test.cc in Sources */,
				8342277EB0553492B6668877 /* leveldb_opener_test.cc in Sources */,
				8077722A6BB175D3108CDC55 /* leveldb_remote_document_cache_test.cc in Sources */,
				284A5280F868B2B4B5A1C848 /* leveldb_target_cache_test.cc in Sources */,
				35DB74DFB2F174865BCCC264 /* leveldb_transaction_test.cc in Sources */,
				BEE0294A23AB993E5DE0E946 /* leveldb_util_test.cc in Sources */,
				C8C4CB7B6E23FC340BEC6D7F /* load_bundle_task_test.cc in Sources */,
				020AFD89BB40E5175838BB76 /* local_serializer_test.cc in Sources */,
				D21060F8115A5F48FC3BF335 /* local_store_test.cc in Sources */,
				54C2294F1FECABAE007D065B /* log_test.cc in Sources */,
				1290FA77A922B76503AE407C /* lru_garbage_collector_test.cc in Sources */,
				618BBEA720B89AAC00B5BCE7 /* maybe_document.pb.cc in Sources */,
				A0E1C7F5C7093A498F65C5CF /* memory_bundle_cache_test.cc in Sources */,
				E56EEC9DAC455E2BE77D110A /* memory_document_overlay_cache_test.cc in Sources */,
				3B47CC43DBA24434E215B8ED /* memory_index_manager_test.cc in Sources */,
				C6BF529243414C53DF5F1012 /* memory_local_store_test.cc in Sources */,
				72B25B2D698E4746143D5B74 /* memory_lru_garbage_collector_test.cc in Sources */,
				851346D66DEC223E839E3AA9 /* memory_mutation_queue_test.cc in Sources */,
				CEA91CE103B42533C54DBAD6 /* memory_remote_document_cache_test.cc in Sources */,
				FC1D22B6EC4E5F089AE39B8C /* memory_target_cache_test.cc in Sources */,
				2B4D0509577E5CE0B0B8CEDF /* message_test.cc in Sources */,
				618BBEA820B89AAC00B5BCE7 /* mutation.pb.cc in Sources */,
				1C4F88DDEFA6FA23E9E4DB4B /* mutation_queue_test.cc in Sources */,
				32F022CB75AEE48CDDAF2982 /* mutation_test.cc in Sources */,
				2EB2EE24076A4E4621E38E45 /* nanopb_util_test.cc in Sources */,
				C80B10E79CDD7EF7843C321E /* objc_type_traits_apple_test.mm in Sources */,
				1EE2B61B15AAA7C864188A59 /* object_value_test.cc in Sources */,
				3040FD156E1B7C92B0F2A70C /* ordered_code_benchmark.cc in Sources */,
				AB380D04201BC6E400D97691 /* ordered_code_test.cc in Sources */,
				45927566F465117A79C5BB34 /* overlay_test.cc in Sources */,
				5A080105CCBFDB6BF3F3772D /* path_test.cc in Sources */,
				21C17F15579341289AD01051 /* persistence_testing.cc in Sources */,
				549CCA5920A36E1F00BCEB75 /* precondition_test.cc in Sources */,
				6A94393D83EB338DFAF6A0D2 /* pretty_printing_test.cc in Sources */,
				544129DC21C2DDC800EFB9CC /* query.pb.cc in Sources */,
				9012B0E121B99B9C7E54160B /* query_engine_test.cc in Sources */,
				CD226D868CEFA9D557EF33A1 /* query_listener_test.cc in Sources */,
				6F3CAC76D918D6B0917EDF92 /* query_test.cc in Sources */,
				AC6B856ACB12BB28D279693D /* random_access_queue_test.cc in Sources */,
				132E3483789344640A52F223 /* reference_set_test.cc in Sources */,
				F950A371FADCA2F0B73683E0 /* remote_document_cache_test.cc in Sources */,
				59880AE766F7FBFF0C41A94E /* remote_event_test.cc in Sources */,
				224496E752E42E220F809FAC /* resource.pb.cc in Sources */,
				B686F2B22025000D0028D6BE /* resource_path_test.cc in Sources */,
				8A76A3A8345B984C91B0843E /* schedule_test.cc in Sources */,
				54740A571FC914BA00713A1A /* secure_random_test.cc in Sources */,
				61F72C5620BC48FD001A68CB /* serializer_test.cc in Sources */,
				ABA495BB202B7E80008A7851 /* snapshot_version_test.cc in Sources */,
				549CCA5220A36DBC00BCEB75 /* sorted_map_test.cc in Sources */,
				549CCA5020A36DBC00BCEB75 /* sorted_set_test.cc in Sources */,
				618BBEB120B89AAC00B5BCE7 /* status.pb.cc in Sources */,
				5493A424225F9990006DE7BA /* status_apple_test.mm in Sources */,
				54A0352F20A3B3D8003E0143 /* status_test.cc in Sources */,
				743DF2DF38CE289F13F44043 /* status_testing.cc in Sources */,
				54A0353020A3B3D8003E0143 /* statusor_test.cc in Sources */,
				36999FC1F37930E8C9B6DA25 /* stream_test.cc in Sources */,
				1CAA9012B25F975D445D5978 /* strerror_test.cc in Sources */,
				87B5AC3EBF0E83166B142FA4 /* string_apple_benchmark.mm in Sources */,
				36FD4CE79613D18BC783C55B /* string_apple_test.mm in Sources */,
				0535C1B65DADAE1CE47FA3CA /* string_format_apple_test.mm in Sources */,
				54131E9720ADE679001DF3FF /* string_format_test.cc in Sources */,
				AB380CFE201A2F4500D97691 /* string_util_test.cc in Sources */,
				DD5976A45071455FF3FE74B8 /* string_win_test.cc in Sources */,
				618BBEA620B89AAC00B5BCE7 /* target.pb.cc in Sources */,
				254CD651CB621D471BC5AC12 /* target_cache_test.cc in Sources */,
				AB380CFB2019388600D97691 /* target_id_generator_test.cc in Sources */,
				662793139A36E5CFC935B949 /* task_test.cc in Sources */,
				54A0352A20A3B3BD003E0143 /* testutil.cc in Sources */,
				5497CB77229DECDE000FB92F /* time_testing.cc in Sources */,
				ABF6506C201131F8005F2C74 /* timestamp_test.cc in Sources */,
				B68B1E012213A765008977EF /* to_string_apple_test.mm in Sources */,
				B696858E2214B53900271095 /* to_string_test.cc in Sources */,
				D50232D696F19C2881AC01CE /* token_test.cc in Sources */,
				D3CB03747E34D7C0365638F1 /* transform_operation_test.cc in Sources */,
				549CCA5120A36DBC00BCEB75 /* tree_sorted_map_test.cc in Sources */,
				1B816F48012524939CA57CB3 /* user_test.cc in Sources */,
				B844B264311E18051B1671ED /* value_util_test.cc in Sources */,
				340987A77D72C80A3E0FDADF /* view_snapshot_test.cc in Sources */,
				17473086EBACB98CDC3CC65C /* view_test.cc in Sources */,
				DDDE74C752E65DE7D39A7166 /* view_testing.cc in Sources */,
				2CBA4FA327C48B97D31F6373 /* watch_change_test.cc in Sources */,
				544129DE21C2DDC800EFB9CC /* write.pb.cc in Sources */,
				3BA4EEA6153B3833F86B8104 /* writer_test.cc in Sources */,
			);
			runOnlyForDeploymentPostprocessing = 0;
		};
		6EDD3AD520BF247500C33877 /* Sources */ = {
			isa = PBXSourcesBuildPhase;
			buildActionMask = 2147483647;
			files = (
				6E8302E021022309003E1EA3 /* FSTFuzzTestFieldPath.mm in Sources */,
				6EA39FDE20FE820E008D461F /* FSTFuzzTestSerializer.mm in Sources */,
				6EDD3B6020BF25AE00C33877 /* FSTFuzzTestsPrincipal.mm in Sources */,
			);
			runOnlyForDeploymentPostprocessing = 0;
		};
		DAFF0CF121E64AC30062958F /* Sources */ = {
			isa = PBXSourcesBuildPhase;
			buildActionMask = 2147483647;
			files = (
				DAFF0CF921E64AC30062958F /* AppDelegate.m in Sources */,
				DAFF0D0121E64AC40062958F /* main.m in Sources */,
			);
			runOnlyForDeploymentPostprocessing = 0;
		};
		DE03B2981F2149D600A30B9C /* Sources */ = {
			isa = PBXSourcesBuildPhase;
			buildActionMask = 2147483647;
			files = (
				062072B72773A055001655D7 /* AsyncAwaitIntegrationTests.swift in Sources */,
				F731A0CCD0220B370BC1BE8B /* BasicCompileTests.swift in Sources */,
				7C5E017689012489AAB7718D /* CodableGeoPointTests.swift in Sources */,
				54C3242322D3B627000FE6DD /* CodableIntegrationTests.swift in Sources */,
				70AB665EB6A473FF6C4CFD31 /* CodableTimestampTests.swift in Sources */,
				BCA720A0F54D23654F806323 /* ConditionalConformanceTests.swift in Sources */,
				E688620D4578F1F7FBB1AF9C /* EncodableFieldValueTests.swift in Sources */,
				73866AA12082B0A5009BB4FF /* FIRArrayTransformTests.mm in Sources */,
				4B54FA587C7107973FD76044 /* FIRBundlesTests.mm in Sources */,
				7BCC5973C4F4FCC272150E31 /* FIRCollectionReferenceTests.mm in Sources */,
				5492E079202154D600B64F25 /* FIRCursorTests.mm in Sources */,
				5492E075202154D600B64F25 /* FIRDatabaseTests.mm in Sources */,
				C43A555928CB0441096F82D2 /* FIRDocumentReferenceTests.mm in Sources */,
				20814A477D00EA11D0E76631 /* FIRDocumentSnapshotTests.mm in Sources */,
				B371628DA91E80B64AE53085 /* FIRFieldPathTests.mm in Sources */,
				1D76DDBE57A4D66C64C00B65 /* FIRFieldValueTests.mm in Sources */,
				5492E073202154D600B64F25 /* FIRFieldsTests.mm in Sources */,
				6161B5032047140C00A99DBB /* FIRFirestoreSourceTests.mm in Sources */,
				25C167BAA4284FC951206E1F /* FIRFirestoreTests.mm in Sources */,
				1B6E74BA33B010D76DB1E2F9 /* FIRGeoPointTests.mm in Sources */,
				5492E074202154D600B64F25 /* FIRListenerRegistrationTests.mm in Sources */,
				D5B252EE3F4037405DB1ECE3 /* FIRNumericTransformTests.mm in Sources */,
				6C143182916AC638707DB854 /* FIRQuerySnapshotTests.mm in Sources */,
				5492E072202154D600B64F25 /* FIRQueryTests.mm in Sources */,
				82E3634FCF4A882948B81839 /* FIRQueryUnitTests.mm in Sources */,
				5492E077202154D600B64F25 /* FIRServerTimestampTests.mm in Sources */,
				716289F99B5316B3CC5E5CE9 /* FIRSnapshotMetadataTests.mm in Sources */,
				02B83EB79020AE6CBA60A410 /* FIRTimestampTest.m in Sources */,
				5492E07A202154D600B64F25 /* FIRTypeTests.mm in Sources */,
				5492E076202154D600B64F25 /* FIRValidationTests.mm in Sources */,
				5492E078202154D600B64F25 /* FIRWriteBatchTests.mm in Sources */,
				D9EF7FC0E3F8646B272B427E /* FSTAPIHelpers.mm in Sources */,
				5492E082202154EC00B64F25 /* FSTDatastoreTests.mm in Sources */,
				5492E041202143E700B64F25 /* FSTEventAccumulator.mm in Sources */,
				1E6E2AE74B7C9DEDFC07E76B /* FSTGoogleTestTests.mm in Sources */,
				5492E0422021440500B64F25 /* FSTHelpers.mm in Sources */,
				5491BC731FB44593008B3588 /* FSTIntegrationTestCase.mm in Sources */,
				F4FAC5A7D40A0A9A3EA77998 /* FSTLevelDBSpecTests.mm in Sources */,
				40431BF2A368D0C891229F6E /* FSTMemorySpecTests.mm in Sources */,
				2BBFAD893295881057E6C1FD /* FSTMockDatastore.mm in Sources */,
				5492E080202154EC00B64F25 /* FSTSmokeTests.mm in Sources */,
				6E10507432E1D7AE658D16BD /* FSTSpecTests.mm in Sources */,
				5FC0157A03EF9820BCCCC4A3 /* FSTSyncEngineTestDriver.mm in Sources */,
				5492E07F202154EC00B64F25 /* FSTTransactionTests.mm in Sources */,
				F5BDECEB3B43BD1591EEADBD /* FSTUserDataReaderTests.mm in Sources */,
				6F45846C159D3C063DBD3CBE /* FirestoreEncoderTests.swift in Sources */,
				5492E0442021457E00B64F25 /* XCTestCase+Await.mm in Sources */,
				02EB33CC2590E1484D462912 /* annotations.pb.cc in Sources */,
				EBFC611B1BF195D0EC710AF4 /* app_testing.mm in Sources */,
				5477CDEB22EE71C8000FCC1E /* append_only_list_test.cc in Sources */,
				FCA48FB54FC50BFDFDA672CD /* array_sorted_map_test.cc in Sources */,
				45A5504D33D39C6F80302450 /* async_queue_libdispatch_test.mm in Sources */,
				6F914209F46E6552B5A79570 /* async_queue_std_test.cc in Sources */,
				AD74843082C6465A676F16A7 /* async_queue_test.cc in Sources */,
				35C330499D50AC415B24C580 /* async_testing.cc in Sources */,
				8F781F527ED72DC6C123689E /* autoid_test.cc in Sources */,
				0B9BD73418289EFF91917934 /* bits_test.cc in Sources */,
				F8126CD7308A4B8AEC0F30A8 /* bundle.pb.cc in Sources */,
				5AFA1055E8F6B4E4B1CCE2C4 /* bundle_builder.cc in Sources */,
				AE5E5E4A7BF12C2337AFA13B /* bundle_cache_test.cc in Sources */,
				65D54B964A2021E5A36AB21F /* bundle_loader_test.cc in Sources */,
				B9706A5CD29195A613CF4147 /* bundle_reader_test.cc in Sources */,
				121F0FB9DCCBFB7573C7AF48 /* bundle_serializer_test.cc in Sources */,
				4DA3EB6F1DF1E4C612CFBC0D /* byte_stream_apple_test.mm in Sources */,
				A4757C171D2407F61332EA38 /* byte_stream_cpp_test.cc in Sources */,
				35503DAC4FD0D765A2DE82A8 /* byte_stream_test.cc in Sources */,
				52967C3DD7896BFA48840488 /* byte_string_test.cc in Sources */,
				338DFD5BCD142DF6C82A0D56 /* cc_compilation_test.cc in Sources */,
				4C66806697D7BCA730FA3697 /* common.pb.cc in Sources */,
				EC7A44792A5513FBB6F501EE /* comparison_test.cc in Sources */,
				BDF3A6C121F2773BB3A347A7 /* counting_query_engine.cc in Sources */,
				1F4930A8366F74288121F627 /* create_noop_connectivity_monitor.cc in Sources */,
				7DE2560C3B4EF0512F0D538C /* credentials_provider_test.cc in Sources */,
				61976CE9C088131EC564A503 /* database_id_test.cc in Sources */,
				65FC1A102890C02EF1A65213 /* database_info_test.cc in Sources */,
				4D6761FB02F4D915E466A985 /* datastore_test.cc in Sources */,
				96898170B456EAF092F73BBC /* defer_test.cc in Sources */,
				C663A8B74B57FD84717DEA21 /* delayed_constructor_test.cc in Sources */,
				C426C6E424FB2199F5C2C5BC /* document.pb.cc in Sources */,
				93E5620E3884A431A14500B0 /* document_key_test.cc in Sources */,
				FD6F5B4497D670330E7F89DA /* document_overlay_cache_test.cc in Sources */,
				547E9A4322F9EA7300A275E0 /* document_set_test.cc in Sources */,
				A5175CA2E677E13CC5F23D72 /* document_test.cc in Sources */,
				9860F493EBF43AF5AC0A88BD /* empty_credentials_provider_test.cc in Sources */,
				D1690214781198276492442D /* event_manager_test.cc in Sources */,
				B6BF6EFEF887B072068BA658 /* executor_libdispatch_test.mm in Sources */,
				125B1048ECB755C2106802EB /* executor_std_test.cc in Sources */,
				DABB9FB61B1733F985CBF713 /* executor_test.cc in Sources */,
				7BCF050BA04537B0E7D44730 /* exponential_backoff_test.cc in Sources */,
				BA1C5EAE87393D8E60F5AE6D /* fake_target_metadata_provider.cc in Sources */,
				97729B53698C0E52EB165003 /* field_filter_test.cc in Sources */,
				84285C3F63D916A4786724A8 /* field_index_test.cc in Sources */,
				6A40835DB2C02B9F07C02E88 /* field_mask_test.cc in Sources */,
				D00E69F7FDF2BE674115AD3F /* field_path_test.cc in Sources */,
				9016EF298E41456060578C90 /* field_transform_test.cc in Sources */,
				280A282BE9AF4DCF4E855EAB /* filesystem_test.cc in Sources */,
				867B370BF2DF84B6AB94B874 /* filesystem_testing.cc in Sources */,
				F5B1F219E912F645FB79D08E /* firebase_app_check_credentials_provider_test.mm in Sources */,
				58693C153EC597BC25EE9648 /* firebase_auth_credentials_provider_test.mm in Sources */,
				920B6ABF76FDB3547F1CCD84 /* firestore.pb.cc in Sources */,
				5FE84472E5369DA866193C45 /* geo_point_test.cc in Sources */,
				0DDEE9FE08845BB7CA4607DE /* grpc_connection_test.cc in Sources */,
				549CEDA0519BA5F2508794E1 /* grpc_stream_test.cc in Sources */,
				DE50F1D39D34F867BC750957 /* grpc_stream_tester.cc in Sources */,
				9CE07BAAD3D3BC5F069D38FE /* grpc_streaming_reader_test.cc in Sources */,
				AD3C26630E33BE59C49BEB0D /* grpc_unary_call_test.cc in Sources */,
				21A2A881F71CB825299DF06E /* hard_assert_test.cc in Sources */,
				46683E00E0119595555018AB /* hashing_test.cc in Sources */,
				433474A3416B76645FFD17BB /* hashing_test_apple.mm in Sources */,
				06A3926F89C847846BE4D6BE /* http.pb.cc in Sources */,
				78E8DDDBE131F3DA9AF9F8B8 /* index.pb.cc in Sources */,
				2B4234B962625F9EE68B31AC /* index_manager_test.cc in Sources */,
				8A79DDB4379A063C30A76329 /* iterator_adaptors_test.cc in Sources */,
				23C04A637090E438461E4E70 /* latlng.pb.cc in Sources */,
				77C459976DCF7503AEE18F7F /* leveldb_bundle_cache_test.cc in Sources */,
				01CF72FBF97CEB0AEFD9FAFE /* leveldb_document_overlay_cache_test.cc in Sources */,
				2C5C612B26168BA9286290AE /* leveldb_index_manager_test.cc in Sources */,
				7731E564468645A4A62E2A3C /* leveldb_key_test.cc in Sources */,
				380A137B785A5A6991BEDF4B /* leveldb_local_store_test.cc in Sources */,
				4616CB6342775972F49EDB9B /* leveldb_lru_garbage_collector_test.cc in Sources */,
				B576823475FBCA5EFA583F9C /* leveldb_migrations_test.cc in Sources */,
				4FAD8823DC37B9CA24379E85 /* leveldb_mutation_queue_test.cc in Sources */,
				4562CDD90F5FF0491F07C5DA /* leveldb_opener_test.cc in Sources */,
				EE6DBFB0874A50578CE97A7F /* leveldb_remote_document_cache_test.cc in Sources */,
				6380CACCF96A9B26900983DC /* leveldb_target_cache_test.cc in Sources */,
				DDD219222EEE13E3F9F2C703 /* leveldb_transaction_test.cc in Sources */,
				BC549E3F3F119D80741D8612 /* leveldb_util_test.cc in Sources */,
				86004E06C088743875C13115 /* load_bundle_task_test.cc in Sources */,
				A585BD0F31E90980B5F5FBCA /* local_serializer_test.cc in Sources */,
				A97ED2BAAEDB0F765BBD5F98 /* local_store_test.cc in Sources */,
				677C833244550767B71DB1BA /* log_test.cc in Sources */,
				4DF18D15AC926FB7A4888313 /* lru_garbage_collector_test.cc in Sources */,
				12E04A12ABD5533B616D552A /* maybe_document.pb.cc in Sources */,
				479A392EAB42453D49435D28 /* memory_bundle_cache_test.cc in Sources */,
				5CEB0E83DA68652927D2CF07 /* memory_document_overlay_cache_test.cc in Sources */,
				90FE088B8FD9EC06EEED1F39 /* memory_index_manager_test.cc in Sources */,
				1CC56DCA513B98CE39A6ED45 /* memory_local_store_test.cc in Sources */,
				264AAB492E24318C5EEB0649 /* memory_lru_garbage_collector_test.cc in Sources */,
				925BE64990449E93242A00A2 /* memory_mutation_queue_test.cc in Sources */,
				31850B3D5232E8D3F8C4D90C /* memory_remote_document_cache_test.cc in Sources */,
				C7F3C6F569BBA904477F011C /* memory_target_cache_test.cc in Sources */,
				26777815544F549DD18D87AF /* message_test.cc in Sources */,
				C393D6984614D8E4D8C336A2 /* mutation.pb.cc in Sources */,
				A7399FB3BEC50BBFF08EC9BA /* mutation_queue_test.cc in Sources */,
				D18DBCE3FE34BF5F14CF8ABD /* mutation_test.cc in Sources */,
				799AE5C2A38FCB435B1AB7EC /* nanopb_util_test.cc in Sources */,
				0BC541D6457CBEDEA7BCF180 /* objc_type_traits_apple_test.mm in Sources */,
				DF7ABEB48A650117CBEBCD26 /* object_value_test.cc in Sources */,
				4FAB27F13EA5D3D79E770EA2 /* ordered_code_benchmark.cc in Sources */,
				21836C4D9D48F962E7A3A244 /* ordered_code_test.cc in Sources */,
				0AAC19331BDCCDAA02D22CCB /* overlay_test.cc in Sources */,
				6105A1365831B79A7DEEA4F3 /* path_test.cc in Sources */,
				CB8BEF34CC4A996C7BE85119 /* persistence_testing.cc in Sources */,
				4194B7BB8B0352E1AC5D69B9 /* precondition_test.cc in Sources */,
				0EA40EDACC28F445F9A3F32F /* pretty_printing_test.cc in Sources */,
				63B91FC476F3915A44F00796 /* query.pb.cc in Sources */,
				5DA741B0B90DB8DAB0AAE53C /* query_engine_test.cc in Sources */,
				BC8DFBCB023DBD914E27AA7D /* query_listener_test.cc in Sources */,
				DE435F33CE563E238868D318 /* query_test.cc in Sources */,
				DC6804424FC8F7B3044DD0BB /* random_access_queue_test.cc in Sources */,
				B921A4F35B58925D958DD9A6 /* reference_set_test.cc in Sources */,
				E2AE851F9DC4C037CCD05E36 /* remote_document_cache_test.cc in Sources */,
				AD35AA07F973934BA30C9000 /* remote_event_test.cc in Sources */,
				32A635B2EBF461CE7A7B5C31 /* resource.pb.cc in Sources */,
				5DDEC1A08F13226271FE636E /* resource_path_test.cc in Sources */,
				5FFDDAA9FBBBD14052D19EF4 /* schedule_test.cc in Sources */,
				49DB9113178FAA52F14477B2 /* secure_random_test.cc in Sources */,
				50454F81EC4584D4EB5F5ED5 /* serializer_test.cc in Sources */,
				F091532DEE529255FB008E25 /* snapshot_version_test.cc in Sources */,
				BB15588CC1622904CF5AD210 /* sorted_map_test.cc in Sources */,
				9F9244225BE2EC88AA0CE4EF /* sorted_set_test.cc in Sources */,
				489D672CAA09B9BC66798E9F /* status.pb.cc in Sources */,
				95C0F55813DA51E6B8C439E1 /* status_apple_test.mm in Sources */,
				FABE084FA7DA6E216A41EE80 /* status_test.cc in Sources */,
				AFE84E7B0C356CD2A113E56E /* status_testing.cc in Sources */,
				01D9704C3AAA13FAD2F962AB /* statusor_test.cc in Sources */,
				353E47129584B8DDF10138BD /* stream_test.cc in Sources */,
				3F4B6300198FD78E7B19BC5A /* strerror_test.cc in Sources */,
				822E5D5EC4955393DF26BC5C /* string_apple_benchmark.mm in Sources */,
				623AA12C3481646B0715006D /* string_apple_test.mm in Sources */,
				A6D57EC3A0BF39060705ED29 /* string_format_apple_test.mm in Sources */,
				EB7BE7B43A99E0BC2B0A8077 /* string_format_test.cc in Sources */,
				6D578695E8E03988820D401C /* string_util_test.cc in Sources */,
				5B4391097A6DF86EC3801DEE /* string_win_test.cc in Sources */,
				6FAC16B7FBD3B40D11A6A816 /* target.pb.cc in Sources */,
				FA90FA91F7381E5C678EFA30 /* target_cache_test.cc in Sources */,
				306E762DC6B829CED4FD995D /* target_id_generator_test.cc in Sources */,
				C57B15CADD8C3E806B154C19 /* task_test.cc in Sources */,
				CA989C0E6020C372A62B7062 /* testutil.cc in Sources */,
				2D220B9ABFA36CD7AC43D0A7 /* time_testing.cc in Sources */,
				D91D86B29B86A60C05879A48 /* timestamp_test.cc in Sources */,
				60260A06871DCB1A5F3448D3 /* to_string_apple_test.mm in Sources */,
				ECED3B60C5718B085AAB14FB /* to_string_test.cc in Sources */,
				F0EA84FB66813F2BC164EF7C /* token_test.cc in Sources */,
				60186935E36CF79E48A0B293 /* transform_operation_test.cc in Sources */,
				5DA343D28AE05B0B2FE9FFB3 /* tree_sorted_map_test.cc in Sources */,
				EF8C005DC4BEA6256D1DBC6F /* user_test.cc in Sources */,
				EF79998EBE4C72B97AB1880E /* value_util_test.cc in Sources */,
				59E89A97A476790E89AFC7E7 /* view_snapshot_test.cc in Sources */,
				B63D84B2980C7DEE7E6E4708 /* view_test.cc in Sources */,
				48D1B38B93D34F1B82320577 /* view_testing.cc in Sources */,
				6BA8753F49951D7AEAD70199 /* watch_change_test.cc in Sources */,
				E435450184AEB51EE8435F66 /* write.pb.cc in Sources */,
				AFB0ACCF130713DF6495E110 /* writer_test.cc in Sources */,
			);
			runOnlyForDeploymentPostprocessing = 0;
		};
/* End PBXSourcesBuildPhase section */

/* Begin PBXTargetDependency section */
		544AB1982248072200F851E6 /* PBXTargetDependency */ = {
			isa = PBXTargetDependency;
			target = DAFF0CF421E64AC30062958F /* Firestore_Example_macOS */;
			targetProxy = 544AB1972248072200F851E6 /* PBXContainerItemProxy */;
		};
		54AA33AC224BFE0A006CE580 /* PBXTargetDependency */ = {
			isa = PBXTargetDependency;
			target = 54AA338E224BF935006CE580 /* Firestore_Example_tvOS */;
			targetProxy = 54AA33AB224BFE0A006CE580 /* PBXContainerItemProxy */;
		};
		54AA33BA224C0035006CE580 /* PBXTargetDependency */ = {
			isa = PBXTargetDependency;
			target = 54AA338E224BF935006CE580 /* Firestore_Example_tvOS */;
			targetProxy = 54AA33B9224C0035006CE580 /* PBXContainerItemProxy */;
		};
		54B8E4B0224BDC4100930F18 /* PBXTargetDependency */ = {
			isa = PBXTargetDependency;
			target = DAFF0CF421E64AC30062958F /* Firestore_Example_macOS */;
			targetProxy = 54B8E4AF224BDC4100930F18 /* PBXContainerItemProxy */;
		};
		5CAE131F20FFFED600BE9A4A /* PBXTargetDependency */ = {
			isa = PBXTargetDependency;
			target = 6003F589195388D20070C39A /* Firestore_Example_iOS */;
			targetProxy = 5CAE131E20FFFED600BE9A4A /* PBXContainerItemProxy */;
		};
		6003F5B4195388D20070C39A /* PBXTargetDependency */ = {
			isa = PBXTargetDependency;
			target = 6003F589195388D20070C39A /* Firestore_Example_iOS */;
			targetProxy = 6003F5B3195388D20070C39A /* PBXContainerItemProxy */;
		};
		6EDD3AD220BF247500C33877 /* PBXTargetDependency */ = {
			isa = PBXTargetDependency;
			target = 6003F589195388D20070C39A /* Firestore_Example_iOS */;
			targetProxy = 6EDD3AD320BF247500C33877 /* PBXContainerItemProxy */;
		};
		DE03B2951F2149D600A30B9C /* PBXTargetDependency */ = {
			isa = PBXTargetDependency;
			target = 6003F589195388D20070C39A /* Firestore_Example_iOS */;
			targetProxy = DE03B2961F2149D600A30B9C /* PBXContainerItemProxy */;
		};
/* End PBXTargetDependency section */

/* Begin PBXVariantGroup section */
		54AA3397224BF935006CE580 /* Main.storyboard */ = {
			isa = PBXVariantGroup;
			children = (
				54AA3398224BF935006CE580 /* Base */,
			);
			name = Main.storyboard;
			sourceTree = "<group>";
		};
		6003F596195388D20070C39A /* InfoPlist.strings */ = {
			isa = PBXVariantGroup;
			children = (
				6003F597195388D20070C39A /* en */,
			);
			name = InfoPlist.strings;
			sourceTree = "<group>";
		};
		6003F5B8195388D20070C39A /* InfoPlist.strings */ = {
			isa = PBXVariantGroup;
			children = (
				6003F5B9195388D20070C39A /* en */,
			);
			name = InfoPlist.strings;
			sourceTree = "<group>";
		};
		71719F9D1E33DC2100824A3D /* LaunchScreen.storyboard */ = {
			isa = PBXVariantGroup;
			children = (
				71719F9E1E33DC2100824A3D /* Base */,
			);
			name = LaunchScreen.storyboard;
			sourceTree = "<group>";
		};
		DAFF0CFC21E64AC40062958F /* MainMenu.xib */ = {
			isa = PBXVariantGroup;
			children = (
				DAFF0CFD21E64AC40062958F /* Base */,
			);
			name = MainMenu.xib;
			sourceTree = "<group>";
		};
/* End PBXVariantGroup section */

/* Begin XCBuildConfiguration section */
		544AB1992248072200F851E6 /* Debug */ = {
			isa = XCBuildConfiguration;
			baseConfigurationReference = BD01F0E43E4E2A07B8B05099 /* Pods-Firestore_Tests_macOS.debug.xcconfig */;
			buildSettings = {
				BUNDLE_LOADER = "$(TEST_HOST)";
				CLANG_ANALYZER_NONNULL = YES;
				CLANG_ANALYZER_NUMBER_OBJECT_CONVERSION = YES_AGGRESSIVE;
				CLANG_ENABLE_OBJC_WEAK = YES;
				CLANG_WARN_DOCUMENTATION_COMMENTS = YES;
				CLANG_WARN_UNGUARDED_AVAILABILITY = YES_AGGRESSIVE;
				CODE_SIGN_IDENTITY = "";
				"CODE_SIGN_IDENTITY[sdk=iphoneos*]" = "";
				COMBINE_HIDPI_IMAGES = YES;
				DEVELOPMENT_TEAM = "";
				INFOPLIST_FILE = "Tests/Tests-Info.plist";
				MTL_ENABLE_DEBUG_INFO = INCLUDE_SOURCE;
				MTL_FAST_MATH = YES;
				PRODUCT_BUNDLE_IDENTIFIER = "com.google.Firestore-Tests-macOS";
				PRODUCT_NAME = "$(TARGET_NAME)";
				SDKROOT = macosx;
				TEST_HOST = "$(BUILT_PRODUCTS_DIR)/Firestore_Example_macOS.app/Contents/MacOS/Firestore_Example_macOS";
			};
			name = Debug;
		};
		544AB19A2248072200F851E6 /* Release */ = {
			isa = XCBuildConfiguration;
			baseConfigurationReference = 397FB002E298B780F1E223E2 /* Pods-Firestore_Tests_macOS.release.xcconfig */;
			buildSettings = {
				BUNDLE_LOADER = "$(TEST_HOST)";
				CLANG_ANALYZER_NONNULL = YES;
				CLANG_ANALYZER_NUMBER_OBJECT_CONVERSION = YES_AGGRESSIVE;
				CLANG_ENABLE_OBJC_WEAK = YES;
				CLANG_WARN_DOCUMENTATION_COMMENTS = YES;
				CLANG_WARN_UNGUARDED_AVAILABILITY = YES_AGGRESSIVE;
				CODE_SIGN_IDENTITY = "";
				"CODE_SIGN_IDENTITY[sdk=iphoneos*]" = "";
				COMBINE_HIDPI_IMAGES = YES;
				COPY_PHASE_STRIP = NO;
				DEVELOPMENT_TEAM = "";
				INFOPLIST_FILE = "Tests/Tests-Info.plist";
				MTL_ENABLE_DEBUG_INFO = NO;
				MTL_FAST_MATH = YES;
				PRODUCT_BUNDLE_IDENTIFIER = "com.google.Firestore-Tests-macOS";
				PRODUCT_NAME = "$(TARGET_NAME)";
				PROVISIONING_PROFILE_SPECIFIER = "";
				SDKROOT = macosx;
				TEST_HOST = "$(BUILT_PRODUCTS_DIR)/Firestore_Example_macOS.app/Contents/MacOS/Firestore_Example_macOS";
			};
			name = Release;
		};
		54AA339F224BF936006CE580 /* Debug */ = {
			isa = XCBuildConfiguration;
			baseConfigurationReference = A70E82DD627B162BEF92B8ED /* Pods-Firestore_Example_tvOS.debug.xcconfig */;
			buildSettings = {
				ASSETCATALOG_COMPILER_APPICON_NAME = "App Icon & Top Shelf Image";
				ASSETCATALOG_COMPILER_LAUNCHIMAGE_NAME = LaunchImage;
				CLANG_ANALYZER_NONNULL = YES;
				CLANG_ANALYZER_NUMBER_OBJECT_CONVERSION = YES_AGGRESSIVE;
				CLANG_ENABLE_OBJC_WEAK = YES;
				CLANG_WARN_DOCUMENTATION_COMMENTS = YES;
				CLANG_WARN_UNGUARDED_AVAILABILITY = YES_AGGRESSIVE;
				CODE_SIGN_STYLE = Automatic;
				INFOPLIST_FILE = "$(SRCROOT)/App/tvOS/Info.plist";
				LD_RUNPATH_SEARCH_PATHS = "$(inherited) @executable_path/Frameworks";
				MTL_ENABLE_DEBUG_INFO = INCLUDE_SOURCE;
				MTL_FAST_MATH = YES;
				PRODUCT_BUNDLE_IDENTIFIER = "com.google.Firestore-Example-tvOS";
				PRODUCT_NAME = "$(TARGET_NAME)";
				SDKROOT = appletvos;
				TARGETED_DEVICE_FAMILY = 3;
			};
			name = Debug;
		};
		54AA33A0224BF936006CE580 /* Release */ = {
			isa = XCBuildConfiguration;
			baseConfigurationReference = FC738525340E594EBFAB121E /* Pods-Firestore_Example_tvOS.release.xcconfig */;
			buildSettings = {
				ASSETCATALOG_COMPILER_APPICON_NAME = "App Icon & Top Shelf Image";
				ASSETCATALOG_COMPILER_LAUNCHIMAGE_NAME = LaunchImage;
				CLANG_ANALYZER_NONNULL = YES;
				CLANG_ANALYZER_NUMBER_OBJECT_CONVERSION = YES_AGGRESSIVE;
				CLANG_ENABLE_OBJC_WEAK = YES;
				CLANG_WARN_DOCUMENTATION_COMMENTS = YES;
				CLANG_WARN_UNGUARDED_AVAILABILITY = YES_AGGRESSIVE;
				CODE_SIGN_STYLE = Automatic;
				COPY_PHASE_STRIP = NO;
				INFOPLIST_FILE = "$(SRCROOT)/App/tvOS/Info.plist";
				LD_RUNPATH_SEARCH_PATHS = "$(inherited) @executable_path/Frameworks";
				MTL_ENABLE_DEBUG_INFO = NO;
				MTL_FAST_MATH = YES;
				PRODUCT_BUNDLE_IDENTIFIER = "com.google.Firestore-Example-tvOS";
				PRODUCT_NAME = "$(TARGET_NAME)";
				SDKROOT = appletvos;
				TARGETED_DEVICE_FAMILY = 3;
			};
			name = Release;
		};
		54AA33AD224BFE0A006CE580 /* Debug */ = {
			isa = XCBuildConfiguration;
			baseConfigurationReference = 2E48431B0EDA400BEA91D4AB /* Pods-Firestore_Tests_tvOS.debug.xcconfig */;
			buildSettings = {
				BUNDLE_LOADER = "$(TEST_HOST)";
				CLANG_ANALYZER_NONNULL = YES;
				CLANG_ANALYZER_NUMBER_OBJECT_CONVERSION = YES_AGGRESSIVE;
				CLANG_ENABLE_OBJC_WEAK = YES;
				CLANG_WARN_DOCUMENTATION_COMMENTS = YES;
				CLANG_WARN_UNGUARDED_AVAILABILITY = YES_AGGRESSIVE;
				CODE_SIGN_STYLE = Automatic;
				INFOPLIST_FILE = "Tests/Tests-Info.plist";
				MTL_ENABLE_DEBUG_INFO = INCLUDE_SOURCE;
				MTL_FAST_MATH = YES;
				PRODUCT_BUNDLE_IDENTIFIER = "com.google.Firestore-Tests-tvOS";
				PRODUCT_NAME = "$(TARGET_NAME)";
				SDKROOT = appletvos;
				TARGETED_DEVICE_FAMILY = 3;
				TEST_HOST = "$(BUILT_PRODUCTS_DIR)/Firestore_Example_tvOS.app/Firestore_Example_tvOS";
			};
			name = Debug;
		};
		54AA33AE224BFE0A006CE580 /* Release */ = {
			isa = XCBuildConfiguration;
			baseConfigurationReference = 6AE927CDFC7A72BF825BE4CB /* Pods-Firestore_Tests_tvOS.release.xcconfig */;
			buildSettings = {
				BUNDLE_LOADER = "$(TEST_HOST)";
				CLANG_ANALYZER_NONNULL = YES;
				CLANG_ANALYZER_NUMBER_OBJECT_CONVERSION = YES_AGGRESSIVE;
				CLANG_ENABLE_OBJC_WEAK = YES;
				CLANG_WARN_DOCUMENTATION_COMMENTS = YES;
				CLANG_WARN_UNGUARDED_AVAILABILITY = YES_AGGRESSIVE;
				CODE_SIGN_STYLE = Automatic;
				COPY_PHASE_STRIP = NO;
				INFOPLIST_FILE = "Tests/Tests-Info.plist";
				MTL_ENABLE_DEBUG_INFO = NO;
				MTL_FAST_MATH = YES;
				PRODUCT_BUNDLE_IDENTIFIER = "com.google.Firestore-Tests-tvOS";
				PRODUCT_NAME = "$(TARGET_NAME)";
				SDKROOT = appletvos;
				TARGETED_DEVICE_FAMILY = 3;
				TEST_HOST = "$(BUILT_PRODUCTS_DIR)/Firestore_Example_tvOS.app/Firestore_Example_tvOS";
			};
			name = Release;
		};
		54AA33BC224C0035006CE580 /* Debug */ = {
			isa = XCBuildConfiguration;
			baseConfigurationReference = 74AC2ADBF1BAD9A8EF30CF41 /* Pods-Firestore_IntegrationTests_tvOS.debug.xcconfig */;
			buildSettings = {
				BUNDLE_LOADER = "$(TEST_HOST)";
				CLANG_ANALYZER_NONNULL = YES;
				CLANG_ANALYZER_NUMBER_OBJECT_CONVERSION = YES_AGGRESSIVE;
				CLANG_ENABLE_OBJC_WEAK = YES;
				CLANG_WARN_DOCUMENTATION_COMMENTS = YES;
				CLANG_WARN_UNGUARDED_AVAILABILITY = YES_AGGRESSIVE;
				CODE_SIGN_STYLE = Automatic;
				INFOPLIST_FILE = "Tests/Tests-Info.plist";
				MTL_ENABLE_DEBUG_INFO = INCLUDE_SOURCE;
				MTL_FAST_MATH = YES;
				PRODUCT_BUNDLE_IDENTIFIER = "com.google.Firestore-IntegrationTests-tvOS";
				PRODUCT_NAME = "$(TARGET_NAME)";
				SDKROOT = appletvos;
				TARGETED_DEVICE_FAMILY = 3;
				TEST_HOST = "$(BUILT_PRODUCTS_DIR)/Firestore_Example_tvOS.app/Firestore_Example_tvOS";
			};
			name = Debug;
		};
		54AA33BD224C0035006CE580 /* Release */ = {
			isa = XCBuildConfiguration;
			baseConfigurationReference = 36D235D9F1240D5195CDB670 /* Pods-Firestore_IntegrationTests_tvOS.release.xcconfig */;
			buildSettings = {
				BUNDLE_LOADER = "$(TEST_HOST)";
				CLANG_ANALYZER_NONNULL = YES;
				CLANG_ANALYZER_NUMBER_OBJECT_CONVERSION = YES_AGGRESSIVE;
				CLANG_ENABLE_OBJC_WEAK = YES;
				CLANG_WARN_DOCUMENTATION_COMMENTS = YES;
				CLANG_WARN_UNGUARDED_AVAILABILITY = YES_AGGRESSIVE;
				CODE_SIGN_STYLE = Automatic;
				COPY_PHASE_STRIP = NO;
				INFOPLIST_FILE = "Tests/Tests-Info.plist";
				MTL_ENABLE_DEBUG_INFO = NO;
				MTL_FAST_MATH = YES;
				PRODUCT_BUNDLE_IDENTIFIER = "com.google.Firestore-IntegrationTests-tvOS";
				PRODUCT_NAME = "$(TARGET_NAME)";
				SDKROOT = appletvos;
				TARGETED_DEVICE_FAMILY = 3;
				TEST_HOST = "$(BUILT_PRODUCTS_DIR)/Firestore_Example_tvOS.app/Firestore_Example_tvOS";
			};
			name = Release;
		};
		54B8E4B1224BDC4100930F18 /* Debug */ = {
			isa = XCBuildConfiguration;
			baseConfigurationReference = 2F901F31BC62444A476B779F /* Pods-Firestore_IntegrationTests_macOS.debug.xcconfig */;
			buildSettings = {
				BUNDLE_LOADER = "$(TEST_HOST)";
				CLANG_ANALYZER_NONNULL = YES;
				CLANG_ANALYZER_NUMBER_OBJECT_CONVERSION = YES_AGGRESSIVE;
				CLANG_ENABLE_OBJC_WEAK = YES;
				CLANG_WARN_DOCUMENTATION_COMMENTS = YES;
				CLANG_WARN_UNGUARDED_AVAILABILITY = YES_AGGRESSIVE;
				CODE_SIGN_IDENTITY = "";
				"CODE_SIGN_IDENTITY[sdk=iphoneos*]" = "";
				COMBINE_HIDPI_IMAGES = YES;
				DEVELOPMENT_TEAM = "";
				INFOPLIST_FILE = "Tests/Tests-Info.plist";
				MTL_ENABLE_DEBUG_INFO = INCLUDE_SOURCE;
				MTL_FAST_MATH = YES;
				PRODUCT_BUNDLE_IDENTIFIER = "com.google.Firestore-IntegrationTests-macOS";
				PRODUCT_NAME = "$(TARGET_NAME)";
				SDKROOT = macosx;
				TEST_HOST = "$(BUILT_PRODUCTS_DIR)/Firestore_Example_macOS.app/Contents/MacOS/Firestore_Example_macOS";
			};
			name = Debug;
		};
		54B8E4B2224BDC4100930F18 /* Release */ = {
			isa = XCBuildConfiguration;
			baseConfigurationReference = B953604968FBF5483BD20F5A /* Pods-Firestore_IntegrationTests_macOS.release.xcconfig */;
			buildSettings = {
				BUNDLE_LOADER = "$(TEST_HOST)";
				CLANG_ANALYZER_NONNULL = YES;
				CLANG_ANALYZER_NUMBER_OBJECT_CONVERSION = YES_AGGRESSIVE;
				CLANG_ENABLE_OBJC_WEAK = YES;
				CLANG_WARN_DOCUMENTATION_COMMENTS = YES;
				CLANG_WARN_UNGUARDED_AVAILABILITY = YES_AGGRESSIVE;
				CODE_SIGN_IDENTITY = "";
				"CODE_SIGN_IDENTITY[sdk=iphoneos*]" = "";
				COMBINE_HIDPI_IMAGES = YES;
				COPY_PHASE_STRIP = NO;
				DEVELOPMENT_TEAM = "";
				INFOPLIST_FILE = "Tests/Tests-Info.plist";
				MTL_ENABLE_DEBUG_INFO = NO;
				MTL_FAST_MATH = YES;
				PRODUCT_BUNDLE_IDENTIFIER = "com.google.Firestore-IntegrationTests-macOS";
				PRODUCT_NAME = "$(TARGET_NAME)";
				SDKROOT = macosx;
				TEST_HOST = "$(BUILT_PRODUCTS_DIR)/Firestore_Example_macOS.app/Contents/MacOS/Firestore_Example_macOS";
			};
			name = Release;
		};
		5CAE132120FFFED600BE9A4A /* Debug */ = {
			isa = XCBuildConfiguration;
			baseConfigurationReference = FA2E9952BA2B299C1156C43C /* Pods-Firestore_Benchmarks_iOS.debug.xcconfig */;
			buildSettings = {
				BUNDLE_LOADER = "$(TEST_HOST)";
				DEVELOPMENT_TEAM = EQHXZ8M8AV;
				GCC_PRECOMPILE_PREFIX_HEADER = YES;
				GCC_PREFIX_HEADER = "";
				PRODUCT_BUNDLE_IDENTIFIER = "Firebase.Firestore-Benchmarks-iOS";
				PRODUCT_NAME = "$(TARGET_NAME)";
				TEST_HOST = "$(BUILT_PRODUCTS_DIR)/Firestore_Example_iOS.app/Firestore_Example_iOS";
			};
			name = Debug;
		};
		5CAE132220FFFED600BE9A4A /* Release */ = {
			isa = XCBuildConfiguration;
			baseConfigurationReference = A5FA86650A18F3B7A8162287 /* Pods-Firestore_Benchmarks_iOS.release.xcconfig */;
			buildSettings = {
				BUNDLE_LOADER = "$(TEST_HOST)";
				DEVELOPMENT_TEAM = EQHXZ8M8AV;
				GCC_PRECOMPILE_PREFIX_HEADER = YES;
				GCC_PREFIX_HEADER = "";
				PRODUCT_BUNDLE_IDENTIFIER = "Firebase.Firestore-Benchmarks-iOS";
				PRODUCT_NAME = "$(TARGET_NAME)";
				TEST_HOST = "$(BUILT_PRODUCTS_DIR)/Firestore_Example_iOS.app/Firestore_Example_iOS";
			};
			name = Release;
		};
		6003F5BD195388D20070C39A /* Debug */ = {
			isa = XCBuildConfiguration;
			buildSettings = {
				ALWAYS_SEARCH_USER_PATHS = NO;
				CLANG_CXX_LANGUAGE_STANDARD = "c++0x";
				CLANG_CXX_LIBRARY = "libc++";
				CLANG_ENABLE_MODULES = YES;
				CLANG_ENABLE_OBJC_ARC = YES;
				CLANG_WARN_BLOCK_CAPTURE_AUTORELEASING = YES;
				CLANG_WARN_BOOL_CONVERSION = YES;
				CLANG_WARN_CONSTANT_CONVERSION = YES;
				CLANG_WARN_DEPRECATED_OBJC_IMPLEMENTATIONS = YES;
				CLANG_WARN_DIRECT_OBJC_ISA_USAGE = YES_ERROR;
				CLANG_WARN_EMPTY_BODY = YES;
				CLANG_WARN_ENUM_CONVERSION = YES;
				CLANG_WARN_INFINITE_RECURSION = YES;
				CLANG_WARN_INT_CONVERSION = YES;
				CLANG_WARN_NON_LITERAL_NULL_CONVERSION = YES;
				CLANG_WARN_OBJC_IMPLICIT_RETAIN_SELF = YES;
				CLANG_WARN_OBJC_LITERAL_CONVERSION = YES;
				CLANG_WARN_OBJC_ROOT_CLASS = YES_ERROR;
				CLANG_WARN_RANGE_LOOP_ANALYSIS = YES;
				CLANG_WARN_STRICT_PROTOTYPES = YES;
				CLANG_WARN_SUSPICIOUS_MOVE = YES;
				CLANG_WARN_UNREACHABLE_CODE = YES;
				CLANG_WARN__DUPLICATE_METHOD_MATCH = YES;
				"CODE_SIGN_IDENTITY[sdk=iphoneos*]" = "iPhone Developer";
				COPY_PHASE_STRIP = NO;
				DEBUG_INFORMATION_FORMAT = dwarf;
				ENABLE_STRICT_OBJC_MSGSEND = YES;
				ENABLE_TESTABILITY = YES;
				GCC_C_LANGUAGE_STANDARD = c99;
				GCC_DYNAMIC_NO_PIC = NO;
				GCC_NO_COMMON_BLOCKS = YES;
				GCC_OPTIMIZATION_LEVEL = 0;
				GCC_PREPROCESSOR_DEFINITIONS = (
					"DEBUG=1",
					"$(inherited)",
				);
				GCC_SYMBOLS_PRIVATE_EXTERN = NO;
				GCC_WARN_64_TO_32_BIT_CONVERSION = YES;
				GCC_WARN_ABOUT_RETURN_TYPE = YES_ERROR;
				GCC_WARN_UNDECLARED_SELECTOR = YES;
				GCC_WARN_UNINITIALIZED_AUTOS = YES_AGGRESSIVE;
				GCC_WARN_UNUSED_FUNCTION = YES;
				GCC_WARN_UNUSED_VARIABLE = YES;
				HEADER_SEARCH_PATHS = "";
				IPHONEOS_DEPLOYMENT_TARGET = 11.0;
				MACOSX_DEPLOYMENT_TARGET = 10.12;
				ONLY_ACTIVE_ARCH = YES;
				OTHER_CFLAGS = "";
				SDKROOT = iphoneos;
				TARGETED_DEVICE_FAMILY = "1,2";
				TVOS_DEPLOYMENT_TARGET = 11.0;
			};
			name = Debug;
		};
		6003F5BE195388D20070C39A /* Release */ = {
			isa = XCBuildConfiguration;
			buildSettings = {
				ALWAYS_SEARCH_USER_PATHS = NO;
				CLANG_CXX_LANGUAGE_STANDARD = "c++0x";
				CLANG_CXX_LIBRARY = "libc++";
				CLANG_ENABLE_MODULES = YES;
				CLANG_ENABLE_OBJC_ARC = YES;
				CLANG_WARN_BLOCK_CAPTURE_AUTORELEASING = YES;
				CLANG_WARN_BOOL_CONVERSION = YES;
				CLANG_WARN_CONSTANT_CONVERSION = YES;
				CLANG_WARN_DEPRECATED_OBJC_IMPLEMENTATIONS = YES;
				CLANG_WARN_DIRECT_OBJC_ISA_USAGE = YES_ERROR;
				CLANG_WARN_EMPTY_BODY = YES;
				CLANG_WARN_ENUM_CONVERSION = YES;
				CLANG_WARN_INFINITE_RECURSION = YES;
				CLANG_WARN_INT_CONVERSION = YES;
				CLANG_WARN_NON_LITERAL_NULL_CONVERSION = YES;
				CLANG_WARN_OBJC_IMPLICIT_RETAIN_SELF = YES;
				CLANG_WARN_OBJC_LITERAL_CONVERSION = YES;
				CLANG_WARN_OBJC_ROOT_CLASS = YES_ERROR;
				CLANG_WARN_RANGE_LOOP_ANALYSIS = YES;
				CLANG_WARN_STRICT_PROTOTYPES = YES;
				CLANG_WARN_SUSPICIOUS_MOVE = YES;
				CLANG_WARN_UNREACHABLE_CODE = YES;
				CLANG_WARN__DUPLICATE_METHOD_MATCH = YES;
				"CODE_SIGN_IDENTITY[sdk=iphoneos*]" = "iPhone Developer";
				COPY_PHASE_STRIP = YES;
				ENABLE_NS_ASSERTIONS = NO;
				ENABLE_STRICT_OBJC_MSGSEND = YES;
				GCC_C_LANGUAGE_STANDARD = c99;
				GCC_NO_COMMON_BLOCKS = YES;
				GCC_WARN_64_TO_32_BIT_CONVERSION = YES;
				GCC_WARN_ABOUT_RETURN_TYPE = YES_ERROR;
				GCC_WARN_UNDECLARED_SELECTOR = YES;
				GCC_WARN_UNINITIALIZED_AUTOS = YES_AGGRESSIVE;
				GCC_WARN_UNUSED_FUNCTION = YES;
				GCC_WARN_UNUSED_VARIABLE = YES;
				HEADER_SEARCH_PATHS = "";
				IPHONEOS_DEPLOYMENT_TARGET = 11.0;
				MACOSX_DEPLOYMENT_TARGET = 10.12;
				OTHER_CFLAGS = "";
				SDKROOT = iphoneos;
				SWIFT_COMPILATION_MODE = wholemodule;
				TARGETED_DEVICE_FAMILY = "1,2";
				TVOS_DEPLOYMENT_TARGET = 11.0;
				VALIDATE_PRODUCT = YES;
			};
			name = Release;
		};
		6003F5C0195388D20070C39A /* Debug */ = {
			isa = XCBuildConfiguration;
			baseConfigurationReference = 3C81DE3772628FE297055662 /* Pods-Firestore_Example_iOS.debug.xcconfig */;
			buildSettings = {
				ASSETCATALOG_COMPILER_APPICON_NAME = AppIcon;
				CLANG_ENABLE_MODULES = YES;
				GCC_PRECOMPILE_PREFIX_HEADER = YES;
				GCC_PREFIX_HEADER = "";
				HEADER_SEARCH_PATHS = (
					"$(inherited)",
					"\"${PODS_ROOT}/leveldb-library/include\"",
				);
				INFOPLIST_FILE = "App/iOS/Firestore-Info.plist";
				MODULE_NAME = ExampleApp;
				PRODUCT_BUNDLE_IDENTIFIER = "org.cocoapods.demo.${PRODUCT_NAME:rfc1034identifier}";
				PRODUCT_NAME = "$(TARGET_NAME)";
				SWIFT_OPTIMIZATION_LEVEL = "-Onone";
				SWIFT_VERSION = 4.0;
				WRAPPER_EXTENSION = app;
			};
			name = Debug;
		};
		6003F5C1195388D20070C39A /* Release */ = {
			isa = XCBuildConfiguration;
			baseConfigurationReference = 3F0992A4B83C60841C52E960 /* Pods-Firestore_Example_iOS.release.xcconfig */;
			buildSettings = {
				ASSETCATALOG_COMPILER_APPICON_NAME = AppIcon;
				CLANG_ENABLE_MODULES = YES;
				GCC_PRECOMPILE_PREFIX_HEADER = YES;
				GCC_PREFIX_HEADER = "";
				HEADER_SEARCH_PATHS = (
					"$(inherited)",
					"\"${PODS_ROOT}/leveldb-library/include\"",
				);
				INFOPLIST_FILE = "App/iOS/Firestore-Info.plist";
				LD_RUNPATH_SEARCH_PATHS = "$(inherited) @executable_path/Frameworks";
				MODULE_NAME = ExampleApp;
				PRODUCT_BUNDLE_IDENTIFIER = "org.cocoapods.demo.${PRODUCT_NAME:rfc1034identifier}";
				PRODUCT_NAME = "$(TARGET_NAME)";
				SWIFT_VERSION = 4.0;
				WRAPPER_EXTENSION = app;
			};
			name = Release;
		};
		6003F5C3195388D20070C39A /* Debug */ = {
			isa = XCBuildConfiguration;
			baseConfigurationReference = E592181BFD7C53C305123739 /* Pods-Firestore_Tests_iOS.debug.xcconfig */;
			buildSettings = {
				BUNDLE_LOADER = "$(TEST_HOST)";
				DEVELOPMENT_TEAM = EQHXZ8M8AV;
				GCC_PRECOMPILE_PREFIX_HEADER = YES;
				GCC_PREFIX_HEADER = "";
				GCC_PREPROCESSOR_DEFINITIONS = (
					"$(inherited)",
					"COCOAPODS=1",
					"GPB_USE_PROTOBUF_FRAMEWORK_IMPORTS=1",
				);
				INFOPLIST_FILE = "Tests/Tests-Info.plist";
				OTHER_CFLAGS = (
					"$(inherited)",
					"-iquote",
					"\"${PODS_CONFIGURATION_BUILD_DIR}/GoogleTest/GoogleTest.framework/Headers\"",
					"-iquote",
					"\"${PODS_CONFIGURATION_BUILD_DIR}/OCMock/OCMock.framework/Headers\"",
					"-iquote",
					"\"${PODS_CONFIGURATION_BUILD_DIR}/ProtobufCpp/ProtobufCpp.framework/Headers\"",
					"-iquote",
					"\"${PODS_CONFIGURATION_BUILD_DIR}/leveldb-library/leveldb.framework/Headers\"",
					"$(inherited)",
					"-iquote",
					"\"${PODS_CONFIGURATION_BUILD_DIR}/BoringSSL/openssl.framework/Headers\"",
					"-iquote",
					"\"${PODS_CONFIGURATION_BUILD_DIR}/FirebaseAuth/FirebaseAuth.framework/Headers\"",
					"-iquote",
					"\"${PODS_CONFIGURATION_BUILD_DIR}/FirebaseCore/FirebaseCore.framework/Headers\"",
					"-iquote",
					"\"${PODS_CONFIGURATION_BUILD_DIR}/FirebaseFirestore/FirebaseFirestore.framework/Headers\"",
					"-iquote",
					"\"${PODS_CONFIGURATION_BUILD_DIR}/GTMSessionFetcher/GTMSessionFetcher.framework/Headers\"",
					"-iquote",
					"\"${PODS_CONFIGURATION_BUILD_DIR}/GoogleToolboxForMac/GoogleToolboxForMac.framework/Headers\"",
					"-iquote",
					"\"${PODS_CONFIGURATION_BUILD_DIR}/Protobuf/Protobuf.framework/Headers\"",
					"-iquote",
					"\"${PODS_CONFIGURATION_BUILD_DIR}/leveldb-library/leveldb.framework/Headers\"",
					"-iquote",
					"\"${PODS_CONFIGURATION_BUILD_DIR}/nanopb/nanopb.framework/Headers\"",
					"-isystem",
					"\"${PODS_ROOT}/Headers/Public\"",
					"-isystem",
					"\"${PODS_ROOT}/Headers/Public/Firebase\"",
					"-isystem",
					"\"${PODS_ROOT}/Headers/Public/FirebaseAnalytics\"",
					"-isystem",
					"\"${PODS_ROOT}/Headers/Public/FirebaseInstanceID\"",
					"-DPB_FIELD_32BIT",
					"-DPB_NO_PACKED_STRUCTS=1",
				);
				PRODUCT_BUNDLE_IDENTIFIER = "org.cocoapods.demo.${PRODUCT_NAME:rfc1034identifier}";
				PRODUCT_NAME = "$(TARGET_NAME)";
				TEST_HOST = "$(BUILT_PRODUCTS_DIR)/Firestore_Example_iOS.app/Firestore_Example_iOS";
				WRAPPER_EXTENSION = xctest;
			};
			name = Debug;
		};
		6003F5C4195388D20070C39A /* Release */ = {
			isa = XCBuildConfiguration;
			baseConfigurationReference = B3F5B3AAE791A5911B9EAA82 /* Pods-Firestore_Tests_iOS.release.xcconfig */;
			buildSettings = {
				BUNDLE_LOADER = "$(TEST_HOST)";
				DEVELOPMENT_TEAM = EQHXZ8M8AV;
				GCC_PRECOMPILE_PREFIX_HEADER = YES;
				GCC_PREFIX_HEADER = "";
				GCC_PREPROCESSOR_DEFINITIONS = (
					"$(inherited)",
					"COCOAPODS=1",
					"GPB_USE_PROTOBUF_FRAMEWORK_IMPORTS=1",
				);
				INFOPLIST_FILE = "Tests/Tests-Info.plist";
				OTHER_CFLAGS = (
					"$(inherited)",
					"-iquote",
					"\"${PODS_CONFIGURATION_BUILD_DIR}/GoogleTest/GoogleTest.framework/Headers\"",
					"-iquote",
					"\"${PODS_CONFIGURATION_BUILD_DIR}/OCMock/OCMock.framework/Headers\"",
					"-iquote",
					"\"${PODS_CONFIGURATION_BUILD_DIR}/ProtobufCpp/ProtobufCpp.framework/Headers\"",
					"-iquote",
					"\"${PODS_CONFIGURATION_BUILD_DIR}/leveldb-library/leveldb.framework/Headers\"",
					"$(inherited)",
					"-iquote",
					"\"${PODS_CONFIGURATION_BUILD_DIR}/BoringSSL/openssl.framework/Headers\"",
					"-iquote",
					"\"${PODS_CONFIGURATION_BUILD_DIR}/FirebaseAuth/FirebaseAuth.framework/Headers\"",
					"-iquote",
					"\"${PODS_CONFIGURATION_BUILD_DIR}/FirebaseCore/FirebaseCore.framework/Headers\"",
					"-iquote",
					"\"${PODS_CONFIGURATION_BUILD_DIR}/FirebaseFirestore/FirebaseFirestore.framework/Headers\"",
					"-iquote",
					"\"${PODS_CONFIGURATION_BUILD_DIR}/GTMSessionFetcher/GTMSessionFetcher.framework/Headers\"",
					"-iquote",
					"\"${PODS_CONFIGURATION_BUILD_DIR}/GoogleToolboxForMac/GoogleToolboxForMac.framework/Headers\"",
					"-iquote",
					"\"${PODS_CONFIGURATION_BUILD_DIR}/Protobuf/Protobuf.framework/Headers\"",
					"-iquote",
					"\"${PODS_CONFIGURATION_BUILD_DIR}/leveldb-library/leveldb.framework/Headers\"",
					"-iquote",
					"\"${PODS_CONFIGURATION_BUILD_DIR}/nanopb/nanopb.framework/Headers\"",
					"-isystem",
					"\"${PODS_ROOT}/Headers/Public\"",
					"-isystem",
					"\"${PODS_ROOT}/Headers/Public/Firebase\"",
					"-isystem",
					"\"${PODS_ROOT}/Headers/Public/FirebaseAnalytics\"",
					"-isystem",
					"\"${PODS_ROOT}/Headers/Public/FirebaseInstanceID\"",
					"-DPB_FIELD_32BIT",
					"-DPB_NO_PACKED_STRUCTS=1",
				);
				PRODUCT_BUNDLE_IDENTIFIER = "org.cocoapods.demo.${PRODUCT_NAME:rfc1034identifier}";
				PRODUCT_NAME = "$(TARGET_NAME)";
				TEST_HOST = "$(BUILT_PRODUCTS_DIR)/Firestore_Example_iOS.app/Firestore_Example_iOS";
				WRAPPER_EXTENSION = xctest;
			};
			name = Release;
		};
		6EDD3B5920BF247500C33877 /* Debug */ = {
			isa = XCBuildConfiguration;
			baseConfigurationReference = 84434E57CA72951015FC71BC /* Pods-Firestore_FuzzTests_iOS.debug.xcconfig */;
			buildSettings = {
				BUNDLE_LOADER = "$(TEST_HOST)";
				DEVELOPMENT_TEAM = EQHXZ8M8AV;
				GCC_PRECOMPILE_PREFIX_HEADER = YES;
				GCC_PREFIX_HEADER = "";
				PRODUCT_BUNDLE_IDENTIFIER = "org.cocoapods.demo.${PRODUCT_NAME:rfc1034identifier}";
				PRODUCT_NAME = "$(TARGET_NAME)";
				TEST_HOST = "$(BUILT_PRODUCTS_DIR)/Firestore_Example_iOS.app/Firestore_Example_iOS";
				WRAPPER_EXTENSION = xctest;
			};
			name = Debug;
		};
		6EDD3B5A20BF247500C33877 /* Release */ = {
			isa = XCBuildConfiguration;
			baseConfigurationReference = 97C492D2524E92927C11F425 /* Pods-Firestore_FuzzTests_iOS.release.xcconfig */;
			buildSettings = {
				BUNDLE_LOADER = "$(TEST_HOST)";
				DEVELOPMENT_TEAM = EQHXZ8M8AV;
				GCC_PRECOMPILE_PREFIX_HEADER = YES;
				GCC_PREFIX_HEADER = "";
				PRODUCT_BUNDLE_IDENTIFIER = "org.cocoapods.demo.${PRODUCT_NAME:rfc1034identifier}";
				PRODUCT_NAME = "$(TARGET_NAME)";
				TEST_HOST = "$(BUILT_PRODUCTS_DIR)/Firestore_Example_iOS.app/Firestore_Example_iOS";
				WRAPPER_EXTENSION = xctest;
			};
			name = Release;
		};
		DAFF0D0321E64AC40062958F /* Debug */ = {
			isa = XCBuildConfiguration;
			baseConfigurationReference = 98366480BD1FD44A1FEDD982 /* Pods-Firestore_Example_macOS.debug.xcconfig */;
			buildSettings = {
				ASSETCATALOG_COMPILER_APPICON_NAME = AppIcon;
				CLANG_ANALYZER_NONNULL = YES;
				CLANG_ANALYZER_NUMBER_OBJECT_CONVERSION = YES_AGGRESSIVE;
				CLANG_ENABLE_OBJC_WEAK = YES;
				CLANG_WARN_BLOCK_CAPTURE_AUTORELEASING = YES;
				CLANG_WARN_DEPRECATED_OBJC_IMPLEMENTATIONS = YES;
				CLANG_WARN_DOCUMENTATION_COMMENTS = YES;
				CLANG_WARN_INFINITE_RECURSION = YES;
				CLANG_WARN_NON_LITERAL_NULL_CONVERSION = YES;
				CLANG_WARN_OBJC_IMPLICIT_RETAIN_SELF = YES;
				CLANG_WARN_OBJC_LITERAL_CONVERSION = YES;
				CLANG_WARN_RANGE_LOOP_ANALYSIS = YES;
				CLANG_WARN_STRICT_PROTOTYPES = YES;
				CLANG_WARN_SUSPICIOUS_MOVE = YES;
				CLANG_WARN_UNGUARDED_AVAILABILITY = YES_AGGRESSIVE;
				CLANG_WARN_UNREACHABLE_CODE = YES;
				CODE_SIGN_IDENTITY = "";
				"CODE_SIGN_IDENTITY[sdk=iphoneos*]" = "";
				CODE_SIGN_STYLE = Automatic;
				COMBINE_HIDPI_IMAGES = YES;
				DEVELOPMENT_TEAM = "";
				ENABLE_STRICT_OBJC_MSGSEND = YES;
				GCC_NO_COMMON_BLOCKS = YES;
				INFOPLIST_FILE = "$(SRCROOT)/App/macOS/Info.plist";
				LD_RUNPATH_SEARCH_PATHS = "$(inherited) @executable_path/../Frameworks";
				MTL_ENABLE_DEBUG_INFO = INCLUDE_SOURCE;
				MTL_FAST_MATH = YES;
				PRODUCT_BUNDLE_IDENTIFIER = "com.google.Firestore-macOS";
				PRODUCT_NAME = "$(TARGET_NAME)";
				SDKROOT = macosx;
			};
			name = Debug;
		};
		DAFF0D0421E64AC40062958F /* Release */ = {
			isa = XCBuildConfiguration;
			baseConfigurationReference = DF148C0D5EEC4A2CD9FA484C /* Pods-Firestore_Example_macOS.release.xcconfig */;
			buildSettings = {
				ASSETCATALOG_COMPILER_APPICON_NAME = AppIcon;
				CLANG_ANALYZER_NONNULL = YES;
				CLANG_ANALYZER_NUMBER_OBJECT_CONVERSION = YES_AGGRESSIVE;
				CLANG_ENABLE_OBJC_WEAK = YES;
				CLANG_WARN_BLOCK_CAPTURE_AUTORELEASING = YES;
				CLANG_WARN_DEPRECATED_OBJC_IMPLEMENTATIONS = YES;
				CLANG_WARN_DOCUMENTATION_COMMENTS = YES;
				CLANG_WARN_INFINITE_RECURSION = YES;
				CLANG_WARN_NON_LITERAL_NULL_CONVERSION = YES;
				CLANG_WARN_OBJC_IMPLICIT_RETAIN_SELF = YES;
				CLANG_WARN_OBJC_LITERAL_CONVERSION = YES;
				CLANG_WARN_RANGE_LOOP_ANALYSIS = YES;
				CLANG_WARN_STRICT_PROTOTYPES = YES;
				CLANG_WARN_SUSPICIOUS_MOVE = YES;
				CLANG_WARN_UNGUARDED_AVAILABILITY = YES_AGGRESSIVE;
				CLANG_WARN_UNREACHABLE_CODE = YES;
				CODE_SIGN_IDENTITY = "";
				"CODE_SIGN_IDENTITY[sdk=iphoneos*]" = "";
				CODE_SIGN_STYLE = Automatic;
				COMBINE_HIDPI_IMAGES = YES;
				COPY_PHASE_STRIP = NO;
				DEVELOPMENT_TEAM = "";
				ENABLE_STRICT_OBJC_MSGSEND = YES;
				GCC_NO_COMMON_BLOCKS = YES;
				INFOPLIST_FILE = "$(SRCROOT)/App/macOS/Info.plist";
				LD_RUNPATH_SEARCH_PATHS = "$(inherited) @executable_path/../Frameworks";
				MTL_ENABLE_DEBUG_INFO = NO;
				MTL_FAST_MATH = YES;
				PRODUCT_BUNDLE_IDENTIFIER = "com.google.Firestore-macOS";
				PRODUCT_NAME = "$(TARGET_NAME)";
				SDKROOT = macosx;
			};
			name = Release;
		};
		DE03B2E71F2149D600A30B9C /* Debug */ = {
			isa = XCBuildConfiguration;
			baseConfigurationReference = 1277F98C20D2DF0867496976 /* Pods-Firestore_IntegrationTests_iOS.debug.xcconfig */;
			buildSettings = {
				BUNDLE_LOADER = "$(TEST_HOST)";
				DEVELOPMENT_TEAM = EQHXZ8M8AV;
				GCC_PRECOMPILE_PREFIX_HEADER = YES;
				GCC_PREFIX_HEADER = "";
				GCC_PREPROCESSOR_DEFINITIONS = (
					"$(inherited)",
					"COCOAPODS=1",
					"GPB_USE_PROTOBUF_FRAMEWORK_IMPORTS=1",
				);
				INFOPLIST_FILE = "Tests/Tests-Info.plist";
				OTHER_LDFLAGS = (
					"$(inherited)",
					"-l\"c++\"",
				);
				PRODUCT_BUNDLE_IDENTIFIER = "org.cocoapods.demo.${PRODUCT_NAME:rfc1034identifier}";
				PRODUCT_NAME = "$(TARGET_NAME)";
				TEST_HOST = "$(BUILT_PRODUCTS_DIR)/Firestore_Example_iOS.app/Firestore_Example_iOS";
				WRAPPER_EXTENSION = xctest;
			};
			name = Debug;
		};
		DE03B2E81F2149D600A30B9C /* Release */ = {
			isa = XCBuildConfiguration;
			baseConfigurationReference = F354C0FE92645B56A6C6FD44 /* Pods-Firestore_IntegrationTests_iOS.release.xcconfig */;
			buildSettings = {
				BUNDLE_LOADER = "$(TEST_HOST)";
				DEVELOPMENT_TEAM = EQHXZ8M8AV;
				GCC_PRECOMPILE_PREFIX_HEADER = YES;
				GCC_PREFIX_HEADER = "";
				GCC_PREPROCESSOR_DEFINITIONS = (
					"$(inherited)",
					"COCOAPODS=1",
					"GPB_USE_PROTOBUF_FRAMEWORK_IMPORTS=1",
				);
				INFOPLIST_FILE = "Tests/Tests-Info.plist";
				OTHER_LDFLAGS = (
					"$(inherited)",
					"-l\"c++\"",
				);
				PRODUCT_BUNDLE_IDENTIFIER = "org.cocoapods.demo.${PRODUCT_NAME:rfc1034identifier}";
				PRODUCT_NAME = "$(TARGET_NAME)";
				TEST_HOST = "$(BUILT_PRODUCTS_DIR)/Firestore_Example_iOS.app/Firestore_Example_iOS";
				WRAPPER_EXTENSION = xctest;
			};
			name = Release;
		};
/* End XCBuildConfiguration section */

/* Begin XCConfigurationList section */
		544AB19B2248072200F851E6 /* Build configuration list for PBXNativeTarget "Firestore_Tests_macOS" */ = {
			isa = XCConfigurationList;
			buildConfigurations = (
				544AB1992248072200F851E6 /* Debug */,
				544AB19A2248072200F851E6 /* Release */,
			);
			defaultConfigurationIsVisible = 0;
			defaultConfigurationName = Release;
		};
		54AA33A1224BF936006CE580 /* Build configuration list for PBXNativeTarget "Firestore_Example_tvOS" */ = {
			isa = XCConfigurationList;
			buildConfigurations = (
				54AA339F224BF936006CE580 /* Debug */,
				54AA33A0224BF936006CE580 /* Release */,
			);
			defaultConfigurationIsVisible = 0;
			defaultConfigurationName = Release;
		};
		54AA33AF224BFE0A006CE580 /* Build configuration list for PBXNativeTarget "Firestore_Tests_tvOS" */ = {
			isa = XCConfigurationList;
			buildConfigurations = (
				54AA33AD224BFE0A006CE580 /* Debug */,
				54AA33AE224BFE0A006CE580 /* Release */,
			);
			defaultConfigurationIsVisible = 0;
			defaultConfigurationName = Release;
		};
		54AA33BB224C0035006CE580 /* Build configuration list for PBXNativeTarget "Firestore_IntegrationTests_tvOS" */ = {
			isa = XCConfigurationList;
			buildConfigurations = (
				54AA33BC224C0035006CE580 /* Debug */,
				54AA33BD224C0035006CE580 /* Release */,
			);
			defaultConfigurationIsVisible = 0;
			defaultConfigurationName = Release;
		};
		54B8E4B3224BDC4100930F18 /* Build configuration list for PBXNativeTarget "Firestore_IntegrationTests_macOS" */ = {
			isa = XCConfigurationList;
			buildConfigurations = (
				54B8E4B1224BDC4100930F18 /* Debug */,
				54B8E4B2224BDC4100930F18 /* Release */,
			);
			defaultConfigurationIsVisible = 0;
			defaultConfigurationName = Release;
		};
		5CAE132020FFFED600BE9A4A /* Build configuration list for PBXNativeTarget "Firestore_Benchmarks_iOS" */ = {
			isa = XCConfigurationList;
			buildConfigurations = (
				5CAE132120FFFED600BE9A4A /* Debug */,
				5CAE132220FFFED600BE9A4A /* Release */,
			);
			defaultConfigurationIsVisible = 0;
			defaultConfigurationName = Release;
		};
		6003F585195388D10070C39A /* Build configuration list for PBXProject "Firestore" */ = {
			isa = XCConfigurationList;
			buildConfigurations = (
				6003F5BD195388D20070C39A /* Debug */,
				6003F5BE195388D20070C39A /* Release */,
			);
			defaultConfigurationIsVisible = 0;
			defaultConfigurationName = Release;
		};
		6003F5BF195388D20070C39A /* Build configuration list for PBXNativeTarget "Firestore_Example_iOS" */ = {
			isa = XCConfigurationList;
			buildConfigurations = (
				6003F5C0195388D20070C39A /* Debug */,
				6003F5C1195388D20070C39A /* Release */,
			);
			defaultConfigurationIsVisible = 0;
			defaultConfigurationName = Release;
		};
		6003F5C2195388D20070C39A /* Build configuration list for PBXNativeTarget "Firestore_Tests_iOS" */ = {
			isa = XCConfigurationList;
			buildConfigurations = (
				6003F5C3195388D20070C39A /* Debug */,
				6003F5C4195388D20070C39A /* Release */,
			);
			defaultConfigurationIsVisible = 0;
			defaultConfigurationName = Release;
		};
		6EDD3B5820BF247500C33877 /* Build configuration list for PBXNativeTarget "Firestore_FuzzTests_iOS" */ = {
			isa = XCConfigurationList;
			buildConfigurations = (
				6EDD3B5920BF247500C33877 /* Debug */,
				6EDD3B5A20BF247500C33877 /* Release */,
			);
			defaultConfigurationIsVisible = 0;
			defaultConfigurationName = Release;
		};
		DAFF0D0521E64AC40062958F /* Build configuration list for PBXNativeTarget "Firestore_Example_macOS" */ = {
			isa = XCConfigurationList;
			buildConfigurations = (
				DAFF0D0321E64AC40062958F /* Debug */,
				DAFF0D0421E64AC40062958F /* Release */,
			);
			defaultConfigurationIsVisible = 0;
			defaultConfigurationName = Release;
		};
		DE03B2E61F2149D600A30B9C /* Build configuration list for PBXNativeTarget "Firestore_IntegrationTests_iOS" */ = {
			isa = XCConfigurationList;
			buildConfigurations = (
				DE03B2E71F2149D600A30B9C /* Debug */,
				DE03B2E81F2149D600A30B9C /* Release */,
			);
			defaultConfigurationIsVisible = 0;
			defaultConfigurationName = Release;
		};
/* End XCConfigurationList section */
	};
	rootObject = 6003F582195388D10070C39A /* Project object */;
}<|MERGE_RESOLUTION|>--- conflicted
+++ resolved
@@ -57,11 +57,8 @@
 		08E3D48B3651E4908D75B23A /* async_testing.cc in Sources */ = {isa = PBXBuildFile; fileRef = 872C92ABD71B12784A1C5520 /* async_testing.cc */; };
 		08F44F7DF9A3EF0D35C8FB57 /* FIRNumericTransformTests.mm in Sources */ = {isa = PBXBuildFile; fileRef = D5B25E7E7D6873CBA4571841 /* FIRNumericTransformTests.mm */; };
 		08FA4102AD14452E9587A1F2 /* leveldb_util_test.cc in Sources */ = {isa = PBXBuildFile; fileRef = 332485C4DCC6BA0DBB5E31B7 /* leveldb_util_test.cc */; };
-<<<<<<< HEAD
+		0929C73B3F3BFC331E9E9D2F /* resource.pb.cc in Sources */ = {isa = PBXBuildFile; fileRef = 1C3F7302BF4AE6CBC00ECDD0 /* resource.pb.cc */; };
 		095A878BB33211AB52BFAD9F /* leveldb_document_overlay_cache_test.cc in Sources */ = {isa = PBXBuildFile; fileRef = AE89CFF09C6804573841397F /* leveldb_document_overlay_cache_test.cc */; };
-=======
-		0929C73B3F3BFC331E9E9D2F /* resource.pb.cc in Sources */ = {isa = PBXBuildFile; fileRef = 1C3F7302BF4AE6CBC00ECDD0 /* resource.pb.cc */; };
->>>>>>> 4a7a99e3
 		0963F6D7B0F9AE1E24B82866 /* path_test.cc in Sources */ = {isa = PBXBuildFile; fileRef = 403DBF6EFB541DFD01582AA3 /* path_test.cc */; };
 		096BA3A3703AC1491F281618 /* index.pb.cc in Sources */ = {isa = PBXBuildFile; fileRef = 395E8B07639E69290A929695 /* index.pb.cc */; };
 		098191405BA24F9A7E4F80C6 /* append_only_list_test.cc in Sources */ = {isa = PBXBuildFile; fileRef = 5477CDE922EE71C8000FCC1E /* append_only_list_test.cc */; };
