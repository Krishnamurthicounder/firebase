// !$*UTF8*$!
{
	archiveVersion = 1;
	classes = {
	};
	objectVersion = 46;
	objects = {

/* Begin PBXAggregateTarget section */
		DE29E7F51F2174B000909613 /* AllTests */ = {
			isa = PBXAggregateTarget;
			buildConfigurationList = DE29E7F81F2174B000909613 /* Build configuration list for PBXAggregateTarget "AllTests" */;
			buildPhases = (
			);
			dependencies = (
				DE29E7FA1F2174DD00909613 /* PBXTargetDependency */,
				54C9EDFF2040E41900A969CD /* PBXTargetDependency */,
				DE29E7FC1F2174DD00909613 /* PBXTargetDependency */,
				DE0761FA1F2FEE7E003233AF /* PBXTargetDependency */,
			);
			name = AllTests;
			productName = AllTests;
		};
/* End PBXAggregateTarget section */

/* Begin PBXBuildFile section */
		132E3E53179DE287D875F3F2 /* FSTLevelDBTransactionTests.mm in Sources */ = {isa = PBXBuildFile; fileRef = 132E36BB104830BD806351AC /* FSTLevelDBTransactionTests.mm */; };
		3B843E4C1F3A182900548890 /* remote_store_spec_test.json in Resources */ = {isa = PBXBuildFile; fileRef = 3B843E4A1F3930A400548890 /* remote_store_spec_test.json */; };
		5436F32420008FAD006E51E3 /* string_printf_test.cc in Sources */ = {isa = PBXBuildFile; fileRef = 5436F32320008FAD006E51E3 /* string_printf_test.cc */; };
		5467FB01203E5717009C9584 /* FIRFirestoreTests.mm in Sources */ = {isa = PBXBuildFile; fileRef = 5467FAFF203E56F8009C9584 /* FIRFirestoreTests.mm */; };
		5467FB08203E6A44009C9584 /* app_testing.mm in Sources */ = {isa = PBXBuildFile; fileRef = 5467FB07203E6A44009C9584 /* app_testing.mm */; };
		54740A571FC914BA00713A1A /* secure_random_test.cc in Sources */ = {isa = PBXBuildFile; fileRef = 54740A531FC913E500713A1A /* secure_random_test.cc */; };
		54740A581FC914F000713A1A /* autoid_test.cc in Sources */ = {isa = PBXBuildFile; fileRef = 54740A521FC913E500713A1A /* autoid_test.cc */; };
		54764FAF1FAA21B90085E60A /* FSTGoogleTestTests.mm in Sources */ = {isa = PBXBuildFile; fileRef = 54764FAE1FAA21B90085E60A /* FSTGoogleTestTests.mm */; };
		548DB927200D590300E00ABC /* assert_test.cc in Sources */ = {isa = PBXBuildFile; fileRef = 548DB926200D590300E00ABC /* assert_test.cc */; };
		548DB929200D59F600E00ABC /* comparison_test.cc in Sources */ = {isa = PBXBuildFile; fileRef = 548DB928200D59F600E00ABC /* comparison_test.cc */; };
		5491BC721FB44593008B3588 /* FSTIntegrationTestCase.mm in Sources */ = {isa = PBXBuildFile; fileRef = 5491BC711FB44593008B3588 /* FSTIntegrationTestCase.mm */; };
		5491BC731FB44593008B3588 /* FSTIntegrationTestCase.mm in Sources */ = {isa = PBXBuildFile; fileRef = 5491BC711FB44593008B3588 /* FSTIntegrationTestCase.mm */; };
		5492E03120213FFC00B64F25 /* FSTLevelDBSpecTests.mm in Sources */ = {isa = PBXBuildFile; fileRef = 5492E02C20213FFB00B64F25 /* FSTLevelDBSpecTests.mm */; };
		5492E03220213FFC00B64F25 /* FSTMockDatastore.mm in Sources */ = {isa = PBXBuildFile; fileRef = 5492E02D20213FFC00B64F25 /* FSTMockDatastore.mm */; };
		5492E03320213FFC00B64F25 /* FSTSyncEngineTestDriver.mm in Sources */ = {isa = PBXBuildFile; fileRef = 5492E02E20213FFC00B64F25 /* FSTSyncEngineTestDriver.mm */; };
		5492E03420213FFC00B64F25 /* FSTMemorySpecTests.mm in Sources */ = {isa = PBXBuildFile; fileRef = 5492E02F20213FFC00B64F25 /* FSTMemorySpecTests.mm */; };
		5492E03520213FFC00B64F25 /* FSTSpecTests.mm in Sources */ = {isa = PBXBuildFile; fileRef = 5492E03020213FFC00B64F25 /* FSTSpecTests.mm */; };
		5492E03C2021401F00B64F25 /* XCTestCase+Await.mm in Sources */ = {isa = PBXBuildFile; fileRef = 5492E0372021401E00B64F25 /* XCTestCase+Await.mm */; };
		5492E03D2021401F00B64F25 /* FSTAssertTests.mm in Sources */ = {isa = PBXBuildFile; fileRef = 5492E0382021401E00B64F25 /* FSTAssertTests.mm */; };
		5492E03E2021401F00B64F25 /* FSTEventAccumulator.mm in Sources */ = {isa = PBXBuildFile; fileRef = 5492E0392021401F00B64F25 /* FSTEventAccumulator.mm */; };
		5492E03F2021401F00B64F25 /* FSTHelpers.mm in Sources */ = {isa = PBXBuildFile; fileRef = 5492E03A2021401F00B64F25 /* FSTHelpers.mm */; };
		5492E041202143E700B64F25 /* FSTEventAccumulator.mm in Sources */ = {isa = PBXBuildFile; fileRef = 5492E0392021401F00B64F25 /* FSTEventAccumulator.mm */; };
		5492E0422021440500B64F25 /* FSTHelpers.mm in Sources */ = {isa = PBXBuildFile; fileRef = 5492E03A2021401F00B64F25 /* FSTHelpers.mm */; };
		5492E0442021457E00B64F25 /* XCTestCase+Await.mm in Sources */ = {isa = PBXBuildFile; fileRef = 5492E0372021401E00B64F25 /* XCTestCase+Await.mm */; };
		5492E050202154AA00B64F25 /* FIRCollectionReferenceTests.mm in Sources */ = {isa = PBXBuildFile; fileRef = 5492E045202154AA00B64F25 /* FIRCollectionReferenceTests.mm */; };
		5492E051202154AA00B64F25 /* FIRQueryTests.mm in Sources */ = {isa = PBXBuildFile; fileRef = 5492E046202154AA00B64F25 /* FIRQueryTests.mm */; };
		5492E052202154AB00B64F25 /* FIRGeoPointTests.mm in Sources */ = {isa = PBXBuildFile; fileRef = 5492E048202154AA00B64F25 /* FIRGeoPointTests.mm */; };
		5492E053202154AB00B64F25 /* FIRDocumentReferenceTests.mm in Sources */ = {isa = PBXBuildFile; fileRef = 5492E049202154AA00B64F25 /* FIRDocumentReferenceTests.mm */; };
		5492E054202154AB00B64F25 /* FIRFieldValueTests.mm in Sources */ = {isa = PBXBuildFile; fileRef = 5492E04A202154AA00B64F25 /* FIRFieldValueTests.mm */; };
		5492E055202154AB00B64F25 /* FIRDocumentSnapshotTests.mm in Sources */ = {isa = PBXBuildFile; fileRef = 5492E04B202154AA00B64F25 /* FIRDocumentSnapshotTests.mm */; };
		5492E056202154AB00B64F25 /* FIRFieldPathTests.mm in Sources */ = {isa = PBXBuildFile; fileRef = 5492E04C202154AA00B64F25 /* FIRFieldPathTests.mm */; };
		5492E057202154AB00B64F25 /* FIRSnapshotMetadataTests.mm in Sources */ = {isa = PBXBuildFile; fileRef = 5492E04D202154AA00B64F25 /* FIRSnapshotMetadataTests.mm */; };
		5492E058202154AB00B64F25 /* FSTAPIHelpers.mm in Sources */ = {isa = PBXBuildFile; fileRef = 5492E04E202154AA00B64F25 /* FSTAPIHelpers.mm */; };
		5492E059202154AB00B64F25 /* FIRQuerySnapshotTests.mm in Sources */ = {isa = PBXBuildFile; fileRef = 5492E04F202154AA00B64F25 /* FIRQuerySnapshotTests.mm */; };
		5492E063202154B900B64F25 /* FSTViewSnapshotTest.mm in Sources */ = {isa = PBXBuildFile; fileRef = 5492E05C202154B800B64F25 /* FSTViewSnapshotTest.mm */; };
		5492E064202154B900B64F25 /* FSTQueryListenerTests.mm in Sources */ = {isa = PBXBuildFile; fileRef = 5492E05D202154B900B64F25 /* FSTQueryListenerTests.mm */; };
		5492E065202154B900B64F25 /* FSTViewTests.mm in Sources */ = {isa = PBXBuildFile; fileRef = 5492E05E202154B900B64F25 /* FSTViewTests.mm */; };
		5492E067202154B900B64F25 /* FSTEventManagerTests.mm in Sources */ = {isa = PBXBuildFile; fileRef = 5492E060202154B900B64F25 /* FSTEventManagerTests.mm */; };
		5492E068202154B900B64F25 /* FSTQueryTests.mm in Sources */ = {isa = PBXBuildFile; fileRef = 5492E061202154B900B64F25 /* FSTQueryTests.mm */; };
		5492E072202154D600B64F25 /* FIRQueryTests.mm in Sources */ = {isa = PBXBuildFile; fileRef = 5492E069202154D500B64F25 /* FIRQueryTests.mm */; };
		5492E073202154D600B64F25 /* FIRFieldsTests.mm in Sources */ = {isa = PBXBuildFile; fileRef = 5492E06A202154D500B64F25 /* FIRFieldsTests.mm */; };
		5492E074202154D600B64F25 /* FIRListenerRegistrationTests.mm in Sources */ = {isa = PBXBuildFile; fileRef = 5492E06B202154D500B64F25 /* FIRListenerRegistrationTests.mm */; };
		5492E075202154D600B64F25 /* FIRDatabaseTests.mm in Sources */ = {isa = PBXBuildFile; fileRef = 5492E06C202154D500B64F25 /* FIRDatabaseTests.mm */; };
		5492E076202154D600B64F25 /* FIRValidationTests.mm in Sources */ = {isa = PBXBuildFile; fileRef = 5492E06D202154D600B64F25 /* FIRValidationTests.mm */; };
		5492E077202154D600B64F25 /* FIRServerTimestampTests.mm in Sources */ = {isa = PBXBuildFile; fileRef = 5492E06E202154D600B64F25 /* FIRServerTimestampTests.mm */; };
		5492E078202154D600B64F25 /* FIRWriteBatchTests.mm in Sources */ = {isa = PBXBuildFile; fileRef = 5492E06F202154D600B64F25 /* FIRWriteBatchTests.mm */; };
		5492E079202154D600B64F25 /* FIRCursorTests.mm in Sources */ = {isa = PBXBuildFile; fileRef = 5492E070202154D600B64F25 /* FIRCursorTests.mm */; };
		5492E07A202154D600B64F25 /* FIRTypeTests.mm in Sources */ = {isa = PBXBuildFile; fileRef = 5492E071202154D600B64F25 /* FIRTypeTests.mm */; };
		5492E07F202154EC00B64F25 /* FSTTransactionTests.mm in Sources */ = {isa = PBXBuildFile; fileRef = 5492E07B202154EB00B64F25 /* FSTTransactionTests.mm */; };
		5492E080202154EC00B64F25 /* FSTSmokeTests.mm in Sources */ = {isa = PBXBuildFile; fileRef = 5492E07C202154EB00B64F25 /* FSTSmokeTests.mm */; };
		5492E081202154EC00B64F25 /* FSTStreamTests.mm in Sources */ = {isa = PBXBuildFile; fileRef = 5492E07D202154EB00B64F25 /* FSTStreamTests.mm */; };
		5492E082202154EC00B64F25 /* FSTDatastoreTests.mm in Sources */ = {isa = PBXBuildFile; fileRef = 5492E07E202154EC00B64F25 /* FSTDatastoreTests.mm */; };
		5492E09D2021552D00B64F25 /* FSTLocalStoreTests.mm in Sources */ = {isa = PBXBuildFile; fileRef = 5492E0832021552A00B64F25 /* FSTLocalStoreTests.mm */; };
		5492E09E2021552D00B64F25 /* FSTEagerGarbageCollectorTests.mm in Sources */ = {isa = PBXBuildFile; fileRef = 5492E0842021552A00B64F25 /* FSTEagerGarbageCollectorTests.mm */; };
		5492E09F2021552D00B64F25 /* FSTLevelDBMigrationsTests.mm in Sources */ = {isa = PBXBuildFile; fileRef = 5492E0862021552A00B64F25 /* FSTLevelDBMigrationsTests.mm */; };
		5492E0A02021552D00B64F25 /* FSTLevelDBMutationQueueTests.mm in Sources */ = {isa = PBXBuildFile; fileRef = 5492E0872021552A00B64F25 /* FSTLevelDBMutationQueueTests.mm */; };
		5492E0A12021552D00B64F25 /* FSTMemoryLocalStoreTests.mm in Sources */ = {isa = PBXBuildFile; fileRef = 5492E0882021552A00B64F25 /* FSTMemoryLocalStoreTests.mm */; };
		5492E0A22021552D00B64F25 /* FSTQueryCacheTests.mm in Sources */ = {isa = PBXBuildFile; fileRef = 5492E0892021552A00B64F25 /* FSTQueryCacheTests.mm */; };
		5492E0A32021552D00B64F25 /* FSTLocalSerializerTests.mm in Sources */ = {isa = PBXBuildFile; fileRef = 5492E08A2021552A00B64F25 /* FSTLocalSerializerTests.mm */; };
		5492E0A42021552D00B64F25 /* FSTMemoryQueryCacheTests.mm in Sources */ = {isa = PBXBuildFile; fileRef = 5492E08B2021552B00B64F25 /* FSTMemoryQueryCacheTests.mm */; };
		5492E0A52021552D00B64F25 /* FSTMemoryRemoteDocumentCacheTests.mm in Sources */ = {isa = PBXBuildFile; fileRef = 5492E08C2021552B00B64F25 /* FSTMemoryRemoteDocumentCacheTests.mm */; };
		5492E0A62021552D00B64F25 /* FSTPersistenceTestHelpers.mm in Sources */ = {isa = PBXBuildFile; fileRef = 5492E08D2021552B00B64F25 /* FSTPersistenceTestHelpers.mm */; };
		5492E0A72021552D00B64F25 /* FSTLevelDBKeyTests.mm in Sources */ = {isa = PBXBuildFile; fileRef = 5492E08E2021552B00B64F25 /* FSTLevelDBKeyTests.mm */; };
		5492E0A82021552D00B64F25 /* FSTLevelDBLocalStoreTests.mm in Sources */ = {isa = PBXBuildFile; fileRef = 5492E08F2021552B00B64F25 /* FSTLevelDBLocalStoreTests.mm */; };
		5492E0AA2021552D00B64F25 /* FSTLevelDBRemoteDocumentCacheTests.mm in Sources */ = {isa = PBXBuildFile; fileRef = 5492E0922021552B00B64F25 /* FSTLevelDBRemoteDocumentCacheTests.mm */; };
		5492E0AB2021552D00B64F25 /* StringViewTests.mm in Sources */ = {isa = PBXBuildFile; fileRef = 5492E0932021552B00B64F25 /* StringViewTests.mm */; };
		5492E0AC2021552D00B64F25 /* FSTMutationQueueTests.mm in Sources */ = {isa = PBXBuildFile; fileRef = 5492E0962021552C00B64F25 /* FSTMutationQueueTests.mm */; };
		5492E0AD2021552D00B64F25 /* FSTMemoryMutationQueueTests.mm in Sources */ = {isa = PBXBuildFile; fileRef = 5492E0972021552C00B64F25 /* FSTMemoryMutationQueueTests.mm */; };
		5492E0AE2021552D00B64F25 /* FSTLevelDBQueryCacheTests.mm in Sources */ = {isa = PBXBuildFile; fileRef = 5492E0982021552C00B64F25 /* FSTLevelDBQueryCacheTests.mm */; };
		5492E0AF2021552D00B64F25 /* FSTReferenceSetTests.mm in Sources */ = {isa = PBXBuildFile; fileRef = 5492E09A2021552C00B64F25 /* FSTReferenceSetTests.mm */; };
		5492E0B12021552D00B64F25 /* FSTRemoteDocumentCacheTests.mm in Sources */ = {isa = PBXBuildFile; fileRef = 5492E09C2021552D00B64F25 /* FSTRemoteDocumentCacheTests.mm */; };
		5492E0B92021555100B64F25 /* FSTDocumentKeyTests.mm in Sources */ = {isa = PBXBuildFile; fileRef = 5492E0B22021555000B64F25 /* FSTDocumentKeyTests.mm */; };
		5492E0BA2021555100B64F25 /* FSTDocumentSetTests.mm in Sources */ = {isa = PBXBuildFile; fileRef = 5492E0B32021555100B64F25 /* FSTDocumentSetTests.mm */; };
		5492E0BD2021555100B64F25 /* FSTDocumentTests.mm in Sources */ = {isa = PBXBuildFile; fileRef = 5492E0B62021555100B64F25 /* FSTDocumentTests.mm */; };
		5492E0BE2021555100B64F25 /* FSTMutationTests.mm in Sources */ = {isa = PBXBuildFile; fileRef = 5492E0B72021555100B64F25 /* FSTMutationTests.mm */; };
		5492E0BF2021555100B64F25 /* FSTFieldValueTests.mm in Sources */ = {isa = PBXBuildFile; fileRef = 5492E0B82021555100B64F25 /* FSTFieldValueTests.mm */; };
		5492E0C62021557E00B64F25 /* FSTWatchChange+Testing.mm in Sources */ = {isa = PBXBuildFile; fileRef = 5492E0C02021557E00B64F25 /* FSTWatchChange+Testing.mm */; };
		5492E0C72021557E00B64F25 /* FSTSerializerBetaTests.mm in Sources */ = {isa = PBXBuildFile; fileRef = 5492E0C12021557E00B64F25 /* FSTSerializerBetaTests.mm */; };
		5492E0C82021557E00B64F25 /* FSTDatastoreTests.mm in Sources */ = {isa = PBXBuildFile; fileRef = 5492E0C22021557E00B64F25 /* FSTDatastoreTests.mm */; };
		5492E0C92021557E00B64F25 /* FSTRemoteEventTests.mm in Sources */ = {isa = PBXBuildFile; fileRef = 5492E0C32021557E00B64F25 /* FSTRemoteEventTests.mm */; };
		5492E0CA2021557E00B64F25 /* FSTWatchChangeTests.mm in Sources */ = {isa = PBXBuildFile; fileRef = 5492E0C52021557E00B64F25 /* FSTWatchChangeTests.mm */; };
		5495EB032040E90200EBA509 /* CodableGeoPointTests.swift in Sources */ = {isa = PBXBuildFile; fileRef = 5495EB022040E90200EBA509 /* CodableGeoPointTests.swift */; };
		54995F6F205B6E12004EFFA0 /* leveldb_key_test.cc in Sources */ = {isa = PBXBuildFile; fileRef = 54995F6E205B6E12004EFFA0 /* leveldb_key_test.cc */; };
		54C2294F1FECABAE007D065B /* log_test.cc in Sources */ = {isa = PBXBuildFile; fileRef = 54C2294E1FECABAE007D065B /* log_test.cc */; };
		54DA12A61F315EE100DD57A1 /* collection_spec_test.json in Resources */ = {isa = PBXBuildFile; fileRef = 54DA129C1F315EE100DD57A1 /* collection_spec_test.json */; };
		54DA12A71F315EE100DD57A1 /* existence_filter_spec_test.json in Resources */ = {isa = PBXBuildFile; fileRef = 54DA129D1F315EE100DD57A1 /* existence_filter_spec_test.json */; };
		54DA12A81F315EE100DD57A1 /* limbo_spec_test.json in Resources */ = {isa = PBXBuildFile; fileRef = 54DA129E1F315EE100DD57A1 /* limbo_spec_test.json */; };
		54DA12A91F315EE100DD57A1 /* limit_spec_test.json in Resources */ = {isa = PBXBuildFile; fileRef = 54DA129F1F315EE100DD57A1 /* limit_spec_test.json */; };
		54DA12AA1F315EE100DD57A1 /* listen_spec_test.json in Resources */ = {isa = PBXBuildFile; fileRef = 54DA12A01F315EE100DD57A1 /* listen_spec_test.json */; };
		54DA12AB1F315EE100DD57A1 /* offline_spec_test.json in Resources */ = {isa = PBXBuildFile; fileRef = 54DA12A11F315EE100DD57A1 /* offline_spec_test.json */; };
		54DA12AC1F315EE100DD57A1 /* orderby_spec_test.json in Resources */ = {isa = PBXBuildFile; fileRef = 54DA12A21F315EE100DD57A1 /* orderby_spec_test.json */; };
		54DA12AD1F315EE100DD57A1 /* persistence_spec_test.json in Resources */ = {isa = PBXBuildFile; fileRef = 54DA12A31F315EE100DD57A1 /* persistence_spec_test.json */; };
		54DA12AE1F315EE100DD57A1 /* resume_token_spec_test.json in Resources */ = {isa = PBXBuildFile; fileRef = 54DA12A41F315EE100DD57A1 /* resume_token_spec_test.json */; };
		54DA12AF1F315EE100DD57A1 /* write_spec_test.json in Resources */ = {isa = PBXBuildFile; fileRef = 54DA12A51F315EE100DD57A1 /* write_spec_test.json */; };
		54EB764D202277B30088B8F3 /* array_sorted_map_test.cc in Sources */ = {isa = PBXBuildFile; fileRef = 54EB764C202277B30088B8F3 /* array_sorted_map_test.cc */; };
		6003F58E195388D20070C39A /* Foundation.framework in Frameworks */ = {isa = PBXBuildFile; fileRef = 6003F58D195388D20070C39A /* Foundation.framework */; };
		6003F590195388D20070C39A /* CoreGraphics.framework in Frameworks */ = {isa = PBXBuildFile; fileRef = 6003F58F195388D20070C39A /* CoreGraphics.framework */; };
		6003F592195388D20070C39A /* UIKit.framework in Frameworks */ = {isa = PBXBuildFile; fileRef = 6003F591195388D20070C39A /* UIKit.framework */; };
		6003F598195388D20070C39A /* InfoPlist.strings in Resources */ = {isa = PBXBuildFile; fileRef = 6003F596195388D20070C39A /* InfoPlist.strings */; };
		6003F59A195388D20070C39A /* main.m in Sources */ = {isa = PBXBuildFile; fileRef = 6003F599195388D20070C39A /* main.m */; };
		6003F59E195388D20070C39A /* FIRAppDelegate.m in Sources */ = {isa = PBXBuildFile; fileRef = 6003F59D195388D20070C39A /* FIRAppDelegate.m */; };
		6003F5A7195388D20070C39A /* FIRViewController.m in Sources */ = {isa = PBXBuildFile; fileRef = 6003F5A6195388D20070C39A /* FIRViewController.m */; };
		6003F5A9195388D20070C39A /* Images.xcassets in Resources */ = {isa = PBXBuildFile; fileRef = 6003F5A8195388D20070C39A /* Images.xcassets */; };
		6003F5B0195388D20070C39A /* XCTest.framework in Frameworks */ = {isa = PBXBuildFile; fileRef = 6003F5AF195388D20070C39A /* XCTest.framework */; };
		6003F5B1195388D20070C39A /* Foundation.framework in Frameworks */ = {isa = PBXBuildFile; fileRef = 6003F58D195388D20070C39A /* Foundation.framework */; };
		6003F5B2195388D20070C39A /* UIKit.framework in Frameworks */ = {isa = PBXBuildFile; fileRef = 6003F591195388D20070C39A /* UIKit.framework */; };
		6003F5BA195388D20070C39A /* InfoPlist.strings in Resources */ = {isa = PBXBuildFile; fileRef = 6003F5B8195388D20070C39A /* InfoPlist.strings */; };
		6161B5032047140C00A99DBB /* FIRFirestoreSourceTests.mm in Sources */ = {isa = PBXBuildFile; fileRef = 6161B5012047140400A99DBB /* FIRFirestoreSourceTests.mm */; };
		6ED54761B845349D43DB6B78 /* Pods_Firestore_Example.framework in Frameworks */ = {isa = PBXBuildFile; fileRef = 75A6FE51C1A02DF38F62FAAD /* Pods_Firestore_Example.framework */; };
		71719F9F1E33DC2100824A3D /* LaunchScreen.storyboard in Resources */ = {isa = PBXBuildFile; fileRef = 71719F9D1E33DC2100824A3D /* LaunchScreen.storyboard */; };
		7346E61D20325C6900FD6CEF /* FSTDispatchQueueTests.mm in Sources */ = {isa = PBXBuildFile; fileRef = 7346E61C20325C6900FD6CEF /* FSTDispatchQueueTests.mm */; };
		73866AA12082B0A5009BB4FF /* FIRArrayTransformTests.mm in Sources */ = {isa = PBXBuildFile; fileRef = 73866A9F2082B069009BB4FF /* FIRArrayTransformTests.mm */; };
		873B8AEB1B1F5CCA007FD442 /* Main.storyboard in Resources */ = {isa = PBXBuildFile; fileRef = 873B8AEA1B1F5CCA007FD442 /* Main.storyboard */; };
		AB356EF7200EA5EB0089B766 /* field_value_test.cc in Sources */ = {isa = PBXBuildFile; fileRef = AB356EF6200EA5EB0089B766 /* field_value_test.cc */; };
		AB380CFB2019388600D97691 /* target_id_generator_test.cc in Sources */ = {isa = PBXBuildFile; fileRef = AB380CF82019382300D97691 /* target_id_generator_test.cc */; };
		AB380CFE201A2F4500D97691 /* string_util_test.cc in Sources */ = {isa = PBXBuildFile; fileRef = AB380CFC201A2EE200D97691 /* string_util_test.cc */; };
		AB380D02201BC69F00D97691 /* bits_test.cc in Sources */ = {isa = PBXBuildFile; fileRef = AB380D01201BC69F00D97691 /* bits_test.cc */; };
		AB380D04201BC6E400D97691 /* ordered_code_test.cc in Sources */ = {isa = PBXBuildFile; fileRef = AB380D03201BC6E400D97691 /* ordered_code_test.cc */; };
		AB38D93020236E21000A432D /* database_info_test.cc in Sources */ = {isa = PBXBuildFile; fileRef = AB38D92E20235D22000A432D /* database_info_test.cc */; };
		AB6B908420322E4D00CC290A /* document_test.cc in Sources */ = {isa = PBXBuildFile; fileRef = AB6B908320322E4D00CC290A /* document_test.cc */; };
		AB6B908620322E6D00CC290A /* maybe_document_test.cc in Sources */ = {isa = PBXBuildFile; fileRef = AB6B908520322E6D00CC290A /* maybe_document_test.cc */; };
		AB6B908820322E8800CC290A /* no_document_test.cc in Sources */ = {isa = PBXBuildFile; fileRef = AB6B908720322E8800CC290A /* no_document_test.cc */; };
		AB7BAB342012B519001E0872 /* geo_point_test.cc in Sources */ = {isa = PBXBuildFile; fileRef = AB7BAB332012B519001E0872 /* geo_point_test.cc */; };
		ABA495BB202B7E80008A7851 /* snapshot_version_test.cc in Sources */ = {isa = PBXBuildFile; fileRef = ABA495B9202B7E79008A7851 /* snapshot_version_test.cc */; };
		ABC1D7DC2023A04B00BA84F0 /* credentials_provider_test.cc in Sources */ = {isa = PBXBuildFile; fileRef = AB38D9342023966E000A432D /* credentials_provider_test.cc */; };
		ABC1D7DD2023A04F00BA84F0 /* empty_credentials_provider_test.cc in Sources */ = {isa = PBXBuildFile; fileRef = AB38D93620239689000A432D /* empty_credentials_provider_test.cc */; };
		ABC1D7DE2023A05300BA84F0 /* user_test.cc in Sources */ = {isa = PBXBuildFile; fileRef = AB38D93220239654000A432D /* user_test.cc */; };
		ABC1D7E12023A40C00BA84F0 /* token_test.cc in Sources */ = {isa = PBXBuildFile; fileRef = ABC1D7DF2023A3EF00BA84F0 /* token_test.cc */; };
		ABC1D7E42024AFDE00BA84F0 /* firebase_credentials_provider_test.mm in Sources */ = {isa = PBXBuildFile; fileRef = ABC1D7E22023CDC500BA84F0 /* firebase_credentials_provider_test.mm */; };
		ABE6637A201FA81900ED349A /* database_id_test.cc in Sources */ = {isa = PBXBuildFile; fileRef = AB71064B201FA60300344F18 /* database_id_test.cc */; };
		ABF6506C201131F8005F2C74 /* timestamp_test.cc in Sources */ = {isa = PBXBuildFile; fileRef = ABF6506B201131F8005F2C74 /* timestamp_test.cc */; };
		AFE6114F0D4DAECBA7B7C089 /* Pods_Firestore_IntegrationTests.framework in Frameworks */ = {isa = PBXBuildFile; fileRef = B2FA635DF5D116A67A7441CD /* Pods_Firestore_IntegrationTests.framework */; };
		B6152AD7202A53CB000E5744 /* document_key_test.cc in Sources */ = {isa = PBXBuildFile; fileRef = B6152AD5202A5385000E5744 /* document_key_test.cc */; };
		B65D34A9203C995B0076A5E1 /* FIRTimestampTest.m in Sources */ = {isa = PBXBuildFile; fileRef = B65D34A7203C99090076A5E1 /* FIRTimestampTest.m */; };
		B686F2AF2023DDEE0028D6BE /* field_path_test.cc in Sources */ = {isa = PBXBuildFile; fileRef = B686F2AD2023DDB20028D6BE /* field_path_test.cc */; };
		B686F2B22025000D0028D6BE /* resource_path_test.cc in Sources */ = {isa = PBXBuildFile; fileRef = B686F2B02024FFD70028D6BE /* resource_path_test.cc */; };
		C4E749275AD0FBDF9F4716A8 /* Pods_SwiftBuildTest.framework in Frameworks */ = {isa = PBXBuildFile; fileRef = 32AD40BF6B0E849B07FFD05E /* Pods_SwiftBuildTest.framework */; };
		DE03B2D41F2149D600A30B9C /* XCTest.framework in Frameworks */ = {isa = PBXBuildFile; fileRef = 6003F5AF195388D20070C39A /* XCTest.framework */; };
		DE03B2D51F2149D600A30B9C /* UIKit.framework in Frameworks */ = {isa = PBXBuildFile; fileRef = 6003F591195388D20070C39A /* UIKit.framework */; };
		DE03B2D61F2149D600A30B9C /* Foundation.framework in Frameworks */ = {isa = PBXBuildFile; fileRef = 6003F58D195388D20070C39A /* Foundation.framework */; };
		DE03B2D71F2149D600A30B9C /* Pods_Firestore_Tests.framework in Frameworks */ = {isa = PBXBuildFile; fileRef = 69F6A10DBD6187489481CD76 /* Pods_Firestore_Tests.framework */; };
		DE03B2DD1F2149D600A30B9C /* InfoPlist.strings in Resources */ = {isa = PBXBuildFile; fileRef = 6003F5B8195388D20070C39A /* InfoPlist.strings */; };
		DE03B3631F215E1A00A30B9C /* CAcert.pem in Resources */ = {isa = PBXBuildFile; fileRef = DE03B3621F215E1600A30B9C /* CAcert.pem */; };
		DE0761F81F2FE68D003233AF /* main.swift in Sources */ = {isa = PBXBuildFile; fileRef = DE0761F61F2FE68D003233AF /* main.swift */; };
		DE2EF0851F3D0B6E003D0CDC /* FSTArraySortedDictionaryTests.m in Sources */ = {isa = PBXBuildFile; fileRef = DE2EF07E1F3D0B6E003D0CDC /* FSTArraySortedDictionaryTests.m */; };
		DE2EF0861F3D0B6E003D0CDC /* FSTImmutableSortedDictionary+Testing.m in Sources */ = {isa = PBXBuildFile; fileRef = DE2EF0801F3D0B6E003D0CDC /* FSTImmutableSortedDictionary+Testing.m */; };
		DE2EF0871F3D0B6E003D0CDC /* FSTImmutableSortedSet+Testing.m in Sources */ = {isa = PBXBuildFile; fileRef = DE2EF0821F3D0B6E003D0CDC /* FSTImmutableSortedSet+Testing.m */; };
		DE2EF0881F3D0B6E003D0CDC /* FSTTreeSortedDictionaryTests.m in Sources */ = {isa = PBXBuildFile; fileRef = DE2EF0841F3D0B6E003D0CDC /* FSTTreeSortedDictionaryTests.m */; };
		DEF43C59D90C3CF3CA34DDF4 /* Pods_Firestore_Example_Firestore_SwiftTests_iOS.framework in Frameworks */ = {isa = PBXBuildFile; fileRef = 245812330F6A31632BB4B623 /* Pods_Firestore_Example_Firestore_SwiftTests_iOS.framework */; };
		F104BBD69BC3F0796E3A77C1 /* Pods_Firestore_Tests.framework in Frameworks */ = {isa = PBXBuildFile; fileRef = 69F6A10DBD6187489481CD76 /* Pods_Firestore_Tests.framework */; };
/* End PBXBuildFile section */

/* Begin PBXContainerItemProxy section */
		54C9EDF62040E16300A969CD /* PBXContainerItemProxy */ = {
			isa = PBXContainerItemProxy;
			containerPortal = 6003F582195388D10070C39A /* Project object */;
			proxyType = 1;
			remoteGlobalIDString = 6003F589195388D20070C39A;
			remoteInfo = Firestore_Example;
		};
		54C9EDFE2040E41900A969CD /* PBXContainerItemProxy */ = {
			isa = PBXContainerItemProxy;
			containerPortal = 6003F582195388D10070C39A /* Project object */;
			proxyType = 1;
			remoteGlobalIDString = 54C9EDF02040E16300A969CD;
			remoteInfo = Firestore_SwiftTests_iOS;
		};
		6003F5B3195388D20070C39A /* PBXContainerItemProxy */ = {
			isa = PBXContainerItemProxy;
			containerPortal = 6003F582195388D10070C39A /* Project object */;
			proxyType = 1;
			remoteGlobalIDString = 6003F589195388D20070C39A;
			remoteInfo = Firestore;
		};
		DE03B2961F2149D600A30B9C /* PBXContainerItemProxy */ = {
			isa = PBXContainerItemProxy;
			containerPortal = 6003F582195388D10070C39A /* Project object */;
			proxyType = 1;
			remoteGlobalIDString = 6003F589195388D20070C39A;
			remoteInfo = Firestore;
		};
		DE0761F91F2FEE7E003233AF /* PBXContainerItemProxy */ = {
			isa = PBXContainerItemProxy;
			containerPortal = 6003F582195388D10070C39A /* Project object */;
			proxyType = 1;
			remoteGlobalIDString = DE0761E31F2FE611003233AF;
			remoteInfo = SwiftBuildTest;
		};
		DE29E7F91F2174DD00909613 /* PBXContainerItemProxy */ = {
			isa = PBXContainerItemProxy;
			containerPortal = 6003F582195388D10070C39A /* Project object */;
			proxyType = 1;
			remoteGlobalIDString = 6003F5AD195388D20070C39A;
			remoteInfo = Firestore_Tests;
		};
		DE29E7FB1F2174DD00909613 /* PBXContainerItemProxy */ = {
			isa = PBXContainerItemProxy;
			containerPortal = 6003F582195388D10070C39A /* Project object */;
			proxyType = 1;
			remoteGlobalIDString = DE03B2941F2149D600A30B9C;
			remoteInfo = Firestore_IntegrationTests;
		};
/* End PBXContainerItemProxy section */

/* Begin PBXFileReference section */
		04DF37A117F88A9891379ED6 /* Pods-Firestore_Tests.release.xcconfig */ = {isa = PBXFileReference; includeInIndex = 1; lastKnownFileType = text.xcconfig; name = "Pods-Firestore_Tests.release.xcconfig"; path = "Pods/Target Support Files/Pods-Firestore_Tests/Pods-Firestore_Tests.release.xcconfig"; sourceTree = "<group>"; };
		12F4357299652983A615F886 /* LICENSE */ = {isa = PBXFileReference; includeInIndex = 1; lastKnownFileType = text; name = LICENSE; path = ../LICENSE; sourceTree = "<group>"; };
		132E36BB104830BD806351AC /* FSTLevelDBTransactionTests.mm */ = {isa = PBXFileReference; fileEncoding = 4; lastKnownFileType = sourcecode.cpp.objcpp; path = FSTLevelDBTransactionTests.mm; sourceTree = "<group>"; };
		245812330F6A31632BB4B623 /* Pods_Firestore_Example_Firestore_SwiftTests_iOS.framework */ = {isa = PBXFileReference; explicitFileType = wrapper.framework; includeInIndex = 0; path = Pods_Firestore_Example_Firestore_SwiftTests_iOS.framework; sourceTree = BUILT_PRODUCTS_DIR; };
		32AD40BF6B0E849B07FFD05E /* Pods_SwiftBuildTest.framework */ = {isa = PBXFileReference; explicitFileType = wrapper.framework; includeInIndex = 0; path = Pods_SwiftBuildTest.framework; sourceTree = BUILT_PRODUCTS_DIR; };
		3B843E4A1F3930A400548890 /* remote_store_spec_test.json */ = {isa = PBXFileReference; fileEncoding = 4; lastKnownFileType = text.json; path = remote_store_spec_test.json; sourceTree = "<group>"; };
		3F422FFBDA6E79396E2FB594 /* Pods-Firestore_Example-Firestore_SwiftTests_iOS.debug.xcconfig */ = {isa = PBXFileReference; includeInIndex = 1; lastKnownFileType = text.xcconfig; name = "Pods-Firestore_Example-Firestore_SwiftTests_iOS.debug.xcconfig"; path = "Pods/Target Support Files/Pods-Firestore_Example-Firestore_SwiftTests_iOS/Pods-Firestore_Example-Firestore_SwiftTests_iOS.debug.xcconfig"; sourceTree = "<group>"; };
		42491D7DC8C8CD245CC22B93 /* Pods-SwiftBuildTest.debug.xcconfig */ = {isa = PBXFileReference; includeInIndex = 1; lastKnownFileType = text.xcconfig; name = "Pods-SwiftBuildTest.debug.xcconfig"; path = "Pods/Target Support Files/Pods-SwiftBuildTest/Pods-SwiftBuildTest.debug.xcconfig"; sourceTree = "<group>"; };
		4EBC5F5ABE1FD097EFE5E224 /* Pods-Firestore_Example.release.xcconfig */ = {isa = PBXFileReference; includeInIndex = 1; lastKnownFileType = text.xcconfig; name = "Pods-Firestore_Example.release.xcconfig"; path = "Pods/Target Support Files/Pods-Firestore_Example/Pods-Firestore_Example.release.xcconfig"; sourceTree = "<group>"; };
		5436F32320008FAD006E51E3 /* string_printf_test.cc */ = {isa = PBXFileReference; fileEncoding = 4; lastKnownFileType = sourcecode.cpp.cpp; name = string_printf_test.cc; path = ../../core/test/firebase/firestore/util/string_printf_test.cc; sourceTree = "<group>"; };
		5467FAFF203E56F8009C9584 /* FIRFirestoreTests.mm */ = {isa = PBXFileReference; fileEncoding = 4; lastKnownFileType = sourcecode.cpp.objcpp; path = FIRFirestoreTests.mm; sourceTree = "<group>"; };
		5467FB06203E6A44009C9584 /* app_testing.h */ = {isa = PBXFileReference; fileEncoding = 4; lastKnownFileType = sourcecode.c.h; name = app_testing.h; path = ../../core/test/firebase/firestore/testutil/app_testing.h; sourceTree = "<group>"; };
		5467FB07203E6A44009C9584 /* app_testing.mm */ = {isa = PBXFileReference; fileEncoding = 4; lastKnownFileType = sourcecode.cpp.objcpp; name = app_testing.mm; path = ../../core/test/firebase/firestore/testutil/app_testing.mm; sourceTree = "<group>"; };
		54740A521FC913E500713A1A /* autoid_test.cc */ = {isa = PBXFileReference; fileEncoding = 4; lastKnownFileType = sourcecode.cpp.cpp; name = autoid_test.cc; path = ../../core/test/firebase/firestore/util/autoid_test.cc; sourceTree = "<group>"; };
		54740A531FC913E500713A1A /* secure_random_test.cc */ = {isa = PBXFileReference; fileEncoding = 4; lastKnownFileType = sourcecode.cpp.cpp; name = secure_random_test.cc; path = ../../core/test/firebase/firestore/util/secure_random_test.cc; sourceTree = "<group>"; };
		54764FAE1FAA21B90085E60A /* FSTGoogleTestTests.mm */ = {isa = PBXFileReference; fileEncoding = 4; lastKnownFileType = sourcecode.cpp.objcpp; name = FSTGoogleTestTests.mm; path = GoogleTest/FSTGoogleTestTests.mm; sourceTree = "<group>"; };
		548DB926200D590300E00ABC /* assert_test.cc */ = {isa = PBXFileReference; fileEncoding = 4; lastKnownFileType = sourcecode.cpp.cpp; name = assert_test.cc; path = ../../core/test/firebase/firestore/util/assert_test.cc; sourceTree = "<group>"; };
		548DB928200D59F600E00ABC /* comparison_test.cc */ = {isa = PBXFileReference; fileEncoding = 4; lastKnownFileType = sourcecode.cpp.cpp; name = comparison_test.cc; path = ../../core/test/firebase/firestore/util/comparison_test.cc; sourceTree = "<group>"; };
		5491BC711FB44593008B3588 /* FSTIntegrationTestCase.mm */ = {isa = PBXFileReference; fileEncoding = 4; lastKnownFileType = sourcecode.cpp.objcpp; path = FSTIntegrationTestCase.mm; sourceTree = "<group>"; };
		5492E02C20213FFB00B64F25 /* FSTLevelDBSpecTests.mm */ = {isa = PBXFileReference; fileEncoding = 4; lastKnownFileType = sourcecode.cpp.objcpp; path = FSTLevelDBSpecTests.mm; sourceTree = "<group>"; };
		5492E02D20213FFC00B64F25 /* FSTMockDatastore.mm */ = {isa = PBXFileReference; fileEncoding = 4; lastKnownFileType = sourcecode.cpp.objcpp; path = FSTMockDatastore.mm; sourceTree = "<group>"; };
		5492E02E20213FFC00B64F25 /* FSTSyncEngineTestDriver.mm */ = {isa = PBXFileReference; fileEncoding = 4; lastKnownFileType = sourcecode.cpp.objcpp; path = FSTSyncEngineTestDriver.mm; sourceTree = "<group>"; };
		5492E02F20213FFC00B64F25 /* FSTMemorySpecTests.mm */ = {isa = PBXFileReference; fileEncoding = 4; lastKnownFileType = sourcecode.cpp.objcpp; path = FSTMemorySpecTests.mm; sourceTree = "<group>"; };
		5492E03020213FFC00B64F25 /* FSTSpecTests.mm */ = {isa = PBXFileReference; fileEncoding = 4; lastKnownFileType = sourcecode.cpp.objcpp; path = FSTSpecTests.mm; sourceTree = "<group>"; };
		5492E0372021401E00B64F25 /* XCTestCase+Await.mm */ = {isa = PBXFileReference; fileEncoding = 4; lastKnownFileType = sourcecode.cpp.objcpp; path = "XCTestCase+Await.mm"; sourceTree = "<group>"; };
		5492E0382021401E00B64F25 /* FSTAssertTests.mm */ = {isa = PBXFileReference; fileEncoding = 4; lastKnownFileType = sourcecode.cpp.objcpp; path = FSTAssertTests.mm; sourceTree = "<group>"; };
		5492E0392021401F00B64F25 /* FSTEventAccumulator.mm */ = {isa = PBXFileReference; fileEncoding = 4; lastKnownFileType = sourcecode.cpp.objcpp; path = FSTEventAccumulator.mm; sourceTree = "<group>"; };
		5492E03A2021401F00B64F25 /* FSTHelpers.mm */ = {isa = PBXFileReference; fileEncoding = 4; lastKnownFileType = sourcecode.cpp.objcpp; path = FSTHelpers.mm; sourceTree = "<group>"; };
		5492E045202154AA00B64F25 /* FIRCollectionReferenceTests.mm */ = {isa = PBXFileReference; fileEncoding = 4; lastKnownFileType = sourcecode.cpp.objcpp; path = FIRCollectionReferenceTests.mm; sourceTree = "<group>"; };
		5492E046202154AA00B64F25 /* FIRQueryTests.mm */ = {isa = PBXFileReference; fileEncoding = 4; lastKnownFileType = sourcecode.cpp.objcpp; path = FIRQueryTests.mm; sourceTree = "<group>"; };
		5492E047202154AA00B64F25 /* FSTAPIHelpers.h */ = {isa = PBXFileReference; fileEncoding = 4; lastKnownFileType = sourcecode.c.h; path = FSTAPIHelpers.h; sourceTree = "<group>"; };
		5492E048202154AA00B64F25 /* FIRGeoPointTests.mm */ = {isa = PBXFileReference; fileEncoding = 4; lastKnownFileType = sourcecode.cpp.objcpp; path = FIRGeoPointTests.mm; sourceTree = "<group>"; };
		5492E049202154AA00B64F25 /* FIRDocumentReferenceTests.mm */ = {isa = PBXFileReference; fileEncoding = 4; lastKnownFileType = sourcecode.cpp.objcpp; path = FIRDocumentReferenceTests.mm; sourceTree = "<group>"; };
		5492E04A202154AA00B64F25 /* FIRFieldValueTests.mm */ = {isa = PBXFileReference; fileEncoding = 4; lastKnownFileType = sourcecode.cpp.objcpp; path = FIRFieldValueTests.mm; sourceTree = "<group>"; };
		5492E04B202154AA00B64F25 /* FIRDocumentSnapshotTests.mm */ = {isa = PBXFileReference; fileEncoding = 4; lastKnownFileType = sourcecode.cpp.objcpp; path = FIRDocumentSnapshotTests.mm; sourceTree = "<group>"; };
		5492E04C202154AA00B64F25 /* FIRFieldPathTests.mm */ = {isa = PBXFileReference; fileEncoding = 4; lastKnownFileType = sourcecode.cpp.objcpp; path = FIRFieldPathTests.mm; sourceTree = "<group>"; };
		5492E04D202154AA00B64F25 /* FIRSnapshotMetadataTests.mm */ = {isa = PBXFileReference; fileEncoding = 4; lastKnownFileType = sourcecode.cpp.objcpp; path = FIRSnapshotMetadataTests.mm; sourceTree = "<group>"; };
		5492E04E202154AA00B64F25 /* FSTAPIHelpers.mm */ = {isa = PBXFileReference; fileEncoding = 4; lastKnownFileType = sourcecode.cpp.objcpp; path = FSTAPIHelpers.mm; sourceTree = "<group>"; };
		5492E04F202154AA00B64F25 /* FIRQuerySnapshotTests.mm */ = {isa = PBXFileReference; fileEncoding = 4; lastKnownFileType = sourcecode.cpp.objcpp; path = FIRQuerySnapshotTests.mm; sourceTree = "<group>"; };
		5492E05A202154B800B64F25 /* FSTSyncEngine+Testing.h */ = {isa = PBXFileReference; fileEncoding = 4; lastKnownFileType = sourcecode.c.h; path = "FSTSyncEngine+Testing.h"; sourceTree = "<group>"; };
		5492E05C202154B800B64F25 /* FSTViewSnapshotTest.mm */ = {isa = PBXFileReference; fileEncoding = 4; lastKnownFileType = sourcecode.cpp.objcpp; path = FSTViewSnapshotTest.mm; sourceTree = "<group>"; };
		5492E05D202154B900B64F25 /* FSTQueryListenerTests.mm */ = {isa = PBXFileReference; fileEncoding = 4; lastKnownFileType = sourcecode.cpp.objcpp; path = FSTQueryListenerTests.mm; sourceTree = "<group>"; };
		5492E05E202154B900B64F25 /* FSTViewTests.mm */ = {isa = PBXFileReference; fileEncoding = 4; lastKnownFileType = sourcecode.cpp.objcpp; path = FSTViewTests.mm; sourceTree = "<group>"; };
		5492E060202154B900B64F25 /* FSTEventManagerTests.mm */ = {isa = PBXFileReference; fileEncoding = 4; lastKnownFileType = sourcecode.cpp.objcpp; path = FSTEventManagerTests.mm; sourceTree = "<group>"; };
		5492E061202154B900B64F25 /* FSTQueryTests.mm */ = {isa = PBXFileReference; fileEncoding = 4; lastKnownFileType = sourcecode.cpp.objcpp; path = FSTQueryTests.mm; sourceTree = "<group>"; };
		5492E069202154D500B64F25 /* FIRQueryTests.mm */ = {isa = PBXFileReference; fileEncoding = 4; lastKnownFileType = sourcecode.cpp.objcpp; path = FIRQueryTests.mm; sourceTree = "<group>"; };
		5492E06A202154D500B64F25 /* FIRFieldsTests.mm */ = {isa = PBXFileReference; fileEncoding = 4; lastKnownFileType = sourcecode.cpp.objcpp; path = FIRFieldsTests.mm; sourceTree = "<group>"; };
		5492E06B202154D500B64F25 /* FIRListenerRegistrationTests.mm */ = {isa = PBXFileReference; fileEncoding = 4; lastKnownFileType = sourcecode.cpp.objcpp; path = FIRListenerRegistrationTests.mm; sourceTree = "<group>"; };
		5492E06C202154D500B64F25 /* FIRDatabaseTests.mm */ = {isa = PBXFileReference; fileEncoding = 4; lastKnownFileType = sourcecode.cpp.objcpp; path = FIRDatabaseTests.mm; sourceTree = "<group>"; };
		5492E06D202154D600B64F25 /* FIRValidationTests.mm */ = {isa = PBXFileReference; fileEncoding = 4; lastKnownFileType = sourcecode.cpp.objcpp; path = FIRValidationTests.mm; sourceTree = "<group>"; };
		5492E06E202154D600B64F25 /* FIRServerTimestampTests.mm */ = {isa = PBXFileReference; fileEncoding = 4; lastKnownFileType = sourcecode.cpp.objcpp; path = FIRServerTimestampTests.mm; sourceTree = "<group>"; };
		5492E06F202154D600B64F25 /* FIRWriteBatchTests.mm */ = {isa = PBXFileReference; fileEncoding = 4; lastKnownFileType = sourcecode.cpp.objcpp; path = FIRWriteBatchTests.mm; sourceTree = "<group>"; };
		5492E070202154D600B64F25 /* FIRCursorTests.mm */ = {isa = PBXFileReference; fileEncoding = 4; lastKnownFileType = sourcecode.cpp.objcpp; path = FIRCursorTests.mm; sourceTree = "<group>"; };
		5492E071202154D600B64F25 /* FIRTypeTests.mm */ = {isa = PBXFileReference; fileEncoding = 4; lastKnownFileType = sourcecode.cpp.objcpp; path = FIRTypeTests.mm; sourceTree = "<group>"; };
		5492E07B202154EB00B64F25 /* FSTTransactionTests.mm */ = {isa = PBXFileReference; fileEncoding = 4; lastKnownFileType = sourcecode.cpp.objcpp; path = FSTTransactionTests.mm; sourceTree = "<group>"; };
		5492E07C202154EB00B64F25 /* FSTSmokeTests.mm */ = {isa = PBXFileReference; fileEncoding = 4; lastKnownFileType = sourcecode.cpp.objcpp; path = FSTSmokeTests.mm; sourceTree = "<group>"; };
		5492E07D202154EB00B64F25 /* FSTStreamTests.mm */ = {isa = PBXFileReference; fileEncoding = 4; lastKnownFileType = sourcecode.cpp.objcpp; path = FSTStreamTests.mm; sourceTree = "<group>"; };
		5492E07E202154EC00B64F25 /* FSTDatastoreTests.mm */ = {isa = PBXFileReference; fileEncoding = 4; lastKnownFileType = sourcecode.cpp.objcpp; path = FSTDatastoreTests.mm; sourceTree = "<group>"; };
		5492E0832021552A00B64F25 /* FSTLocalStoreTests.mm */ = {isa = PBXFileReference; fileEncoding = 4; lastKnownFileType = sourcecode.cpp.objcpp; path = FSTLocalStoreTests.mm; sourceTree = "<group>"; };
		5492E0842021552A00B64F25 /* FSTEagerGarbageCollectorTests.mm */ = {isa = PBXFileReference; fileEncoding = 4; lastKnownFileType = sourcecode.cpp.objcpp; path = FSTEagerGarbageCollectorTests.mm; sourceTree = "<group>"; };
		5492E0852021552A00B64F25 /* FSTRemoteDocumentCacheTests.h */ = {isa = PBXFileReference; fileEncoding = 4; lastKnownFileType = sourcecode.c.h; path = FSTRemoteDocumentCacheTests.h; sourceTree = "<group>"; };
		5492E0862021552A00B64F25 /* FSTLevelDBMigrationsTests.mm */ = {isa = PBXFileReference; fileEncoding = 4; lastKnownFileType = sourcecode.cpp.objcpp; path = FSTLevelDBMigrationsTests.mm; sourceTree = "<group>"; };
		5492E0872021552A00B64F25 /* FSTLevelDBMutationQueueTests.mm */ = {isa = PBXFileReference; fileEncoding = 4; lastKnownFileType = sourcecode.cpp.objcpp; path = FSTLevelDBMutationQueueTests.mm; sourceTree = "<group>"; };
		5492E0882021552A00B64F25 /* FSTMemoryLocalStoreTests.mm */ = {isa = PBXFileReference; fileEncoding = 4; lastKnownFileType = sourcecode.cpp.objcpp; path = FSTMemoryLocalStoreTests.mm; sourceTree = "<group>"; };
		5492E0892021552A00B64F25 /* FSTQueryCacheTests.mm */ = {isa = PBXFileReference; fileEncoding = 4; lastKnownFileType = sourcecode.cpp.objcpp; path = FSTQueryCacheTests.mm; sourceTree = "<group>"; };
		5492E08A2021552A00B64F25 /* FSTLocalSerializerTests.mm */ = {isa = PBXFileReference; fileEncoding = 4; lastKnownFileType = sourcecode.cpp.objcpp; path = FSTLocalSerializerTests.mm; sourceTree = "<group>"; };
		5492E08B2021552B00B64F25 /* FSTMemoryQueryCacheTests.mm */ = {isa = PBXFileReference; fileEncoding = 4; lastKnownFileType = sourcecode.cpp.objcpp; path = FSTMemoryQueryCacheTests.mm; sourceTree = "<group>"; };
		5492E08C2021552B00B64F25 /* FSTMemoryRemoteDocumentCacheTests.mm */ = {isa = PBXFileReference; fileEncoding = 4; lastKnownFileType = sourcecode.cpp.objcpp; path = FSTMemoryRemoteDocumentCacheTests.mm; sourceTree = "<group>"; };
		5492E08D2021552B00B64F25 /* FSTPersistenceTestHelpers.mm */ = {isa = PBXFileReference; fileEncoding = 4; lastKnownFileType = sourcecode.cpp.objcpp; path = FSTPersistenceTestHelpers.mm; sourceTree = "<group>"; };
		5492E08E2021552B00B64F25 /* FSTLevelDBKeyTests.mm */ = {isa = PBXFileReference; fileEncoding = 4; lastKnownFileType = sourcecode.cpp.objcpp; path = FSTLevelDBKeyTests.mm; sourceTree = "<group>"; };
		5492E08F2021552B00B64F25 /* FSTLevelDBLocalStoreTests.mm */ = {isa = PBXFileReference; fileEncoding = 4; lastKnownFileType = sourcecode.cpp.objcpp; path = FSTLevelDBLocalStoreTests.mm; sourceTree = "<group>"; };
		5492E0912021552B00B64F25 /* FSTLocalStoreTests.h */ = {isa = PBXFileReference; fileEncoding = 4; lastKnownFileType = sourcecode.c.h; path = FSTLocalStoreTests.h; sourceTree = "<group>"; };
		5492E0922021552B00B64F25 /* FSTLevelDBRemoteDocumentCacheTests.mm */ = {isa = PBXFileReference; fileEncoding = 4; lastKnownFileType = sourcecode.cpp.objcpp; path = FSTLevelDBRemoteDocumentCacheTests.mm; sourceTree = "<group>"; };
		5492E0932021552B00B64F25 /* StringViewTests.mm */ = {isa = PBXFileReference; fileEncoding = 4; lastKnownFileType = sourcecode.cpp.objcpp; path = StringViewTests.mm; sourceTree = "<group>"; };
		5492E0942021552C00B64F25 /* FSTMutationQueueTests.h */ = {isa = PBXFileReference; fileEncoding = 4; lastKnownFileType = sourcecode.c.h; path = FSTMutationQueueTests.h; sourceTree = "<group>"; };
		5492E0952021552C00B64F25 /* FSTQueryCacheTests.h */ = {isa = PBXFileReference; fileEncoding = 4; lastKnownFileType = sourcecode.c.h; path = FSTQueryCacheTests.h; sourceTree = "<group>"; };
		5492E0962021552C00B64F25 /* FSTMutationQueueTests.mm */ = {isa = PBXFileReference; fileEncoding = 4; lastKnownFileType = sourcecode.cpp.objcpp; path = FSTMutationQueueTests.mm; sourceTree = "<group>"; };
		5492E0972021552C00B64F25 /* FSTMemoryMutationQueueTests.mm */ = {isa = PBXFileReference; fileEncoding = 4; lastKnownFileType = sourcecode.cpp.objcpp; path = FSTMemoryMutationQueueTests.mm; sourceTree = "<group>"; };
		5492E0982021552C00B64F25 /* FSTLevelDBQueryCacheTests.mm */ = {isa = PBXFileReference; fileEncoding = 4; lastKnownFileType = sourcecode.cpp.objcpp; path = FSTLevelDBQueryCacheTests.mm; sourceTree = "<group>"; };
		5492E0992021552C00B64F25 /* FSTPersistenceTestHelpers.h */ = {isa = PBXFileReference; fileEncoding = 4; lastKnownFileType = sourcecode.c.h; path = FSTPersistenceTestHelpers.h; sourceTree = "<group>"; };
		5492E09A2021552C00B64F25 /* FSTReferenceSetTests.mm */ = {isa = PBXFileReference; fileEncoding = 4; lastKnownFileType = sourcecode.cpp.objcpp; path = FSTReferenceSetTests.mm; sourceTree = "<group>"; };
		5492E09C2021552D00B64F25 /* FSTRemoteDocumentCacheTests.mm */ = {isa = PBXFileReference; fileEncoding = 4; lastKnownFileType = sourcecode.cpp.objcpp; path = FSTRemoteDocumentCacheTests.mm; sourceTree = "<group>"; };
		5492E0B22021555000B64F25 /* FSTDocumentKeyTests.mm */ = {isa = PBXFileReference; fileEncoding = 4; lastKnownFileType = sourcecode.cpp.objcpp; path = FSTDocumentKeyTests.mm; sourceTree = "<group>"; };
		5492E0B32021555100B64F25 /* FSTDocumentSetTests.mm */ = {isa = PBXFileReference; fileEncoding = 4; lastKnownFileType = sourcecode.cpp.objcpp; path = FSTDocumentSetTests.mm; sourceTree = "<group>"; };
		5492E0B62021555100B64F25 /* FSTDocumentTests.mm */ = {isa = PBXFileReference; fileEncoding = 4; lastKnownFileType = sourcecode.cpp.objcpp; path = FSTDocumentTests.mm; sourceTree = "<group>"; };
		5492E0B72021555100B64F25 /* FSTMutationTests.mm */ = {isa = PBXFileReference; fileEncoding = 4; lastKnownFileType = sourcecode.cpp.objcpp; path = FSTMutationTests.mm; sourceTree = "<group>"; };
		5492E0B82021555100B64F25 /* FSTFieldValueTests.mm */ = {isa = PBXFileReference; fileEncoding = 4; lastKnownFileType = sourcecode.cpp.objcpp; path = FSTFieldValueTests.mm; sourceTree = "<group>"; };
		5492E0C02021557E00B64F25 /* FSTWatchChange+Testing.mm */ = {isa = PBXFileReference; fileEncoding = 4; lastKnownFileType = sourcecode.cpp.objcpp; path = "FSTWatchChange+Testing.mm"; sourceTree = "<group>"; };
		5492E0C12021557E00B64F25 /* FSTSerializerBetaTests.mm */ = {isa = PBXFileReference; fileEncoding = 4; lastKnownFileType = sourcecode.cpp.objcpp; path = FSTSerializerBetaTests.mm; sourceTree = "<group>"; };
		5492E0C22021557E00B64F25 /* FSTDatastoreTests.mm */ = {isa = PBXFileReference; fileEncoding = 4; lastKnownFileType = sourcecode.cpp.objcpp; path = FSTDatastoreTests.mm; sourceTree = "<group>"; };
		5492E0C32021557E00B64F25 /* FSTRemoteEventTests.mm */ = {isa = PBXFileReference; fileEncoding = 4; lastKnownFileType = sourcecode.cpp.objcpp; path = FSTRemoteEventTests.mm; sourceTree = "<group>"; };
		5492E0C42021557E00B64F25 /* FSTWatchChange+Testing.h */ = {isa = PBXFileReference; fileEncoding = 4; lastKnownFileType = sourcecode.c.h; path = "FSTWatchChange+Testing.h"; sourceTree = "<group>"; };
		5492E0C52021557E00B64F25 /* FSTWatchChangeTests.mm */ = {isa = PBXFileReference; fileEncoding = 4; lastKnownFileType = sourcecode.cpp.objcpp; path = FSTWatchChangeTests.mm; sourceTree = "<group>"; };
		5495EB022040E90200EBA509 /* CodableGeoPointTests.swift */ = {isa = PBXFileReference; fileEncoding = 4; lastKnownFileType = sourcecode.swift; path = CodableGeoPointTests.swift; sourceTree = "<group>"; };
		54995F6E205B6E12004EFFA0 /* leveldb_key_test.cc */ = {isa = PBXFileReference; fileEncoding = 4; lastKnownFileType = sourcecode.cpp.cpp; name = leveldb_key_test.cc; path = ../../core/test/firebase/firestore/local/leveldb_key_test.cc; sourceTree = "<group>"; };
		54C2294E1FECABAE007D065B /* log_test.cc */ = {isa = PBXFileReference; fileEncoding = 4; lastKnownFileType = sourcecode.cpp.cpp; name = log_test.cc; path = ../../core/test/firebase/firestore/util/log_test.cc; sourceTree = "<group>"; };
		54C9EDF12040E16300A969CD /* Firestore_SwiftTests_iOS.xctest */ = {isa = PBXFileReference; explicitFileType = wrapper.cfbundle; includeInIndex = 0; path = Firestore_SwiftTests_iOS.xctest; sourceTree = BUILT_PRODUCTS_DIR; };
		54C9EDF52040E16300A969CD /* Info.plist */ = {isa = PBXFileReference; lastKnownFileType = text.plist.xml; path = Info.plist; sourceTree = "<group>"; };
		54DA129C1F315EE100DD57A1 /* collection_spec_test.json */ = {isa = PBXFileReference; fileEncoding = 4; lastKnownFileType = text.json; path = collection_spec_test.json; sourceTree = "<group>"; };
		54DA129D1F315EE100DD57A1 /* existence_filter_spec_test.json */ = {isa = PBXFileReference; fileEncoding = 4; lastKnownFileType = text.json; path = existence_filter_spec_test.json; sourceTree = "<group>"; };
		54DA129E1F315EE100DD57A1 /* limbo_spec_test.json */ = {isa = PBXFileReference; fileEncoding = 4; lastKnownFileType = text.json; path = limbo_spec_test.json; sourceTree = "<group>"; };
		54DA129F1F315EE100DD57A1 /* limit_spec_test.json */ = {isa = PBXFileReference; fileEncoding = 4; lastKnownFileType = text.json; path = limit_spec_test.json; sourceTree = "<group>"; };
		54DA12A01F315EE100DD57A1 /* listen_spec_test.json */ = {isa = PBXFileReference; fileEncoding = 4; lastKnownFileType = text.json; path = listen_spec_test.json; sourceTree = "<group>"; };
		54DA12A11F315EE100DD57A1 /* offline_spec_test.json */ = {isa = PBXFileReference; fileEncoding = 4; lastKnownFileType = text.json; path = offline_spec_test.json; sourceTree = "<group>"; };
		54DA12A21F315EE100DD57A1 /* orderby_spec_test.json */ = {isa = PBXFileReference; fileEncoding = 4; lastKnownFileType = text.json; path = orderby_spec_test.json; sourceTree = "<group>"; };
		54DA12A31F315EE100DD57A1 /* persistence_spec_test.json */ = {isa = PBXFileReference; fileEncoding = 4; lastKnownFileType = text.json; path = persistence_spec_test.json; sourceTree = "<group>"; };
		54DA12A41F315EE100DD57A1 /* resume_token_spec_test.json */ = {isa = PBXFileReference; fileEncoding = 4; lastKnownFileType = text.json; path = resume_token_spec_test.json; sourceTree = "<group>"; };
		54DA12A51F315EE100DD57A1 /* write_spec_test.json */ = {isa = PBXFileReference; fileEncoding = 4; lastKnownFileType = text.json; path = write_spec_test.json; sourceTree = "<group>"; };
		54E9281C1F33950B00C1953E /* FSTEventAccumulator.h */ = {isa = PBXFileReference; fileEncoding = 4; lastKnownFileType = sourcecode.c.h; path = FSTEventAccumulator.h; sourceTree = "<group>"; };
		54E9281E1F33950B00C1953E /* FSTIntegrationTestCase.h */ = {isa = PBXFileReference; fileEncoding = 4; lastKnownFileType = sourcecode.c.h; path = FSTIntegrationTestCase.h; sourceTree = "<group>"; };
		54E9282A1F339CAD00C1953E /* XCTestCase+Await.h */ = {isa = PBXFileReference; fileEncoding = 4; lastKnownFileType = sourcecode.c.h; path = "XCTestCase+Await.h"; sourceTree = "<group>"; };
		54EB764C202277B30088B8F3 /* array_sorted_map_test.cc */ = {isa = PBXFileReference; fileEncoding = 4; lastKnownFileType = sourcecode.cpp.cpp; name = array_sorted_map_test.cc; path = ../../immutable/array_sorted_map_test.cc; sourceTree = "<group>"; };
		6003F58A195388D20070C39A /* Firestore_Example.app */ = {isa = PBXFileReference; explicitFileType = wrapper.application; includeInIndex = 0; path = Firestore_Example.app; sourceTree = BUILT_PRODUCTS_DIR; };
		6003F58D195388D20070C39A /* Foundation.framework */ = {isa = PBXFileReference; lastKnownFileType = wrapper.framework; name = Foundation.framework; path = System/Library/Frameworks/Foundation.framework; sourceTree = SDKROOT; };
		6003F58F195388D20070C39A /* CoreGraphics.framework */ = {isa = PBXFileReference; lastKnownFileType = wrapper.framework; name = CoreGraphics.framework; path = System/Library/Frameworks/CoreGraphics.framework; sourceTree = SDKROOT; };
		6003F591195388D20070C39A /* UIKit.framework */ = {isa = PBXFileReference; lastKnownFileType = wrapper.framework; name = UIKit.framework; path = System/Library/Frameworks/UIKit.framework; sourceTree = SDKROOT; };
		6003F595195388D20070C39A /* Firestore-Info.plist */ = {isa = PBXFileReference; lastKnownFileType = text.plist.xml; path = "Firestore-Info.plist"; sourceTree = "<group>"; };
		6003F597195388D20070C39A /* en */ = {isa = PBXFileReference; lastKnownFileType = text.plist.strings; name = en; path = en.lproj/InfoPlist.strings; sourceTree = "<group>"; };
		6003F599195388D20070C39A /* main.m */ = {isa = PBXFileReference; lastKnownFileType = sourcecode.c.objc; path = main.m; sourceTree = "<group>"; };
		6003F59C195388D20070C39A /* FIRAppDelegate.h */ = {isa = PBXFileReference; lastKnownFileType = sourcecode.c.h; path = FIRAppDelegate.h; sourceTree = "<group>"; };
		6003F59D195388D20070C39A /* FIRAppDelegate.m */ = {isa = PBXFileReference; lastKnownFileType = sourcecode.c.objc; path = FIRAppDelegate.m; sourceTree = "<group>"; };
		6003F5A5195388D20070C39A /* FIRViewController.h */ = {isa = PBXFileReference; lastKnownFileType = sourcecode.c.h; path = FIRViewController.h; sourceTree = "<group>"; };
		6003F5A6195388D20070C39A /* FIRViewController.m */ = {isa = PBXFileReference; lastKnownFileType = sourcecode.c.objc; path = FIRViewController.m; sourceTree = "<group>"; };
		6003F5A8195388D20070C39A /* Images.xcassets */ = {isa = PBXFileReference; lastKnownFileType = folder.assetcatalog; path = Images.xcassets; sourceTree = "<group>"; };
		6003F5AE195388D20070C39A /* Firestore_Tests.xctest */ = {isa = PBXFileReference; explicitFileType = wrapper.cfbundle; includeInIndex = 0; path = Firestore_Tests.xctest; sourceTree = BUILT_PRODUCTS_DIR; };
		6003F5AF195388D20070C39A /* XCTest.framework */ = {isa = PBXFileReference; lastKnownFileType = wrapper.framework; name = XCTest.framework; path = Library/Frameworks/XCTest.framework; sourceTree = DEVELOPER_DIR; };
		6003F5B7195388D20070C39A /* Tests-Info.plist */ = {isa = PBXFileReference; lastKnownFileType = text.plist.xml; path = "Tests-Info.plist"; sourceTree = "<group>"; };
		6003F5B9195388D20070C39A /* en */ = {isa = PBXFileReference; lastKnownFileType = text.plist.strings; name = en; path = en.lproj/InfoPlist.strings; sourceTree = "<group>"; };
		6161B5012047140400A99DBB /* FIRFirestoreSourceTests.mm */ = {isa = PBXFileReference; fileEncoding = 4; lastKnownFileType = sourcecode.cpp.objcpp; path = FIRFirestoreSourceTests.mm; sourceTree = "<group>"; };
		69F6A10DBD6187489481CD76 /* Pods_Firestore_Tests.framework */ = {isa = PBXFileReference; explicitFileType = wrapper.framework; includeInIndex = 0; path = Pods_Firestore_Tests.framework; sourceTree = BUILT_PRODUCTS_DIR; };
		71719F9E1E33DC2100824A3D /* Base */ = {isa = PBXFileReference; lastKnownFileType = file.storyboard; name = Base; path = Base.lproj/LaunchScreen.storyboard; sourceTree = "<group>"; };
		7346E61C20325C6900FD6CEF /* FSTDispatchQueueTests.mm */ = {isa = PBXFileReference; fileEncoding = 4; lastKnownFileType = sourcecode.cpp.objcpp; path = FSTDispatchQueueTests.mm; sourceTree = "<group>"; };
		73866A9F2082B069009BB4FF /* FIRArrayTransformTests.mm */ = {isa = PBXFileReference; lastKnownFileType = sourcecode.cpp.objcpp; path = FIRArrayTransformTests.mm; sourceTree = "<group>"; };
		75A6FE51C1A02DF38F62FAAD /* Pods_Firestore_Example.framework */ = {isa = PBXFileReference; explicitFileType = wrapper.framework; includeInIndex = 0; path = Pods_Firestore_Example.framework; sourceTree = BUILT_PRODUCTS_DIR; };
		873B8AEA1B1F5CCA007FD442 /* Main.storyboard */ = {isa = PBXFileReference; fileEncoding = 4; lastKnownFileType = file.storyboard; name = Main.storyboard; path = Base.lproj/Main.storyboard; sourceTree = "<group>"; };
		8E002F4AD5D9B6197C940847 /* Firestore.podspec */ = {isa = PBXFileReference; includeInIndex = 1; lastKnownFileType = text; name = Firestore.podspec; path = ../Firestore.podspec; sourceTree = "<group>"; };
		9D52E67EE96AA7E5D6F69748 /* Pods-Firestore_IntegrationTests.debug.xcconfig */ = {isa = PBXFileReference; includeInIndex = 1; lastKnownFileType = text.xcconfig; name = "Pods-Firestore_IntegrationTests.debug.xcconfig"; path = "Pods/Target Support Files/Pods-Firestore_IntegrationTests/Pods-Firestore_IntegrationTests.debug.xcconfig"; sourceTree = "<group>"; };
		9EF477AD4B2B643FD320867A /* Pods-Firestore_Example.debug.xcconfig */ = {isa = PBXFileReference; includeInIndex = 1; lastKnownFileType = text.xcconfig; name = "Pods-Firestore_Example.debug.xcconfig"; path = "Pods/Target Support Files/Pods-Firestore_Example/Pods-Firestore_Example.debug.xcconfig"; sourceTree = "<group>"; };
		AB356EF6200EA5EB0089B766 /* field_value_test.cc */ = {isa = PBXFileReference; lastKnownFileType = sourcecode.cpp.cpp; path = field_value_test.cc; sourceTree = "<group>"; };
		AB380CF82019382300D97691 /* target_id_generator_test.cc */ = {isa = PBXFileReference; fileEncoding = 4; lastKnownFileType = sourcecode.cpp.cpp; path = target_id_generator_test.cc; sourceTree = "<group>"; };
		AB380CFC201A2EE200D97691 /* string_util_test.cc */ = {isa = PBXFileReference; fileEncoding = 4; lastKnownFileType = sourcecode.cpp.cpp; name = string_util_test.cc; path = ../../core/test/firebase/firestore/util/string_util_test.cc; sourceTree = "<group>"; };
		AB380D01201BC69F00D97691 /* bits_test.cc */ = {isa = PBXFileReference; fileEncoding = 4; lastKnownFileType = sourcecode.cpp.cpp; name = bits_test.cc; path = ../../core/test/firebase/firestore/util/bits_test.cc; sourceTree = "<group>"; };
		AB380D03201BC6E400D97691 /* ordered_code_test.cc */ = {isa = PBXFileReference; fileEncoding = 4; lastKnownFileType = sourcecode.cpp.cpp; name = ordered_code_test.cc; path = ../../core/test/firebase/firestore/util/ordered_code_test.cc; sourceTree = "<group>"; };
		AB38D92E20235D22000A432D /* database_info_test.cc */ = {isa = PBXFileReference; fileEncoding = 4; lastKnownFileType = sourcecode.cpp.cpp; path = database_info_test.cc; sourceTree = "<group>"; };
		AB38D93220239654000A432D /* user_test.cc */ = {isa = PBXFileReference; fileEncoding = 4; lastKnownFileType = sourcecode.cpp.cpp; path = user_test.cc; sourceTree = "<group>"; };
		AB38D9342023966E000A432D /* credentials_provider_test.cc */ = {isa = PBXFileReference; fileEncoding = 4; lastKnownFileType = sourcecode.cpp.cpp; path = credentials_provider_test.cc; sourceTree = "<group>"; };
		AB38D93620239689000A432D /* empty_credentials_provider_test.cc */ = {isa = PBXFileReference; fileEncoding = 4; lastKnownFileType = sourcecode.cpp.cpp; path = empty_credentials_provider_test.cc; sourceTree = "<group>"; };
		AB6B908320322E4D00CC290A /* document_test.cc */ = {isa = PBXFileReference; lastKnownFileType = sourcecode.cpp.cpp; path = document_test.cc; sourceTree = "<group>"; };
		AB6B908520322E6D00CC290A /* maybe_document_test.cc */ = {isa = PBXFileReference; lastKnownFileType = sourcecode.cpp.cpp; path = maybe_document_test.cc; sourceTree = "<group>"; };
		AB6B908720322E8800CC290A /* no_document_test.cc */ = {isa = PBXFileReference; lastKnownFileType = sourcecode.cpp.cpp; path = no_document_test.cc; sourceTree = "<group>"; };
		AB71064B201FA60300344F18 /* database_id_test.cc */ = {isa = PBXFileReference; fileEncoding = 4; lastKnownFileType = sourcecode.cpp.cpp; path = database_id_test.cc; sourceTree = "<group>"; };
		AB7BAB332012B519001E0872 /* geo_point_test.cc */ = {isa = PBXFileReference; fileEncoding = 4; lastKnownFileType = sourcecode.cpp.cpp; name = geo_point_test.cc; path = ../../core/test/firebase/firestore/geo_point_test.cc; sourceTree = "<group>"; };
		ABA495B9202B7E79008A7851 /* snapshot_version_test.cc */ = {isa = PBXFileReference; fileEncoding = 4; lastKnownFileType = sourcecode.cpp.cpp; path = snapshot_version_test.cc; sourceTree = "<group>"; };
		ABC1D7DF2023A3EF00BA84F0 /* token_test.cc */ = {isa = PBXFileReference; fileEncoding = 4; lastKnownFileType = sourcecode.cpp.cpp; path = token_test.cc; sourceTree = "<group>"; };
		ABC1D7E22023CDC500BA84F0 /* firebase_credentials_provider_test.mm */ = {isa = PBXFileReference; fileEncoding = 4; lastKnownFileType = sourcecode.cpp.objcpp; path = firebase_credentials_provider_test.mm; sourceTree = "<group>"; };
		ABF6506B201131F8005F2C74 /* timestamp_test.cc */ = {isa = PBXFileReference; lastKnownFileType = sourcecode.cpp.cpp; name = timestamp_test.cc; path = ../../core/test/firebase/firestore/timestamp_test.cc; sourceTree = "<group>"; };
		B2FA635DF5D116A67A7441CD /* Pods_Firestore_IntegrationTests.framework */ = {isa = PBXFileReference; explicitFileType = wrapper.framework; includeInIndex = 0; path = Pods_Firestore_IntegrationTests.framework; sourceTree = BUILT_PRODUCTS_DIR; };
		B6152AD5202A5385000E5744 /* document_key_test.cc */ = {isa = PBXFileReference; fileEncoding = 4; lastKnownFileType = sourcecode.cpp.cpp; path = document_key_test.cc; sourceTree = "<group>"; };
		B65D34A7203C99090076A5E1 /* FIRTimestampTest.m */ = {isa = PBXFileReference; fileEncoding = 4; lastKnownFileType = sourcecode.c.objc; path = FIRTimestampTest.m; sourceTree = "<group>"; };
		B686F2AD2023DDB20028D6BE /* field_path_test.cc */ = {isa = PBXFileReference; fileEncoding = 4; lastKnownFileType = sourcecode.cpp.cpp; path = field_path_test.cc; sourceTree = "<group>"; };
		B686F2B02024FFD70028D6BE /* resource_path_test.cc */ = {isa = PBXFileReference; fileEncoding = 4; lastKnownFileType = sourcecode.cpp.cpp; path = resource_path_test.cc; sourceTree = "<group>"; };
		C1D89E5405935366C88CC3E5 /* Pods-Firestore_Example-Firestore_SwiftTests_iOS.release.xcconfig */ = {isa = PBXFileReference; includeInIndex = 1; lastKnownFileType = text.xcconfig; name = "Pods-Firestore_Example-Firestore_SwiftTests_iOS.release.xcconfig"; path = "Pods/Target Support Files/Pods-Firestore_Example-Firestore_SwiftTests_iOS/Pods-Firestore_Example-Firestore_SwiftTests_iOS.release.xcconfig"; sourceTree = "<group>"; };
		CE00BABB5A3AAB44A4C209E2 /* Pods-Firestore_Tests.debug.xcconfig */ = {isa = PBXFileReference; includeInIndex = 1; lastKnownFileType = text.xcconfig; name = "Pods-Firestore_Tests.debug.xcconfig"; path = "Pods/Target Support Files/Pods-Firestore_Tests/Pods-Firestore_Tests.debug.xcconfig"; sourceTree = "<group>"; };
		D3CC3DC5338DCAF43A211155 /* README.md */ = {isa = PBXFileReference; includeInIndex = 1; lastKnownFileType = net.daringfireball.markdown; name = README.md; path = ../README.md; sourceTree = "<group>"; };
		DB17FEDFB80770611A935A60 /* Pods-Firestore_IntegrationTests.release.xcconfig */ = {isa = PBXFileReference; includeInIndex = 1; lastKnownFileType = text.xcconfig; name = "Pods-Firestore_IntegrationTests.release.xcconfig"; path = "Pods/Target Support Files/Pods-Firestore_IntegrationTests/Pods-Firestore_IntegrationTests.release.xcconfig"; sourceTree = "<group>"; };
		DE03B2E91F2149D600A30B9C /* Firestore_IntegrationTests.xctest */ = {isa = PBXFileReference; explicitFileType = wrapper.cfbundle; includeInIndex = 0; path = Firestore_IntegrationTests.xctest; sourceTree = BUILT_PRODUCTS_DIR; };
		DE03B3621F215E1600A30B9C /* CAcert.pem */ = {isa = PBXFileReference; lastKnownFileType = text; path = CAcert.pem; sourceTree = "<group>"; };
		DE0761E41F2FE611003233AF /* SwiftBuildTest.app */ = {isa = PBXFileReference; explicitFileType = wrapper.application; includeInIndex = 0; path = SwiftBuildTest.app; sourceTree = BUILT_PRODUCTS_DIR; };
		DE0761F61F2FE68D003233AF /* main.swift */ = {isa = PBXFileReference; fileEncoding = 4; lastKnownFileType = sourcecode.swift; path = main.swift; sourceTree = "<group>"; };
		DE2EF07E1F3D0B6E003D0CDC /* FSTArraySortedDictionaryTests.m */ = {isa = PBXFileReference; fileEncoding = 4; lastKnownFileType = sourcecode.c.objc; name = FSTArraySortedDictionaryTests.m; path = ../../third_party/Immutable/Tests/FSTArraySortedDictionaryTests.m; sourceTree = "<group>"; };
		DE2EF07F1F3D0B6E003D0CDC /* FSTImmutableSortedDictionary+Testing.h */ = {isa = PBXFileReference; fileEncoding = 4; lastKnownFileType = sourcecode.c.h; name = "FSTImmutableSortedDictionary+Testing.h"; path = "../../third_party/Immutable/Tests/FSTImmutableSortedDictionary+Testing.h"; sourceTree = "<group>"; };
		DE2EF0801F3D0B6E003D0CDC /* FSTImmutableSortedDictionary+Testing.m */ = {isa = PBXFileReference; fileEncoding = 4; lastKnownFileType = sourcecode.c.objc; name = "FSTImmutableSortedDictionary+Testing.m"; path = "../../third_party/Immutable/Tests/FSTImmutableSortedDictionary+Testing.m"; sourceTree = "<group>"; };
		DE2EF0811F3D0B6E003D0CDC /* FSTImmutableSortedSet+Testing.h */ = {isa = PBXFileReference; fileEncoding = 4; lastKnownFileType = sourcecode.c.h; name = "FSTImmutableSortedSet+Testing.h"; path = "../../third_party/Immutable/Tests/FSTImmutableSortedSet+Testing.h"; sourceTree = "<group>"; };
		DE2EF0821F3D0B6E003D0CDC /* FSTImmutableSortedSet+Testing.m */ = {isa = PBXFileReference; fileEncoding = 4; lastKnownFileType = sourcecode.c.objc; name = "FSTImmutableSortedSet+Testing.m"; path = "../../third_party/Immutable/Tests/FSTImmutableSortedSet+Testing.m"; sourceTree = "<group>"; };
		DE2EF0831F3D0B6E003D0CDC /* FSTLLRBValueNode+Test.h */ = {isa = PBXFileReference; fileEncoding = 4; lastKnownFileType = sourcecode.c.h; name = "FSTLLRBValueNode+Test.h"; path = "../../third_party/Immutable/Tests/FSTLLRBValueNode+Test.h"; sourceTree = "<group>"; };
		DE2EF0841F3D0B6E003D0CDC /* FSTTreeSortedDictionaryTests.m */ = {isa = PBXFileReference; fileEncoding = 4; lastKnownFileType = sourcecode.c.objc; name = FSTTreeSortedDictionaryTests.m; path = ../../third_party/Immutable/Tests/FSTTreeSortedDictionaryTests.m; sourceTree = "<group>"; };
		DE51B1881F0D48AC0013853F /* FSTHelpers.h */ = {isa = PBXFileReference; lastKnownFileType = sourcecode.c.h; path = FSTHelpers.h; sourceTree = "<group>"; };
		DE51B1961F0D48AC0013853F /* FSTMockDatastore.h */ = {isa = PBXFileReference; lastKnownFileType = sourcecode.c.h; path = FSTMockDatastore.h; sourceTree = "<group>"; };
		DE51B1981F0D48AC0013853F /* FSTSpecTests.h */ = {isa = PBXFileReference; lastKnownFileType = sourcecode.c.h; path = FSTSpecTests.h; sourceTree = "<group>"; };
		DE51B19A1F0D48AC0013853F /* FSTSyncEngineTestDriver.h */ = {isa = PBXFileReference; lastKnownFileType = sourcecode.c.h; path = FSTSyncEngineTestDriver.h; sourceTree = "<group>"; };
		DE51B1A71F0D48AC0013853F /* README.md */ = {isa = PBXFileReference; lastKnownFileType = net.daringfireball.markdown; path = README.md; sourceTree = "<group>"; };
		F23325524BEAF8D24F78AC88 /* Pods-SwiftBuildTest.release.xcconfig */ = {isa = PBXFileReference; includeInIndex = 1; lastKnownFileType = text.xcconfig; name = "Pods-SwiftBuildTest.release.xcconfig"; path = "Pods/Target Support Files/Pods-SwiftBuildTest/Pods-SwiftBuildTest.release.xcconfig"; sourceTree = "<group>"; };
/* End PBXFileReference section */

/* Begin PBXFrameworksBuildPhase section */
		54C9EDEE2040E16300A969CD /* Frameworks */ = {
			isa = PBXFrameworksBuildPhase;
			buildActionMask = 2147483647;
			files = (
				DEF43C59D90C3CF3CA34DDF4 /* Pods_Firestore_Example_Firestore_SwiftTests_iOS.framework in Frameworks */,
			);
			runOnlyForDeploymentPostprocessing = 0;
		};
		6003F587195388D20070C39A /* Frameworks */ = {
			isa = PBXFrameworksBuildPhase;
			buildActionMask = 2147483647;
			files = (
				6003F590195388D20070C39A /* CoreGraphics.framework in Frameworks */,
				6003F592195388D20070C39A /* UIKit.framework in Frameworks */,
				6003F58E195388D20070C39A /* Foundation.framework in Frameworks */,
				6ED54761B845349D43DB6B78 /* Pods_Firestore_Example.framework in Frameworks */,
			);
			runOnlyForDeploymentPostprocessing = 0;
		};
		6003F5AB195388D20070C39A /* Frameworks */ = {
			isa = PBXFrameworksBuildPhase;
			buildActionMask = 2147483647;
			files = (
				6003F5B0195388D20070C39A /* XCTest.framework in Frameworks */,
				6003F5B2195388D20070C39A /* UIKit.framework in Frameworks */,
				6003F5B1195388D20070C39A /* Foundation.framework in Frameworks */,
				F104BBD69BC3F0796E3A77C1 /* Pods_Firestore_Tests.framework in Frameworks */,
			);
			runOnlyForDeploymentPostprocessing = 0;
		};
		DE03B2D31F2149D600A30B9C /* Frameworks */ = {
			isa = PBXFrameworksBuildPhase;
			buildActionMask = 2147483647;
			files = (
				DE03B2D41F2149D600A30B9C /* XCTest.framework in Frameworks */,
				DE03B2D51F2149D600A30B9C /* UIKit.framework in Frameworks */,
				DE03B2D61F2149D600A30B9C /* Foundation.framework in Frameworks */,
				DE03B2D71F2149D600A30B9C /* Pods_Firestore_Tests.framework in Frameworks */,
				AFE6114F0D4DAECBA7B7C089 /* Pods_Firestore_IntegrationTests.framework in Frameworks */,
			);
			runOnlyForDeploymentPostprocessing = 0;
		};
		DE0761E11F2FE611003233AF /* Frameworks */ = {
			isa = PBXFrameworksBuildPhase;
			buildActionMask = 2147483647;
			files = (
				C4E749275AD0FBDF9F4716A8 /* Pods_SwiftBuildTest.framework in Frameworks */,
			);
			runOnlyForDeploymentPostprocessing = 0;
		};
/* End PBXFrameworksBuildPhase section */

/* Begin PBXGroup section */
		5467FB05203E652F009C9584 /* testutil */ = {
			isa = PBXGroup;
			children = (
				5467FB06203E6A44009C9584 /* app_testing.h */,
				5467FB07203E6A44009C9584 /* app_testing.mm */,
			);
			name = testutil;
			sourceTree = "<group>";
		};
		54740A561FC913EB00713A1A /* util */ = {
			isa = PBXGroup;
			children = (
				548DB926200D590300E00ABC /* assert_test.cc */,
				54740A521FC913E500713A1A /* autoid_test.cc */,
				AB380D01201BC69F00D97691 /* bits_test.cc */,
				548DB928200D59F600E00ABC /* comparison_test.cc */,
				54C2294E1FECABAE007D065B /* log_test.cc */,
				AB380D03201BC6E400D97691 /* ordered_code_test.cc */,
				54740A531FC913E500713A1A /* secure_random_test.cc */,
				5436F32320008FAD006E51E3 /* string_printf_test.cc */,
				AB380CFC201A2EE200D97691 /* string_util_test.cc */,
			);
			name = util;
			sourceTree = "<group>";
		};
		54764FAC1FAA0C390085E60A /* GoogleTests */ = {
			isa = PBXGroup;
			children = (
				AB38D9312023962A000A432D /* auth */,
				AB380CF7201937B800D97691 /* core */,
				54EB764B202277970088B8F3 /* immutable */,
				54995F70205B6E1A004EFFA0 /* local */,
				AB356EF5200E9D1A0089B766 /* model */,
				5467FB05203E652F009C9584 /* testutil */,
				54740A561FC913EB00713A1A /* util */,
				54764FAE1FAA21B90085E60A /* FSTGoogleTestTests.mm */,
				AB7BAB332012B519001E0872 /* geo_point_test.cc */,
				ABF6506B201131F8005F2C74 /* timestamp_test.cc */,
			);
			name = GoogleTests;
			sourceTree = "<group>";
		};
		5495EB012040E90200EBA509 /* Codable */ = {
			isa = PBXGroup;
			children = (
				5495EB022040E90200EBA509 /* CodableGeoPointTests.swift */,
			);
			path = Codable;
			sourceTree = "<group>";
		};
		54995F70205B6E1A004EFFA0 /* local */ = {
			isa = PBXGroup;
			children = (
				54995F6E205B6E12004EFFA0 /* leveldb_key_test.cc */,
			);
			name = local;
			sourceTree = "<group>";
		};
		54C9EDF22040E16300A969CD /* SwiftTests */ = {
			isa = PBXGroup;
			children = (
				5495EB012040E90200EBA509 /* Codable */,
				54C9EDF52040E16300A969CD /* Info.plist */,
			);
			name = SwiftTests;
			path = ../Swift/Tests;
			sourceTree = "<group>";
		};
		54EB764B202277970088B8F3 /* immutable */ = {
			isa = PBXGroup;
			children = (
				54EB764C202277B30088B8F3 /* array_sorted_map_test.cc */,
			);
			name = immutable;
			path = ../../core/test/firebase/firestore/core/immutable;
			sourceTree = "<group>";
		};
		6003F581195388D10070C39A = {
			isa = PBXGroup;
			children = (
				60FF7A9C1954A5C5007DD14C /* Podspec Metadata */,
				6003F593195388D20070C39A /* Example for Firestore */,
				6003F5B5195388D20070C39A /* Tests */,
				54C9EDF22040E16300A969CD /* SwiftTests */,
				DE0761E51F2FE611003233AF /* SwiftBuildTest */,
				6003F58C195388D20070C39A /* Frameworks */,
				6003F58B195388D20070C39A /* Products */,
				A47A1BF74A48BCAEAFBCBF1E /* Pods */,
			);
			sourceTree = "<group>";
		};
		6003F58B195388D20070C39A /* Products */ = {
			isa = PBXGroup;
			children = (
				6003F58A195388D20070C39A /* Firestore_Example.app */,
				6003F5AE195388D20070C39A /* Firestore_Tests.xctest */,
				DE03B2E91F2149D600A30B9C /* Firestore_IntegrationTests.xctest */,
				DE0761E41F2FE611003233AF /* SwiftBuildTest.app */,
				54C9EDF12040E16300A969CD /* Firestore_SwiftTests_iOS.xctest */,
			);
			name = Products;
			sourceTree = "<group>";
		};
		6003F58C195388D20070C39A /* Frameworks */ = {
			isa = PBXGroup;
			children = (
				6003F58D195388D20070C39A /* Foundation.framework */,
				6003F58F195388D20070C39A /* CoreGraphics.framework */,
				6003F591195388D20070C39A /* UIKit.framework */,
				6003F5AF195388D20070C39A /* XCTest.framework */,
				75A6FE51C1A02DF38F62FAAD /* Pods_Firestore_Example.framework */,
				69F6A10DBD6187489481CD76 /* Pods_Firestore_Tests.framework */,
				B2FA635DF5D116A67A7441CD /* Pods_Firestore_IntegrationTests.framework */,
				32AD40BF6B0E849B07FFD05E /* Pods_SwiftBuildTest.framework */,
				245812330F6A31632BB4B623 /* Pods_Firestore_Example_Firestore_SwiftTests_iOS.framework */,
			);
			name = Frameworks;
			sourceTree = "<group>";
		};
		6003F593195388D20070C39A /* Example for Firestore */ = {
			isa = PBXGroup;
			children = (
				6003F59C195388D20070C39A /* FIRAppDelegate.h */,
				6003F59D195388D20070C39A /* FIRAppDelegate.m */,
				873B8AEA1B1F5CCA007FD442 /* Main.storyboard */,
				6003F5A5195388D20070C39A /* FIRViewController.h */,
				6003F5A6195388D20070C39A /* FIRViewController.m */,
				71719F9D1E33DC2100824A3D /* LaunchScreen.storyboard */,
				6003F5A8195388D20070C39A /* Images.xcassets */,
				6003F594195388D20070C39A /* Supporting Files */,
			);
			name = "Example for Firestore";
			path = Firestore;
			sourceTree = "<group>";
		};
		6003F594195388D20070C39A /* Supporting Files */ = {
			isa = PBXGroup;
			children = (
				6003F595195388D20070C39A /* Firestore-Info.plist */,
				6003F596195388D20070C39A /* InfoPlist.strings */,
				6003F599195388D20070C39A /* main.m */,
			);
			name = "Supporting Files";
			sourceTree = "<group>";
		};
		6003F5B5195388D20070C39A /* Tests */ = {
			isa = PBXGroup;
			children = (
				DE51B1831F0D48AC0013853F /* API */,
				DE51B1A81F0D48AC0013853F /* Core */,
				54764FAC1FAA0C390085E60A /* GoogleTests */,
				DE2EF06E1F3D07D7003D0CDC /* Immutable */,
				DE51B1BB1F0D48AC0013853F /* Integration */,
				DE51B1621F0D48AC0013853F /* Local */,
				DE51B17B1F0D48AC0013853F /* Model */,
				DE51B1B21F0D48AC0013853F /* Remote */,
				DE51B1931F0D48AC0013853F /* SpecTests */,
				DE51B1851F0D48AC0013853F /* Util */,
				6003F5B6195388D20070C39A /* Supporting Files */,
			);
			path = Tests;
			sourceTree = "<group>";
		};
		6003F5B6195388D20070C39A /* Supporting Files */ = {
			isa = PBXGroup;
			children = (
				6003F5B7195388D20070C39A /* Tests-Info.plist */,
				6003F5B8195388D20070C39A /* InfoPlist.strings */,
			);
			name = "Supporting Files";
			sourceTree = "<group>";
		};
		60FF7A9C1954A5C5007DD14C /* Podspec Metadata */ = {
			isa = PBXGroup;
			children = (
				8E002F4AD5D9B6197C940847 /* Firestore.podspec */,
				D3CC3DC5338DCAF43A211155 /* README.md */,
				12F4357299652983A615F886 /* LICENSE */,
			);
			name = "Podspec Metadata";
			sourceTree = "<group>";
		};
		A47A1BF74A48BCAEAFBCBF1E /* Pods */ = {
			isa = PBXGroup;
			children = (
				9EF477AD4B2B643FD320867A /* Pods-Firestore_Example.debug.xcconfig */,
				4EBC5F5ABE1FD097EFE5E224 /* Pods-Firestore_Example.release.xcconfig */,
				9D52E67EE96AA7E5D6F69748 /* Pods-Firestore_IntegrationTests.debug.xcconfig */,
				DB17FEDFB80770611A935A60 /* Pods-Firestore_IntegrationTests.release.xcconfig */,
				CE00BABB5A3AAB44A4C209E2 /* Pods-Firestore_Tests.debug.xcconfig */,
				04DF37A117F88A9891379ED6 /* Pods-Firestore_Tests.release.xcconfig */,
				42491D7DC8C8CD245CC22B93 /* Pods-SwiftBuildTest.debug.xcconfig */,
				F23325524BEAF8D24F78AC88 /* Pods-SwiftBuildTest.release.xcconfig */,
				3F422FFBDA6E79396E2FB594 /* Pods-Firestore_Example-Firestore_SwiftTests_iOS.debug.xcconfig */,
				C1D89E5405935366C88CC3E5 /* Pods-Firestore_Example-Firestore_SwiftTests_iOS.release.xcconfig */,
			);
			name = Pods;
			sourceTree = "<group>";
		};
		AB356EF5200E9D1A0089B766 /* model */ = {
			isa = PBXGroup;
			children = (
				B6152AD5202A5385000E5744 /* document_key_test.cc */,
				AB6B908320322E4D00CC290A /* document_test.cc */,
				B686F2B02024FFD70028D6BE /* resource_path_test.cc */,
				B686F2AD2023DDB20028D6BE /* field_path_test.cc */,
				AB71064B201FA60300344F18 /* database_id_test.cc */,
				AB356EF6200EA5EB0089B766 /* field_value_test.cc */,
				AB6B908520322E6D00CC290A /* maybe_document_test.cc */,
				AB6B908720322E8800CC290A /* no_document_test.cc */,
				ABA495B9202B7E79008A7851 /* snapshot_version_test.cc */,
			);
			name = model;
			path = ../../core/test/firebase/firestore/model;
			sourceTree = "<group>";
		};
		AB380CF7201937B800D97691 /* core */ = {
			isa = PBXGroup;
			children = (
				AB380CF82019382300D97691 /* target_id_generator_test.cc */,
				AB38D92E20235D22000A432D /* database_info_test.cc */,
			);
			name = core;
			path = ../../core/test/firebase/firestore/core;
			sourceTree = "<group>";
		};
		AB38D9312023962A000A432D /* auth */ = {
			isa = PBXGroup;
			children = (
				AB38D9342023966E000A432D /* credentials_provider_test.cc */,
				AB38D93620239689000A432D /* empty_credentials_provider_test.cc */,
				ABC1D7E22023CDC500BA84F0 /* firebase_credentials_provider_test.mm */,
				ABC1D7DF2023A3EF00BA84F0 /* token_test.cc */,
				AB38D93220239654000A432D /* user_test.cc */,
			);
			name = auth;
			path = ../../core/test/firebase/firestore/auth;
			sourceTree = "<group>";
		};
		DE0761E51F2FE611003233AF /* SwiftBuildTest */ = {
			isa = PBXGroup;
			children = (
				DE0761F61F2FE68D003233AF /* main.swift */,
			);
			path = SwiftBuildTest;
			sourceTree = "<group>";
		};
		DE2EF06E1F3D07D7003D0CDC /* Immutable */ = {
			isa = PBXGroup;
			children = (
				DE2EF07E1F3D0B6E003D0CDC /* FSTArraySortedDictionaryTests.m */,
				DE2EF07F1F3D0B6E003D0CDC /* FSTImmutableSortedDictionary+Testing.h */,
				DE2EF0801F3D0B6E003D0CDC /* FSTImmutableSortedDictionary+Testing.m */,
				DE2EF0811F3D0B6E003D0CDC /* FSTImmutableSortedSet+Testing.h */,
				DE2EF0821F3D0B6E003D0CDC /* FSTImmutableSortedSet+Testing.m */,
				DE2EF0831F3D0B6E003D0CDC /* FSTLLRBValueNode+Test.h */,
				DE2EF0841F3D0B6E003D0CDC /* FSTTreeSortedDictionaryTests.m */,
			);
			name = Immutable;
			sourceTree = "<group>";
		};
		DE51B1621F0D48AC0013853F /* Local */ = {
			isa = PBXGroup;
			children = (
				5492E0842021552A00B64F25 /* FSTEagerGarbageCollectorTests.mm */,
				5492E08E2021552B00B64F25 /* FSTLevelDBKeyTests.mm */,
				5492E08F2021552B00B64F25 /* FSTLevelDBLocalStoreTests.mm */,
				5492E0862021552A00B64F25 /* FSTLevelDBMigrationsTests.mm */,
				5492E0872021552A00B64F25 /* FSTLevelDBMutationQueueTests.mm */,
				5492E0982021552C00B64F25 /* FSTLevelDBQueryCacheTests.mm */,
				5492E0922021552B00B64F25 /* FSTLevelDBRemoteDocumentCacheTests.mm */,
				5492E08A2021552A00B64F25 /* FSTLocalSerializerTests.mm */,
				5492E0912021552B00B64F25 /* FSTLocalStoreTests.h */,
				5492E0832021552A00B64F25 /* FSTLocalStoreTests.mm */,
				5492E0882021552A00B64F25 /* FSTMemoryLocalStoreTests.mm */,
				5492E0972021552C00B64F25 /* FSTMemoryMutationQueueTests.mm */,
				5492E08B2021552B00B64F25 /* FSTMemoryQueryCacheTests.mm */,
				5492E08C2021552B00B64F25 /* FSTMemoryRemoteDocumentCacheTests.mm */,
				5492E0942021552C00B64F25 /* FSTMutationQueueTests.h */,
				5492E0962021552C00B64F25 /* FSTMutationQueueTests.mm */,
				5492E0992021552C00B64F25 /* FSTPersistenceTestHelpers.h */,
				5492E08D2021552B00B64F25 /* FSTPersistenceTestHelpers.mm */,
				5492E0952021552C00B64F25 /* FSTQueryCacheTests.h */,
				5492E0892021552A00B64F25 /* FSTQueryCacheTests.mm */,
				5492E09A2021552C00B64F25 /* FSTReferenceSetTests.mm */,
				5492E0852021552A00B64F25 /* FSTRemoteDocumentCacheTests.h */,
				5492E09C2021552D00B64F25 /* FSTRemoteDocumentCacheTests.mm */,
				5492E0932021552B00B64F25 /* StringViewTests.mm */,
				132E36BB104830BD806351AC /* FSTLevelDBTransactionTests.mm */,
			);
			path = Local;
			sourceTree = "<group>";
		};
		DE51B17B1F0D48AC0013853F /* Model */ = {
			isa = PBXGroup;
			children = (
				5492E0B22021555000B64F25 /* FSTDocumentKeyTests.mm */,
				5492E0B32021555100B64F25 /* FSTDocumentSetTests.mm */,
				5492E0B62021555100B64F25 /* FSTDocumentTests.mm */,
				5492E0B82021555100B64F25 /* FSTFieldValueTests.mm */,
				5492E0B72021555100B64F25 /* FSTMutationTests.mm */,
			);
			path = Model;
			sourceTree = "<group>";
		};
		DE51B1831F0D48AC0013853F /* API */ = {
			isa = PBXGroup;
			children = (
				5492E045202154AA00B64F25 /* FIRCollectionReferenceTests.mm */,
				5492E049202154AA00B64F25 /* FIRDocumentReferenceTests.mm */,
				5492E04B202154AA00B64F25 /* FIRDocumentSnapshotTests.mm */,
				5492E04C202154AA00B64F25 /* FIRFieldPathTests.mm */,
				5492E04A202154AA00B64F25 /* FIRFieldValueTests.mm */,
				5467FAFF203E56F8009C9584 /* FIRFirestoreTests.mm */,
				5492E048202154AA00B64F25 /* FIRGeoPointTests.mm */,
				5492E04F202154AA00B64F25 /* FIRQuerySnapshotTests.mm */,
				5492E046202154AA00B64F25 /* FIRQueryTests.mm */,
				5492E04D202154AA00B64F25 /* FIRSnapshotMetadataTests.mm */,
				B65D34A7203C99090076A5E1 /* FIRTimestampTest.m */,
				5492E047202154AA00B64F25 /* FSTAPIHelpers.h */,
				5492E04E202154AA00B64F25 /* FSTAPIHelpers.mm */,
			);
			path = API;
			sourceTree = "<group>";
		};
		DE51B1851F0D48AC0013853F /* Util */ = {
			isa = PBXGroup;
			children = (
				5492E0382021401E00B64F25 /* FSTAssertTests.mm */,
				54E9281C1F33950B00C1953E /* FSTEventAccumulator.h */,
				5492E0392021401F00B64F25 /* FSTEventAccumulator.mm */,
				DE51B1881F0D48AC0013853F /* FSTHelpers.h */,
				5492E03A2021401F00B64F25 /* FSTHelpers.mm */,
				54E9281E1F33950B00C1953E /* FSTIntegrationTestCase.h */,
				5491BC711FB44593008B3588 /* FSTIntegrationTestCase.mm */,
				54E9282A1F339CAD00C1953E /* XCTestCase+Await.h */,
				5492E0372021401E00B64F25 /* XCTestCase+Await.mm */,
				7346E61C20325C6900FD6CEF /* FSTDispatchQueueTests.mm */,
			);
			path = Util;
			sourceTree = "<group>";
		};
		DE51B1931F0D48AC0013853F /* SpecTests */ = {
			isa = PBXGroup;
			children = (
				5492E02C20213FFB00B64F25 /* FSTLevelDBSpecTests.mm */,
				5492E02F20213FFC00B64F25 /* FSTMemorySpecTests.mm */,
				DE51B1961F0D48AC0013853F /* FSTMockDatastore.h */,
				5492E02D20213FFC00B64F25 /* FSTMockDatastore.mm */,
				DE51B1981F0D48AC0013853F /* FSTSpecTests.h */,
				5492E03020213FFC00B64F25 /* FSTSpecTests.mm */,
				DE51B19A1F0D48AC0013853F /* FSTSyncEngineTestDriver.h */,
				5492E02E20213FFC00B64F25 /* FSTSyncEngineTestDriver.mm */,
				DE51B19C1F0D48AC0013853F /* json */,
			);
			path = SpecTests;
			sourceTree = "<group>";
		};
		DE51B19C1F0D48AC0013853F /* json */ = {
			isa = PBXGroup;
			children = (
				3B843E4A1F3930A400548890 /* remote_store_spec_test.json */,
				54DA129C1F315EE100DD57A1 /* collection_spec_test.json */,
				54DA129D1F315EE100DD57A1 /* existence_filter_spec_test.json */,
				54DA129E1F315EE100DD57A1 /* limbo_spec_test.json */,
				54DA129F1F315EE100DD57A1 /* limit_spec_test.json */,
				54DA12A01F315EE100DD57A1 /* listen_spec_test.json */,
				54DA12A11F315EE100DD57A1 /* offline_spec_test.json */,
				54DA12A21F315EE100DD57A1 /* orderby_spec_test.json */,
				54DA12A31F315EE100DD57A1 /* persistence_spec_test.json */,
				54DA12A41F315EE100DD57A1 /* resume_token_spec_test.json */,
				54DA12A51F315EE100DD57A1 /* write_spec_test.json */,
				DE51B1A71F0D48AC0013853F /* README.md */,
			);
			path = json;
			sourceTree = "<group>";
		};
		DE51B1A81F0D48AC0013853F /* Core */ = {
			isa = PBXGroup;
			children = (
				5492E060202154B900B64F25 /* FSTEventManagerTests.mm */,
				5492E05D202154B900B64F25 /* FSTQueryListenerTests.mm */,
				5492E061202154B900B64F25 /* FSTQueryTests.mm */,
				5492E05A202154B800B64F25 /* FSTSyncEngine+Testing.h */,
				5492E05C202154B800B64F25 /* FSTViewSnapshotTest.mm */,
				5492E05E202154B900B64F25 /* FSTViewTests.mm */,
			);
			path = Core;
			sourceTree = "<group>";
		};
		DE51B1B21F0D48AC0013853F /* Remote */ = {
			isa = PBXGroup;
			children = (
				5492E0C22021557E00B64F25 /* FSTDatastoreTests.mm */,
				5492E0C32021557E00B64F25 /* FSTRemoteEventTests.mm */,
				5492E0C12021557E00B64F25 /* FSTSerializerBetaTests.mm */,
				5492E0C42021557E00B64F25 /* FSTWatchChange+Testing.h */,
				5492E0C02021557E00B64F25 /* FSTWatchChange+Testing.mm */,
				5492E0C52021557E00B64F25 /* FSTWatchChangeTests.mm */,
			);
			path = Remote;
			sourceTree = "<group>";
		};
		DE51B1BB1F0D48AC0013853F /* Integration */ = {
			isa = PBXGroup;
			children = (
				DE51B1BC1F0D48AC0013853F /* API */,
				DE03B3621F215E1600A30B9C /* CAcert.pem */,
				5492E07E202154EC00B64F25 /* FSTDatastoreTests.mm */,
				5492E07C202154EB00B64F25 /* FSTSmokeTests.mm */,
				5492E07D202154EB00B64F25 /* FSTStreamTests.mm */,
				5492E07B202154EB00B64F25 /* FSTTransactionTests.mm */,
			);
			path = Integration;
			sourceTree = "<group>";
		};
		DE51B1BC1F0D48AC0013853F /* API */ = {
			isa = PBXGroup;
			children = (
<<<<<<< HEAD
				6161B5012047140400A99DBB /* FIRFirestoreSourceTests.mm */,
=======
				73866A9F2082B069009BB4FF /* FIRArrayTransformTests.mm */,
>>>>>>> 6a39c71b
				5492E070202154D600B64F25 /* FIRCursorTests.mm */,
				5492E06C202154D500B64F25 /* FIRDatabaseTests.mm */,
				5492E06A202154D500B64F25 /* FIRFieldsTests.mm */,
				5492E06B202154D500B64F25 /* FIRListenerRegistrationTests.mm */,
				5492E069202154D500B64F25 /* FIRQueryTests.mm */,
				5492E06E202154D600B64F25 /* FIRServerTimestampTests.mm */,
				5492E071202154D600B64F25 /* FIRTypeTests.mm */,
				5492E06D202154D600B64F25 /* FIRValidationTests.mm */,
				5492E06F202154D600B64F25 /* FIRWriteBatchTests.mm */,
			);
			path = API;
			sourceTree = "<group>";
		};
/* End PBXGroup section */

/* Begin PBXNativeTarget section */
		54C9EDF02040E16300A969CD /* Firestore_SwiftTests_iOS */ = {
			isa = PBXNativeTarget;
			buildConfigurationList = 54C9EDFA2040E16300A969CD /* Build configuration list for PBXNativeTarget "Firestore_SwiftTests_iOS" */;
			buildPhases = (
				6FB7F3A6D6ADAC64E4972A29 /* [CP] Check Pods Manifest.lock */,
				54C9EDED2040E16300A969CD /* Sources */,
				54C9EDEE2040E16300A969CD /* Frameworks */,
				54C9EDEF2040E16300A969CD /* Resources */,
				9E2D564AC55ADE2D52B7E951 /* [CP] Embed Pods Frameworks */,
				A650E34A01FE620F7B26F5FF /* [CP] Copy Pods Resources */,
			);
			buildRules = (
			);
			dependencies = (
				54C9EDF72040E16300A969CD /* PBXTargetDependency */,
			);
			name = Firestore_SwiftTests_iOS;
			productName = Firestore_SwiftTests_iOS;
			productReference = 54C9EDF12040E16300A969CD /* Firestore_SwiftTests_iOS.xctest */;
			productType = "com.apple.product-type.bundle.unit-test";
		};
		6003F589195388D20070C39A /* Firestore_Example */ = {
			isa = PBXNativeTarget;
			buildConfigurationList = 6003F5BF195388D20070C39A /* Build configuration list for PBXNativeTarget "Firestore_Example" */;
			buildPhases = (
				FAB3416C6DD87D45081EC3E8 /* [CP] Check Pods Manifest.lock */,
				6003F586195388D20070C39A /* Sources */,
				6003F587195388D20070C39A /* Frameworks */,
				6003F588195388D20070C39A /* Resources */,
				7C5123A9C345ECE100DA21BD /* [CP] Embed Pods Frameworks */,
				DEB4B96019F51073F0553ABC /* [CP] Copy Pods Resources */,
			);
			buildRules = (
			);
			dependencies = (
			);
			name = Firestore_Example;
			productName = Firestore;
			productReference = 6003F58A195388D20070C39A /* Firestore_Example.app */;
			productType = "com.apple.product-type.application";
		};
		6003F5AD195388D20070C39A /* Firestore_Tests */ = {
			isa = PBXNativeTarget;
			buildConfigurationList = 6003F5C2195388D20070C39A /* Build configuration list for PBXNativeTarget "Firestore_Tests" */;
			buildPhases = (
				8D94B6319191CD7344A4D1B9 /* [CP] Check Pods Manifest.lock */,
				6003F5AA195388D20070C39A /* Sources */,
				6003F5AB195388D20070C39A /* Frameworks */,
				6003F5AC195388D20070C39A /* Resources */,
				BB3FE78ABF533BFC38839A0E /* [CP] Embed Pods Frameworks */,
				AB3F19DA92555D3399DB07CE /* [CP] Copy Pods Resources */,
			);
			buildRules = (
			);
			dependencies = (
				6003F5B4195388D20070C39A /* PBXTargetDependency */,
			);
			name = Firestore_Tests;
			productName = FirestoreTests;
			productReference = 6003F5AE195388D20070C39A /* Firestore_Tests.xctest */;
			productType = "com.apple.product-type.bundle.unit-test";
		};
		DE03B2941F2149D600A30B9C /* Firestore_IntegrationTests */ = {
			isa = PBXNativeTarget;
			buildConfigurationList = DE03B2E61F2149D600A30B9C /* Build configuration list for PBXNativeTarget "Firestore_IntegrationTests" */;
			buildPhases = (
				DE03B2971F2149D600A30B9C /* [CP] Check Pods Manifest.lock */,
				DE03B2981F2149D600A30B9C /* Sources */,
				DE03B2D31F2149D600A30B9C /* Frameworks */,
				DE03B2D81F2149D600A30B9C /* Resources */,
				DE03B2E41F2149D600A30B9C /* [CP] Embed Pods Frameworks */,
				DE03B2E51F2149D600A30B9C /* [CP] Copy Pods Resources */,
			);
			buildRules = (
			);
			dependencies = (
				DE03B2951F2149D600A30B9C /* PBXTargetDependency */,
			);
			name = Firestore_IntegrationTests;
			productName = FirestoreTests;
			productReference = DE03B2E91F2149D600A30B9C /* Firestore_IntegrationTests.xctest */;
			productType = "com.apple.product-type.bundle.unit-test";
		};
		DE0761E31F2FE611003233AF /* SwiftBuildTest */ = {
			isa = PBXNativeTarget;
			buildConfigurationList = DE0761F51F2FE611003233AF /* Build configuration list for PBXNativeTarget "SwiftBuildTest" */;
			buildPhases = (
				8F34C5E63ACEBD784CF82A45 /* [CP] Check Pods Manifest.lock */,
				DE0761E01F2FE611003233AF /* Sources */,
				DE0761E11F2FE611003233AF /* Frameworks */,
				DE0761E21F2FE611003233AF /* Resources */,
				125BDFEB177CFD41D7A40928 /* [CP] Embed Pods Frameworks */,
				04C27A4B1FAE812E8153B724 /* [CP] Copy Pods Resources */,
			);
			buildRules = (
			);
			dependencies = (
			);
			name = SwiftBuildTest;
			productName = SwiftBuildTest;
			productReference = DE0761E41F2FE611003233AF /* SwiftBuildTest.app */;
			productType = "com.apple.product-type.application";
		};
/* End PBXNativeTarget section */

/* Begin PBXProject section */
		6003F582195388D10070C39A /* Project object */ = {
			isa = PBXProject;
			attributes = {
				CLASSPREFIX = FIR;
				LastSwiftUpdateCheck = 0920;
				LastUpgradeCheck = 0720;
				ORGANIZATIONNAME = Google;
				TargetAttributes = {
					54C9EDF02040E16300A969CD = {
						CreatedOnToolsVersion = 9.2;
						ProvisioningStyle = Automatic;
						TestTargetID = 6003F589195388D20070C39A;
					};
					6003F5AD195388D20070C39A = {
						DevelopmentTeam = EQHXZ8M8AV;
						TestTargetID = 6003F589195388D20070C39A;
					};
					DE03B2941F2149D600A30B9C = {
						DevelopmentTeam = EQHXZ8M8AV;
					};
					DE0761E31F2FE611003233AF = {
						CreatedOnToolsVersion = 8.3.3;
						DevelopmentTeam = EQHXZ8M8AV;
						ProvisioningStyle = Automatic;
					};
					DE29E7F51F2174B000909613 = {
						CreatedOnToolsVersion = 9.0;
						DevelopmentTeam = EQHXZ8M8AV;
					};
				};
			};
			buildConfigurationList = 6003F585195388D10070C39A /* Build configuration list for PBXProject "Firestore" */;
			compatibilityVersion = "Xcode 3.2";
			developmentRegion = English;
			hasScannedForEncodings = 0;
			knownRegions = (
				en,
				Base,
			);
			mainGroup = 6003F581195388D10070C39A;
			productRefGroup = 6003F58B195388D20070C39A /* Products */;
			projectDirPath = "";
			projectRoot = "";
			targets = (
				6003F589195388D20070C39A /* Firestore_Example */,
				6003F5AD195388D20070C39A /* Firestore_Tests */,
				54C9EDF02040E16300A969CD /* Firestore_SwiftTests_iOS */,
				DE03B2941F2149D600A30B9C /* Firestore_IntegrationTests */,
				DE29E7F51F2174B000909613 /* AllTests */,
				DE0761E31F2FE611003233AF /* SwiftBuildTest */,
			);
		};
/* End PBXProject section */

/* Begin PBXResourcesBuildPhase section */
		54C9EDEF2040E16300A969CD /* Resources */ = {
			isa = PBXResourcesBuildPhase;
			buildActionMask = 2147483647;
			files = (
			);
			runOnlyForDeploymentPostprocessing = 0;
		};
		6003F588195388D20070C39A /* Resources */ = {
			isa = PBXResourcesBuildPhase;
			buildActionMask = 2147483647;
			files = (
				873B8AEB1B1F5CCA007FD442 /* Main.storyboard in Resources */,
				71719F9F1E33DC2100824A3D /* LaunchScreen.storyboard in Resources */,
				6003F5A9195388D20070C39A /* Images.xcassets in Resources */,
				6003F598195388D20070C39A /* InfoPlist.strings in Resources */,
			);
			runOnlyForDeploymentPostprocessing = 0;
		};
		6003F5AC195388D20070C39A /* Resources */ = {
			isa = PBXResourcesBuildPhase;
			buildActionMask = 2147483647;
			files = (
				3B843E4C1F3A182900548890 /* remote_store_spec_test.json in Resources */,
				54DA12A81F315EE100DD57A1 /* limbo_spec_test.json in Resources */,
				54DA12AA1F315EE100DD57A1 /* listen_spec_test.json in Resources */,
				54DA12A61F315EE100DD57A1 /* collection_spec_test.json in Resources */,
				54DA12AE1F315EE100DD57A1 /* resume_token_spec_test.json in Resources */,
				6003F5BA195388D20070C39A /* InfoPlist.strings in Resources */,
				54DA12AF1F315EE100DD57A1 /* write_spec_test.json in Resources */,
				54DA12AD1F315EE100DD57A1 /* persistence_spec_test.json in Resources */,
				54DA12AB1F315EE100DD57A1 /* offline_spec_test.json in Resources */,
				54DA12A71F315EE100DD57A1 /* existence_filter_spec_test.json in Resources */,
				54DA12AC1F315EE100DD57A1 /* orderby_spec_test.json in Resources */,
				54DA12A91F315EE100DD57A1 /* limit_spec_test.json in Resources */,
			);
			runOnlyForDeploymentPostprocessing = 0;
		};
		DE03B2D81F2149D600A30B9C /* Resources */ = {
			isa = PBXResourcesBuildPhase;
			buildActionMask = 2147483647;
			files = (
				DE03B2DD1F2149D600A30B9C /* InfoPlist.strings in Resources */,
				DE03B3631F215E1A00A30B9C /* CAcert.pem in Resources */,
			);
			runOnlyForDeploymentPostprocessing = 0;
		};
		DE0761E21F2FE611003233AF /* Resources */ = {
			isa = PBXResourcesBuildPhase;
			buildActionMask = 2147483647;
			files = (
			);
			runOnlyForDeploymentPostprocessing = 0;
		};
/* End PBXResourcesBuildPhase section */

/* Begin PBXShellScriptBuildPhase section */
		04C27A4B1FAE812E8153B724 /* [CP] Copy Pods Resources */ = {
			isa = PBXShellScriptBuildPhase;
			buildActionMask = 2147483647;
			files = (
			);
			inputPaths = (
			);
			name = "[CP] Copy Pods Resources";
			outputPaths = (
			);
			runOnlyForDeploymentPostprocessing = 0;
			shellPath = /bin/sh;
			shellScript = "\"${SRCROOT}/Pods/Target Support Files/Pods-SwiftBuildTest/Pods-SwiftBuildTest-resources.sh\"\n";
			showEnvVarsInLog = 0;
		};
		125BDFEB177CFD41D7A40928 /* [CP] Embed Pods Frameworks */ = {
			isa = PBXShellScriptBuildPhase;
			buildActionMask = 2147483647;
			files = (
			);
			inputPaths = (
				"${SRCROOT}/Pods/Target Support Files/Pods-SwiftBuildTest/Pods-SwiftBuildTest-frameworks.sh",
				"${BUILT_PRODUCTS_DIR}/BoringSSL/openssl.framework",
				"${BUILT_PRODUCTS_DIR}/GoogleToolboxForMac-Defines-NSData+zlib/GoogleToolboxForMac.framework",
				"${BUILT_PRODUCTS_DIR}/Protobuf/Protobuf.framework",
				"${BUILT_PRODUCTS_DIR}/gRPC/GRPCClient.framework",
				"${BUILT_PRODUCTS_DIR}/gRPC-Core/grpc.framework",
				"${BUILT_PRODUCTS_DIR}/gRPC-ProtoRPC/ProtoRPC.framework",
				"${BUILT_PRODUCTS_DIR}/gRPC-RxLibrary/RxLibrary.framework",
				"${BUILT_PRODUCTS_DIR}/leveldb-library/leveldb.framework",
				"${BUILT_PRODUCTS_DIR}/nanopb/nanopb.framework",
			);
			name = "[CP] Embed Pods Frameworks";
			outputPaths = (
				"${TARGET_BUILD_DIR}/${FRAMEWORKS_FOLDER_PATH}/openssl.framework",
				"${TARGET_BUILD_DIR}/${FRAMEWORKS_FOLDER_PATH}/GoogleToolboxForMac.framework",
				"${TARGET_BUILD_DIR}/${FRAMEWORKS_FOLDER_PATH}/Protobuf.framework",
				"${TARGET_BUILD_DIR}/${FRAMEWORKS_FOLDER_PATH}/GRPCClient.framework",
				"${TARGET_BUILD_DIR}/${FRAMEWORKS_FOLDER_PATH}/grpc.framework",
				"${TARGET_BUILD_DIR}/${FRAMEWORKS_FOLDER_PATH}/ProtoRPC.framework",
				"${TARGET_BUILD_DIR}/${FRAMEWORKS_FOLDER_PATH}/RxLibrary.framework",
				"${TARGET_BUILD_DIR}/${FRAMEWORKS_FOLDER_PATH}/leveldb.framework",
				"${TARGET_BUILD_DIR}/${FRAMEWORKS_FOLDER_PATH}/nanopb.framework",
			);
			runOnlyForDeploymentPostprocessing = 0;
			shellPath = /bin/sh;
			shellScript = "\"${SRCROOT}/Pods/Target Support Files/Pods-SwiftBuildTest/Pods-SwiftBuildTest-frameworks.sh\"\n";
			showEnvVarsInLog = 0;
		};
		6FB7F3A6D6ADAC64E4972A29 /* [CP] Check Pods Manifest.lock */ = {
			isa = PBXShellScriptBuildPhase;
			buildActionMask = 2147483647;
			files = (
			);
			inputPaths = (
				"${PODS_PODFILE_DIR_PATH}/Podfile.lock",
				"${PODS_ROOT}/Manifest.lock",
			);
			name = "[CP] Check Pods Manifest.lock";
			outputPaths = (
				"$(DERIVED_FILE_DIR)/Pods-Firestore_Example-Firestore_SwiftTests_iOS-checkManifestLockResult.txt",
			);
			runOnlyForDeploymentPostprocessing = 0;
			shellPath = /bin/sh;
			shellScript = "diff \"${PODS_PODFILE_DIR_PATH}/Podfile.lock\" \"${PODS_ROOT}/Manifest.lock\" > /dev/null\nif [ $? != 0 ] ; then\n    # print error to STDERR\n    echo \"error: The sandbox is not in sync with the Podfile.lock. Run 'pod install' or update your CocoaPods installation.\" >&2\n    exit 1\nfi\n# This output is used by Xcode 'outputs' to avoid re-running this script phase.\necho \"SUCCESS\" > \"${SCRIPT_OUTPUT_FILE_0}\"\n";
			showEnvVarsInLog = 0;
		};
		7C5123A9C345ECE100DA21BD /* [CP] Embed Pods Frameworks */ = {
			isa = PBXShellScriptBuildPhase;
			buildActionMask = 2147483647;
			files = (
			);
			inputPaths = (
				"${SRCROOT}/Pods/Target Support Files/Pods-Firestore_Example/Pods-Firestore_Example-frameworks.sh",
				"${BUILT_PRODUCTS_DIR}/BoringSSL/openssl.framework",
				"${BUILT_PRODUCTS_DIR}/GTMSessionFetcher/GTMSessionFetcher.framework",
				"${BUILT_PRODUCTS_DIR}/GoogleToolboxForMac-f0850809/GoogleToolboxForMac.framework",
				"${BUILT_PRODUCTS_DIR}/Protobuf/Protobuf.framework",
				"${BUILT_PRODUCTS_DIR}/gRPC/GRPCClient.framework",
				"${BUILT_PRODUCTS_DIR}/gRPC-Core/grpc.framework",
				"${BUILT_PRODUCTS_DIR}/gRPC-ProtoRPC/ProtoRPC.framework",
				"${BUILT_PRODUCTS_DIR}/gRPC-RxLibrary/RxLibrary.framework",
				"${BUILT_PRODUCTS_DIR}/leveldb-library/leveldb.framework",
				"${BUILT_PRODUCTS_DIR}/nanopb/nanopb.framework",
			);
			name = "[CP] Embed Pods Frameworks";
			outputPaths = (
				"${TARGET_BUILD_DIR}/${FRAMEWORKS_FOLDER_PATH}/openssl.framework",
				"${TARGET_BUILD_DIR}/${FRAMEWORKS_FOLDER_PATH}/GTMSessionFetcher.framework",
				"${TARGET_BUILD_DIR}/${FRAMEWORKS_FOLDER_PATH}/GoogleToolboxForMac.framework",
				"${TARGET_BUILD_DIR}/${FRAMEWORKS_FOLDER_PATH}/Protobuf.framework",
				"${TARGET_BUILD_DIR}/${FRAMEWORKS_FOLDER_PATH}/GRPCClient.framework",
				"${TARGET_BUILD_DIR}/${FRAMEWORKS_FOLDER_PATH}/grpc.framework",
				"${TARGET_BUILD_DIR}/${FRAMEWORKS_FOLDER_PATH}/ProtoRPC.framework",
				"${TARGET_BUILD_DIR}/${FRAMEWORKS_FOLDER_PATH}/RxLibrary.framework",
				"${TARGET_BUILD_DIR}/${FRAMEWORKS_FOLDER_PATH}/leveldb.framework",
				"${TARGET_BUILD_DIR}/${FRAMEWORKS_FOLDER_PATH}/nanopb.framework",
			);
			runOnlyForDeploymentPostprocessing = 0;
			shellPath = /bin/sh;
			shellScript = "\"${SRCROOT}/Pods/Target Support Files/Pods-Firestore_Example/Pods-Firestore_Example-frameworks.sh\"\n";
			showEnvVarsInLog = 0;
		};
		8D94B6319191CD7344A4D1B9 /* [CP] Check Pods Manifest.lock */ = {
			isa = PBXShellScriptBuildPhase;
			buildActionMask = 2147483647;
			files = (
			);
			inputPaths = (
				"${PODS_PODFILE_DIR_PATH}/Podfile.lock",
				"${PODS_ROOT}/Manifest.lock",
			);
			name = "[CP] Check Pods Manifest.lock";
			outputPaths = (
				"$(DERIVED_FILE_DIR)/Pods-Firestore_Tests-checkManifestLockResult.txt",
			);
			runOnlyForDeploymentPostprocessing = 0;
			shellPath = /bin/sh;
			shellScript = "diff \"${PODS_PODFILE_DIR_PATH}/Podfile.lock\" \"${PODS_ROOT}/Manifest.lock\" > /dev/null\nif [ $? != 0 ] ; then\n    # print error to STDERR\n    echo \"error: The sandbox is not in sync with the Podfile.lock. Run 'pod install' or update your CocoaPods installation.\" >&2\n    exit 1\nfi\n# This output is used by Xcode 'outputs' to avoid re-running this script phase.\necho \"SUCCESS\" > \"${SCRIPT_OUTPUT_FILE_0}\"\n";
			showEnvVarsInLog = 0;
		};
		8F34C5E63ACEBD784CF82A45 /* [CP] Check Pods Manifest.lock */ = {
			isa = PBXShellScriptBuildPhase;
			buildActionMask = 2147483647;
			files = (
			);
			inputPaths = (
				"${PODS_PODFILE_DIR_PATH}/Podfile.lock",
				"${PODS_ROOT}/Manifest.lock",
			);
			name = "[CP] Check Pods Manifest.lock";
			outputPaths = (
				"$(DERIVED_FILE_DIR)/Pods-SwiftBuildTest-checkManifestLockResult.txt",
			);
			runOnlyForDeploymentPostprocessing = 0;
			shellPath = /bin/sh;
			shellScript = "diff \"${PODS_PODFILE_DIR_PATH}/Podfile.lock\" \"${PODS_ROOT}/Manifest.lock\" > /dev/null\nif [ $? != 0 ] ; then\n    # print error to STDERR\n    echo \"error: The sandbox is not in sync with the Podfile.lock. Run 'pod install' or update your CocoaPods installation.\" >&2\n    exit 1\nfi\n# This output is used by Xcode 'outputs' to avoid re-running this script phase.\necho \"SUCCESS\" > \"${SCRIPT_OUTPUT_FILE_0}\"\n";
			showEnvVarsInLog = 0;
		};
		9E2D564AC55ADE2D52B7E951 /* [CP] Embed Pods Frameworks */ = {
			isa = PBXShellScriptBuildPhase;
			buildActionMask = 2147483647;
			files = (
			);
			inputPaths = (
				"${SRCROOT}/Pods/Target Support Files/Pods-Firestore_Example-Firestore_SwiftTests_iOS/Pods-Firestore_Example-Firestore_SwiftTests_iOS-frameworks.sh",
				"${BUILT_PRODUCTS_DIR}/BoringSSL/openssl.framework",
				"${BUILT_PRODUCTS_DIR}/GTMSessionFetcher/GTMSessionFetcher.framework",
				"${BUILT_PRODUCTS_DIR}/GoogleToolboxForMac-f0850809/GoogleToolboxForMac.framework",
				"${BUILT_PRODUCTS_DIR}/Protobuf/Protobuf.framework",
				"${BUILT_PRODUCTS_DIR}/gRPC/GRPCClient.framework",
				"${BUILT_PRODUCTS_DIR}/gRPC-Core/grpc.framework",
				"${BUILT_PRODUCTS_DIR}/gRPC-ProtoRPC/ProtoRPC.framework",
				"${BUILT_PRODUCTS_DIR}/gRPC-RxLibrary/RxLibrary.framework",
				"${BUILT_PRODUCTS_DIR}/leveldb-library/leveldb.framework",
				"${BUILT_PRODUCTS_DIR}/nanopb/nanopb.framework",
			);
			name = "[CP] Embed Pods Frameworks";
			outputPaths = (
				"${TARGET_BUILD_DIR}/${FRAMEWORKS_FOLDER_PATH}/openssl.framework",
				"${TARGET_BUILD_DIR}/${FRAMEWORKS_FOLDER_PATH}/GTMSessionFetcher.framework",
				"${TARGET_BUILD_DIR}/${FRAMEWORKS_FOLDER_PATH}/GoogleToolboxForMac.framework",
				"${TARGET_BUILD_DIR}/${FRAMEWORKS_FOLDER_PATH}/Protobuf.framework",
				"${TARGET_BUILD_DIR}/${FRAMEWORKS_FOLDER_PATH}/GRPCClient.framework",
				"${TARGET_BUILD_DIR}/${FRAMEWORKS_FOLDER_PATH}/grpc.framework",
				"${TARGET_BUILD_DIR}/${FRAMEWORKS_FOLDER_PATH}/ProtoRPC.framework",
				"${TARGET_BUILD_DIR}/${FRAMEWORKS_FOLDER_PATH}/RxLibrary.framework",
				"${TARGET_BUILD_DIR}/${FRAMEWORKS_FOLDER_PATH}/leveldb.framework",
				"${TARGET_BUILD_DIR}/${FRAMEWORKS_FOLDER_PATH}/nanopb.framework",
			);
			runOnlyForDeploymentPostprocessing = 0;
			shellPath = /bin/sh;
			shellScript = "\"${SRCROOT}/Pods/Target Support Files/Pods-Firestore_Example-Firestore_SwiftTests_iOS/Pods-Firestore_Example-Firestore_SwiftTests_iOS-frameworks.sh\"\n";
			showEnvVarsInLog = 0;
		};
		A650E34A01FE620F7B26F5FF /* [CP] Copy Pods Resources */ = {
			isa = PBXShellScriptBuildPhase;
			buildActionMask = 2147483647;
			files = (
			);
			inputPaths = (
			);
			name = "[CP] Copy Pods Resources";
			outputPaths = (
			);
			runOnlyForDeploymentPostprocessing = 0;
			shellPath = /bin/sh;
			shellScript = "\"${SRCROOT}/Pods/Target Support Files/Pods-Firestore_Example-Firestore_SwiftTests_iOS/Pods-Firestore_Example-Firestore_SwiftTests_iOS-resources.sh\"\n";
			showEnvVarsInLog = 0;
		};
		AB3F19DA92555D3399DB07CE /* [CP] Copy Pods Resources */ = {
			isa = PBXShellScriptBuildPhase;
			buildActionMask = 2147483647;
			files = (
			);
			inputPaths = (
			);
			name = "[CP] Copy Pods Resources";
			outputPaths = (
			);
			runOnlyForDeploymentPostprocessing = 0;
			shellPath = /bin/sh;
			shellScript = "\"${SRCROOT}/Pods/Target Support Files/Pods-Firestore_Tests/Pods-Firestore_Tests-resources.sh\"\n";
			showEnvVarsInLog = 0;
		};
		BB3FE78ABF533BFC38839A0E /* [CP] Embed Pods Frameworks */ = {
			isa = PBXShellScriptBuildPhase;
			buildActionMask = 2147483647;
			files = (
			);
			inputPaths = (
				"${SRCROOT}/Pods/Target Support Files/Pods-Firestore_Tests/Pods-Firestore_Tests-frameworks.sh",
				"${BUILT_PRODUCTS_DIR}/GoogleToolboxForMac-Defines-NSData+zlib/GoogleToolboxForMac.framework",
				"${BUILT_PRODUCTS_DIR}/leveldb-library/leveldb.framework",
				"${BUILT_PRODUCTS_DIR}/GoogleTest/GoogleTest.framework",
				"${BUILT_PRODUCTS_DIR}/OCMock/OCMock.framework",
			);
			name = "[CP] Embed Pods Frameworks";
			outputPaths = (
				"${TARGET_BUILD_DIR}/${FRAMEWORKS_FOLDER_PATH}/GoogleToolboxForMac.framework",
				"${TARGET_BUILD_DIR}/${FRAMEWORKS_FOLDER_PATH}/leveldb.framework",
				"${TARGET_BUILD_DIR}/${FRAMEWORKS_FOLDER_PATH}/GoogleTest.framework",
				"${TARGET_BUILD_DIR}/${FRAMEWORKS_FOLDER_PATH}/OCMock.framework",
			);
			runOnlyForDeploymentPostprocessing = 0;
			shellPath = /bin/sh;
			shellScript = "\"${SRCROOT}/Pods/Target Support Files/Pods-Firestore_Tests/Pods-Firestore_Tests-frameworks.sh\"\n";
			showEnvVarsInLog = 0;
		};
		DE03B2971F2149D600A30B9C /* [CP] Check Pods Manifest.lock */ = {
			isa = PBXShellScriptBuildPhase;
			buildActionMask = 2147483647;
			files = (
			);
			inputPaths = (
				"${PODS_PODFILE_DIR_PATH}/Podfile.lock",
				"${PODS_ROOT}/Manifest.lock",
			);
			name = "[CP] Check Pods Manifest.lock";
			outputPaths = (
				"$(DERIVED_FILE_DIR)/Pods-Firestore_IntegrationTests-checkManifestLockResult.txt",
			);
			runOnlyForDeploymentPostprocessing = 0;
			shellPath = /bin/sh;
			shellScript = "diff \"${PODS_PODFILE_DIR_PATH}/Podfile.lock\" \"${PODS_ROOT}/Manifest.lock\" > /dev/null\nif [ $? != 0 ] ; then\n    # print error to STDERR\n    echo \"error: The sandbox is not in sync with the Podfile.lock. Run 'pod install' or update your CocoaPods installation.\" >&2\n    exit 1\nfi\n# This output is used by Xcode 'outputs' to avoid re-running this script phase.\necho \"SUCCESS\" > \"${SCRIPT_OUTPUT_FILE_0}\"\n";
			showEnvVarsInLog = 0;
		};
		DE03B2E41F2149D600A30B9C /* [CP] Embed Pods Frameworks */ = {
			isa = PBXShellScriptBuildPhase;
			buildActionMask = 2147483647;
			files = (
			);
			inputPaths = (
				"${SRCROOT}/Pods/Target Support Files/Pods-Firestore_IntegrationTests/Pods-Firestore_IntegrationTests-frameworks.sh",
				"${BUILT_PRODUCTS_DIR}/GoogleToolboxForMac-Defines-NSData+zlib/GoogleToolboxForMac.framework",
				"${BUILT_PRODUCTS_DIR}/OCMock/OCMock.framework",
			);
			name = "[CP] Embed Pods Frameworks";
			outputPaths = (
				"${TARGET_BUILD_DIR}/${FRAMEWORKS_FOLDER_PATH}/GoogleToolboxForMac.framework",
				"${TARGET_BUILD_DIR}/${FRAMEWORKS_FOLDER_PATH}/OCMock.framework",
			);
			runOnlyForDeploymentPostprocessing = 0;
			shellPath = /bin/sh;
			shellScript = "\"${SRCROOT}/Pods/Target Support Files/Pods-Firestore_IntegrationTests/Pods-Firestore_IntegrationTests-frameworks.sh\"\n";
			showEnvVarsInLog = 0;
		};
		DE03B2E51F2149D600A30B9C /* [CP] Copy Pods Resources */ = {
			isa = PBXShellScriptBuildPhase;
			buildActionMask = 2147483647;
			files = (
			);
			inputPaths = (
			);
			name = "[CP] Copy Pods Resources";
			outputPaths = (
			);
			runOnlyForDeploymentPostprocessing = 0;
			shellPath = /bin/sh;
			shellScript = "\"${SRCROOT}/Pods/Target Support Files/Pods-Firestore_IntegrationTests/Pods-Firestore_IntegrationTests-resources.sh\"\n";
			showEnvVarsInLog = 0;
		};
		DEB4B96019F51073F0553ABC /* [CP] Copy Pods Resources */ = {
			isa = PBXShellScriptBuildPhase;
			buildActionMask = 2147483647;
			files = (
			);
			inputPaths = (
			);
			name = "[CP] Copy Pods Resources";
			outputPaths = (
			);
			runOnlyForDeploymentPostprocessing = 0;
			shellPath = /bin/sh;
			shellScript = "\"${SRCROOT}/Pods/Target Support Files/Pods-Firestore_Example/Pods-Firestore_Example-resources.sh\"\n";
			showEnvVarsInLog = 0;
		};
		FAB3416C6DD87D45081EC3E8 /* [CP] Check Pods Manifest.lock */ = {
			isa = PBXShellScriptBuildPhase;
			buildActionMask = 2147483647;
			files = (
			);
			inputPaths = (
				"${PODS_PODFILE_DIR_PATH}/Podfile.lock",
				"${PODS_ROOT}/Manifest.lock",
			);
			name = "[CP] Check Pods Manifest.lock";
			outputPaths = (
				"$(DERIVED_FILE_DIR)/Pods-Firestore_Example-checkManifestLockResult.txt",
			);
			runOnlyForDeploymentPostprocessing = 0;
			shellPath = /bin/sh;
			shellScript = "diff \"${PODS_PODFILE_DIR_PATH}/Podfile.lock\" \"${PODS_ROOT}/Manifest.lock\" > /dev/null\nif [ $? != 0 ] ; then\n    # print error to STDERR\n    echo \"error: The sandbox is not in sync with the Podfile.lock. Run 'pod install' or update your CocoaPods installation.\" >&2\n    exit 1\nfi\n# This output is used by Xcode 'outputs' to avoid re-running this script phase.\necho \"SUCCESS\" > \"${SCRIPT_OUTPUT_FILE_0}\"\n";
			showEnvVarsInLog = 0;
		};
/* End PBXShellScriptBuildPhase section */

/* Begin PBXSourcesBuildPhase section */
		54C9EDED2040E16300A969CD /* Sources */ = {
			isa = PBXSourcesBuildPhase;
			buildActionMask = 2147483647;
			files = (
				5495EB032040E90200EBA509 /* CodableGeoPointTests.swift in Sources */,
			);
			runOnlyForDeploymentPostprocessing = 0;
		};
		6003F586195388D20070C39A /* Sources */ = {
			isa = PBXSourcesBuildPhase;
			buildActionMask = 2147483647;
			files = (
				6003F59E195388D20070C39A /* FIRAppDelegate.m in Sources */,
				6003F5A7195388D20070C39A /* FIRViewController.m in Sources */,
				6003F59A195388D20070C39A /* main.m in Sources */,
			);
			runOnlyForDeploymentPostprocessing = 0;
		};
		6003F5AA195388D20070C39A /* Sources */ = {
			isa = PBXSourcesBuildPhase;
			buildActionMask = 2147483647;
			files = (
				7346E61D20325C6900FD6CEF /* FSTDispatchQueueTests.mm in Sources */,
				DE2EF0881F3D0B6E003D0CDC /* FSTTreeSortedDictionaryTests.m in Sources */,
				ABE6637A201FA81900ED349A /* database_id_test.cc in Sources */,
				5492E0AF2021552D00B64F25 /* FSTReferenceSetTests.mm in Sources */,
				5492E09E2021552D00B64F25 /* FSTEagerGarbageCollectorTests.mm in Sources */,
				5492E0C62021557E00B64F25 /* FSTWatchChange+Testing.mm in Sources */,
				5492E064202154B900B64F25 /* FSTQueryListenerTests.mm in Sources */,
				B65D34A9203C995B0076A5E1 /* FIRTimestampTest.m in Sources */,
				5492E03320213FFC00B64F25 /* FSTSyncEngineTestDriver.mm in Sources */,
				AB380CFE201A2F4500D97691 /* string_util_test.cc in Sources */,
				5492E0A42021552D00B64F25 /* FSTMemoryQueryCacheTests.mm in Sources */,
				54C2294F1FECABAE007D065B /* log_test.cc in Sources */,
				B686F2B22025000D0028D6BE /* resource_path_test.cc in Sources */,
				5492E0CA2021557E00B64F25 /* FSTWatchChangeTests.mm in Sources */,
				5492E063202154B900B64F25 /* FSTViewSnapshotTest.mm in Sources */,
				5492E058202154AB00B64F25 /* FSTAPIHelpers.mm in Sources */,
				AB380CFB2019388600D97691 /* target_id_generator_test.cc in Sources */,
				5492E0A82021552D00B64F25 /* FSTLevelDBLocalStoreTests.mm in Sources */,
				ABC1D7DE2023A05300BA84F0 /* user_test.cc in Sources */,
				5491BC721FB44593008B3588 /* FSTIntegrationTestCase.mm in Sources */,
				ABC1D7DD2023A04F00BA84F0 /* empty_credentials_provider_test.cc in Sources */,
				DE2EF0861F3D0B6E003D0CDC /* FSTImmutableSortedDictionary+Testing.m in Sources */,
				B686F2AF2023DDEE0028D6BE /* field_path_test.cc in Sources */,
				5492E03120213FFC00B64F25 /* FSTLevelDBSpecTests.mm in Sources */,
				5492E0B12021552D00B64F25 /* FSTRemoteDocumentCacheTests.mm in Sources */,
				5492E0BA2021555100B64F25 /* FSTDocumentSetTests.mm in Sources */,
				54740A581FC914F000713A1A /* autoid_test.cc in Sources */,
				548DB927200D590300E00ABC /* assert_test.cc in Sources */,
				5492E0A62021552D00B64F25 /* FSTPersistenceTestHelpers.mm in Sources */,
				5467FB01203E5717009C9584 /* FIRFirestoreTests.mm in Sources */,
				5492E0A12021552D00B64F25 /* FSTMemoryLocalStoreTests.mm in Sources */,
				5436F32420008FAD006E51E3 /* string_printf_test.cc in Sources */,
				5492E067202154B900B64F25 /* FSTEventManagerTests.mm in Sources */,
				5492E0BF2021555100B64F25 /* FSTFieldValueTests.mm in Sources */,
				5492E055202154AB00B64F25 /* FIRDocumentSnapshotTests.mm in Sources */,
				5492E03E2021401F00B64F25 /* FSTEventAccumulator.mm in Sources */,
				DE2EF0851F3D0B6E003D0CDC /* FSTArraySortedDictionaryTests.m in Sources */,
				5492E0AA2021552D00B64F25 /* FSTLevelDBRemoteDocumentCacheTests.mm in Sources */,
				5492E0AC2021552D00B64F25 /* FSTMutationQueueTests.mm in Sources */,
				5492E056202154AB00B64F25 /* FIRFieldPathTests.mm in Sources */,
				5492E03220213FFC00B64F25 /* FSTMockDatastore.mm in Sources */,
				ABC1D7E12023A40C00BA84F0 /* token_test.cc in Sources */,
				AB356EF7200EA5EB0089B766 /* field_value_test.cc in Sources */,
				AB7BAB342012B519001E0872 /* geo_point_test.cc in Sources */,
				5492E0AD2021552D00B64F25 /* FSTMemoryMutationQueueTests.mm in Sources */,
				5492E051202154AA00B64F25 /* FIRQueryTests.mm in Sources */,
				5492E054202154AB00B64F25 /* FIRFieldValueTests.mm in Sources */,
				AB6B908620322E6D00CC290A /* maybe_document_test.cc in Sources */,
				5492E09F2021552D00B64F25 /* FSTLevelDBMigrationsTests.mm in Sources */,
				5492E053202154AB00B64F25 /* FIRDocumentReferenceTests.mm in Sources */,
				5492E09D2021552D00B64F25 /* FSTLocalStoreTests.mm in Sources */,
				5492E0A32021552D00B64F25 /* FSTLocalSerializerTests.mm in Sources */,
				5492E0A72021552D00B64F25 /* FSTLevelDBKeyTests.mm in Sources */,
				5492E0A22021552D00B64F25 /* FSTQueryCacheTests.mm in Sources */,
				5492E0A52021552D00B64F25 /* FSTMemoryRemoteDocumentCacheTests.mm in Sources */,
				AB6B908820322E8800CC290A /* no_document_test.cc in Sources */,
				5492E0BD2021555100B64F25 /* FSTDocumentTests.mm in Sources */,
				5492E0B92021555100B64F25 /* FSTDocumentKeyTests.mm in Sources */,
				DE2EF0871F3D0B6E003D0CDC /* FSTImmutableSortedSet+Testing.m in Sources */,
				5492E0C82021557E00B64F25 /* FSTDatastoreTests.mm in Sources */,
				54995F6F205B6E12004EFFA0 /* leveldb_key_test.cc in Sources */,
				5492E065202154B900B64F25 /* FSTViewTests.mm in Sources */,
				5492E03C2021401F00B64F25 /* XCTestCase+Await.mm in Sources */,
				B6152AD7202A53CB000E5744 /* document_key_test.cc in Sources */,
				5467FB08203E6A44009C9584 /* app_testing.mm in Sources */,
				54764FAF1FAA21B90085E60A /* FSTGoogleTestTests.mm in Sources */,
				AB380D04201BC6E400D97691 /* ordered_code_test.cc in Sources */,
				5492E03F2021401F00B64F25 /* FSTHelpers.mm in Sources */,
				5492E068202154B900B64F25 /* FSTQueryTests.mm in Sources */,
				5492E0AB2021552D00B64F25 /* StringViewTests.mm in Sources */,
				5492E0C92021557E00B64F25 /* FSTRemoteEventTests.mm in Sources */,
				ABC1D7E42024AFDE00BA84F0 /* firebase_credentials_provider_test.mm in Sources */,
				AB6B908420322E4D00CC290A /* document_test.cc in Sources */,
				ABF6506C201131F8005F2C74 /* timestamp_test.cc in Sources */,
				5492E0AE2021552D00B64F25 /* FSTLevelDBQueryCacheTests.mm in Sources */,
				ABC1D7DC2023A04B00BA84F0 /* credentials_provider_test.cc in Sources */,
				5492E059202154AB00B64F25 /* FIRQuerySnapshotTests.mm in Sources */,
				5492E050202154AA00B64F25 /* FIRCollectionReferenceTests.mm in Sources */,
				ABA495BB202B7E80008A7851 /* snapshot_version_test.cc in Sources */,
				5492E0A02021552D00B64F25 /* FSTLevelDBMutationQueueTests.mm in Sources */,
				54EB764D202277B30088B8F3 /* array_sorted_map_test.cc in Sources */,
				5492E03420213FFC00B64F25 /* FSTMemorySpecTests.mm in Sources */,
				AB380D02201BC69F00D97691 /* bits_test.cc in Sources */,
				548DB929200D59F600E00ABC /* comparison_test.cc in Sources */,
				5492E03D2021401F00B64F25 /* FSTAssertTests.mm in Sources */,
				AB38D93020236E21000A432D /* database_info_test.cc in Sources */,
				5492E052202154AB00B64F25 /* FIRGeoPointTests.mm in Sources */,
				5492E0C72021557E00B64F25 /* FSTSerializerBetaTests.mm in Sources */,
				5492E03520213FFC00B64F25 /* FSTSpecTests.mm in Sources */,
				5492E057202154AB00B64F25 /* FIRSnapshotMetadataTests.mm in Sources */,
				54740A571FC914BA00713A1A /* secure_random_test.cc in Sources */,
				5492E0BE2021555100B64F25 /* FSTMutationTests.mm in Sources */,
				132E3E53179DE287D875F3F2 /* FSTLevelDBTransactionTests.mm in Sources */,
			);
			runOnlyForDeploymentPostprocessing = 0;
		};
		DE03B2981F2149D600A30B9C /* Sources */ = {
			isa = PBXSourcesBuildPhase;
			buildActionMask = 2147483647;
			files = (
<<<<<<< HEAD
				6161B5032047140C00A99DBB /* FIRFirestoreSourceTests.mm in Sources */,
=======
				73866AA12082B0A5009BB4FF /* FIRArrayTransformTests.mm in Sources */,
>>>>>>> 6a39c71b
				5492E076202154D600B64F25 /* FIRValidationTests.mm in Sources */,
				5492E072202154D600B64F25 /* FIRQueryTests.mm in Sources */,
				5491BC731FB44593008B3588 /* FSTIntegrationTestCase.mm in Sources */,
				5492E0442021457E00B64F25 /* XCTestCase+Await.mm in Sources */,
				5492E07A202154D600B64F25 /* FIRTypeTests.mm in Sources */,
				5492E0422021440500B64F25 /* FSTHelpers.mm in Sources */,
				5492E041202143E700B64F25 /* FSTEventAccumulator.mm in Sources */,
				5492E080202154EC00B64F25 /* FSTSmokeTests.mm in Sources */,
				5492E077202154D600B64F25 /* FIRServerTimestampTests.mm in Sources */,
				5492E081202154EC00B64F25 /* FSTStreamTests.mm in Sources */,
				5492E074202154D600B64F25 /* FIRListenerRegistrationTests.mm in Sources */,
				5492E082202154EC00B64F25 /* FSTDatastoreTests.mm in Sources */,
				5492E079202154D600B64F25 /* FIRCursorTests.mm in Sources */,
				5492E073202154D600B64F25 /* FIRFieldsTests.mm in Sources */,
				5492E07F202154EC00B64F25 /* FSTTransactionTests.mm in Sources */,
				5492E075202154D600B64F25 /* FIRDatabaseTests.mm in Sources */,
				5492E078202154D600B64F25 /* FIRWriteBatchTests.mm in Sources */,
			);
			runOnlyForDeploymentPostprocessing = 0;
		};
		DE0761E01F2FE611003233AF /* Sources */ = {
			isa = PBXSourcesBuildPhase;
			buildActionMask = 2147483647;
			files = (
				DE0761F81F2FE68D003233AF /* main.swift in Sources */,
			);
			runOnlyForDeploymentPostprocessing = 0;
		};
/* End PBXSourcesBuildPhase section */

/* Begin PBXTargetDependency section */
		54C9EDF72040E16300A969CD /* PBXTargetDependency */ = {
			isa = PBXTargetDependency;
			target = 6003F589195388D20070C39A /* Firestore_Example */;
			targetProxy = 54C9EDF62040E16300A969CD /* PBXContainerItemProxy */;
		};
		54C9EDFF2040E41900A969CD /* PBXTargetDependency */ = {
			isa = PBXTargetDependency;
			target = 54C9EDF02040E16300A969CD /* Firestore_SwiftTests_iOS */;
			targetProxy = 54C9EDFE2040E41900A969CD /* PBXContainerItemProxy */;
		};
		6003F5B4195388D20070C39A /* PBXTargetDependency */ = {
			isa = PBXTargetDependency;
			target = 6003F589195388D20070C39A /* Firestore_Example */;
			targetProxy = 6003F5B3195388D20070C39A /* PBXContainerItemProxy */;
		};
		DE03B2951F2149D600A30B9C /* PBXTargetDependency */ = {
			isa = PBXTargetDependency;
			target = 6003F589195388D20070C39A /* Firestore_Example */;
			targetProxy = DE03B2961F2149D600A30B9C /* PBXContainerItemProxy */;
		};
		DE0761FA1F2FEE7E003233AF /* PBXTargetDependency */ = {
			isa = PBXTargetDependency;
			target = DE0761E31F2FE611003233AF /* SwiftBuildTest */;
			targetProxy = DE0761F91F2FEE7E003233AF /* PBXContainerItemProxy */;
		};
		DE29E7FA1F2174DD00909613 /* PBXTargetDependency */ = {
			isa = PBXTargetDependency;
			target = 6003F5AD195388D20070C39A /* Firestore_Tests */;
			targetProxy = DE29E7F91F2174DD00909613 /* PBXContainerItemProxy */;
		};
		DE29E7FC1F2174DD00909613 /* PBXTargetDependency */ = {
			isa = PBXTargetDependency;
			target = DE03B2941F2149D600A30B9C /* Firestore_IntegrationTests */;
			targetProxy = DE29E7FB1F2174DD00909613 /* PBXContainerItemProxy */;
		};
/* End PBXTargetDependency section */

/* Begin PBXVariantGroup section */
		6003F596195388D20070C39A /* InfoPlist.strings */ = {
			isa = PBXVariantGroup;
			children = (
				6003F597195388D20070C39A /* en */,
			);
			name = InfoPlist.strings;
			sourceTree = "<group>";
		};
		6003F5B8195388D20070C39A /* InfoPlist.strings */ = {
			isa = PBXVariantGroup;
			children = (
				6003F5B9195388D20070C39A /* en */,
			);
			name = InfoPlist.strings;
			sourceTree = "<group>";
		};
		71719F9D1E33DC2100824A3D /* LaunchScreen.storyboard */ = {
			isa = PBXVariantGroup;
			children = (
				71719F9E1E33DC2100824A3D /* Base */,
			);
			name = LaunchScreen.storyboard;
			sourceTree = "<group>";
		};
/* End PBXVariantGroup section */

/* Begin XCBuildConfiguration section */
		54C9EDF82040E16300A969CD /* Debug */ = {
			isa = XCBuildConfiguration;
			baseConfigurationReference = 3F422FFBDA6E79396E2FB594 /* Pods-Firestore_Example-Firestore_SwiftTests_iOS.debug.xcconfig */;
			buildSettings = {
				BUNDLE_LOADER = "$(TEST_HOST)";
				CLANG_ANALYZER_NONNULL = YES;
				CLANG_ANALYZER_NUMBER_OBJECT_CONVERSION = YES_AGGRESSIVE;
				CLANG_CXX_LANGUAGE_STANDARD = "gnu++14";
				CLANG_WARN_BLOCK_CAPTURE_AUTORELEASING = YES;
				CLANG_WARN_COMMA = YES;
				CLANG_WARN_DOCUMENTATION_COMMENTS = YES;
				CLANG_WARN_INFINITE_RECURSION = YES;
				CLANG_WARN_NON_LITERAL_NULL_CONVERSION = YES;
				CLANG_WARN_OBJC_LITERAL_CONVERSION = YES;
				CLANG_WARN_RANGE_LOOP_ANALYSIS = YES;
				CLANG_WARN_STRICT_PROTOTYPES = YES;
				CLANG_WARN_SUSPICIOUS_MOVE = YES;
				CLANG_WARN_UNGUARDED_AVAILABILITY = YES_AGGRESSIVE;
				CLANG_WARN_UNREACHABLE_CODE = YES;
				CODE_SIGN_IDENTITY = "iPhone Developer";
				CODE_SIGN_STYLE = Automatic;
				DEBUG_INFORMATION_FORMAT = dwarf;
				ENABLE_STRICT_OBJC_MSGSEND = YES;
				GCC_C_LANGUAGE_STANDARD = gnu11;
				GCC_NO_COMMON_BLOCKS = YES;
				INFOPLIST_FILE = ../Swift/Tests/Info.plist;
				IPHONEOS_DEPLOYMENT_TARGET = 11.2;
				LD_RUNPATH_SEARCH_PATHS = "$(inherited) @executable_path/Frameworks @loader_path/Frameworks";
				MTL_ENABLE_DEBUG_INFO = YES;
				PRODUCT_BUNDLE_IDENTIFIER = "com.google.Firestore-SwiftTests-iOS";
				PRODUCT_NAME = "$(TARGET_NAME)";
				SWIFT_ACTIVE_COMPILATION_CONDITIONS = DEBUG;
				SWIFT_OPTIMIZATION_LEVEL = "-Onone";
				SWIFT_VERSION = 4.0;
				TARGETED_DEVICE_FAMILY = "1,2";
				TEST_HOST = "$(BUILT_PRODUCTS_DIR)/Firestore_Example.app/Firestore_Example";
			};
			name = Debug;
		};
		54C9EDF92040E16300A969CD /* Release */ = {
			isa = XCBuildConfiguration;
			baseConfigurationReference = C1D89E5405935366C88CC3E5 /* Pods-Firestore_Example-Firestore_SwiftTests_iOS.release.xcconfig */;
			buildSettings = {
				BUNDLE_LOADER = "$(TEST_HOST)";
				CLANG_ANALYZER_NONNULL = YES;
				CLANG_ANALYZER_NUMBER_OBJECT_CONVERSION = YES_AGGRESSIVE;
				CLANG_CXX_LANGUAGE_STANDARD = "gnu++14";
				CLANG_WARN_BLOCK_CAPTURE_AUTORELEASING = YES;
				CLANG_WARN_COMMA = YES;
				CLANG_WARN_DOCUMENTATION_COMMENTS = YES;
				CLANG_WARN_INFINITE_RECURSION = YES;
				CLANG_WARN_NON_LITERAL_NULL_CONVERSION = YES;
				CLANG_WARN_OBJC_LITERAL_CONVERSION = YES;
				CLANG_WARN_RANGE_LOOP_ANALYSIS = YES;
				CLANG_WARN_STRICT_PROTOTYPES = YES;
				CLANG_WARN_SUSPICIOUS_MOVE = YES;
				CLANG_WARN_UNGUARDED_AVAILABILITY = YES_AGGRESSIVE;
				CLANG_WARN_UNREACHABLE_CODE = YES;
				CODE_SIGN_IDENTITY = "iPhone Developer";
				CODE_SIGN_STYLE = Automatic;
				COPY_PHASE_STRIP = NO;
				DEBUG_INFORMATION_FORMAT = "dwarf-with-dsym";
				ENABLE_STRICT_OBJC_MSGSEND = YES;
				GCC_C_LANGUAGE_STANDARD = gnu11;
				GCC_NO_COMMON_BLOCKS = YES;
				INFOPLIST_FILE = ../Swift/Tests/Info.plist;
				IPHONEOS_DEPLOYMENT_TARGET = 11.2;
				LD_RUNPATH_SEARCH_PATHS = "$(inherited) @executable_path/Frameworks @loader_path/Frameworks";
				MTL_ENABLE_DEBUG_INFO = NO;
				PRODUCT_BUNDLE_IDENTIFIER = "com.google.Firestore-SwiftTests-iOS";
				PRODUCT_NAME = "$(TARGET_NAME)";
				SWIFT_OPTIMIZATION_LEVEL = "-Owholemodule";
				SWIFT_VERSION = 4.0;
				TARGETED_DEVICE_FAMILY = "1,2";
				TEST_HOST = "$(BUILT_PRODUCTS_DIR)/Firestore_Example.app/Firestore_Example";
			};
			name = Release;
		};
		6003F5BD195388D20070C39A /* Debug */ = {
			isa = XCBuildConfiguration;
			buildSettings = {
				ALWAYS_SEARCH_USER_PATHS = NO;
				CLANG_CXX_LANGUAGE_STANDARD = "gnu++0x";
				CLANG_CXX_LIBRARY = "libc++";
				CLANG_ENABLE_MODULES = YES;
				CLANG_ENABLE_OBJC_ARC = YES;
				CLANG_WARN_BOOL_CONVERSION = YES;
				CLANG_WARN_CONSTANT_CONVERSION = YES;
				CLANG_WARN_DIRECT_OBJC_ISA_USAGE = YES_ERROR;
				CLANG_WARN_EMPTY_BODY = YES;
				CLANG_WARN_ENUM_CONVERSION = YES;
				CLANG_WARN_INT_CONVERSION = YES;
				CLANG_WARN_OBJC_ROOT_CLASS = YES_ERROR;
				CLANG_WARN__DUPLICATE_METHOD_MATCH = YES;
				"CODE_SIGN_IDENTITY[sdk=iphoneos*]" = "iPhone Developer";
				COPY_PHASE_STRIP = NO;
				ENABLE_TESTABILITY = YES;
				GCC_C_LANGUAGE_STANDARD = gnu99;
				GCC_DYNAMIC_NO_PIC = NO;
				GCC_OPTIMIZATION_LEVEL = 0;
				GCC_PREPROCESSOR_DEFINITIONS = (
					"DEBUG=1",
					"$(inherited)",
				);
				GCC_SYMBOLS_PRIVATE_EXTERN = NO;
				GCC_WARN_64_TO_32_BIT_CONVERSION = YES;
				GCC_WARN_ABOUT_RETURN_TYPE = YES_ERROR;
				GCC_WARN_UNDECLARED_SELECTOR = YES;
				GCC_WARN_UNINITIALIZED_AUTOS = YES_AGGRESSIVE;
				GCC_WARN_UNUSED_FUNCTION = YES;
				GCC_WARN_UNUSED_VARIABLE = YES;
				HEADER_SEARCH_PATHS = "";
				IPHONEOS_DEPLOYMENT_TARGET = 8.0;
				ONLY_ACTIVE_ARCH = YES;
				SDKROOT = iphoneos;
				TARGETED_DEVICE_FAMILY = "1,2";
			};
			name = Debug;
		};
		6003F5BE195388D20070C39A /* Release */ = {
			isa = XCBuildConfiguration;
			buildSettings = {
				ALWAYS_SEARCH_USER_PATHS = NO;
				CLANG_CXX_LANGUAGE_STANDARD = "gnu++0x";
				CLANG_CXX_LIBRARY = "libc++";
				CLANG_ENABLE_MODULES = YES;
				CLANG_ENABLE_OBJC_ARC = YES;
				CLANG_WARN_BOOL_CONVERSION = YES;
				CLANG_WARN_CONSTANT_CONVERSION = YES;
				CLANG_WARN_DIRECT_OBJC_ISA_USAGE = YES_ERROR;
				CLANG_WARN_EMPTY_BODY = YES;
				CLANG_WARN_ENUM_CONVERSION = YES;
				CLANG_WARN_INT_CONVERSION = YES;
				CLANG_WARN_OBJC_ROOT_CLASS = YES_ERROR;
				CLANG_WARN__DUPLICATE_METHOD_MATCH = YES;
				"CODE_SIGN_IDENTITY[sdk=iphoneos*]" = "iPhone Developer";
				COPY_PHASE_STRIP = YES;
				ENABLE_NS_ASSERTIONS = NO;
				GCC_C_LANGUAGE_STANDARD = gnu99;
				GCC_WARN_64_TO_32_BIT_CONVERSION = YES;
				GCC_WARN_ABOUT_RETURN_TYPE = YES_ERROR;
				GCC_WARN_UNDECLARED_SELECTOR = YES;
				GCC_WARN_UNINITIALIZED_AUTOS = YES_AGGRESSIVE;
				GCC_WARN_UNUSED_FUNCTION = YES;
				GCC_WARN_UNUSED_VARIABLE = YES;
				HEADER_SEARCH_PATHS = "";
				IPHONEOS_DEPLOYMENT_TARGET = 8.0;
				SDKROOT = iphoneos;
				TARGETED_DEVICE_FAMILY = "1,2";
				VALIDATE_PRODUCT = YES;
			};
			name = Release;
		};
		6003F5C0195388D20070C39A /* Debug */ = {
			isa = XCBuildConfiguration;
			baseConfigurationReference = 9EF477AD4B2B643FD320867A /* Pods-Firestore_Example.debug.xcconfig */;
			buildSettings = {
				ASSETCATALOG_COMPILER_APPICON_NAME = AppIcon;
				GCC_PRECOMPILE_PREFIX_HEADER = YES;
				GCC_PREFIX_HEADER = "";
				HEADER_SEARCH_PATHS = (
					"$(inherited)",
					"\"${PODS_ROOT}/Firebase/Firebase/Firebase\"",
					"\"${PODS_ROOT}/leveldb-library/include\"",
				);
				INFOPLIST_FILE = "Firestore/Firestore-Info.plist";
				MODULE_NAME = ExampleApp;
				PRODUCT_BUNDLE_IDENTIFIER = "org.cocoapods.demo.${PRODUCT_NAME:rfc1034identifier}";
				PRODUCT_NAME = "$(TARGET_NAME)";
				WRAPPER_EXTENSION = app;
			};
			name = Debug;
		};
		6003F5C1195388D20070C39A /* Release */ = {
			isa = XCBuildConfiguration;
			baseConfigurationReference = 4EBC5F5ABE1FD097EFE5E224 /* Pods-Firestore_Example.release.xcconfig */;
			buildSettings = {
				ASSETCATALOG_COMPILER_APPICON_NAME = AppIcon;
				GCC_PRECOMPILE_PREFIX_HEADER = YES;
				GCC_PREFIX_HEADER = "";
				HEADER_SEARCH_PATHS = (
					"$(inherited)",
					"\"${PODS_ROOT}/Firebase/Firebase/Firebase\"",
					"\"${PODS_ROOT}/leveldb-library/include\"",
				);
				INFOPLIST_FILE = "Firestore/Firestore-Info.plist";
				MODULE_NAME = ExampleApp;
				PRODUCT_BUNDLE_IDENTIFIER = "org.cocoapods.demo.${PRODUCT_NAME:rfc1034identifier}";
				PRODUCT_NAME = "$(TARGET_NAME)";
				WRAPPER_EXTENSION = app;
			};
			name = Release;
		};
		6003F5C3195388D20070C39A /* Debug */ = {
			isa = XCBuildConfiguration;
			baseConfigurationReference = CE00BABB5A3AAB44A4C209E2 /* Pods-Firestore_Tests.debug.xcconfig */;
			buildSettings = {
				BUNDLE_LOADER = "$(TEST_HOST)";
				DEVELOPMENT_TEAM = EQHXZ8M8AV;
				FRAMEWORK_SEARCH_PATHS = (
					"$(SDKROOT)/Developer/Library/Frameworks",
					"$(inherited)",
					"$(DEVELOPER_FRAMEWORKS_DIR)",
				);
				GCC_PRECOMPILE_PREFIX_HEADER = YES;
				GCC_PREFIX_HEADER = "";
				GCC_PREPROCESSOR_DEFINITIONS = (
					"$(inherited)",
					"COCOAPODS=1",
					"GPB_USE_PROTOBUF_FRAMEWORK_IMPORTS=1",
				);
				HEADER_SEARCH_PATHS = (
					"$(inherited)",
					"\"${PODS_ROOT}/../../..\"",
					"\"${PODS_ROOT}/../../../Firestore/third_party/abseil-cpp\"",
					"\"${PODS_ROOT}/leveldb-library/include\"",
					"\"${PODS_ROOT}/GoogleTest/googletest/include\"",
				);
				INFOPLIST_FILE = "Tests/Tests-Info.plist";
				PRODUCT_BUNDLE_IDENTIFIER = "org.cocoapods.demo.${PRODUCT_NAME:rfc1034identifier}";
				PRODUCT_NAME = "$(TARGET_NAME)";
				TEST_HOST = "$(BUILT_PRODUCTS_DIR)/Firestore_Example.app/Firestore_Example";
				WRAPPER_EXTENSION = xctest;
			};
			name = Debug;
		};
		6003F5C4195388D20070C39A /* Release */ = {
			isa = XCBuildConfiguration;
			baseConfigurationReference = 04DF37A117F88A9891379ED6 /* Pods-Firestore_Tests.release.xcconfig */;
			buildSettings = {
				BUNDLE_LOADER = "$(TEST_HOST)";
				DEVELOPMENT_TEAM = EQHXZ8M8AV;
				FRAMEWORK_SEARCH_PATHS = (
					"$(SDKROOT)/Developer/Library/Frameworks",
					"$(inherited)",
					"$(DEVELOPER_FRAMEWORKS_DIR)",
				);
				GCC_PRECOMPILE_PREFIX_HEADER = YES;
				GCC_PREFIX_HEADER = "";
				GCC_PREPROCESSOR_DEFINITIONS = (
					"$(inherited)",
					"COCOAPODS=1",
					"GPB_USE_PROTOBUF_FRAMEWORK_IMPORTS=1",
				);
				HEADER_SEARCH_PATHS = (
					"$(inherited)",
					"\"${PODS_ROOT}/../../..\"",
					"\"${PODS_ROOT}/../../../Firestore/third_party/abseil-cpp\"",
					"\"${PODS_ROOT}/leveldb-library/include\"",
					"\"${PODS_ROOT}/GoogleTest/googletest/include\"",
				);
				INFOPLIST_FILE = "Tests/Tests-Info.plist";
				PRODUCT_BUNDLE_IDENTIFIER = "org.cocoapods.demo.${PRODUCT_NAME:rfc1034identifier}";
				PRODUCT_NAME = "$(TARGET_NAME)";
				TEST_HOST = "$(BUILT_PRODUCTS_DIR)/Firestore_Example.app/Firestore_Example";
				WRAPPER_EXTENSION = xctest;
			};
			name = Release;
		};
		DE03B2E71F2149D600A30B9C /* Debug */ = {
			isa = XCBuildConfiguration;
			baseConfigurationReference = 9D52E67EE96AA7E5D6F69748 /* Pods-Firestore_IntegrationTests.debug.xcconfig */;
			buildSettings = {
				BUNDLE_LOADER = "$(TEST_HOST)";
				DEVELOPMENT_TEAM = EQHXZ8M8AV;
				FRAMEWORK_SEARCH_PATHS = (
					"$(SDKROOT)/Developer/Library/Frameworks",
					"$(inherited)",
					"$(DEVELOPER_FRAMEWORKS_DIR)",
				);
				GCC_PRECOMPILE_PREFIX_HEADER = YES;
				GCC_PREFIX_HEADER = "";
				GCC_PREPROCESSOR_DEFINITIONS = (
					"$(inherited)",
					"COCOAPODS=1",
					"GPB_USE_PROTOBUF_FRAMEWORK_IMPORTS=1",
				);
				HEADER_SEARCH_PATHS = (
					"$(inherited)",
					"\"${PODS_ROOT}/../../..\"",
					"\"${PODS_ROOT}/../../../Firestore/third_party/abseil-cpp\"",
					"\"${PODS_ROOT}/leveldb-library/include\"",
					"\"${PODS_ROOT}/GoogleTest/googletest/include\"",
				);
				INFOPLIST_FILE = "Tests/Tests-Info.plist";
				OTHER_LDFLAGS = (
					"$(inherited)",
					"-l\"c++\"",
					"-framework",
					"\"OCMock\"",
					"-framework",
					"\"leveldb\"",
				);
				PRODUCT_BUNDLE_IDENTIFIER = "org.cocoapods.demo.${PRODUCT_NAME:rfc1034identifier}";
				PRODUCT_NAME = "$(TARGET_NAME)";
				TEST_HOST = "$(BUILT_PRODUCTS_DIR)/Firestore_Example.app/Firestore_Example";
				WRAPPER_EXTENSION = xctest;
			};
			name = Debug;
		};
		DE03B2E81F2149D600A30B9C /* Release */ = {
			isa = XCBuildConfiguration;
			baseConfigurationReference = DB17FEDFB80770611A935A60 /* Pods-Firestore_IntegrationTests.release.xcconfig */;
			buildSettings = {
				BUNDLE_LOADER = "$(TEST_HOST)";
				DEVELOPMENT_TEAM = EQHXZ8M8AV;
				FRAMEWORK_SEARCH_PATHS = (
					"$(SDKROOT)/Developer/Library/Frameworks",
					"$(inherited)",
					"$(DEVELOPER_FRAMEWORKS_DIR)",
				);
				GCC_PRECOMPILE_PREFIX_HEADER = YES;
				GCC_PREFIX_HEADER = "";
				GCC_PREPROCESSOR_DEFINITIONS = (
					"$(inherited)",
					"COCOAPODS=1",
					"GPB_USE_PROTOBUF_FRAMEWORK_IMPORTS=1",
				);
				HEADER_SEARCH_PATHS = (
					"$(inherited)",
					"\"${PODS_ROOT}/../../..\"",
					"\"${PODS_ROOT}/../../../Firestore/third_party/abseil-cpp\"",
					"\"${PODS_ROOT}/leveldb-library/include\"",
					"\"${PODS_ROOT}/GoogleTest/googletest/include\"",
				);
				INFOPLIST_FILE = "Tests/Tests-Info.plist";
				OTHER_LDFLAGS = (
					"$(inherited)",
					"-l\"c++\"",
					"-framework",
					"\"OCMock\"",
					"-framework",
					"\"leveldb\"",
				);
				PRODUCT_BUNDLE_IDENTIFIER = "org.cocoapods.demo.${PRODUCT_NAME:rfc1034identifier}";
				PRODUCT_NAME = "$(TARGET_NAME)";
				TEST_HOST = "$(BUILT_PRODUCTS_DIR)/Firestore_Example.app/Firestore_Example";
				WRAPPER_EXTENSION = xctest;
			};
			name = Release;
		};
		DE0761F31F2FE611003233AF /* Debug */ = {
			isa = XCBuildConfiguration;
			baseConfigurationReference = 42491D7DC8C8CD245CC22B93 /* Pods-SwiftBuildTest.debug.xcconfig */;
			buildSettings = {
				ASSETCATALOG_COMPILER_APPICON_NAME = AppIcon;
				CLANG_ANALYZER_NONNULL = YES;
				CLANG_ANALYZER_NUMBER_OBJECT_CONVERSION = YES_AGGRESSIVE;
				CLANG_WARN_DOCUMENTATION_COMMENTS = YES;
				CLANG_WARN_INFINITE_RECURSION = YES;
				CLANG_WARN_SUSPICIOUS_MOVE = YES;
				CLANG_WARN_UNREACHABLE_CODE = YES;
				DEBUG_INFORMATION_FORMAT = dwarf;
				DEVELOPMENT_TEAM = EQHXZ8M8AV;
				ENABLE_STRICT_OBJC_MSGSEND = YES;
				GCC_NO_COMMON_BLOCKS = YES;
				INFOPLIST_FILE = "Firestore/Firestore-Info.plist";
				IPHONEOS_DEPLOYMENT_TARGET = 10.3;
				LD_RUNPATH_SEARCH_PATHS = "$(inherited) @executable_path/Frameworks";
				MTL_ENABLE_DEBUG_INFO = YES;
				PRODUCT_BUNDLE_IDENTIFIER = com.google.SwiftBuildTest;
				PRODUCT_NAME = "$(TARGET_NAME)";
				SWIFT_ACTIVE_COMPILATION_CONDITIONS = DEBUG;
				SWIFT_OPTIMIZATION_LEVEL = "-Onone";
				SWIFT_VERSION = 3.0;
			};
			name = Debug;
		};
		DE0761F41F2FE611003233AF /* Release */ = {
			isa = XCBuildConfiguration;
			baseConfigurationReference = F23325524BEAF8D24F78AC88 /* Pods-SwiftBuildTest.release.xcconfig */;
			buildSettings = {
				ASSETCATALOG_COMPILER_APPICON_NAME = AppIcon;
				CLANG_ANALYZER_NONNULL = YES;
				CLANG_ANALYZER_NUMBER_OBJECT_CONVERSION = YES_AGGRESSIVE;
				CLANG_WARN_DOCUMENTATION_COMMENTS = YES;
				CLANG_WARN_INFINITE_RECURSION = YES;
				CLANG_WARN_SUSPICIOUS_MOVE = YES;
				CLANG_WARN_UNREACHABLE_CODE = YES;
				COPY_PHASE_STRIP = NO;
				DEBUG_INFORMATION_FORMAT = "dwarf-with-dsym";
				DEVELOPMENT_TEAM = EQHXZ8M8AV;
				ENABLE_STRICT_OBJC_MSGSEND = YES;
				GCC_NO_COMMON_BLOCKS = YES;
				INFOPLIST_FILE = "Firestore/Firestore-Info.plist";
				IPHONEOS_DEPLOYMENT_TARGET = 10.3;
				LD_RUNPATH_SEARCH_PATHS = "$(inherited) @executable_path/Frameworks";
				MTL_ENABLE_DEBUG_INFO = NO;
				PRODUCT_BUNDLE_IDENTIFIER = com.google.SwiftBuildTest;
				PRODUCT_NAME = "$(TARGET_NAME)";
				SWIFT_OPTIMIZATION_LEVEL = "-Owholemodule";
				SWIFT_VERSION = 3.0;
			};
			name = Release;
		};
		DE29E7F61F2174B000909613 /* Debug */ = {
			isa = XCBuildConfiguration;
			buildSettings = {
				DEVELOPMENT_TEAM = EQHXZ8M8AV;
				PRODUCT_NAME = "$(TARGET_NAME)";
			};
			name = Debug;
		};
		DE29E7F71F2174B000909613 /* Release */ = {
			isa = XCBuildConfiguration;
			buildSettings = {
				DEVELOPMENT_TEAM = EQHXZ8M8AV;
				PRODUCT_NAME = "$(TARGET_NAME)";
			};
			name = Release;
		};
/* End XCBuildConfiguration section */

/* Begin XCConfigurationList section */
		54C9EDFA2040E16300A969CD /* Build configuration list for PBXNativeTarget "Firestore_SwiftTests_iOS" */ = {
			isa = XCConfigurationList;
			buildConfigurations = (
				54C9EDF82040E16300A969CD /* Debug */,
				54C9EDF92040E16300A969CD /* Release */,
			);
			defaultConfigurationIsVisible = 0;
			defaultConfigurationName = Release;
		};
		6003F585195388D10070C39A /* Build configuration list for PBXProject "Firestore" */ = {
			isa = XCConfigurationList;
			buildConfigurations = (
				6003F5BD195388D20070C39A /* Debug */,
				6003F5BE195388D20070C39A /* Release */,
			);
			defaultConfigurationIsVisible = 0;
			defaultConfigurationName = Release;
		};
		6003F5BF195388D20070C39A /* Build configuration list for PBXNativeTarget "Firestore_Example" */ = {
			isa = XCConfigurationList;
			buildConfigurations = (
				6003F5C0195388D20070C39A /* Debug */,
				6003F5C1195388D20070C39A /* Release */,
			);
			defaultConfigurationIsVisible = 0;
			defaultConfigurationName = Release;
		};
		6003F5C2195388D20070C39A /* Build configuration list for PBXNativeTarget "Firestore_Tests" */ = {
			isa = XCConfigurationList;
			buildConfigurations = (
				6003F5C3195388D20070C39A /* Debug */,
				6003F5C4195388D20070C39A /* Release */,
			);
			defaultConfigurationIsVisible = 0;
			defaultConfigurationName = Release;
		};
		DE03B2E61F2149D600A30B9C /* Build configuration list for PBXNativeTarget "Firestore_IntegrationTests" */ = {
			isa = XCConfigurationList;
			buildConfigurations = (
				DE03B2E71F2149D600A30B9C /* Debug */,
				DE03B2E81F2149D600A30B9C /* Release */,
			);
			defaultConfigurationIsVisible = 0;
			defaultConfigurationName = Release;
		};
		DE0761F51F2FE611003233AF /* Build configuration list for PBXNativeTarget "SwiftBuildTest" */ = {
			isa = XCConfigurationList;
			buildConfigurations = (
				DE0761F31F2FE611003233AF /* Debug */,
				DE0761F41F2FE611003233AF /* Release */,
			);
			defaultConfigurationIsVisible = 0;
			defaultConfigurationName = Release;
		};
		DE29E7F81F2174B000909613 /* Build configuration list for PBXAggregateTarget "AllTests" */ = {
			isa = XCConfigurationList;
			buildConfigurations = (
				DE29E7F61F2174B000909613 /* Debug */,
				DE29E7F71F2174B000909613 /* Release */,
			);
			defaultConfigurationIsVisible = 0;
			defaultConfigurationName = Release;
		};
/* End XCConfigurationList section */
	};
	rootObject = 6003F582195388D10070C39A /* Project object */;
}<|MERGE_RESOLUTION|>--- conflicted
+++ resolved
@@ -886,11 +886,8 @@
 		DE51B1BC1F0D48AC0013853F /* API */ = {
 			isa = PBXGroup;
 			children = (
-<<<<<<< HEAD
+				73866A9F2082B069009BB4FF /* FIRArrayTransformTests.mm */,
 				6161B5012047140400A99DBB /* FIRFirestoreSourceTests.mm */,
-=======
-				73866A9F2082B069009BB4FF /* FIRArrayTransformTests.mm */,
->>>>>>> 6a39c71b
 				5492E070202154D600B64F25 /* FIRCursorTests.mm */,
 				5492E06C202154D500B64F25 /* FIRDatabaseTests.mm */,
 				5492E06A202154D500B64F25 /* FIRFieldsTests.mm */,
@@ -1564,11 +1561,8 @@
 			isa = PBXSourcesBuildPhase;
 			buildActionMask = 2147483647;
 			files = (
-<<<<<<< HEAD
+				73866AA12082B0A5009BB4FF /* FIRArrayTransformTests.mm in Sources */,
 				6161B5032047140C00A99DBB /* FIRFirestoreSourceTests.mm in Sources */,
-=======
-				73866AA12082B0A5009BB4FF /* FIRArrayTransformTests.mm in Sources */,
->>>>>>> 6a39c71b
 				5492E076202154D600B64F25 /* FIRValidationTests.mm in Sources */,
 				5492E072202154D600B64F25 /* FIRQueryTests.mm in Sources */,
 				5491BC731FB44593008B3588 /* FSTIntegrationTestCase.mm in Sources */,
