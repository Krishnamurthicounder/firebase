--- conflicted
+++ resolved
@@ -25,7 +25,6 @@
 
 /* Begin PBXBuildFile section */
 		3B843E4C1F3A182900548890 /* remote_store_spec_test.json in Resources */ = {isa = PBXBuildFile; fileRef = 3B843E4A1F3930A400548890 /* remote_store_spec_test.json */; };
-		54269AF8203BAB800039F03F /* CodableGeoPointTests.swift in Sources */ = {isa = PBXBuildFile; fileRef = 54269AF7203BAB800039F03F /* CodableGeoPointTests.swift */; };
 		5436F32420008FAD006E51E3 /* string_printf_test.cc in Sources */ = {isa = PBXBuildFile; fileRef = 5436F32320008FAD006E51E3 /* string_printf_test.cc */; };
 		5467FB01203E5717009C9584 /* FIRFirestoreTests.mm in Sources */ = {isa = PBXBuildFile; fileRef = 5467FAFF203E56F8009C9584 /* FIRFirestoreTests.mm */; };
 		5467FB08203E6A44009C9584 /* app_testing.mm in Sources */ = {isa = PBXBuildFile; fileRef = 5467FB07203E6A44009C9584 /* app_testing.mm */; };
@@ -137,7 +136,6 @@
 		71719F9F1E33DC2100824A3D /* LaunchScreen.storyboard in Resources */ = {isa = PBXBuildFile; fileRef = 71719F9D1E33DC2100824A3D /* LaunchScreen.storyboard */; };
 		7346E61D20325C6900FD6CEF /* FSTDispatchQueueTests.mm in Sources */ = {isa = PBXBuildFile; fileRef = 7346E61C20325C6900FD6CEF /* FSTDispatchQueueTests.mm */; };
 		873B8AEB1B1F5CCA007FD442 /* Main.storyboard in Resources */ = {isa = PBXBuildFile; fileRef = 873B8AEA1B1F5CCA007FD442 /* Main.storyboard */; };
-		A0AB6258975D00F425CA533F /* Pods_Firestore_Example_Firestore_SwiftTests_iOS.framework in Frameworks */ = {isa = PBXBuildFile; fileRef = C4B298214D626CD8625DCEA2 /* Pods_Firestore_Example_Firestore_SwiftTests_iOS.framework */; };
 		AB356EF7200EA5EB0089B766 /* field_value_test.cc in Sources */ = {isa = PBXBuildFile; fileRef = AB356EF6200EA5EB0089B766 /* field_value_test.cc */; };
 		AB380CFB2019388600D97691 /* target_id_generator_test.cc in Sources */ = {isa = PBXBuildFile; fileRef = AB380CF82019382300D97691 /* target_id_generator_test.cc */; };
 		AB380CFE201A2F4500D97691 /* string_util_test.cc in Sources */ = {isa = PBXBuildFile; fileRef = AB380CFC201A2EE200D97691 /* string_util_test.cc */; };
@@ -162,7 +160,6 @@
 		B686F2AF2023DDEE0028D6BE /* field_path_test.cc in Sources */ = {isa = PBXBuildFile; fileRef = B686F2AD2023DDB20028D6BE /* field_path_test.cc */; };
 		B686F2B22025000D0028D6BE /* resource_path_test.cc in Sources */ = {isa = PBXBuildFile; fileRef = B686F2B02024FFD70028D6BE /* resource_path_test.cc */; };
 		C4E749275AD0FBDF9F4716A8 /* Pods_SwiftBuildTest.framework in Frameworks */ = {isa = PBXBuildFile; fileRef = 32AD40BF6B0E849B07FFD05E /* Pods_SwiftBuildTest.framework */; };
-		D8A36617C273A3D93030E4B6 /* Pods_Firestore_SwiftTests_iOS.framework in Frameworks */ = {isa = PBXBuildFile; fileRef = 3EDE6190C3E16343F82889AE /* Pods_Firestore_SwiftTests_iOS.framework */; };
 		DE03B2D41F2149D600A30B9C /* XCTest.framework in Frameworks */ = {isa = PBXBuildFile; fileRef = 6003F5AF195388D20070C39A /* XCTest.framework */; };
 		DE03B2D51F2149D600A30B9C /* UIKit.framework in Frameworks */ = {isa = PBXBuildFile; fileRef = 6003F591195388D20070C39A /* UIKit.framework */; };
 		DE03B2D61F2149D600A30B9C /* Foundation.framework in Frameworks */ = {isa = PBXBuildFile; fileRef = 6003F58D195388D20070C39A /* Foundation.framework */; };
@@ -179,19 +176,13 @@
 /* End PBXBuildFile section */
 
 /* Begin PBXContainerItemProxy section */
-<<<<<<< HEAD
-		54269AEE203B9FFD0039F03F /* PBXContainerItemProxy */ = {
-=======
 		54C9EDF62040E16300A969CD /* PBXContainerItemProxy */ = {
->>>>>>> b18e09cf
 			isa = PBXContainerItemProxy;
 			containerPortal = 6003F582195388D10070C39A /* Project object */;
 			proxyType = 1;
 			remoteGlobalIDString = 6003F589195388D20070C39A;
 			remoteInfo = Firestore_Example;
 		};
-<<<<<<< HEAD
-=======
 		54C9EDFE2040E41900A969CD /* PBXContainerItemProxy */ = {
 			isa = PBXContainerItemProxy;
 			containerPortal = 6003F582195388D10070C39A /* Project object */;
@@ -199,7 +190,6 @@
 			remoteGlobalIDString = 54C9EDF02040E16300A969CD;
 			remoteInfo = Firestore_SwiftTests_iOS;
 		};
->>>>>>> b18e09cf
 		6003F5B3195388D20070C39A /* PBXContainerItemProxy */ = {
 			isa = PBXContainerItemProxy;
 			containerPortal = 6003F582195388D10070C39A /* Project object */;
@@ -240,23 +230,12 @@
 /* Begin PBXFileReference section */
 		04DF37A117F88A9891379ED6 /* Pods-Firestore_Tests.release.xcconfig */ = {isa = PBXFileReference; includeInIndex = 1; lastKnownFileType = text.xcconfig; name = "Pods-Firestore_Tests.release.xcconfig"; path = "Pods/Target Support Files/Pods-Firestore_Tests/Pods-Firestore_Tests.release.xcconfig"; sourceTree = "<group>"; };
 		12F4357299652983A615F886 /* LICENSE */ = {isa = PBXFileReference; includeInIndex = 1; lastKnownFileType = text; name = LICENSE; path = ../LICENSE; sourceTree = "<group>"; };
-<<<<<<< HEAD
-		26CD2CC6447FE02C410C48BA /* Pods-Firestore_SwiftTests_iOS.debug.xcconfig */ = {isa = PBXFileReference; includeInIndex = 1; lastKnownFileType = text.xcconfig; name = "Pods-Firestore_SwiftTests_iOS.debug.xcconfig"; path = "Pods/Target Support Files/Pods-Firestore_SwiftTests_iOS/Pods-Firestore_SwiftTests_iOS.debug.xcconfig"; sourceTree = "<group>"; };
-		32AD40BF6B0E849B07FFD05E /* Pods_SwiftBuildTest.framework */ = {isa = PBXFileReference; explicitFileType = wrapper.framework; includeInIndex = 0; path = Pods_SwiftBuildTest.framework; sourceTree = BUILT_PRODUCTS_DIR; };
-		3B843E4A1F3930A400548890 /* remote_store_spec_test.json */ = {isa = PBXFileReference; fileEncoding = 4; lastKnownFileType = text.json; path = remote_store_spec_test.json; sourceTree = "<group>"; };
-		3EDE6190C3E16343F82889AE /* Pods_Firestore_SwiftTests_iOS.framework */ = {isa = PBXFileReference; explicitFileType = wrapper.framework; includeInIndex = 0; path = Pods_Firestore_SwiftTests_iOS.framework; sourceTree = BUILT_PRODUCTS_DIR; };
-		4215AA2868F4D80FAE35C705 /* Pods-Firestore_SwiftTests_iOS.release.xcconfig */ = {isa = PBXFileReference; includeInIndex = 1; lastKnownFileType = text.xcconfig; name = "Pods-Firestore_SwiftTests_iOS.release.xcconfig"; path = "Pods/Target Support Files/Pods-Firestore_SwiftTests_iOS/Pods-Firestore_SwiftTests_iOS.release.xcconfig"; sourceTree = "<group>"; };
-=======
 		245812330F6A31632BB4B623 /* Pods_Firestore_Example_Firestore_SwiftTests_iOS.framework */ = {isa = PBXFileReference; explicitFileType = wrapper.framework; includeInIndex = 0; path = Pods_Firestore_Example_Firestore_SwiftTests_iOS.framework; sourceTree = BUILT_PRODUCTS_DIR; };
 		32AD40BF6B0E849B07FFD05E /* Pods_SwiftBuildTest.framework */ = {isa = PBXFileReference; explicitFileType = wrapper.framework; includeInIndex = 0; path = Pods_SwiftBuildTest.framework; sourceTree = BUILT_PRODUCTS_DIR; };
 		3B843E4A1F3930A400548890 /* remote_store_spec_test.json */ = {isa = PBXFileReference; fileEncoding = 4; lastKnownFileType = text.json; path = remote_store_spec_test.json; sourceTree = "<group>"; };
 		3F422FFBDA6E79396E2FB594 /* Pods-Firestore_Example-Firestore_SwiftTests_iOS.debug.xcconfig */ = {isa = PBXFileReference; includeInIndex = 1; lastKnownFileType = text.xcconfig; name = "Pods-Firestore_Example-Firestore_SwiftTests_iOS.debug.xcconfig"; path = "Pods/Target Support Files/Pods-Firestore_Example-Firestore_SwiftTests_iOS/Pods-Firestore_Example-Firestore_SwiftTests_iOS.debug.xcconfig"; sourceTree = "<group>"; };
->>>>>>> b18e09cf
 		42491D7DC8C8CD245CC22B93 /* Pods-SwiftBuildTest.debug.xcconfig */ = {isa = PBXFileReference; includeInIndex = 1; lastKnownFileType = text.xcconfig; name = "Pods-SwiftBuildTest.debug.xcconfig"; path = "Pods/Target Support Files/Pods-SwiftBuildTest/Pods-SwiftBuildTest.debug.xcconfig"; sourceTree = "<group>"; };
 		4EBC5F5ABE1FD097EFE5E224 /* Pods-Firestore_Example.release.xcconfig */ = {isa = PBXFileReference; includeInIndex = 1; lastKnownFileType = text.xcconfig; name = "Pods-Firestore_Example.release.xcconfig"; path = "Pods/Target Support Files/Pods-Firestore_Example/Pods-Firestore_Example.release.xcconfig"; sourceTree = "<group>"; };
-		54269AE9203B9FFC0039F03F /* Firestore_SwiftTests_iOS.xctest */ = {isa = PBXFileReference; explicitFileType = wrapper.cfbundle; includeInIndex = 0; path = Firestore_SwiftTests_iOS.xctest; sourceTree = BUILT_PRODUCTS_DIR; };
-		54269AED203B9FFD0039F03F /* Info.plist */ = {isa = PBXFileReference; lastKnownFileType = text.plist.xml; path = Info.plist; sourceTree = "<group>"; };
-		54269AF7203BAB800039F03F /* CodableGeoPointTests.swift */ = {isa = PBXFileReference; fileEncoding = 4; lastKnownFileType = sourcecode.swift; path = CodableGeoPointTests.swift; sourceTree = "<group>"; };
 		5436F32320008FAD006E51E3 /* string_printf_test.cc */ = {isa = PBXFileReference; fileEncoding = 4; lastKnownFileType = sourcecode.cpp.cpp; name = string_printf_test.cc; path = ../../core/test/firebase/firestore/util/string_printf_test.cc; sourceTree = "<group>"; };
 		5467FAFF203E56F8009C9584 /* FIRFirestoreTests.mm */ = {isa = PBXFileReference; fileEncoding = 4; lastKnownFileType = sourcecode.cpp.objcpp; path = FIRFirestoreTests.mm; sourceTree = "<group>"; };
 		5467FB06203E6A44009C9584 /* app_testing.h */ = {isa = PBXFileReference; fileEncoding = 4; lastKnownFileType = sourcecode.c.h; name = app_testing.h; path = ../../core/test/firebase/firestore/testutil/app_testing.h; sourceTree = "<group>"; };
@@ -378,7 +357,6 @@
 		6003F5AF195388D20070C39A /* XCTest.framework */ = {isa = PBXFileReference; lastKnownFileType = wrapper.framework; name = XCTest.framework; path = Library/Frameworks/XCTest.framework; sourceTree = DEVELOPER_DIR; };
 		6003F5B7195388D20070C39A /* Tests-Info.plist */ = {isa = PBXFileReference; lastKnownFileType = text.plist.xml; path = "Tests-Info.plist"; sourceTree = "<group>"; };
 		6003F5B9195388D20070C39A /* en */ = {isa = PBXFileReference; lastKnownFileType = text.plist.strings; name = en; path = en.lproj/InfoPlist.strings; sourceTree = "<group>"; };
-		62F910EDC2701E78FB7C6340 /* Pods-Firestore_Example-Firestore_SwiftTests_iOS.debug.xcconfig */ = {isa = PBXFileReference; includeInIndex = 1; lastKnownFileType = text.xcconfig; name = "Pods-Firestore_Example-Firestore_SwiftTests_iOS.debug.xcconfig"; path = "Pods/Target Support Files/Pods-Firestore_Example-Firestore_SwiftTests_iOS/Pods-Firestore_Example-Firestore_SwiftTests_iOS.debug.xcconfig"; sourceTree = "<group>"; };
 		69F6A10DBD6187489481CD76 /* Pods_Firestore_Tests.framework */ = {isa = PBXFileReference; explicitFileType = wrapper.framework; includeInIndex = 0; path = Pods_Firestore_Tests.framework; sourceTree = BUILT_PRODUCTS_DIR; };
 		71719F9E1E33DC2100824A3D /* Base */ = {isa = PBXFileReference; lastKnownFileType = file.storyboard; name = Base; path = Base.lproj/LaunchScreen.storyboard; sourceTree = "<group>"; };
 		7346E61C20325C6900FD6CEF /* FSTDispatchQueueTests.mm */ = {isa = PBXFileReference; fileEncoding = 4; lastKnownFileType = sourcecode.cpp.objcpp; path = FSTDispatchQueueTests.mm; sourceTree = "<group>"; };
@@ -410,12 +388,7 @@
 		B65D34A7203C99090076A5E1 /* FIRTimestampTest.m */ = {isa = PBXFileReference; fileEncoding = 4; lastKnownFileType = sourcecode.c.objc; path = FIRTimestampTest.m; sourceTree = "<group>"; };
 		B686F2AD2023DDB20028D6BE /* field_path_test.cc */ = {isa = PBXFileReference; fileEncoding = 4; lastKnownFileType = sourcecode.cpp.cpp; path = field_path_test.cc; sourceTree = "<group>"; };
 		B686F2B02024FFD70028D6BE /* resource_path_test.cc */ = {isa = PBXFileReference; fileEncoding = 4; lastKnownFileType = sourcecode.cpp.cpp; path = resource_path_test.cc; sourceTree = "<group>"; };
-<<<<<<< HEAD
-		C4B298214D626CD8625DCEA2 /* Pods_Firestore_Example_Firestore_SwiftTests_iOS.framework */ = {isa = PBXFileReference; explicitFileType = wrapper.framework; includeInIndex = 0; path = Pods_Firestore_Example_Firestore_SwiftTests_iOS.framework; sourceTree = BUILT_PRODUCTS_DIR; };
-		C78DFA54526E6D95AB875168 /* Pods-Firestore_Example-Firestore_SwiftTests_iOS.release.xcconfig */ = {isa = PBXFileReference; includeInIndex = 1; lastKnownFileType = text.xcconfig; name = "Pods-Firestore_Example-Firestore_SwiftTests_iOS.release.xcconfig"; path = "Pods/Target Support Files/Pods-Firestore_Example-Firestore_SwiftTests_iOS/Pods-Firestore_Example-Firestore_SwiftTests_iOS.release.xcconfig"; sourceTree = "<group>"; };
-=======
 		C1D89E5405935366C88CC3E5 /* Pods-Firestore_Example-Firestore_SwiftTests_iOS.release.xcconfig */ = {isa = PBXFileReference; includeInIndex = 1; lastKnownFileType = text.xcconfig; name = "Pods-Firestore_Example-Firestore_SwiftTests_iOS.release.xcconfig"; path = "Pods/Target Support Files/Pods-Firestore_Example-Firestore_SwiftTests_iOS/Pods-Firestore_Example-Firestore_SwiftTests_iOS.release.xcconfig"; sourceTree = "<group>"; };
->>>>>>> b18e09cf
 		CE00BABB5A3AAB44A4C209E2 /* Pods-Firestore_Tests.debug.xcconfig */ = {isa = PBXFileReference; includeInIndex = 1; lastKnownFileType = text.xcconfig; name = "Pods-Firestore_Tests.debug.xcconfig"; path = "Pods/Target Support Files/Pods-Firestore_Tests/Pods-Firestore_Tests.debug.xcconfig"; sourceTree = "<group>"; };
 		D3CC3DC5338DCAF43A211155 /* README.md */ = {isa = PBXFileReference; includeInIndex = 1; lastKnownFileType = net.daringfireball.markdown; name = README.md; path = ../README.md; sourceTree = "<group>"; };
 		DB17FEDFB80770611A935A60 /* Pods-Firestore_IntegrationTests.release.xcconfig */ = {isa = PBXFileReference; includeInIndex = 1; lastKnownFileType = text.xcconfig; name = "Pods-Firestore_IntegrationTests.release.xcconfig"; path = "Pods/Target Support Files/Pods-Firestore_IntegrationTests/Pods-Firestore_IntegrationTests.release.xcconfig"; sourceTree = "<group>"; };
@@ -439,20 +412,11 @@
 /* End PBXFileReference section */
 
 /* Begin PBXFrameworksBuildPhase section */
-<<<<<<< HEAD
-		54269AE6203B9FFC0039F03F /* Frameworks */ = {
-			isa = PBXFrameworksBuildPhase;
-			buildActionMask = 2147483647;
-			files = (
-				A0AB6258975D00F425CA533F /* Pods_Firestore_Example_Firestore_SwiftTests_iOS.framework in Frameworks */,
-				D8A36617C273A3D93030E4B6 /* Pods_Firestore_SwiftTests_iOS.framework in Frameworks */,
-=======
 		54C9EDEE2040E16300A969CD /* Frameworks */ = {
 			isa = PBXFrameworksBuildPhase;
 			buildActionMask = 2147483647;
 			files = (
 				DEF43C59D90C3CF3CA34DDF4 /* Pods_Firestore_Example_Firestore_SwiftTests_iOS.framework in Frameworks */,
->>>>>>> b18e09cf
 			);
 			runOnlyForDeploymentPostprocessing = 0;
 		};
@@ -501,24 +465,6 @@
 /* End PBXFrameworksBuildPhase section */
 
 /* Begin PBXGroup section */
-<<<<<<< HEAD
-		54269AEA203B9FFC0039F03F /* SwiftTests_iOS */ = {
-			isa = PBXGroup;
-			children = (
-				54269AF6203BAB800039F03F /* Codable */,
-				54269AED203B9FFD0039F03F /* Info.plist */,
-			);
-			name = SwiftTests_iOS;
-			path = ../Swift/Tests;
-			sourceTree = "<group>";
-		};
-		54269AF6203BAB800039F03F /* Codable */ = {
-			isa = PBXGroup;
-			children = (
-				54269AF7203BAB800039F03F /* CodableGeoPointTests.swift */,
-			);
-			path = Codable;
-=======
 		5467FB05203E652F009C9584 /* testutil */ = {
 			isa = PBXGroup;
 			children = (
@@ -526,7 +472,6 @@
 				5467FB07203E6A44009C9584 /* app_testing.mm */,
 			);
 			name = testutil;
->>>>>>> b18e09cf
 			sourceTree = "<group>";
 		};
 		54740A561FC913EB00713A1A /* util */ = {
@@ -593,11 +538,7 @@
 				60FF7A9C1954A5C5007DD14C /* Podspec Metadata */,
 				6003F593195388D20070C39A /* Example for Firestore */,
 				6003F5B5195388D20070C39A /* Tests */,
-<<<<<<< HEAD
-				54269AEA203B9FFC0039F03F /* SwiftTests_iOS */,
-=======
 				54C9EDF22040E16300A969CD /* SwiftTests */,
->>>>>>> b18e09cf
 				DE0761E51F2FE611003233AF /* SwiftBuildTest */,
 				6003F58C195388D20070C39A /* Frameworks */,
 				6003F58B195388D20070C39A /* Products */,
@@ -612,11 +553,7 @@
 				6003F5AE195388D20070C39A /* Firestore_Tests.xctest */,
 				DE03B2E91F2149D600A30B9C /* Firestore_IntegrationTests.xctest */,
 				DE0761E41F2FE611003233AF /* SwiftBuildTest.app */,
-<<<<<<< HEAD
-				54269AE9203B9FFC0039F03F /* Firestore_SwiftTests_iOS.xctest */,
-=======
 				54C9EDF12040E16300A969CD /* Firestore_SwiftTests_iOS.xctest */,
->>>>>>> b18e09cf
 			);
 			name = Products;
 			sourceTree = "<group>";
@@ -632,12 +569,7 @@
 				69F6A10DBD6187489481CD76 /* Pods_Firestore_Tests.framework */,
 				B2FA635DF5D116A67A7441CD /* Pods_Firestore_IntegrationTests.framework */,
 				32AD40BF6B0E849B07FFD05E /* Pods_SwiftBuildTest.framework */,
-<<<<<<< HEAD
-				C4B298214D626CD8625DCEA2 /* Pods_Firestore_Example_Firestore_SwiftTests_iOS.framework */,
-				3EDE6190C3E16343F82889AE /* Pods_Firestore_SwiftTests_iOS.framework */,
-=======
 				245812330F6A31632BB4B623 /* Pods_Firestore_Example_Firestore_SwiftTests_iOS.framework */,
->>>>>>> b18e09cf
 			);
 			name = Frameworks;
 			sourceTree = "<group>";
@@ -716,15 +648,8 @@
 				04DF37A117F88A9891379ED6 /* Pods-Firestore_Tests.release.xcconfig */,
 				42491D7DC8C8CD245CC22B93 /* Pods-SwiftBuildTest.debug.xcconfig */,
 				F23325524BEAF8D24F78AC88 /* Pods-SwiftBuildTest.release.xcconfig */,
-<<<<<<< HEAD
-				62F910EDC2701E78FB7C6340 /* Pods-Firestore_Example-Firestore_SwiftTests_iOS.debug.xcconfig */,
-				C78DFA54526E6D95AB875168 /* Pods-Firestore_Example-Firestore_SwiftTests_iOS.release.xcconfig */,
-				26CD2CC6447FE02C410C48BA /* Pods-Firestore_SwiftTests_iOS.debug.xcconfig */,
-				4215AA2868F4D80FAE35C705 /* Pods-Firestore_SwiftTests_iOS.release.xcconfig */,
-=======
 				3F422FFBDA6E79396E2FB594 /* Pods-Firestore_Example-Firestore_SwiftTests_iOS.debug.xcconfig */,
 				C1D89E5405935366C88CC3E5 /* Pods-Firestore_Example-Firestore_SwiftTests_iOS.release.xcconfig */,
->>>>>>> b18e09cf
 			);
 			name = Pods;
 			sourceTree = "<group>";
@@ -968,18 +893,6 @@
 /* End PBXGroup section */
 
 /* Begin PBXNativeTarget section */
-<<<<<<< HEAD
-		54269AE8203B9FFC0039F03F /* Firestore_SwiftTests_iOS */ = {
-			isa = PBXNativeTarget;
-			buildConfigurationList = 54269AF2203B9FFD0039F03F /* Build configuration list for PBXNativeTarget "Firestore_SwiftTests_iOS" */;
-			buildPhases = (
-				5DDE9E9C4A4DE6A203A582D6 /* [CP] Check Pods Manifest.lock */,
-				54269AE5203B9FFC0039F03F /* Sources */,
-				54269AE6203B9FFC0039F03F /* Frameworks */,
-				54269AE7203B9FFC0039F03F /* Resources */,
-				F91C671CC396DA68C1FE5EFB /* [CP] Embed Pods Frameworks */,
-				5B8E5D33A5C90AF377FB517A /* [CP] Copy Pods Resources */,
-=======
 		54C9EDF02040E16300A969CD /* Firestore_SwiftTests_iOS */ = {
 			isa = PBXNativeTarget;
 			buildConfigurationList = 54C9EDFA2040E16300A969CD /* Build configuration list for PBXNativeTarget "Firestore_SwiftTests_iOS" */;
@@ -990,24 +903,15 @@
 				54C9EDEF2040E16300A969CD /* Resources */,
 				9E2D564AC55ADE2D52B7E951 /* [CP] Embed Pods Frameworks */,
 				A650E34A01FE620F7B26F5FF /* [CP] Copy Pods Resources */,
->>>>>>> b18e09cf
 			);
 			buildRules = (
 			);
 			dependencies = (
-<<<<<<< HEAD
-				54269AEF203B9FFD0039F03F /* PBXTargetDependency */,
-			);
-			name = Firestore_SwiftTests_iOS;
-			productName = Firestore_SwiftTests_iOS;
-			productReference = 54269AE9203B9FFC0039F03F /* Firestore_SwiftTests_iOS.xctest */;
-=======
 				54C9EDF72040E16300A969CD /* PBXTargetDependency */,
 			);
 			name = Firestore_SwiftTests_iOS;
 			productName = Firestore_SwiftTests_iOS;
 			productReference = 54C9EDF12040E16300A969CD /* Firestore_SwiftTests_iOS.xctest */;
->>>>>>> b18e09cf
 			productType = "com.apple.product-type.bundle.unit-test";
 		};
 		6003F589195388D20070C39A /* Firestore_Example */ = {
@@ -1103,11 +1007,7 @@
 				LastUpgradeCheck = 0720;
 				ORGANIZATIONNAME = Google;
 				TargetAttributes = {
-<<<<<<< HEAD
-					54269AE8203B9FFC0039F03F = {
-=======
 					54C9EDF02040E16300A969CD = {
->>>>>>> b18e09cf
 						CreatedOnToolsVersion = 9.2;
 						ProvisioningStyle = Automatic;
 						TestTargetID = 6003F589195388D20070C39A;
@@ -1149,17 +1049,12 @@
 				DE03B2941F2149D600A30B9C /* Firestore_IntegrationTests */,
 				DE29E7F51F2174B000909613 /* AllTests */,
 				DE0761E31F2FE611003233AF /* SwiftBuildTest */,
-				54269AE8203B9FFC0039F03F /* Firestore_SwiftTests_iOS */,
 			);
 		};
 /* End PBXProject section */
 
 /* Begin PBXResourcesBuildPhase section */
-<<<<<<< HEAD
-		54269AE7203B9FFC0039F03F /* Resources */ = {
-=======
 		54C9EDEF2040E16300A969CD /* Resources */ = {
->>>>>>> b18e09cf
 			isa = PBXResourcesBuildPhase;
 			buildActionMask = 2147483647;
 			files = (
@@ -1264,26 +1159,7 @@
 			shellScript = "\"${SRCROOT}/Pods/Target Support Files/Pods-SwiftBuildTest/Pods-SwiftBuildTest-frameworks.sh\"\n";
 			showEnvVarsInLog = 0;
 		};
-<<<<<<< HEAD
-		5B8E5D33A5C90AF377FB517A /* [CP] Copy Pods Resources */ = {
-			isa = PBXShellScriptBuildPhase;
-			buildActionMask = 2147483647;
-			files = (
-			);
-			inputPaths = (
-			);
-			name = "[CP] Copy Pods Resources";
-			outputPaths = (
-			);
-			runOnlyForDeploymentPostprocessing = 0;
-			shellPath = /bin/sh;
-			shellScript = "\"${SRCROOT}/Pods/Target Support Files/Pods-Firestore_SwiftTests_iOS/Pods-Firestore_SwiftTests_iOS-resources.sh\"\n";
-			showEnvVarsInLog = 0;
-		};
-		5DDE9E9C4A4DE6A203A582D6 /* [CP] Check Pods Manifest.lock */ = {
-=======
 		6FB7F3A6D6ADAC64E4972A29 /* [CP] Check Pods Manifest.lock */ = {
->>>>>>> b18e09cf
 			isa = PBXShellScriptBuildPhase;
 			buildActionMask = 2147483647;
 			files = (
@@ -1294,11 +1170,7 @@
 			);
 			name = "[CP] Check Pods Manifest.lock";
 			outputPaths = (
-<<<<<<< HEAD
-				"$(DERIVED_FILE_DIR)/Pods-Firestore_SwiftTests_iOS-checkManifestLockResult.txt",
-=======
 				"$(DERIVED_FILE_DIR)/Pods-Firestore_Example-Firestore_SwiftTests_iOS-checkManifestLockResult.txt",
->>>>>>> b18e09cf
 			);
 			runOnlyForDeploymentPostprocessing = 0;
 			shellPath = /bin/sh;
@@ -1535,40 +1407,6 @@
 			shellScript = "\"${SRCROOT}/Pods/Target Support Files/Pods-Firestore_Example/Pods-Firestore_Example-resources.sh\"\n";
 			showEnvVarsInLog = 0;
 		};
-		F91C671CC396DA68C1FE5EFB /* [CP] Embed Pods Frameworks */ = {
-			isa = PBXShellScriptBuildPhase;
-			buildActionMask = 2147483647;
-			files = (
-			);
-			inputPaths = (
-				"${SRCROOT}/Pods/Target Support Files/Pods-Firestore_SwiftTests_iOS/Pods-Firestore_SwiftTests_iOS-frameworks.sh",
-				"${BUILT_PRODUCTS_DIR}/BoringSSL/openssl.framework",
-				"${BUILT_PRODUCTS_DIR}/GoogleToolboxForMac-Defines-NSData+zlib/GoogleToolboxForMac.framework",
-				"${BUILT_PRODUCTS_DIR}/Protobuf/Protobuf.framework",
-				"${BUILT_PRODUCTS_DIR}/gRPC/GRPCClient.framework",
-				"${BUILT_PRODUCTS_DIR}/gRPC-Core/grpc.framework",
-				"${BUILT_PRODUCTS_DIR}/gRPC-ProtoRPC/ProtoRPC.framework",
-				"${BUILT_PRODUCTS_DIR}/gRPC-RxLibrary/RxLibrary.framework",
-				"${BUILT_PRODUCTS_DIR}/leveldb-library/leveldb.framework",
-				"${BUILT_PRODUCTS_DIR}/nanopb/nanopb.framework",
-			);
-			name = "[CP] Embed Pods Frameworks";
-			outputPaths = (
-				"${TARGET_BUILD_DIR}/${FRAMEWORKS_FOLDER_PATH}/openssl.framework",
-				"${TARGET_BUILD_DIR}/${FRAMEWORKS_FOLDER_PATH}/GoogleToolboxForMac.framework",
-				"${TARGET_BUILD_DIR}/${FRAMEWORKS_FOLDER_PATH}/Protobuf.framework",
-				"${TARGET_BUILD_DIR}/${FRAMEWORKS_FOLDER_PATH}/GRPCClient.framework",
-				"${TARGET_BUILD_DIR}/${FRAMEWORKS_FOLDER_PATH}/grpc.framework",
-				"${TARGET_BUILD_DIR}/${FRAMEWORKS_FOLDER_PATH}/ProtoRPC.framework",
-				"${TARGET_BUILD_DIR}/${FRAMEWORKS_FOLDER_PATH}/RxLibrary.framework",
-				"${TARGET_BUILD_DIR}/${FRAMEWORKS_FOLDER_PATH}/leveldb.framework",
-				"${TARGET_BUILD_DIR}/${FRAMEWORKS_FOLDER_PATH}/nanopb.framework",
-			);
-			runOnlyForDeploymentPostprocessing = 0;
-			shellPath = /bin/sh;
-			shellScript = "\"${SRCROOT}/Pods/Target Support Files/Pods-Firestore_SwiftTests_iOS/Pods-Firestore_SwiftTests_iOS-frameworks.sh\"\n";
-			showEnvVarsInLog = 0;
-		};
 		FAB3416C6DD87D45081EC3E8 /* [CP] Check Pods Manifest.lock */ = {
 			isa = PBXShellScriptBuildPhase;
 			buildActionMask = 2147483647;
@@ -1590,19 +1428,11 @@
 /* End PBXShellScriptBuildPhase section */
 
 /* Begin PBXSourcesBuildPhase section */
-<<<<<<< HEAD
-		54269AE5203B9FFC0039F03F /* Sources */ = {
-			isa = PBXSourcesBuildPhase;
-			buildActionMask = 2147483647;
-			files = (
-				54269AF8203BAB800039F03F /* CodableGeoPointTests.swift in Sources */,
-=======
 		54C9EDED2040E16300A969CD /* Sources */ = {
 			isa = PBXSourcesBuildPhase;
 			buildActionMask = 2147483647;
 			files = (
 				5495EB032040E90200EBA509 /* CodableGeoPointTests.swift in Sources */,
->>>>>>> b18e09cf
 			);
 			runOnlyForDeploymentPostprocessing = 0;
 		};
@@ -1752,12 +1582,6 @@
 /* End PBXSourcesBuildPhase section */
 
 /* Begin PBXTargetDependency section */
-<<<<<<< HEAD
-		54269AEF203B9FFD0039F03F /* PBXTargetDependency */ = {
-			isa = PBXTargetDependency;
-			target = 6003F589195388D20070C39A /* Firestore_Example */;
-			targetProxy = 54269AEE203B9FFD0039F03F /* PBXContainerItemProxy */;
-=======
 		54C9EDF72040E16300A969CD /* PBXTargetDependency */ = {
 			isa = PBXTargetDependency;
 			target = 6003F589195388D20070C39A /* Firestore_Example */;
@@ -1767,7 +1591,6 @@
 			isa = PBXTargetDependency;
 			target = 54C9EDF02040E16300A969CD /* Firestore_SwiftTests_iOS */;
 			targetProxy = 54C9EDFE2040E41900A969CD /* PBXContainerItemProxy */;
->>>>>>> b18e09cf
 		};
 		6003F5B4195388D20070C39A /* PBXTargetDependency */ = {
 			isa = PBXTargetDependency;
@@ -1824,15 +1647,9 @@
 /* End PBXVariantGroup section */
 
 /* Begin XCBuildConfiguration section */
-<<<<<<< HEAD
-		54269AF0203B9FFD0039F03F /* Debug */ = {
-			isa = XCBuildConfiguration;
-			baseConfigurationReference = 26CD2CC6447FE02C410C48BA /* Pods-Firestore_SwiftTests_iOS.debug.xcconfig */;
-=======
 		54C9EDF82040E16300A969CD /* Debug */ = {
 			isa = XCBuildConfiguration;
 			baseConfigurationReference = 3F422FFBDA6E79396E2FB594 /* Pods-Firestore_Example-Firestore_SwiftTests_iOS.debug.xcconfig */;
->>>>>>> b18e09cf
 			buildSettings = {
 				BUNDLE_LOADER = "$(TEST_HOST)";
 				CLANG_ANALYZER_NONNULL = YES;
@@ -1869,15 +1686,9 @@
 			};
 			name = Debug;
 		};
-<<<<<<< HEAD
-		54269AF1203B9FFD0039F03F /* Release */ = {
-			isa = XCBuildConfiguration;
-			baseConfigurationReference = 4215AA2868F4D80FAE35C705 /* Pods-Firestore_SwiftTests_iOS.release.xcconfig */;
-=======
 		54C9EDF92040E16300A969CD /* Release */ = {
 			isa = XCBuildConfiguration;
 			baseConfigurationReference = C1D89E5405935366C88CC3E5 /* Pods-Firestore_Example-Firestore_SwiftTests_iOS.release.xcconfig */;
->>>>>>> b18e09cf
 			buildSettings = {
 				BUNDLE_LOADER = "$(TEST_HOST)";
 				CLANG_ANALYZER_NONNULL = YES;
@@ -2250,19 +2061,11 @@
 /* End XCBuildConfiguration section */
 
 /* Begin XCConfigurationList section */
-<<<<<<< HEAD
-		54269AF2203B9FFD0039F03F /* Build configuration list for PBXNativeTarget "Firestore_SwiftTests_iOS" */ = {
-			isa = XCConfigurationList;
-			buildConfigurations = (
-				54269AF0203B9FFD0039F03F /* Debug */,
-				54269AF1203B9FFD0039F03F /* Release */,
-=======
 		54C9EDFA2040E16300A969CD /* Build configuration list for PBXNativeTarget "Firestore_SwiftTests_iOS" */ = {
 			isa = XCConfigurationList;
 			buildConfigurations = (
 				54C9EDF82040E16300A969CD /* Debug */,
 				54C9EDF92040E16300A969CD /* Release */,
->>>>>>> b18e09cf
 			);
 			defaultConfigurationIsVisible = 0;
 			defaultConfigurationName = Release;
