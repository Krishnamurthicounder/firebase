--- conflicted
+++ resolved
@@ -141,15 +141,12 @@
 		AB380D04201BC6E400D97691 /* ordered_code_test.cc in Sources */ = {isa = PBXBuildFile; fileRef = AB380D03201BC6E400D97691 /* ordered_code_test.cc */; };
 		AB38D93020236E21000A432D /* database_info_test.cc in Sources */ = {isa = PBXBuildFile; fileRef = AB38D92E20235D22000A432D /* database_info_test.cc */; };
 		AB7BAB342012B519001E0872 /* geo_point_test.cc in Sources */ = {isa = PBXBuildFile; fileRef = AB7BAB332012B519001E0872 /* geo_point_test.cc */; };
-<<<<<<< HEAD
 		ABA495BB202B7E80008A7851 /* snapshot_version_test.cc in Sources */ = {isa = PBXBuildFile; fileRef = ABA495B9202B7E79008A7851 /* snapshot_version_test.cc */; };
-=======
 		ABC1D7DC2023A04B00BA84F0 /* credentials_provider_test.cc in Sources */ = {isa = PBXBuildFile; fileRef = AB38D9342023966E000A432D /* credentials_provider_test.cc */; };
 		ABC1D7DD2023A04F00BA84F0 /* empty_credentials_provider_test.cc in Sources */ = {isa = PBXBuildFile; fileRef = AB38D93620239689000A432D /* empty_credentials_provider_test.cc */; };
 		ABC1D7DE2023A05300BA84F0 /* user_test.cc in Sources */ = {isa = PBXBuildFile; fileRef = AB38D93220239654000A432D /* user_test.cc */; };
 		ABC1D7E12023A40C00BA84F0 /* token_test.cc in Sources */ = {isa = PBXBuildFile; fileRef = ABC1D7DF2023A3EF00BA84F0 /* token_test.cc */; };
 		ABC1D7E42024AFDE00BA84F0 /* firebase_credentials_provider_test.mm in Sources */ = {isa = PBXBuildFile; fileRef = ABC1D7E22023CDC500BA84F0 /* firebase_credentials_provider_test.mm */; };
->>>>>>> d70c23ec
 		ABE6637A201FA81900ED349A /* database_id_test.cc in Sources */ = {isa = PBXBuildFile; fileRef = AB71064B201FA60300344F18 /* database_id_test.cc */; };
 		ABF6506C201131F8005F2C74 /* timestamp_test.cc in Sources */ = {isa = PBXBuildFile; fileRef = ABF6506B201131F8005F2C74 /* timestamp_test.cc */; };
 		AFE6114F0D4DAECBA7B7C089 /* Pods_Firestore_IntegrationTests.framework in Frameworks */ = {isa = PBXBuildFile; fileRef = B2FA635DF5D116A67A7441CD /* Pods_Firestore_IntegrationTests.framework */; };
@@ -350,12 +347,9 @@
 		AB38D93620239689000A432D /* empty_credentials_provider_test.cc */ = {isa = PBXFileReference; fileEncoding = 4; lastKnownFileType = sourcecode.cpp.cpp; path = empty_credentials_provider_test.cc; sourceTree = "<group>"; };
 		AB71064B201FA60300344F18 /* database_id_test.cc */ = {isa = PBXFileReference; fileEncoding = 4; lastKnownFileType = sourcecode.cpp.cpp; path = database_id_test.cc; sourceTree = "<group>"; };
 		AB7BAB332012B519001E0872 /* geo_point_test.cc */ = {isa = PBXFileReference; fileEncoding = 4; lastKnownFileType = sourcecode.cpp.cpp; name = geo_point_test.cc; path = ../../core/test/firebase/firestore/geo_point_test.cc; sourceTree = "<group>"; };
-<<<<<<< HEAD
 		ABA495B9202B7E79008A7851 /* snapshot_version_test.cc */ = {isa = PBXFileReference; fileEncoding = 4; lastKnownFileType = sourcecode.cpp.cpp; path = snapshot_version_test.cc; sourceTree = "<group>"; };
-=======
 		ABC1D7DF2023A3EF00BA84F0 /* token_test.cc */ = {isa = PBXFileReference; fileEncoding = 4; lastKnownFileType = sourcecode.cpp.cpp; path = token_test.cc; sourceTree = "<group>"; };
 		ABC1D7E22023CDC500BA84F0 /* firebase_credentials_provider_test.mm */ = {isa = PBXFileReference; fileEncoding = 4; lastKnownFileType = sourcecode.cpp.objcpp; path = firebase_credentials_provider_test.mm; sourceTree = "<group>"; };
->>>>>>> d70c23ec
 		ABF6506B201131F8005F2C74 /* timestamp_test.cc */ = {isa = PBXFileReference; lastKnownFileType = sourcecode.cpp.cpp; path = timestamp_test.cc; sourceTree = "<group>"; };
 		B2FA635DF5D116A67A7441CD /* Pods_Firestore_IntegrationTests.framework */ = {isa = PBXFileReference; explicitFileType = wrapper.framework; includeInIndex = 0; path = Pods_Firestore_IntegrationTests.framework; sourceTree = BUILT_PRODUCTS_DIR; };
 		B686F2AD2023DDB20028D6BE /* field_path_test.cc */ = {isa = PBXFileReference; fileEncoding = 4; lastKnownFileType = sourcecode.cpp.cpp; path = field_path_test.cc; sourceTree = "<group>"; };
