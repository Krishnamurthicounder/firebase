// !$*UTF8*$!
{
	archiveVersion = 1;
	classes = {
	};
	objectVersion = 46;
	objects = {

/* Begin PBXAggregateTarget section */
		DE29E7F51F2174B000909613 /* AllTests_iOS */ = {
			isa = PBXAggregateTarget;
			buildConfigurationList = DE29E7F81F2174B000909613 /* Build configuration list for PBXAggregateTarget "AllTests_iOS" */;
			buildPhases = (
			);
			dependencies = (
				DE29E7FA1F2174DD00909613 /* PBXTargetDependency */,
				54C9EDFF2040E41900A969CD /* PBXTargetDependency */,
				DE29E7FC1F2174DD00909613 /* PBXTargetDependency */,
			);
			name = AllTests_iOS;
			productName = AllTests;
		};
/* End PBXAggregateTarget section */

/* Begin PBXBuildFile section */
		020AFD89BB40E5175838BB76 /* local_serializer_test.cc in Sources */ = {isa = PBXBuildFile; fileRef = F8043813A5D16963EC02B182 /* local_serializer_test.cc */; };
		0535C1B65DADAE1CE47FA3CA /* string_format_apple_test.mm in Sources */ = {isa = PBXBuildFile; fileRef = 9CFD366B783AE27B9E79EE7A /* string_format_apple_test.mm */; };
		132E3E53179DE287D875F3F2 /* FSTLevelDBTransactionTests.mm in Sources */ = {isa = PBXBuildFile; fileRef = 132E36BB104830BD806351AC /* FSTLevelDBTransactionTests.mm */; };
		1CAA9012B25F975D445D5978 /* strerror_test.cc in Sources */ = {isa = PBXBuildFile; fileRef = 358C3B5FE573B1D60A4F7592 /* strerror_test.cc */; };
		3B843E4C1F3A182900548890 /* remote_store_spec_test.json in Resources */ = {isa = PBXBuildFile; fileRef = 3B843E4A1F3930A400548890 /* remote_store_spec_test.json */; };
		54131E9720ADE679001DF3FF /* string_format_test.cc in Sources */ = {isa = PBXBuildFile; fileRef = 54131E9620ADE678001DF3FF /* string_format_test.cc */; };
		544A20EE20F6C10C004E52CD /* BasicCompileTests.swift in Sources */ = {isa = PBXBuildFile; fileRef = DE0761F61F2FE68D003233AF /* BasicCompileTests.swift */; };
		54511E8E209805F8005BD28F /* hashing_test.cc in Sources */ = {isa = PBXBuildFile; fileRef = 54511E8D209805F8005BD28F /* hashing_test.cc */; };
		5467FB01203E5717009C9584 /* FIRFirestoreTests.mm in Sources */ = {isa = PBXBuildFile; fileRef = 5467FAFF203E56F8009C9584 /* FIRFirestoreTests.mm */; };
		5467FB08203E6A44009C9584 /* app_testing.mm in Sources */ = {isa = PBXBuildFile; fileRef = 5467FB07203E6A44009C9584 /* app_testing.mm */; };
		546854AA20A36867004BDBD5 /* datastore_test.cc in Sources */ = {isa = PBXBuildFile; fileRef = 546854A820A36867004BDBD5 /* datastore_test.cc */; };
		54740A571FC914BA00713A1A /* secure_random_test.cc in Sources */ = {isa = PBXBuildFile; fileRef = 54740A531FC913E500713A1A /* secure_random_test.cc */; };
		54740A581FC914F000713A1A /* autoid_test.cc in Sources */ = {isa = PBXBuildFile; fileRef = 54740A521FC913E500713A1A /* autoid_test.cc */; };
		54764FAF1FAA21B90085E60A /* FSTGoogleTestTests.mm in Sources */ = {isa = PBXBuildFile; fileRef = 54764FAE1FAA21B90085E60A /* FSTGoogleTestTests.mm */; };
		548DB929200D59F600E00ABC /* comparison_test.cc in Sources */ = {isa = PBXBuildFile; fileRef = 548DB928200D59F600E00ABC /* comparison_test.cc */; };
		5491BC721FB44593008B3588 /* FSTIntegrationTestCase.mm in Sources */ = {isa = PBXBuildFile; fileRef = 5491BC711FB44593008B3588 /* FSTIntegrationTestCase.mm */; };
		5491BC731FB44593008B3588 /* FSTIntegrationTestCase.mm in Sources */ = {isa = PBXBuildFile; fileRef = 5491BC711FB44593008B3588 /* FSTIntegrationTestCase.mm */; };
		5492E03120213FFC00B64F25 /* FSTLevelDBSpecTests.mm in Sources */ = {isa = PBXBuildFile; fileRef = 5492E02C20213FFB00B64F25 /* FSTLevelDBSpecTests.mm */; };
		5492E03220213FFC00B64F25 /* FSTMockDatastore.mm in Sources */ = {isa = PBXBuildFile; fileRef = 5492E02D20213FFC00B64F25 /* FSTMockDatastore.mm */; };
		5492E03320213FFC00B64F25 /* FSTSyncEngineTestDriver.mm in Sources */ = {isa = PBXBuildFile; fileRef = 5492E02E20213FFC00B64F25 /* FSTSyncEngineTestDriver.mm */; };
		5492E03420213FFC00B64F25 /* FSTMemorySpecTests.mm in Sources */ = {isa = PBXBuildFile; fileRef = 5492E02F20213FFC00B64F25 /* FSTMemorySpecTests.mm */; };
		5492E03520213FFC00B64F25 /* FSTSpecTests.mm in Sources */ = {isa = PBXBuildFile; fileRef = 5492E03020213FFC00B64F25 /* FSTSpecTests.mm */; };
		5492E03C2021401F00B64F25 /* XCTestCase+Await.mm in Sources */ = {isa = PBXBuildFile; fileRef = 5492E0372021401E00B64F25 /* XCTestCase+Await.mm */; };
		5492E03E2021401F00B64F25 /* FSTEventAccumulator.mm in Sources */ = {isa = PBXBuildFile; fileRef = 5492E0392021401F00B64F25 /* FSTEventAccumulator.mm */; };
		5492E03F2021401F00B64F25 /* FSTHelpers.mm in Sources */ = {isa = PBXBuildFile; fileRef = 5492E03A2021401F00B64F25 /* FSTHelpers.mm */; };
		5492E041202143E700B64F25 /* FSTEventAccumulator.mm in Sources */ = {isa = PBXBuildFile; fileRef = 5492E0392021401F00B64F25 /* FSTEventAccumulator.mm */; };
		5492E0422021440500B64F25 /* FSTHelpers.mm in Sources */ = {isa = PBXBuildFile; fileRef = 5492E03A2021401F00B64F25 /* FSTHelpers.mm */; };
		5492E0442021457E00B64F25 /* XCTestCase+Await.mm in Sources */ = {isa = PBXBuildFile; fileRef = 5492E0372021401E00B64F25 /* XCTestCase+Await.mm */; };
		5492E050202154AA00B64F25 /* FIRCollectionReferenceTests.mm in Sources */ = {isa = PBXBuildFile; fileRef = 5492E045202154AA00B64F25 /* FIRCollectionReferenceTests.mm */; };
		5492E051202154AA00B64F25 /* FIRQueryTests.mm in Sources */ = {isa = PBXBuildFile; fileRef = 5492E046202154AA00B64F25 /* FIRQueryTests.mm */; };
		5492E052202154AB00B64F25 /* FIRGeoPointTests.mm in Sources */ = {isa = PBXBuildFile; fileRef = 5492E048202154AA00B64F25 /* FIRGeoPointTests.mm */; };
		5492E053202154AB00B64F25 /* FIRDocumentReferenceTests.mm in Sources */ = {isa = PBXBuildFile; fileRef = 5492E049202154AA00B64F25 /* FIRDocumentReferenceTests.mm */; };
		5492E054202154AB00B64F25 /* FIRFieldValueTests.mm in Sources */ = {isa = PBXBuildFile; fileRef = 5492E04A202154AA00B64F25 /* FIRFieldValueTests.mm */; };
		5492E055202154AB00B64F25 /* FIRDocumentSnapshotTests.mm in Sources */ = {isa = PBXBuildFile; fileRef = 5492E04B202154AA00B64F25 /* FIRDocumentSnapshotTests.mm */; };
		5492E056202154AB00B64F25 /* FIRFieldPathTests.mm in Sources */ = {isa = PBXBuildFile; fileRef = 5492E04C202154AA00B64F25 /* FIRFieldPathTests.mm */; };
		5492E057202154AB00B64F25 /* FIRSnapshotMetadataTests.mm in Sources */ = {isa = PBXBuildFile; fileRef = 5492E04D202154AA00B64F25 /* FIRSnapshotMetadataTests.mm */; };
		5492E058202154AB00B64F25 /* FSTAPIHelpers.mm in Sources */ = {isa = PBXBuildFile; fileRef = 5492E04E202154AA00B64F25 /* FSTAPIHelpers.mm */; };
		5492E059202154AB00B64F25 /* FIRQuerySnapshotTests.mm in Sources */ = {isa = PBXBuildFile; fileRef = 5492E04F202154AA00B64F25 /* FIRQuerySnapshotTests.mm */; };
		5492E063202154B900B64F25 /* FSTViewSnapshotTest.mm in Sources */ = {isa = PBXBuildFile; fileRef = 5492E05C202154B800B64F25 /* FSTViewSnapshotTest.mm */; };
		5492E064202154B900B64F25 /* FSTQueryListenerTests.mm in Sources */ = {isa = PBXBuildFile; fileRef = 5492E05D202154B900B64F25 /* FSTQueryListenerTests.mm */; };
		5492E065202154B900B64F25 /* FSTViewTests.mm in Sources */ = {isa = PBXBuildFile; fileRef = 5492E05E202154B900B64F25 /* FSTViewTests.mm */; };
		5492E067202154B900B64F25 /* FSTEventManagerTests.mm in Sources */ = {isa = PBXBuildFile; fileRef = 5492E060202154B900B64F25 /* FSTEventManagerTests.mm */; };
		5492E068202154B900B64F25 /* FSTQueryTests.mm in Sources */ = {isa = PBXBuildFile; fileRef = 5492E061202154B900B64F25 /* FSTQueryTests.mm */; };
		5492E072202154D600B64F25 /* FIRQueryTests.mm in Sources */ = {isa = PBXBuildFile; fileRef = 5492E069202154D500B64F25 /* FIRQueryTests.mm */; };
		5492E073202154D600B64F25 /* FIRFieldsTests.mm in Sources */ = {isa = PBXBuildFile; fileRef = 5492E06A202154D500B64F25 /* FIRFieldsTests.mm */; };
		5492E074202154D600B64F25 /* FIRListenerRegistrationTests.mm in Sources */ = {isa = PBXBuildFile; fileRef = 5492E06B202154D500B64F25 /* FIRListenerRegistrationTests.mm */; };
		5492E075202154D600B64F25 /* FIRDatabaseTests.mm in Sources */ = {isa = PBXBuildFile; fileRef = 5492E06C202154D500B64F25 /* FIRDatabaseTests.mm */; };
		5492E076202154D600B64F25 /* FIRValidationTests.mm in Sources */ = {isa = PBXBuildFile; fileRef = 5492E06D202154D600B64F25 /* FIRValidationTests.mm */; };
		5492E077202154D600B64F25 /* FIRServerTimestampTests.mm in Sources */ = {isa = PBXBuildFile; fileRef = 5492E06E202154D600B64F25 /* FIRServerTimestampTests.mm */; };
		5492E078202154D600B64F25 /* FIRWriteBatchTests.mm in Sources */ = {isa = PBXBuildFile; fileRef = 5492E06F202154D600B64F25 /* FIRWriteBatchTests.mm */; };
		5492E079202154D600B64F25 /* FIRCursorTests.mm in Sources */ = {isa = PBXBuildFile; fileRef = 5492E070202154D600B64F25 /* FIRCursorTests.mm */; };
		5492E07A202154D600B64F25 /* FIRTypeTests.mm in Sources */ = {isa = PBXBuildFile; fileRef = 5492E071202154D600B64F25 /* FIRTypeTests.mm */; };
		5492E07F202154EC00B64F25 /* FSTTransactionTests.mm in Sources */ = {isa = PBXBuildFile; fileRef = 5492E07B202154EB00B64F25 /* FSTTransactionTests.mm */; };
		5492E080202154EC00B64F25 /* FSTSmokeTests.mm in Sources */ = {isa = PBXBuildFile; fileRef = 5492E07C202154EB00B64F25 /* FSTSmokeTests.mm */; };
		5492E081202154EC00B64F25 /* FSTStreamTests.mm in Sources */ = {isa = PBXBuildFile; fileRef = 5492E07D202154EB00B64F25 /* FSTStreamTests.mm */; };
		5492E082202154EC00B64F25 /* FSTDatastoreTests.mm in Sources */ = {isa = PBXBuildFile; fileRef = 5492E07E202154EC00B64F25 /* FSTDatastoreTests.mm */; };
		5492E09D2021552D00B64F25 /* FSTLocalStoreTests.mm in Sources */ = {isa = PBXBuildFile; fileRef = 5492E0832021552A00B64F25 /* FSTLocalStoreTests.mm */; };
		5492E09E2021552D00B64F25 /* FSTEagerGarbageCollectorTests.mm in Sources */ = {isa = PBXBuildFile; fileRef = 5492E0842021552A00B64F25 /* FSTEagerGarbageCollectorTests.mm */; };
		5492E09F2021552D00B64F25 /* FSTLevelDBMigrationsTests.mm in Sources */ = {isa = PBXBuildFile; fileRef = 5492E0862021552A00B64F25 /* FSTLevelDBMigrationsTests.mm */; };
		5492E0A02021552D00B64F25 /* FSTLevelDBMutationQueueTests.mm in Sources */ = {isa = PBXBuildFile; fileRef = 5492E0872021552A00B64F25 /* FSTLevelDBMutationQueueTests.mm */; };
		5492E0A12021552D00B64F25 /* FSTMemoryLocalStoreTests.mm in Sources */ = {isa = PBXBuildFile; fileRef = 5492E0882021552A00B64F25 /* FSTMemoryLocalStoreTests.mm */; };
		5492E0A22021552D00B64F25 /* FSTQueryCacheTests.mm in Sources */ = {isa = PBXBuildFile; fileRef = 5492E0892021552A00B64F25 /* FSTQueryCacheTests.mm */; };
		5492E0A32021552D00B64F25 /* FSTLocalSerializerTests.mm in Sources */ = {isa = PBXBuildFile; fileRef = 5492E08A2021552A00B64F25 /* FSTLocalSerializerTests.mm */; };
		5492E0A42021552D00B64F25 /* FSTMemoryQueryCacheTests.mm in Sources */ = {isa = PBXBuildFile; fileRef = 5492E08B2021552B00B64F25 /* FSTMemoryQueryCacheTests.mm */; };
		5492E0A52021552D00B64F25 /* FSTMemoryRemoteDocumentCacheTests.mm in Sources */ = {isa = PBXBuildFile; fileRef = 5492E08C2021552B00B64F25 /* FSTMemoryRemoteDocumentCacheTests.mm */; };
		5492E0A62021552D00B64F25 /* FSTPersistenceTestHelpers.mm in Sources */ = {isa = PBXBuildFile; fileRef = 5492E08D2021552B00B64F25 /* FSTPersistenceTestHelpers.mm */; };
		5492E0A72021552D00B64F25 /* FSTLevelDBKeyTests.mm in Sources */ = {isa = PBXBuildFile; fileRef = 5492E08E2021552B00B64F25 /* FSTLevelDBKeyTests.mm */; };
		5492E0A82021552D00B64F25 /* FSTLevelDBLocalStoreTests.mm in Sources */ = {isa = PBXBuildFile; fileRef = 5492E08F2021552B00B64F25 /* FSTLevelDBLocalStoreTests.mm */; };
		5492E0AA2021552D00B64F25 /* FSTLevelDBRemoteDocumentCacheTests.mm in Sources */ = {isa = PBXBuildFile; fileRef = 5492E0922021552B00B64F25 /* FSTLevelDBRemoteDocumentCacheTests.mm */; };
		5492E0AB2021552D00B64F25 /* StringViewTests.mm in Sources */ = {isa = PBXBuildFile; fileRef = 5492E0932021552B00B64F25 /* StringViewTests.mm */; };
		5492E0AC2021552D00B64F25 /* FSTMutationQueueTests.mm in Sources */ = {isa = PBXBuildFile; fileRef = 5492E0962021552C00B64F25 /* FSTMutationQueueTests.mm */; };
		5492E0AD2021552D00B64F25 /* FSTMemoryMutationQueueTests.mm in Sources */ = {isa = PBXBuildFile; fileRef = 5492E0972021552C00B64F25 /* FSTMemoryMutationQueueTests.mm */; };
		5492E0AE2021552D00B64F25 /* FSTLevelDBQueryCacheTests.mm in Sources */ = {isa = PBXBuildFile; fileRef = 5492E0982021552C00B64F25 /* FSTLevelDBQueryCacheTests.mm */; };
		5492E0AF2021552D00B64F25 /* FSTReferenceSetTests.mm in Sources */ = {isa = PBXBuildFile; fileRef = 5492E09A2021552C00B64F25 /* FSTReferenceSetTests.mm */; };
		5492E0B12021552D00B64F25 /* FSTRemoteDocumentCacheTests.mm in Sources */ = {isa = PBXBuildFile; fileRef = 5492E09C2021552D00B64F25 /* FSTRemoteDocumentCacheTests.mm */; };
		5492E0B92021555100B64F25 /* FSTDocumentKeyTests.mm in Sources */ = {isa = PBXBuildFile; fileRef = 5492E0B22021555000B64F25 /* FSTDocumentKeyTests.mm */; };
		5492E0BA2021555100B64F25 /* FSTDocumentSetTests.mm in Sources */ = {isa = PBXBuildFile; fileRef = 5492E0B32021555100B64F25 /* FSTDocumentSetTests.mm */; };
		5492E0BD2021555100B64F25 /* FSTDocumentTests.mm in Sources */ = {isa = PBXBuildFile; fileRef = 5492E0B62021555100B64F25 /* FSTDocumentTests.mm */; };
		5492E0BE2021555100B64F25 /* FSTMutationTests.mm in Sources */ = {isa = PBXBuildFile; fileRef = 5492E0B72021555100B64F25 /* FSTMutationTests.mm */; };
		5492E0BF2021555100B64F25 /* FSTFieldValueTests.mm in Sources */ = {isa = PBXBuildFile; fileRef = 5492E0B82021555100B64F25 /* FSTFieldValueTests.mm */; };
		5492E0C62021557E00B64F25 /* FSTWatchChange+Testing.mm in Sources */ = {isa = PBXBuildFile; fileRef = 5492E0C02021557E00B64F25 /* FSTWatchChange+Testing.mm */; };
		5492E0C72021557E00B64F25 /* FSTSerializerBetaTests.mm in Sources */ = {isa = PBXBuildFile; fileRef = 5492E0C12021557E00B64F25 /* FSTSerializerBetaTests.mm */; };
		5492E0C82021557E00B64F25 /* FSTDatastoreTests.mm in Sources */ = {isa = PBXBuildFile; fileRef = 5492E0C22021557E00B64F25 /* FSTDatastoreTests.mm */; };
		5492E0C92021557E00B64F25 /* FSTRemoteEventTests.mm in Sources */ = {isa = PBXBuildFile; fileRef = 5492E0C32021557E00B64F25 /* FSTRemoteEventTests.mm */; };
		5492E0CA2021557E00B64F25 /* FSTWatchChangeTests.mm in Sources */ = {isa = PBXBuildFile; fileRef = 5492E0C52021557E00B64F25 /* FSTWatchChangeTests.mm */; };
		5495EB032040E90200EBA509 /* CodableGeoPointTests.swift in Sources */ = {isa = PBXBuildFile; fileRef = 5495EB022040E90200EBA509 /* CodableGeoPointTests.swift */; };
		54995F6F205B6E12004EFFA0 /* leveldb_key_test.cc in Sources */ = {isa = PBXBuildFile; fileRef = 54995F6E205B6E12004EFFA0 /* leveldb_key_test.cc */; };
		549CCA5020A36DBC00BCEB75 /* sorted_set_test.cc in Sources */ = {isa = PBXBuildFile; fileRef = 549CCA4C20A36DBB00BCEB75 /* sorted_set_test.cc */; };
		549CCA5120A36DBC00BCEB75 /* tree_sorted_map_test.cc in Sources */ = {isa = PBXBuildFile; fileRef = 549CCA4D20A36DBB00BCEB75 /* tree_sorted_map_test.cc */; };
		549CCA5220A36DBC00BCEB75 /* sorted_map_test.cc in Sources */ = {isa = PBXBuildFile; fileRef = 549CCA4E20A36DBB00BCEB75 /* sorted_map_test.cc */; };
		549CCA5720A36E1F00BCEB75 /* field_mask_test.cc in Sources */ = {isa = PBXBuildFile; fileRef = 549CCA5320A36E1F00BCEB75 /* field_mask_test.cc */; };
		549CCA5920A36E1F00BCEB75 /* precondition_test.cc in Sources */ = {isa = PBXBuildFile; fileRef = 549CCA5520A36E1F00BCEB75 /* precondition_test.cc */; };
		54A0352620A3AED0003E0143 /* field_transform_test.mm in Sources */ = {isa = PBXBuildFile; fileRef = 54A0352320A3AEC3003E0143 /* field_transform_test.mm */; };
		54A0352720A3AED0003E0143 /* transform_operations_test.mm in Sources */ = {isa = PBXBuildFile; fileRef = 54A0352220A3AEC3003E0143 /* transform_operations_test.mm */; };
		54A0352A20A3B3BD003E0143 /* testutil.cc in Sources */ = {isa = PBXBuildFile; fileRef = 54A0352820A3B3BD003E0143 /* testutil.cc */; };
		54A0352F20A3B3D8003E0143 /* status_test.cc in Sources */ = {isa = PBXBuildFile; fileRef = 54A0352C20A3B3D7003E0143 /* status_test.cc */; };
		54A0353020A3B3D8003E0143 /* statusor_test.cc in Sources */ = {isa = PBXBuildFile; fileRef = 54A0352D20A3B3D7003E0143 /* statusor_test.cc */; };
		54A0353520A3D8CB003E0143 /* iterator_adaptors_test.cc in Sources */ = {isa = PBXBuildFile; fileRef = 54A0353420A3D8CB003E0143 /* iterator_adaptors_test.cc */; };
		54C2294F1FECABAE007D065B /* log_test.cc in Sources */ = {isa = PBXBuildFile; fileRef = 54C2294E1FECABAE007D065B /* log_test.cc */; };
		54DA12A61F315EE100DD57A1 /* collection_spec_test.json in Resources */ = {isa = PBXBuildFile; fileRef = 54DA129C1F315EE100DD57A1 /* collection_spec_test.json */; };
		54DA12A71F315EE100DD57A1 /* existence_filter_spec_test.json in Resources */ = {isa = PBXBuildFile; fileRef = 54DA129D1F315EE100DD57A1 /* existence_filter_spec_test.json */; };
		54DA12A81F315EE100DD57A1 /* limbo_spec_test.json in Resources */ = {isa = PBXBuildFile; fileRef = 54DA129E1F315EE100DD57A1 /* limbo_spec_test.json */; };
		54DA12A91F315EE100DD57A1 /* limit_spec_test.json in Resources */ = {isa = PBXBuildFile; fileRef = 54DA129F1F315EE100DD57A1 /* limit_spec_test.json */; };
		54DA12AA1F315EE100DD57A1 /* listen_spec_test.json in Resources */ = {isa = PBXBuildFile; fileRef = 54DA12A01F315EE100DD57A1 /* listen_spec_test.json */; };
		54DA12AB1F315EE100DD57A1 /* offline_spec_test.json in Resources */ = {isa = PBXBuildFile; fileRef = 54DA12A11F315EE100DD57A1 /* offline_spec_test.json */; };
		54DA12AC1F315EE100DD57A1 /* orderby_spec_test.json in Resources */ = {isa = PBXBuildFile; fileRef = 54DA12A21F315EE100DD57A1 /* orderby_spec_test.json */; };
		54DA12AD1F315EE100DD57A1 /* persistence_spec_test.json in Resources */ = {isa = PBXBuildFile; fileRef = 54DA12A31F315EE100DD57A1 /* persistence_spec_test.json */; };
		54DA12AE1F315EE100DD57A1 /* resume_token_spec_test.json in Resources */ = {isa = PBXBuildFile; fileRef = 54DA12A41F315EE100DD57A1 /* resume_token_spec_test.json */; };
		54DA12AF1F315EE100DD57A1 /* write_spec_test.json in Resources */ = {isa = PBXBuildFile; fileRef = 54DA12A51F315EE100DD57A1 /* write_spec_test.json */; };
		54EB764D202277B30088B8F3 /* array_sorted_map_test.cc in Sources */ = {isa = PBXBuildFile; fileRef = 54EB764C202277B30088B8F3 /* array_sorted_map_test.cc */; };
		5A080105CCBFDB6BF3F3772D /* path_test.cc in Sources */ = {isa = PBXBuildFile; fileRef = 403DBF6EFB541DFD01582AA3 /* path_test.cc */; };
		5D405BE298CE4692CB00790A /* Pods_Firestore_Tests_iOS.framework in Frameworks */ = {isa = PBXBuildFile; fileRef = 2B50B3A0DF77100EEE887891 /* Pods_Firestore_Tests_iOS.framework */; };
		6003F58E195388D20070C39A /* Foundation.framework in Frameworks */ = {isa = PBXBuildFile; fileRef = 6003F58D195388D20070C39A /* Foundation.framework */; };
		6003F590195388D20070C39A /* CoreGraphics.framework in Frameworks */ = {isa = PBXBuildFile; fileRef = 6003F58F195388D20070C39A /* CoreGraphics.framework */; };
		6003F592195388D20070C39A /* UIKit.framework in Frameworks */ = {isa = PBXBuildFile; fileRef = 6003F591195388D20070C39A /* UIKit.framework */; };
		6003F598195388D20070C39A /* InfoPlist.strings in Resources */ = {isa = PBXBuildFile; fileRef = 6003F596195388D20070C39A /* InfoPlist.strings */; };
		6003F59A195388D20070C39A /* main.m in Sources */ = {isa = PBXBuildFile; fileRef = 6003F599195388D20070C39A /* main.m */; };
		6003F59E195388D20070C39A /* FIRAppDelegate.m in Sources */ = {isa = PBXBuildFile; fileRef = 6003F59D195388D20070C39A /* FIRAppDelegate.m */; };
		6003F5A7195388D20070C39A /* FIRViewController.m in Sources */ = {isa = PBXBuildFile; fileRef = 6003F5A6195388D20070C39A /* FIRViewController.m */; };
		6003F5A9195388D20070C39A /* Images.xcassets in Resources */ = {isa = PBXBuildFile; fileRef = 6003F5A8195388D20070C39A /* Images.xcassets */; };
		6003F5B0195388D20070C39A /* XCTest.framework in Frameworks */ = {isa = PBXBuildFile; fileRef = 6003F5AF195388D20070C39A /* XCTest.framework */; };
		6003F5B1195388D20070C39A /* Foundation.framework in Frameworks */ = {isa = PBXBuildFile; fileRef = 6003F58D195388D20070C39A /* Foundation.framework */; };
		6003F5B2195388D20070C39A /* UIKit.framework in Frameworks */ = {isa = PBXBuildFile; fileRef = 6003F591195388D20070C39A /* UIKit.framework */; };
		6003F5BA195388D20070C39A /* InfoPlist.strings in Resources */ = {isa = PBXBuildFile; fileRef = 6003F5B8195388D20070C39A /* InfoPlist.strings */; };
		6161B5032047140C00A99DBB /* FIRFirestoreSourceTests.mm in Sources */ = {isa = PBXBuildFile; fileRef = 6161B5012047140400A99DBB /* FIRFirestoreSourceTests.mm */; };
		618BBEA620B89AAC00B5BCE7 /* target.pb.cc in Sources */ = {isa = PBXBuildFile; fileRef = 618BBE7D20B89AAC00B5BCE7 /* target.pb.cc */; };
		618BBEA720B89AAC00B5BCE7 /* maybe_document.pb.cc in Sources */ = {isa = PBXBuildFile; fileRef = 618BBE7E20B89AAC00B5BCE7 /* maybe_document.pb.cc */; };
		618BBEA820B89AAC00B5BCE7 /* mutation.pb.cc in Sources */ = {isa = PBXBuildFile; fileRef = 618BBE8220B89AAC00B5BCE7 /* mutation.pb.cc */; };
		618BBEA920B89AAC00B5BCE7 /* common.pb.cc in Sources */ = {isa = PBXBuildFile; fileRef = 618BBE8820B89AAC00B5BCE7 /* common.pb.cc */; };
		618BBEAA20B89AAC00B5BCE7 /* firestore.pb.cc in Sources */ = {isa = PBXBuildFile; fileRef = 618BBE8A20B89AAC00B5BCE7 /* firestore.pb.cc */; };
		618BBEAB20B89AAC00B5BCE7 /* query.pb.cc in Sources */ = {isa = PBXBuildFile; fileRef = 618BBE8C20B89AAC00B5BCE7 /* query.pb.cc */; };
		618BBEAC20B89AAC00B5BCE7 /* document.pb.cc in Sources */ = {isa = PBXBuildFile; fileRef = 618BBE8E20B89AAC00B5BCE7 /* document.pb.cc */; };
		618BBEAD20B89AAC00B5BCE7 /* write.pb.cc in Sources */ = {isa = PBXBuildFile; fileRef = 618BBE8F20B89AAC00B5BCE7 /* write.pb.cc */; };
		618BBEAE20B89AAC00B5BCE7 /* latlng.pb.cc in Sources */ = {isa = PBXBuildFile; fileRef = 618BBE9220B89AAC00B5BCE7 /* latlng.pb.cc */; };
		618BBEAF20B89AAC00B5BCE7 /* annotations.pb.cc in Sources */ = {isa = PBXBuildFile; fileRef = 618BBE9520B89AAC00B5BCE7 /* annotations.pb.cc */; };
		618BBEB020B89AAC00B5BCE7 /* http.pb.cc in Sources */ = {isa = PBXBuildFile; fileRef = 618BBE9720B89AAC00B5BCE7 /* http.pb.cc */; };
		618BBEB120B89AAC00B5BCE7 /* status.pb.cc in Sources */ = {isa = PBXBuildFile; fileRef = 618BBE9920B89AAC00B5BCE7 /* status.pb.cc */; };
		61F72C5620BC48FD001A68CB /* serializer_test.cc in Sources */ = {isa = PBXBuildFile; fileRef = 61F72C5520BC48FD001A68CB /* serializer_test.cc */; };
		6E59498D20F55BA800ECD9A5 /* FuzzingResources in Resources */ = {isa = PBXBuildFile; fileRef = 6ED6DEA120F5502700FC6076 /* FuzzingResources */; };
		6EDD3B4620BF247500C33877 /* Foundation.framework in Frameworks */ = {isa = PBXBuildFile; fileRef = 6003F58D195388D20070C39A /* Foundation.framework */; };
		6EDD3B4820BF247500C33877 /* UIKit.framework in Frameworks */ = {isa = PBXBuildFile; fileRef = 6003F591195388D20070C39A /* UIKit.framework */; };
		6EDD3B4920BF247500C33877 /* XCTest.framework in Frameworks */ = {isa = PBXBuildFile; fileRef = 6003F5AF195388D20070C39A /* XCTest.framework */; };
		6EDD3B6020BF25AE00C33877 /* FSTFuzzTestsPrincipal.mm in Sources */ = {isa = PBXBuildFile; fileRef = 6EDD3B5E20BF24D000C33877 /* FSTFuzzTestsPrincipal.mm */; };
		6F3CAC76D918D6B0917EDF92 /* query_test.cc in Sources */ = {isa = PBXBuildFile; fileRef = B9C261C26C5D311E1E3C0CB9 /* query_test.cc */; };
		71719F9F1E33DC2100824A3D /* LaunchScreen.storyboard in Resources */ = {isa = PBXBuildFile; fileRef = 71719F9D1E33DC2100824A3D /* LaunchScreen.storyboard */; };
		7346E61D20325C6900FD6CEF /* FSTDispatchQueueTests.mm in Sources */ = {isa = PBXBuildFile; fileRef = 7346E61C20325C6900FD6CEF /* FSTDispatchQueueTests.mm */; };
		73866AA12082B0A5009BB4FF /* FIRArrayTransformTests.mm in Sources */ = {isa = PBXBuildFile; fileRef = 73866A9F2082B069009BB4FF /* FIRArrayTransformTests.mm */; };
		73FE5066020EF9B2892C86BF /* hard_assert_test.cc in Sources */ = {isa = PBXBuildFile; fileRef = 444B7AB3F5A2929070CB1363 /* hard_assert_test.cc */; };
		873B8AEB1B1F5CCA007FD442 /* Main.storyboard in Resources */ = {isa = PBXBuildFile; fileRef = 873B8AEA1B1F5CCA007FD442 /* Main.storyboard */; };
		8C82D4D3F9AB63E79CC52DC8 /* Pods_Firestore_IntegrationTests_iOS.framework in Frameworks */ = {isa = PBXBuildFile; fileRef = ECEBABC7E7B693BE808A1052 /* Pods_Firestore_IntegrationTests_iOS.framework */; };
		AB356EF7200EA5EB0089B766 /* field_value_test.cc in Sources */ = {isa = PBXBuildFile; fileRef = AB356EF6200EA5EB0089B766 /* field_value_test.cc */; };
		AB380CFB2019388600D97691 /* target_id_generator_test.cc in Sources */ = {isa = PBXBuildFile; fileRef = AB380CF82019382300D97691 /* target_id_generator_test.cc */; };
		AB380CFE201A2F4500D97691 /* string_util_test.cc in Sources */ = {isa = PBXBuildFile; fileRef = AB380CFC201A2EE200D97691 /* string_util_test.cc */; };
		AB380D02201BC69F00D97691 /* bits_test.cc in Sources */ = {isa = PBXBuildFile; fileRef = AB380D01201BC69F00D97691 /* bits_test.cc */; };
		AB380D04201BC6E400D97691 /* ordered_code_test.cc in Sources */ = {isa = PBXBuildFile; fileRef = AB380D03201BC6E400D97691 /* ordered_code_test.cc */; };
		AB38D93020236E21000A432D /* database_info_test.cc in Sources */ = {isa = PBXBuildFile; fileRef = AB38D92E20235D22000A432D /* database_info_test.cc */; };
		AB6B908420322E4D00CC290A /* document_test.cc in Sources */ = {isa = PBXBuildFile; fileRef = AB6B908320322E4D00CC290A /* document_test.cc */; };
		AB6B908620322E6D00CC290A /* maybe_document_test.cc in Sources */ = {isa = PBXBuildFile; fileRef = AB6B908520322E6D00CC290A /* maybe_document_test.cc */; };
		AB6B908820322E8800CC290A /* no_document_test.cc in Sources */ = {isa = PBXBuildFile; fileRef = AB6B908720322E8800CC290A /* no_document_test.cc */; };
		AB7BAB342012B519001E0872 /* geo_point_test.cc in Sources */ = {isa = PBXBuildFile; fileRef = AB7BAB332012B519001E0872 /* geo_point_test.cc */; };
		ABA495BB202B7E80008A7851 /* snapshot_version_test.cc in Sources */ = {isa = PBXBuildFile; fileRef = ABA495B9202B7E79008A7851 /* snapshot_version_test.cc */; };
		ABC1D7DC2023A04B00BA84F0 /* credentials_provider_test.cc in Sources */ = {isa = PBXBuildFile; fileRef = AB38D9342023966E000A432D /* credentials_provider_test.cc */; };
		ABC1D7DD2023A04F00BA84F0 /* empty_credentials_provider_test.cc in Sources */ = {isa = PBXBuildFile; fileRef = AB38D93620239689000A432D /* empty_credentials_provider_test.cc */; };
		ABC1D7DE2023A05300BA84F0 /* user_test.cc in Sources */ = {isa = PBXBuildFile; fileRef = AB38D93220239654000A432D /* user_test.cc */; };
		ABC1D7E12023A40C00BA84F0 /* token_test.cc in Sources */ = {isa = PBXBuildFile; fileRef = ABC1D7DF2023A3EF00BA84F0 /* token_test.cc */; };
		ABC1D7E42024AFDE00BA84F0 /* firebase_credentials_provider_test.mm in Sources */ = {isa = PBXBuildFile; fileRef = ABC1D7E22023CDC500BA84F0 /* firebase_credentials_provider_test.mm */; };
		ABE6637A201FA81900ED349A /* database_id_test.cc in Sources */ = {isa = PBXBuildFile; fileRef = AB71064B201FA60300344F18 /* database_id_test.cc */; };
		ABF6506C201131F8005F2C74 /* timestamp_test.cc in Sources */ = {isa = PBXBuildFile; fileRef = ABF6506B201131F8005F2C74 /* timestamp_test.cc */; };
		B6152AD7202A53CB000E5744 /* document_key_test.cc in Sources */ = {isa = PBXBuildFile; fileRef = B6152AD5202A5385000E5744 /* document_key_test.cc */; };
		B65D34A9203C995B0076A5E1 /* FIRTimestampTest.m in Sources */ = {isa = PBXBuildFile; fileRef = B65D34A7203C99090076A5E1 /* FIRTimestampTest.m */; };
		B686F2AF2023DDEE0028D6BE /* field_path_test.cc in Sources */ = {isa = PBXBuildFile; fileRef = B686F2AD2023DDB20028D6BE /* field_path_test.cc */; };
		B686F2B22025000D0028D6BE /* resource_path_test.cc in Sources */ = {isa = PBXBuildFile; fileRef = B686F2B02024FFD70028D6BE /* resource_path_test.cc */; };
		B6D1B68520E2AB1B00B35856 /* exponential_backoff_test.cc in Sources */ = {isa = PBXBuildFile; fileRef = B6D1B68420E2AB1A00B35856 /* exponential_backoff_test.cc */; };
		B6FB467D208E9D3C00554BA2 /* async_queue_test.cc in Sources */ = {isa = PBXBuildFile; fileRef = B6FB467B208E9A8200554BA2 /* async_queue_test.cc */; };
		B6FB4684208EA0EC00554BA2 /* async_queue_libdispatch_test.mm in Sources */ = {isa = PBXBuildFile; fileRef = B6FB4680208EA0BE00554BA2 /* async_queue_libdispatch_test.mm */; };
		B6FB4685208EA0F000554BA2 /* async_queue_std_test.cc in Sources */ = {isa = PBXBuildFile; fileRef = B6FB4681208EA0BE00554BA2 /* async_queue_std_test.cc */; };
		B6FB468E208F9BAB00554BA2 /* executor_libdispatch_test.mm in Sources */ = {isa = PBXBuildFile; fileRef = B6FB4689208F9B9100554BA2 /* executor_libdispatch_test.mm */; };
		B6FB468F208F9BAE00554BA2 /* executor_std_test.cc in Sources */ = {isa = PBXBuildFile; fileRef = B6FB4687208F9B9100554BA2 /* executor_std_test.cc */; };
		B6FB4690208F9BB300554BA2 /* executor_test.cc in Sources */ = {isa = PBXBuildFile; fileRef = B6FB4688208F9B9100554BA2 /* executor_test.cc */; };
		C1AA536F90A0A576CA2816EB /* Pods_Firestore_Example_iOS_Firestore_SwiftTests_iOS.framework in Frameworks */ = {isa = PBXBuildFile; fileRef = BB92EB03E3F92485023F64ED /* Pods_Firestore_Example_iOS_Firestore_SwiftTests_iOS.framework */; };
		C482E724F4B10968417C3F78 /* Pods_Firestore_FuzzTests_iOS.framework in Frameworks */ = {isa = PBXBuildFile; fileRef = B79CA87A1A01FC5329031C9B /* Pods_Firestore_FuzzTests_iOS.framework */; };
		C80B10E79CDD7EF7843C321E /* type_traits_apple_test.mm in Sources */ = {isa = PBXBuildFile; fileRef = 2A0CF41BA5AED6049B0BEB2C /* type_traits_apple_test.mm */; };
		C8D3CE2343E53223E6487F2C /* Pods_Firestore_Example_iOS.framework in Frameworks */ = {isa = PBXBuildFile; fileRef = 5918805E993304321A05E82B /* Pods_Firestore_Example_iOS.framework */; };
		DE03B2D41F2149D600A30B9C /* XCTest.framework in Frameworks */ = {isa = PBXBuildFile; fileRef = 6003F5AF195388D20070C39A /* XCTest.framework */; };
		DE03B2D51F2149D600A30B9C /* UIKit.framework in Frameworks */ = {isa = PBXBuildFile; fileRef = 6003F591195388D20070C39A /* UIKit.framework */; };
		DE03B2D61F2149D600A30B9C /* Foundation.framework in Frameworks */ = {isa = PBXBuildFile; fileRef = 6003F58D195388D20070C39A /* Foundation.framework */; };
		DE03B2DD1F2149D600A30B9C /* InfoPlist.strings in Resources */ = {isa = PBXBuildFile; fileRef = 6003F5B8195388D20070C39A /* InfoPlist.strings */; };
		DE03B3631F215E1A00A30B9C /* CAcert.pem in Resources */ = {isa = PBXBuildFile; fileRef = DE03B3621F215E1600A30B9C /* CAcert.pem */; };
		DE2EF0851F3D0B6E003D0CDC /* FSTArraySortedDictionaryTests.m in Sources */ = {isa = PBXBuildFile; fileRef = DE2EF07E1F3D0B6E003D0CDC /* FSTArraySortedDictionaryTests.m */; };
		DE2EF0861F3D0B6E003D0CDC /* FSTImmutableSortedDictionary+Testing.m in Sources */ = {isa = PBXBuildFile; fileRef = DE2EF0801F3D0B6E003D0CDC /* FSTImmutableSortedDictionary+Testing.m */; };
		DE2EF0871F3D0B6E003D0CDC /* FSTImmutableSortedSet+Testing.m in Sources */ = {isa = PBXBuildFile; fileRef = DE2EF0821F3D0B6E003D0CDC /* FSTImmutableSortedSet+Testing.m */; };
		DE2EF0881F3D0B6E003D0CDC /* FSTTreeSortedDictionaryTests.m in Sources */ = {isa = PBXBuildFile; fileRef = DE2EF0841F3D0B6E003D0CDC /* FSTTreeSortedDictionaryTests.m */; };
/* End PBXBuildFile section */

/* Begin PBXContainerItemProxy section */
		54C9EDF62040E16300A969CD /* PBXContainerItemProxy */ = {
			isa = PBXContainerItemProxy;
			containerPortal = 6003F582195388D10070C39A /* Project object */;
			proxyType = 1;
			remoteGlobalIDString = 6003F589195388D20070C39A;
			remoteInfo = Firestore_Example;
		};
		54C9EDFE2040E41900A969CD /* PBXContainerItemProxy */ = {
			isa = PBXContainerItemProxy;
			containerPortal = 6003F582195388D10070C39A /* Project object */;
			proxyType = 1;
			remoteGlobalIDString = 54C9EDF02040E16300A969CD;
			remoteInfo = Firestore_SwiftTests_iOS;
		};
		6003F5B3195388D20070C39A /* PBXContainerItemProxy */ = {
			isa = PBXContainerItemProxy;
			containerPortal = 6003F582195388D10070C39A /* Project object */;
			proxyType = 1;
			remoteGlobalIDString = 6003F589195388D20070C39A;
			remoteInfo = Firestore;
		};
		6EDD3AD320BF247500C33877 /* PBXContainerItemProxy */ = {
			isa = PBXContainerItemProxy;
			containerPortal = 6003F582195388D10070C39A /* Project object */;
			proxyType = 1;
			remoteGlobalIDString = 6003F589195388D20070C39A;
			remoteInfo = Firestore;
		};
		DE03B2961F2149D600A30B9C /* PBXContainerItemProxy */ = {
			isa = PBXContainerItemProxy;
			containerPortal = 6003F582195388D10070C39A /* Project object */;
			proxyType = 1;
			remoteGlobalIDString = 6003F589195388D20070C39A;
			remoteInfo = Firestore;
		};
		DE29E7F91F2174DD00909613 /* PBXContainerItemProxy */ = {
			isa = PBXContainerItemProxy;
			containerPortal = 6003F582195388D10070C39A /* Project object */;
			proxyType = 1;
			remoteGlobalIDString = 6003F5AD195388D20070C39A;
			remoteInfo = Firestore_Tests;
		};
		DE29E7FB1F2174DD00909613 /* PBXContainerItemProxy */ = {
			isa = PBXContainerItemProxy;
			containerPortal = 6003F582195388D10070C39A /* Project object */;
			proxyType = 1;
			remoteGlobalIDString = DE03B2941F2149D600A30B9C;
			remoteInfo = Firestore_IntegrationTests;
		};
/* End PBXContainerItemProxy section */

/* Begin PBXFileReference section */
		11984BA0A99D7A7ABA5B0D90 /* Pods-Firestore_Example_iOS-Firestore_SwiftTests_iOS.release.xcconfig */ = {isa = PBXFileReference; includeInIndex = 1; lastKnownFileType = text.xcconfig; name = "Pods-Firestore_Example_iOS-Firestore_SwiftTests_iOS.release.xcconfig"; path = "Pods/Target Support Files/Pods-Firestore_Example_iOS-Firestore_SwiftTests_iOS/Pods-Firestore_Example_iOS-Firestore_SwiftTests_iOS.release.xcconfig"; sourceTree = "<group>"; };
		1277F98C20D2DF0867496976 /* Pods-Firestore_IntegrationTests_iOS.debug.xcconfig */ = {isa = PBXFileReference; includeInIndex = 1; lastKnownFileType = text.xcconfig; name = "Pods-Firestore_IntegrationTests_iOS.debug.xcconfig"; path = "Pods/Target Support Files/Pods-Firestore_IntegrationTests_iOS/Pods-Firestore_IntegrationTests_iOS.debug.xcconfig"; sourceTree = "<group>"; };
		12F4357299652983A615F886 /* LICENSE */ = {isa = PBXFileReference; includeInIndex = 1; lastKnownFileType = text; name = LICENSE; path = ../LICENSE; sourceTree = "<group>"; };
		132E36BB104830BD806351AC /* FSTLevelDBTransactionTests.mm */ = {isa = PBXFileReference; fileEncoding = 4; lastKnownFileType = sourcecode.cpp.objcpp; path = FSTLevelDBTransactionTests.mm; sourceTree = "<group>"; };
		2A0CF41BA5AED6049B0BEB2C /* type_traits_apple_test.mm */ = {isa = PBXFileReference; includeInIndex = 1; lastKnownFileType = sourcecode.cpp.objcpp; path = type_traits_apple_test.mm; sourceTree = "<group>"; };
		2B50B3A0DF77100EEE887891 /* Pods_Firestore_Tests_iOS.framework */ = {isa = PBXFileReference; explicitFileType = wrapper.framework; includeInIndex = 0; path = Pods_Firestore_Tests_iOS.framework; sourceTree = BUILT_PRODUCTS_DIR; };
		358C3B5FE573B1D60A4F7592 /* strerror_test.cc */ = {isa = PBXFileReference; includeInIndex = 1; lastKnownFileType = sourcecode.cpp.cpp; path = strerror_test.cc; sourceTree = "<group>"; };
		3B843E4A1F3930A400548890 /* remote_store_spec_test.json */ = {isa = PBXFileReference; fileEncoding = 4; lastKnownFileType = text.json; path = remote_store_spec_test.json; sourceTree = "<group>"; };
		3C81DE3772628FE297055662 /* Pods-Firestore_Example_iOS.debug.xcconfig */ = {isa = PBXFileReference; includeInIndex = 1; lastKnownFileType = text.xcconfig; name = "Pods-Firestore_Example_iOS.debug.xcconfig"; path = "Pods/Target Support Files/Pods-Firestore_Example_iOS/Pods-Firestore_Example_iOS.debug.xcconfig"; sourceTree = "<group>"; };
		3F0992A4B83C60841C52E960 /* Pods-Firestore_Example_iOS.release.xcconfig */ = {isa = PBXFileReference; includeInIndex = 1; lastKnownFileType = text.xcconfig; name = "Pods-Firestore_Example_iOS.release.xcconfig"; path = "Pods/Target Support Files/Pods-Firestore_Example_iOS/Pods-Firestore_Example_iOS.release.xcconfig"; sourceTree = "<group>"; };
		403DBF6EFB541DFD01582AA3 /* path_test.cc */ = {isa = PBXFileReference; includeInIndex = 1; lastKnownFileType = sourcecode.cpp.cpp; path = path_test.cc; sourceTree = "<group>"; };
		444B7AB3F5A2929070CB1363 /* hard_assert_test.cc */ = {isa = PBXFileReference; includeInIndex = 1; lastKnownFileType = sourcecode.cpp.cpp; path = hard_assert_test.cc; sourceTree = "<group>"; };
		54131E9620ADE678001DF3FF /* string_format_test.cc */ = {isa = PBXFileReference; fileEncoding = 4; lastKnownFileType = sourcecode.cpp.cpp; path = string_format_test.cc; sourceTree = "<group>"; };
		54511E8D209805F8005BD28F /* hashing_test.cc */ = {isa = PBXFileReference; fileEncoding = 4; lastKnownFileType = sourcecode.cpp.cpp; path = hashing_test.cc; sourceTree = "<group>"; };
		5467FAFF203E56F8009C9584 /* FIRFirestoreTests.mm */ = {isa = PBXFileReference; fileEncoding = 4; lastKnownFileType = sourcecode.cpp.objcpp; path = FIRFirestoreTests.mm; sourceTree = "<group>"; };
		5467FB06203E6A44009C9584 /* app_testing.h */ = {isa = PBXFileReference; fileEncoding = 4; lastKnownFileType = sourcecode.c.h; path = app_testing.h; sourceTree = "<group>"; };
		5467FB07203E6A44009C9584 /* app_testing.mm */ = {isa = PBXFileReference; fileEncoding = 4; lastKnownFileType = sourcecode.cpp.objcpp; path = app_testing.mm; sourceTree = "<group>"; };
		546854A820A36867004BDBD5 /* datastore_test.cc */ = {isa = PBXFileReference; fileEncoding = 4; lastKnownFileType = sourcecode.cpp.cpp; path = datastore_test.cc; sourceTree = "<group>"; };
		54740A521FC913E500713A1A /* autoid_test.cc */ = {isa = PBXFileReference; fileEncoding = 4; lastKnownFileType = sourcecode.cpp.cpp; path = autoid_test.cc; sourceTree = "<group>"; };
		54740A531FC913E500713A1A /* secure_random_test.cc */ = {isa = PBXFileReference; fileEncoding = 4; lastKnownFileType = sourcecode.cpp.cpp; path = secure_random_test.cc; sourceTree = "<group>"; };
		54764FAE1FAA21B90085E60A /* FSTGoogleTestTests.mm */ = {isa = PBXFileReference; fileEncoding = 4; lastKnownFileType = sourcecode.cpp.objcpp; path = FSTGoogleTestTests.mm; sourceTree = "<group>"; };
		548DB928200D59F600E00ABC /* comparison_test.cc */ = {isa = PBXFileReference; fileEncoding = 4; lastKnownFileType = sourcecode.cpp.cpp; path = comparison_test.cc; sourceTree = "<group>"; };
		5491BC711FB44593008B3588 /* FSTIntegrationTestCase.mm */ = {isa = PBXFileReference; fileEncoding = 4; lastKnownFileType = sourcecode.cpp.objcpp; path = FSTIntegrationTestCase.mm; sourceTree = "<group>"; };
		5492E02C20213FFB00B64F25 /* FSTLevelDBSpecTests.mm */ = {isa = PBXFileReference; fileEncoding = 4; lastKnownFileType = sourcecode.cpp.objcpp; path = FSTLevelDBSpecTests.mm; sourceTree = "<group>"; };
		5492E02D20213FFC00B64F25 /* FSTMockDatastore.mm */ = {isa = PBXFileReference; fileEncoding = 4; lastKnownFileType = sourcecode.cpp.objcpp; path = FSTMockDatastore.mm; sourceTree = "<group>"; };
		5492E02E20213FFC00B64F25 /* FSTSyncEngineTestDriver.mm */ = {isa = PBXFileReference; fileEncoding = 4; lastKnownFileType = sourcecode.cpp.objcpp; path = FSTSyncEngineTestDriver.mm; sourceTree = "<group>"; };
		5492E02F20213FFC00B64F25 /* FSTMemorySpecTests.mm */ = {isa = PBXFileReference; fileEncoding = 4; lastKnownFileType = sourcecode.cpp.objcpp; path = FSTMemorySpecTests.mm; sourceTree = "<group>"; };
		5492E03020213FFC00B64F25 /* FSTSpecTests.mm */ = {isa = PBXFileReference; fileEncoding = 4; lastKnownFileType = sourcecode.cpp.objcpp; path = FSTSpecTests.mm; sourceTree = "<group>"; };
		5492E0372021401E00B64F25 /* XCTestCase+Await.mm */ = {isa = PBXFileReference; fileEncoding = 4; lastKnownFileType = sourcecode.cpp.objcpp; path = "XCTestCase+Await.mm"; sourceTree = "<group>"; };
		5492E0392021401F00B64F25 /* FSTEventAccumulator.mm */ = {isa = PBXFileReference; fileEncoding = 4; lastKnownFileType = sourcecode.cpp.objcpp; path = FSTEventAccumulator.mm; sourceTree = "<group>"; };
		5492E03A2021401F00B64F25 /* FSTHelpers.mm */ = {isa = PBXFileReference; fileEncoding = 4; lastKnownFileType = sourcecode.cpp.objcpp; path = FSTHelpers.mm; sourceTree = "<group>"; };
		5492E045202154AA00B64F25 /* FIRCollectionReferenceTests.mm */ = {isa = PBXFileReference; fileEncoding = 4; lastKnownFileType = sourcecode.cpp.objcpp; path = FIRCollectionReferenceTests.mm; sourceTree = "<group>"; };
		5492E046202154AA00B64F25 /* FIRQueryTests.mm */ = {isa = PBXFileReference; fileEncoding = 4; lastKnownFileType = sourcecode.cpp.objcpp; path = FIRQueryTests.mm; sourceTree = "<group>"; };
		5492E047202154AA00B64F25 /* FSTAPIHelpers.h */ = {isa = PBXFileReference; fileEncoding = 4; lastKnownFileType = sourcecode.c.h; path = FSTAPIHelpers.h; sourceTree = "<group>"; };
		5492E048202154AA00B64F25 /* FIRGeoPointTests.mm */ = {isa = PBXFileReference; fileEncoding = 4; lastKnownFileType = sourcecode.cpp.objcpp; path = FIRGeoPointTests.mm; sourceTree = "<group>"; };
		5492E049202154AA00B64F25 /* FIRDocumentReferenceTests.mm */ = {isa = PBXFileReference; fileEncoding = 4; lastKnownFileType = sourcecode.cpp.objcpp; path = FIRDocumentReferenceTests.mm; sourceTree = "<group>"; };
		5492E04A202154AA00B64F25 /* FIRFieldValueTests.mm */ = {isa = PBXFileReference; fileEncoding = 4; lastKnownFileType = sourcecode.cpp.objcpp; path = FIRFieldValueTests.mm; sourceTree = "<group>"; };
		5492E04B202154AA00B64F25 /* FIRDocumentSnapshotTests.mm */ = {isa = PBXFileReference; fileEncoding = 4; lastKnownFileType = sourcecode.cpp.objcpp; path = FIRDocumentSnapshotTests.mm; sourceTree = "<group>"; };
		5492E04C202154AA00B64F25 /* FIRFieldPathTests.mm */ = {isa = PBXFileReference; fileEncoding = 4; lastKnownFileType = sourcecode.cpp.objcpp; path = FIRFieldPathTests.mm; sourceTree = "<group>"; };
		5492E04D202154AA00B64F25 /* FIRSnapshotMetadataTests.mm */ = {isa = PBXFileReference; fileEncoding = 4; lastKnownFileType = sourcecode.cpp.objcpp; path = FIRSnapshotMetadataTests.mm; sourceTree = "<group>"; };
		5492E04E202154AA00B64F25 /* FSTAPIHelpers.mm */ = {isa = PBXFileReference; fileEncoding = 4; lastKnownFileType = sourcecode.cpp.objcpp; path = FSTAPIHelpers.mm; sourceTree = "<group>"; };
		5492E04F202154AA00B64F25 /* FIRQuerySnapshotTests.mm */ = {isa = PBXFileReference; fileEncoding = 4; lastKnownFileType = sourcecode.cpp.objcpp; path = FIRQuerySnapshotTests.mm; sourceTree = "<group>"; };
		5492E05A202154B800B64F25 /* FSTSyncEngine+Testing.h */ = {isa = PBXFileReference; fileEncoding = 4; lastKnownFileType = sourcecode.c.h; path = "FSTSyncEngine+Testing.h"; sourceTree = "<group>"; };
		5492E05C202154B800B64F25 /* FSTViewSnapshotTest.mm */ = {isa = PBXFileReference; fileEncoding = 4; lastKnownFileType = sourcecode.cpp.objcpp; path = FSTViewSnapshotTest.mm; sourceTree = "<group>"; };
		5492E05D202154B900B64F25 /* FSTQueryListenerTests.mm */ = {isa = PBXFileReference; fileEncoding = 4; lastKnownFileType = sourcecode.cpp.objcpp; path = FSTQueryListenerTests.mm; sourceTree = "<group>"; };
		5492E05E202154B900B64F25 /* FSTViewTests.mm */ = {isa = PBXFileReference; fileEncoding = 4; lastKnownFileType = sourcecode.cpp.objcpp; path = FSTViewTests.mm; sourceTree = "<group>"; };
		5492E060202154B900B64F25 /* FSTEventManagerTests.mm */ = {isa = PBXFileReference; fileEncoding = 4; lastKnownFileType = sourcecode.cpp.objcpp; path = FSTEventManagerTests.mm; sourceTree = "<group>"; };
		5492E061202154B900B64F25 /* FSTQueryTests.mm */ = {isa = PBXFileReference; fileEncoding = 4; lastKnownFileType = sourcecode.cpp.objcpp; path = FSTQueryTests.mm; sourceTree = "<group>"; };
		5492E069202154D500B64F25 /* FIRQueryTests.mm */ = {isa = PBXFileReference; fileEncoding = 4; lastKnownFileType = sourcecode.cpp.objcpp; path = FIRQueryTests.mm; sourceTree = "<group>"; };
		5492E06A202154D500B64F25 /* FIRFieldsTests.mm */ = {isa = PBXFileReference; fileEncoding = 4; lastKnownFileType = sourcecode.cpp.objcpp; path = FIRFieldsTests.mm; sourceTree = "<group>"; };
		5492E06B202154D500B64F25 /* FIRListenerRegistrationTests.mm */ = {isa = PBXFileReference; fileEncoding = 4; lastKnownFileType = sourcecode.cpp.objcpp; path = FIRListenerRegistrationTests.mm; sourceTree = "<group>"; };
		5492E06C202154D500B64F25 /* FIRDatabaseTests.mm */ = {isa = PBXFileReference; fileEncoding = 4; lastKnownFileType = sourcecode.cpp.objcpp; path = FIRDatabaseTests.mm; sourceTree = "<group>"; };
		5492E06D202154D600B64F25 /* FIRValidationTests.mm */ = {isa = PBXFileReference; fileEncoding = 4; lastKnownFileType = sourcecode.cpp.objcpp; path = FIRValidationTests.mm; sourceTree = "<group>"; };
		5492E06E202154D600B64F25 /* FIRServerTimestampTests.mm */ = {isa = PBXFileReference; fileEncoding = 4; lastKnownFileType = sourcecode.cpp.objcpp; path = FIRServerTimestampTests.mm; sourceTree = "<group>"; };
		5492E06F202154D600B64F25 /* FIRWriteBatchTests.mm */ = {isa = PBXFileReference; fileEncoding = 4; lastKnownFileType = sourcecode.cpp.objcpp; path = FIRWriteBatchTests.mm; sourceTree = "<group>"; };
		5492E070202154D600B64F25 /* FIRCursorTests.mm */ = {isa = PBXFileReference; fileEncoding = 4; lastKnownFileType = sourcecode.cpp.objcpp; path = FIRCursorTests.mm; sourceTree = "<group>"; };
		5492E071202154D600B64F25 /* FIRTypeTests.mm */ = {isa = PBXFileReference; fileEncoding = 4; lastKnownFileType = sourcecode.cpp.objcpp; path = FIRTypeTests.mm; sourceTree = "<group>"; };
		5492E07B202154EB00B64F25 /* FSTTransactionTests.mm */ = {isa = PBXFileReference; fileEncoding = 4; lastKnownFileType = sourcecode.cpp.objcpp; path = FSTTransactionTests.mm; sourceTree = "<group>"; };
		5492E07C202154EB00B64F25 /* FSTSmokeTests.mm */ = {isa = PBXFileReference; fileEncoding = 4; lastKnownFileType = sourcecode.cpp.objcpp; path = FSTSmokeTests.mm; sourceTree = "<group>"; };
		5492E07D202154EB00B64F25 /* FSTStreamTests.mm */ = {isa = PBXFileReference; fileEncoding = 4; lastKnownFileType = sourcecode.cpp.objcpp; path = FSTStreamTests.mm; sourceTree = "<group>"; };
		5492E07E202154EC00B64F25 /* FSTDatastoreTests.mm */ = {isa = PBXFileReference; fileEncoding = 4; lastKnownFileType = sourcecode.cpp.objcpp; path = FSTDatastoreTests.mm; sourceTree = "<group>"; };
		5492E0832021552A00B64F25 /* FSTLocalStoreTests.mm */ = {isa = PBXFileReference; fileEncoding = 4; lastKnownFileType = sourcecode.cpp.objcpp; path = FSTLocalStoreTests.mm; sourceTree = "<group>"; };
		5492E0842021552A00B64F25 /* FSTEagerGarbageCollectorTests.mm */ = {isa = PBXFileReference; fileEncoding = 4; lastKnownFileType = sourcecode.cpp.objcpp; path = FSTEagerGarbageCollectorTests.mm; sourceTree = "<group>"; };
		5492E0852021552A00B64F25 /* FSTRemoteDocumentCacheTests.h */ = {isa = PBXFileReference; fileEncoding = 4; lastKnownFileType = sourcecode.c.h; path = FSTRemoteDocumentCacheTests.h; sourceTree = "<group>"; };
		5492E0862021552A00B64F25 /* FSTLevelDBMigrationsTests.mm */ = {isa = PBXFileReference; fileEncoding = 4; lastKnownFileType = sourcecode.cpp.objcpp; path = FSTLevelDBMigrationsTests.mm; sourceTree = "<group>"; };
		5492E0872021552A00B64F25 /* FSTLevelDBMutationQueueTests.mm */ = {isa = PBXFileReference; fileEncoding = 4; lastKnownFileType = sourcecode.cpp.objcpp; path = FSTLevelDBMutationQueueTests.mm; sourceTree = "<group>"; };
		5492E0882021552A00B64F25 /* FSTMemoryLocalStoreTests.mm */ = {isa = PBXFileReference; fileEncoding = 4; lastKnownFileType = sourcecode.cpp.objcpp; path = FSTMemoryLocalStoreTests.mm; sourceTree = "<group>"; };
		5492E0892021552A00B64F25 /* FSTQueryCacheTests.mm */ = {isa = PBXFileReference; fileEncoding = 4; lastKnownFileType = sourcecode.cpp.objcpp; path = FSTQueryCacheTests.mm; sourceTree = "<group>"; };
		5492E08A2021552A00B64F25 /* FSTLocalSerializerTests.mm */ = {isa = PBXFileReference; fileEncoding = 4; lastKnownFileType = sourcecode.cpp.objcpp; path = FSTLocalSerializerTests.mm; sourceTree = "<group>"; };
		5492E08B2021552B00B64F25 /* FSTMemoryQueryCacheTests.mm */ = {isa = PBXFileReference; fileEncoding = 4; lastKnownFileType = sourcecode.cpp.objcpp; path = FSTMemoryQueryCacheTests.mm; sourceTree = "<group>"; };
		5492E08C2021552B00B64F25 /* FSTMemoryRemoteDocumentCacheTests.mm */ = {isa = PBXFileReference; fileEncoding = 4; lastKnownFileType = sourcecode.cpp.objcpp; path = FSTMemoryRemoteDocumentCacheTests.mm; sourceTree = "<group>"; };
		5492E08D2021552B00B64F25 /* FSTPersistenceTestHelpers.mm */ = {isa = PBXFileReference; fileEncoding = 4; lastKnownFileType = sourcecode.cpp.objcpp; path = FSTPersistenceTestHelpers.mm; sourceTree = "<group>"; };
		5492E08E2021552B00B64F25 /* FSTLevelDBKeyTests.mm */ = {isa = PBXFileReference; fileEncoding = 4; lastKnownFileType = sourcecode.cpp.objcpp; path = FSTLevelDBKeyTests.mm; sourceTree = "<group>"; };
		5492E08F2021552B00B64F25 /* FSTLevelDBLocalStoreTests.mm */ = {isa = PBXFileReference; fileEncoding = 4; lastKnownFileType = sourcecode.cpp.objcpp; path = FSTLevelDBLocalStoreTests.mm; sourceTree = "<group>"; };
		5492E0912021552B00B64F25 /* FSTLocalStoreTests.h */ = {isa = PBXFileReference; fileEncoding = 4; lastKnownFileType = sourcecode.c.h; path = FSTLocalStoreTests.h; sourceTree = "<group>"; };
		5492E0922021552B00B64F25 /* FSTLevelDBRemoteDocumentCacheTests.mm */ = {isa = PBXFileReference; fileEncoding = 4; lastKnownFileType = sourcecode.cpp.objcpp; path = FSTLevelDBRemoteDocumentCacheTests.mm; sourceTree = "<group>"; };
		5492E0932021552B00B64F25 /* StringViewTests.mm */ = {isa = PBXFileReference; fileEncoding = 4; lastKnownFileType = sourcecode.cpp.objcpp; path = StringViewTests.mm; sourceTree = "<group>"; };
		5492E0942021552C00B64F25 /* FSTMutationQueueTests.h */ = {isa = PBXFileReference; fileEncoding = 4; lastKnownFileType = sourcecode.c.h; path = FSTMutationQueueTests.h; sourceTree = "<group>"; };
		5492E0952021552C00B64F25 /* FSTQueryCacheTests.h */ = {isa = PBXFileReference; fileEncoding = 4; lastKnownFileType = sourcecode.c.h; path = FSTQueryCacheTests.h; sourceTree = "<group>"; };
		5492E0962021552C00B64F25 /* FSTMutationQueueTests.mm */ = {isa = PBXFileReference; fileEncoding = 4; lastKnownFileType = sourcecode.cpp.objcpp; path = FSTMutationQueueTests.mm; sourceTree = "<group>"; };
		5492E0972021552C00B64F25 /* FSTMemoryMutationQueueTests.mm */ = {isa = PBXFileReference; fileEncoding = 4; lastKnownFileType = sourcecode.cpp.objcpp; path = FSTMemoryMutationQueueTests.mm; sourceTree = "<group>"; };
		5492E0982021552C00B64F25 /* FSTLevelDBQueryCacheTests.mm */ = {isa = PBXFileReference; fileEncoding = 4; lastKnownFileType = sourcecode.cpp.objcpp; path = FSTLevelDBQueryCacheTests.mm; sourceTree = "<group>"; };
		5492E0992021552C00B64F25 /* FSTPersistenceTestHelpers.h */ = {isa = PBXFileReference; fileEncoding = 4; lastKnownFileType = sourcecode.c.h; path = FSTPersistenceTestHelpers.h; sourceTree = "<group>"; };
		5492E09A2021552C00B64F25 /* FSTReferenceSetTests.mm */ = {isa = PBXFileReference; fileEncoding = 4; lastKnownFileType = sourcecode.cpp.objcpp; path = FSTReferenceSetTests.mm; sourceTree = "<group>"; };
		5492E09C2021552D00B64F25 /* FSTRemoteDocumentCacheTests.mm */ = {isa = PBXFileReference; fileEncoding = 4; lastKnownFileType = sourcecode.cpp.objcpp; path = FSTRemoteDocumentCacheTests.mm; sourceTree = "<group>"; };
		5492E0B22021555000B64F25 /* FSTDocumentKeyTests.mm */ = {isa = PBXFileReference; fileEncoding = 4; lastKnownFileType = sourcecode.cpp.objcpp; path = FSTDocumentKeyTests.mm; sourceTree = "<group>"; };
		5492E0B32021555100B64F25 /* FSTDocumentSetTests.mm */ = {isa = PBXFileReference; fileEncoding = 4; lastKnownFileType = sourcecode.cpp.objcpp; path = FSTDocumentSetTests.mm; sourceTree = "<group>"; };
		5492E0B62021555100B64F25 /* FSTDocumentTests.mm */ = {isa = PBXFileReference; fileEncoding = 4; lastKnownFileType = sourcecode.cpp.objcpp; path = FSTDocumentTests.mm; sourceTree = "<group>"; };
		5492E0B72021555100B64F25 /* FSTMutationTests.mm */ = {isa = PBXFileReference; fileEncoding = 4; lastKnownFileType = sourcecode.cpp.objcpp; path = FSTMutationTests.mm; sourceTree = "<group>"; };
		5492E0B82021555100B64F25 /* FSTFieldValueTests.mm */ = {isa = PBXFileReference; fileEncoding = 4; lastKnownFileType = sourcecode.cpp.objcpp; path = FSTFieldValueTests.mm; sourceTree = "<group>"; };
		5492E0C02021557E00B64F25 /* FSTWatchChange+Testing.mm */ = {isa = PBXFileReference; fileEncoding = 4; lastKnownFileType = sourcecode.cpp.objcpp; path = "FSTWatchChange+Testing.mm"; sourceTree = "<group>"; };
		5492E0C12021557E00B64F25 /* FSTSerializerBetaTests.mm */ = {isa = PBXFileReference; fileEncoding = 4; lastKnownFileType = sourcecode.cpp.objcpp; path = FSTSerializerBetaTests.mm; sourceTree = "<group>"; };
		5492E0C22021557E00B64F25 /* FSTDatastoreTests.mm */ = {isa = PBXFileReference; fileEncoding = 4; lastKnownFileType = sourcecode.cpp.objcpp; path = FSTDatastoreTests.mm; sourceTree = "<group>"; };
		5492E0C32021557E00B64F25 /* FSTRemoteEventTests.mm */ = {isa = PBXFileReference; fileEncoding = 4; lastKnownFileType = sourcecode.cpp.objcpp; path = FSTRemoteEventTests.mm; sourceTree = "<group>"; };
		5492E0C42021557E00B64F25 /* FSTWatchChange+Testing.h */ = {isa = PBXFileReference; fileEncoding = 4; lastKnownFileType = sourcecode.c.h; path = "FSTWatchChange+Testing.h"; sourceTree = "<group>"; };
		5492E0C52021557E00B64F25 /* FSTWatchChangeTests.mm */ = {isa = PBXFileReference; fileEncoding = 4; lastKnownFileType = sourcecode.cpp.objcpp; path = FSTWatchChangeTests.mm; sourceTree = "<group>"; };
		5495EB022040E90200EBA509 /* CodableGeoPointTests.swift */ = {isa = PBXFileReference; fileEncoding = 4; lastKnownFileType = sourcecode.swift; path = CodableGeoPointTests.swift; sourceTree = "<group>"; };
		54995F6E205B6E12004EFFA0 /* leveldb_key_test.cc */ = {isa = PBXFileReference; fileEncoding = 4; lastKnownFileType = sourcecode.cpp.cpp; path = leveldb_key_test.cc; sourceTree = "<group>"; };
		549CCA4C20A36DBB00BCEB75 /* sorted_set_test.cc */ = {isa = PBXFileReference; fileEncoding = 4; lastKnownFileType = sourcecode.cpp.cpp; path = sorted_set_test.cc; sourceTree = "<group>"; };
		549CCA4D20A36DBB00BCEB75 /* tree_sorted_map_test.cc */ = {isa = PBXFileReference; fileEncoding = 4; lastKnownFileType = sourcecode.cpp.cpp; path = tree_sorted_map_test.cc; sourceTree = "<group>"; };
		549CCA4E20A36DBB00BCEB75 /* sorted_map_test.cc */ = {isa = PBXFileReference; fileEncoding = 4; lastKnownFileType = sourcecode.cpp.cpp; path = sorted_map_test.cc; sourceTree = "<group>"; };
		549CCA4F20A36DBC00BCEB75 /* testing.h */ = {isa = PBXFileReference; fileEncoding = 4; lastKnownFileType = sourcecode.c.h; path = testing.h; sourceTree = "<group>"; };
		549CCA5320A36E1F00BCEB75 /* field_mask_test.cc */ = {isa = PBXFileReference; fileEncoding = 4; lastKnownFileType = sourcecode.cpp.cpp; path = field_mask_test.cc; sourceTree = "<group>"; };
		549CCA5520A36E1F00BCEB75 /* precondition_test.cc */ = {isa = PBXFileReference; fileEncoding = 4; lastKnownFileType = sourcecode.cpp.cpp; path = precondition_test.cc; sourceTree = "<group>"; };
		54A0352220A3AEC3003E0143 /* transform_operations_test.mm */ = {isa = PBXFileReference; fileEncoding = 4; lastKnownFileType = sourcecode.cpp.objcpp; path = transform_operations_test.mm; sourceTree = "<group>"; };
		54A0352320A3AEC3003E0143 /* field_transform_test.mm */ = {isa = PBXFileReference; fileEncoding = 4; lastKnownFileType = sourcecode.cpp.objcpp; path = field_transform_test.mm; sourceTree = "<group>"; };
		54A0352820A3B3BD003E0143 /* testutil.cc */ = {isa = PBXFileReference; fileEncoding = 4; lastKnownFileType = sourcecode.cpp.cpp; path = testutil.cc; sourceTree = "<group>"; };
		54A0352920A3B3BD003E0143 /* testutil.h */ = {isa = PBXFileReference; fileEncoding = 4; lastKnownFileType = sourcecode.c.h; path = testutil.h; sourceTree = "<group>"; };
		54A0352B20A3B3D7003E0143 /* status_test_util.h */ = {isa = PBXFileReference; fileEncoding = 4; lastKnownFileType = sourcecode.c.h; path = status_test_util.h; sourceTree = "<group>"; };
		54A0352C20A3B3D7003E0143 /* status_test.cc */ = {isa = PBXFileReference; fileEncoding = 4; lastKnownFileType = sourcecode.cpp.cpp; path = status_test.cc; sourceTree = "<group>"; };
		54A0352D20A3B3D7003E0143 /* statusor_test.cc */ = {isa = PBXFileReference; fileEncoding = 4; lastKnownFileType = sourcecode.cpp.cpp; path = statusor_test.cc; sourceTree = "<group>"; };
		54A0353420A3D8CB003E0143 /* iterator_adaptors_test.cc */ = {isa = PBXFileReference; fileEncoding = 4; lastKnownFileType = sourcecode.cpp.cpp; path = iterator_adaptors_test.cc; sourceTree = "<group>"; };
		54C2294E1FECABAE007D065B /* log_test.cc */ = {isa = PBXFileReference; fileEncoding = 4; lastKnownFileType = sourcecode.cpp.cpp; path = log_test.cc; sourceTree = "<group>"; };
		54C9EDF12040E16300A969CD /* Firestore_SwiftTests_iOS.xctest */ = {isa = PBXFileReference; explicitFileType = wrapper.cfbundle; includeInIndex = 0; path = Firestore_SwiftTests_iOS.xctest; sourceTree = BUILT_PRODUCTS_DIR; };
		54C9EDF52040E16300A969CD /* Info.plist */ = {isa = PBXFileReference; lastKnownFileType = text.plist.xml; path = Info.plist; sourceTree = "<group>"; };
		54DA129C1F315EE100DD57A1 /* collection_spec_test.json */ = {isa = PBXFileReference; fileEncoding = 4; lastKnownFileType = text.json; path = collection_spec_test.json; sourceTree = "<group>"; };
		54DA129D1F315EE100DD57A1 /* existence_filter_spec_test.json */ = {isa = PBXFileReference; fileEncoding = 4; lastKnownFileType = text.json; path = existence_filter_spec_test.json; sourceTree = "<group>"; };
		54DA129E1F315EE100DD57A1 /* limbo_spec_test.json */ = {isa = PBXFileReference; fileEncoding = 4; lastKnownFileType = text.json; path = limbo_spec_test.json; sourceTree = "<group>"; };
		54DA129F1F315EE100DD57A1 /* limit_spec_test.json */ = {isa = PBXFileReference; fileEncoding = 4; lastKnownFileType = text.json; path = limit_spec_test.json; sourceTree = "<group>"; };
		54DA12A01F315EE100DD57A1 /* listen_spec_test.json */ = {isa = PBXFileReference; fileEncoding = 4; lastKnownFileType = text.json; path = listen_spec_test.json; sourceTree = "<group>"; };
		54DA12A11F315EE100DD57A1 /* offline_spec_test.json */ = {isa = PBXFileReference; fileEncoding = 4; lastKnownFileType = text.json; path = offline_spec_test.json; sourceTree = "<group>"; };
		54DA12A21F315EE100DD57A1 /* orderby_spec_test.json */ = {isa = PBXFileReference; fileEncoding = 4; lastKnownFileType = text.json; path = orderby_spec_test.json; sourceTree = "<group>"; };
		54DA12A31F315EE100DD57A1 /* persistence_spec_test.json */ = {isa = PBXFileReference; fileEncoding = 4; lastKnownFileType = text.json; path = persistence_spec_test.json; sourceTree = "<group>"; };
		54DA12A41F315EE100DD57A1 /* resume_token_spec_test.json */ = {isa = PBXFileReference; fileEncoding = 4; lastKnownFileType = text.json; path = resume_token_spec_test.json; sourceTree = "<group>"; };
		54DA12A51F315EE100DD57A1 /* write_spec_test.json */ = {isa = PBXFileReference; fileEncoding = 4; lastKnownFileType = text.json; path = write_spec_test.json; sourceTree = "<group>"; };
		54E9281C1F33950B00C1953E /* FSTEventAccumulator.h */ = {isa = PBXFileReference; fileEncoding = 4; lastKnownFileType = sourcecode.c.h; path = FSTEventAccumulator.h; sourceTree = "<group>"; };
		54E9281E1F33950B00C1953E /* FSTIntegrationTestCase.h */ = {isa = PBXFileReference; fileEncoding = 4; lastKnownFileType = sourcecode.c.h; path = FSTIntegrationTestCase.h; sourceTree = "<group>"; };
		54E9282A1F339CAD00C1953E /* XCTestCase+Await.h */ = {isa = PBXFileReference; fileEncoding = 4; lastKnownFileType = sourcecode.c.h; path = "XCTestCase+Await.h"; sourceTree = "<group>"; };
		54EB764C202277B30088B8F3 /* array_sorted_map_test.cc */ = {isa = PBXFileReference; fileEncoding = 4; lastKnownFileType = sourcecode.cpp.cpp; path = array_sorted_map_test.cc; sourceTree = "<group>"; };
		5918805E993304321A05E82B /* Pods_Firestore_Example_iOS.framework */ = {isa = PBXFileReference; explicitFileType = wrapper.framework; includeInIndex = 0; path = Pods_Firestore_Example_iOS.framework; sourceTree = BUILT_PRODUCTS_DIR; };
		6003F58A195388D20070C39A /* Firestore_Example_iOS.app */ = {isa = PBXFileReference; explicitFileType = wrapper.application; includeInIndex = 0; path = Firestore_Example_iOS.app; sourceTree = BUILT_PRODUCTS_DIR; };
		6003F58D195388D20070C39A /* Foundation.framework */ = {isa = PBXFileReference; lastKnownFileType = wrapper.framework; name = Foundation.framework; path = System/Library/Frameworks/Foundation.framework; sourceTree = SDKROOT; };
		6003F58F195388D20070C39A /* CoreGraphics.framework */ = {isa = PBXFileReference; lastKnownFileType = wrapper.framework; name = CoreGraphics.framework; path = System/Library/Frameworks/CoreGraphics.framework; sourceTree = SDKROOT; };
		6003F591195388D20070C39A /* UIKit.framework */ = {isa = PBXFileReference; lastKnownFileType = wrapper.framework; name = UIKit.framework; path = System/Library/Frameworks/UIKit.framework; sourceTree = SDKROOT; };
		6003F595195388D20070C39A /* Firestore-Info.plist */ = {isa = PBXFileReference; lastKnownFileType = text.plist.xml; path = "Firestore-Info.plist"; sourceTree = "<group>"; };
		6003F597195388D20070C39A /* en */ = {isa = PBXFileReference; lastKnownFileType = text.plist.strings; name = en; path = en.lproj/InfoPlist.strings; sourceTree = "<group>"; };
		6003F599195388D20070C39A /* main.m */ = {isa = PBXFileReference; lastKnownFileType = sourcecode.c.objc; path = main.m; sourceTree = "<group>"; };
		6003F59C195388D20070C39A /* FIRAppDelegate.h */ = {isa = PBXFileReference; lastKnownFileType = sourcecode.c.h; path = FIRAppDelegate.h; sourceTree = "<group>"; };
		6003F59D195388D20070C39A /* FIRAppDelegate.m */ = {isa = PBXFileReference; lastKnownFileType = sourcecode.c.objc; path = FIRAppDelegate.m; sourceTree = "<group>"; };
		6003F5A5195388D20070C39A /* FIRViewController.h */ = {isa = PBXFileReference; lastKnownFileType = sourcecode.c.h; path = FIRViewController.h; sourceTree = "<group>"; };
		6003F5A6195388D20070C39A /* FIRViewController.m */ = {isa = PBXFileReference; lastKnownFileType = sourcecode.c.objc; path = FIRViewController.m; sourceTree = "<group>"; };
		6003F5A8195388D20070C39A /* Images.xcassets */ = {isa = PBXFileReference; lastKnownFileType = folder.assetcatalog; path = Images.xcassets; sourceTree = "<group>"; };
		6003F5AE195388D20070C39A /* Firestore_Tests_iOS.xctest */ = {isa = PBXFileReference; explicitFileType = wrapper.cfbundle; includeInIndex = 0; path = Firestore_Tests_iOS.xctest; sourceTree = BUILT_PRODUCTS_DIR; };
		6003F5AF195388D20070C39A /* XCTest.framework */ = {isa = PBXFileReference; lastKnownFileType = wrapper.framework; name = XCTest.framework; path = Library/Frameworks/XCTest.framework; sourceTree = DEVELOPER_DIR; };
		6003F5B7195388D20070C39A /* Tests-Info.plist */ = {isa = PBXFileReference; lastKnownFileType = text.plist.xml; path = "Tests-Info.plist"; sourceTree = "<group>"; };
		6003F5B9195388D20070C39A /* en */ = {isa = PBXFileReference; lastKnownFileType = text.plist.strings; name = en; path = en.lproj/InfoPlist.strings; sourceTree = "<group>"; };
		6161B5012047140400A99DBB /* FIRFirestoreSourceTests.mm */ = {isa = PBXFileReference; fileEncoding = 4; lastKnownFileType = sourcecode.cpp.objcpp; path = FIRFirestoreSourceTests.mm; sourceTree = "<group>"; };
		618BBE7D20B89AAC00B5BCE7 /* target.pb.cc */ = {isa = PBXFileReference; fileEncoding = 4; lastKnownFileType = sourcecode.cpp.cpp; path = target.pb.cc; sourceTree = "<group>"; };
		618BBE7E20B89AAC00B5BCE7 /* maybe_document.pb.cc */ = {isa = PBXFileReference; fileEncoding = 4; lastKnownFileType = sourcecode.cpp.cpp; path = maybe_document.pb.cc; sourceTree = "<group>"; };
		618BBE7F20B89AAC00B5BCE7 /* target.pb.h */ = {isa = PBXFileReference; fileEncoding = 4; lastKnownFileType = sourcecode.c.h; path = target.pb.h; sourceTree = "<group>"; };
		618BBE8020B89AAC00B5BCE7 /* maybe_document.pb.h */ = {isa = PBXFileReference; fileEncoding = 4; lastKnownFileType = sourcecode.c.h; path = maybe_document.pb.h; sourceTree = "<group>"; };
		618BBE8120B89AAC00B5BCE7 /* mutation.pb.h */ = {isa = PBXFileReference; fileEncoding = 4; lastKnownFileType = sourcecode.c.h; path = mutation.pb.h; sourceTree = "<group>"; };
		618BBE8220B89AAC00B5BCE7 /* mutation.pb.cc */ = {isa = PBXFileReference; fileEncoding = 4; lastKnownFileType = sourcecode.cpp.cpp; path = mutation.pb.cc; sourceTree = "<group>"; };
		618BBE8620B89AAC00B5BCE7 /* query.pb.h */ = {isa = PBXFileReference; fileEncoding = 4; lastKnownFileType = sourcecode.c.h; path = query.pb.h; sourceTree = "<group>"; };
		618BBE8720B89AAC00B5BCE7 /* common.pb.h */ = {isa = PBXFileReference; fileEncoding = 4; lastKnownFileType = sourcecode.c.h; path = common.pb.h; sourceTree = "<group>"; };
		618BBE8820B89AAC00B5BCE7 /* common.pb.cc */ = {isa = PBXFileReference; fileEncoding = 4; lastKnownFileType = sourcecode.cpp.cpp; path = common.pb.cc; sourceTree = "<group>"; };
		618BBE8920B89AAC00B5BCE7 /* firestore.pb.h */ = {isa = PBXFileReference; fileEncoding = 4; lastKnownFileType = sourcecode.c.h; path = firestore.pb.h; sourceTree = "<group>"; };
		618BBE8A20B89AAC00B5BCE7 /* firestore.pb.cc */ = {isa = PBXFileReference; fileEncoding = 4; lastKnownFileType = sourcecode.cpp.cpp; path = firestore.pb.cc; sourceTree = "<group>"; };
		618BBE8B20B89AAC00B5BCE7 /* write.pb.h */ = {isa = PBXFileReference; fileEncoding = 4; lastKnownFileType = sourcecode.c.h; path = write.pb.h; sourceTree = "<group>"; };
		618BBE8C20B89AAC00B5BCE7 /* query.pb.cc */ = {isa = PBXFileReference; fileEncoding = 4; lastKnownFileType = sourcecode.cpp.cpp; path = query.pb.cc; sourceTree = "<group>"; };
		618BBE8D20B89AAC00B5BCE7 /* document.pb.h */ = {isa = PBXFileReference; fileEncoding = 4; lastKnownFileType = sourcecode.c.h; path = document.pb.h; sourceTree = "<group>"; };
		618BBE8E20B89AAC00B5BCE7 /* document.pb.cc */ = {isa = PBXFileReference; fileEncoding = 4; lastKnownFileType = sourcecode.cpp.cpp; path = document.pb.cc; sourceTree = "<group>"; };
		618BBE8F20B89AAC00B5BCE7 /* write.pb.cc */ = {isa = PBXFileReference; fileEncoding = 4; lastKnownFileType = sourcecode.cpp.cpp; path = write.pb.cc; sourceTree = "<group>"; };
		618BBE9120B89AAC00B5BCE7 /* latlng.pb.h */ = {isa = PBXFileReference; fileEncoding = 4; lastKnownFileType = sourcecode.c.h; path = latlng.pb.h; sourceTree = "<group>"; };
		618BBE9220B89AAC00B5BCE7 /* latlng.pb.cc */ = {isa = PBXFileReference; fileEncoding = 4; lastKnownFileType = sourcecode.cpp.cpp; path = latlng.pb.cc; sourceTree = "<group>"; };
		618BBE9420B89AAC00B5BCE7 /* http.pb.h */ = {isa = PBXFileReference; fileEncoding = 4; lastKnownFileType = sourcecode.c.h; path = http.pb.h; sourceTree = "<group>"; };
		618BBE9520B89AAC00B5BCE7 /* annotations.pb.cc */ = {isa = PBXFileReference; fileEncoding = 4; lastKnownFileType = sourcecode.cpp.cpp; path = annotations.pb.cc; sourceTree = "<group>"; };
		618BBE9620B89AAC00B5BCE7 /* annotations.pb.h */ = {isa = PBXFileReference; fileEncoding = 4; lastKnownFileType = sourcecode.c.h; path = annotations.pb.h; sourceTree = "<group>"; };
		618BBE9720B89AAC00B5BCE7 /* http.pb.cc */ = {isa = PBXFileReference; fileEncoding = 4; lastKnownFileType = sourcecode.cpp.cpp; path = http.pb.cc; sourceTree = "<group>"; };
		618BBE9920B89AAC00B5BCE7 /* status.pb.cc */ = {isa = PBXFileReference; fileEncoding = 4; lastKnownFileType = sourcecode.cpp.cpp; path = status.pb.cc; sourceTree = "<group>"; };
		618BBE9A20B89AAC00B5BCE7 /* status.pb.h */ = {isa = PBXFileReference; fileEncoding = 4; lastKnownFileType = sourcecode.c.h; path = status.pb.h; sourceTree = "<group>"; };
		61F72C5520BC48FD001A68CB /* serializer_test.cc */ = {isa = PBXFileReference; fileEncoding = 4; lastKnownFileType = sourcecode.cpp.cpp; path = serializer_test.cc; sourceTree = "<group>"; };
		69E6C311558EC77729A16CF1 /* Pods-Firestore_Example_iOS-Firestore_SwiftTests_iOS.debug.xcconfig */ = {isa = PBXFileReference; includeInIndex = 1; lastKnownFileType = text.xcconfig; name = "Pods-Firestore_Example_iOS-Firestore_SwiftTests_iOS.debug.xcconfig"; path = "Pods/Target Support Files/Pods-Firestore_Example_iOS-Firestore_SwiftTests_iOS/Pods-Firestore_Example_iOS-Firestore_SwiftTests_iOS.debug.xcconfig"; sourceTree = "<group>"; };
		6ED6DEA120F5502700FC6076 /* FuzzingResources */ = {isa = PBXFileReference; lastKnownFileType = folder; path = FuzzingResources; sourceTree = "<group>"; };
		6EDD3B5B20BF247500C33877 /* Firestore_FuzzTests_iOS.xctest */ = {isa = PBXFileReference; explicitFileType = wrapper.cfbundle; includeInIndex = 0; path = Firestore_FuzzTests_iOS.xctest; sourceTree = BUILT_PRODUCTS_DIR; };
		6EDD3B5C20BF247500C33877 /* Firestore_FuzzTests_iOS-Info.plist */ = {isa = PBXFileReference; lastKnownFileType = text.plist.xml; path = "Firestore_FuzzTests_iOS-Info.plist"; sourceTree = "<group>"; };
		6EDD3B5E20BF24D000C33877 /* FSTFuzzTestsPrincipal.mm */ = {isa = PBXFileReference; lastKnownFileType = sourcecode.cpp.objcpp; path = FSTFuzzTestsPrincipal.mm; sourceTree = "<group>"; };
		71719F9E1E33DC2100824A3D /* Base */ = {isa = PBXFileReference; lastKnownFileType = file.storyboard; name = Base; path = Base.lproj/LaunchScreen.storyboard; sourceTree = "<group>"; };
		7346E61C20325C6900FD6CEF /* FSTDispatchQueueTests.mm */ = {isa = PBXFileReference; fileEncoding = 4; lastKnownFileType = sourcecode.cpp.objcpp; path = FSTDispatchQueueTests.mm; sourceTree = "<group>"; };
		73866A9F2082B069009BB4FF /* FIRArrayTransformTests.mm */ = {isa = PBXFileReference; lastKnownFileType = sourcecode.cpp.objcpp; path = FIRArrayTransformTests.mm; sourceTree = "<group>"; };
		84434E57CA72951015FC71BC /* Pods-Firestore_FuzzTests_iOS.debug.xcconfig */ = {isa = PBXFileReference; includeInIndex = 1; lastKnownFileType = text.xcconfig; name = "Pods-Firestore_FuzzTests_iOS.debug.xcconfig"; path = "Pods/Target Support Files/Pods-Firestore_FuzzTests_iOS/Pods-Firestore_FuzzTests_iOS.debug.xcconfig"; sourceTree = "<group>"; };
		873B8AEA1B1F5CCA007FD442 /* Main.storyboard */ = {isa = PBXFileReference; fileEncoding = 4; lastKnownFileType = file.storyboard; name = Main.storyboard; path = Base.lproj/Main.storyboard; sourceTree = "<group>"; };
		8E002F4AD5D9B6197C940847 /* Firestore.podspec */ = {isa = PBXFileReference; includeInIndex = 1; lastKnownFileType = text; name = Firestore.podspec; path = ../Firestore.podspec; sourceTree = "<group>"; };
		97C492D2524E92927C11F425 /* Pods-Firestore_FuzzTests_iOS.release.xcconfig */ = {isa = PBXFileReference; includeInIndex = 1; lastKnownFileType = text.xcconfig; name = "Pods-Firestore_FuzzTests_iOS.release.xcconfig"; path = "Pods/Target Support Files/Pods-Firestore_FuzzTests_iOS/Pods-Firestore_FuzzTests_iOS.release.xcconfig"; sourceTree = "<group>"; };
		9CFD366B783AE27B9E79EE7A /* string_format_apple_test.mm */ = {isa = PBXFileReference; includeInIndex = 1; lastKnownFileType = sourcecode.cpp.objcpp; path = string_format_apple_test.mm; sourceTree = "<group>"; };
		AB356EF6200EA5EB0089B766 /* field_value_test.cc */ = {isa = PBXFileReference; lastKnownFileType = sourcecode.cpp.cpp; path = field_value_test.cc; sourceTree = "<group>"; };
		AB380CF82019382300D97691 /* target_id_generator_test.cc */ = {isa = PBXFileReference; fileEncoding = 4; lastKnownFileType = sourcecode.cpp.cpp; path = target_id_generator_test.cc; sourceTree = "<group>"; };
		AB380CFC201A2EE200D97691 /* string_util_test.cc */ = {isa = PBXFileReference; fileEncoding = 4; lastKnownFileType = sourcecode.cpp.cpp; path = string_util_test.cc; sourceTree = "<group>"; };
		AB380D01201BC69F00D97691 /* bits_test.cc */ = {isa = PBXFileReference; fileEncoding = 4; lastKnownFileType = sourcecode.cpp.cpp; path = bits_test.cc; sourceTree = "<group>"; };
		AB380D03201BC6E400D97691 /* ordered_code_test.cc */ = {isa = PBXFileReference; fileEncoding = 4; lastKnownFileType = sourcecode.cpp.cpp; path = ordered_code_test.cc; sourceTree = "<group>"; };
		AB38D92E20235D22000A432D /* database_info_test.cc */ = {isa = PBXFileReference; fileEncoding = 4; lastKnownFileType = sourcecode.cpp.cpp; path = database_info_test.cc; sourceTree = "<group>"; };
		AB38D93220239654000A432D /* user_test.cc */ = {isa = PBXFileReference; fileEncoding = 4; lastKnownFileType = sourcecode.cpp.cpp; path = user_test.cc; sourceTree = "<group>"; };
		AB38D9342023966E000A432D /* credentials_provider_test.cc */ = {isa = PBXFileReference; fileEncoding = 4; lastKnownFileType = sourcecode.cpp.cpp; path = credentials_provider_test.cc; sourceTree = "<group>"; };
		AB38D93620239689000A432D /* empty_credentials_provider_test.cc */ = {isa = PBXFileReference; fileEncoding = 4; lastKnownFileType = sourcecode.cpp.cpp; path = empty_credentials_provider_test.cc; sourceTree = "<group>"; };
		AB6B908320322E4D00CC290A /* document_test.cc */ = {isa = PBXFileReference; lastKnownFileType = sourcecode.cpp.cpp; path = document_test.cc; sourceTree = "<group>"; };
		AB6B908520322E6D00CC290A /* maybe_document_test.cc */ = {isa = PBXFileReference; lastKnownFileType = sourcecode.cpp.cpp; path = maybe_document_test.cc; sourceTree = "<group>"; };
		AB6B908720322E8800CC290A /* no_document_test.cc */ = {isa = PBXFileReference; lastKnownFileType = sourcecode.cpp.cpp; path = no_document_test.cc; sourceTree = "<group>"; };
		AB71064B201FA60300344F18 /* database_id_test.cc */ = {isa = PBXFileReference; fileEncoding = 4; lastKnownFileType = sourcecode.cpp.cpp; path = database_id_test.cc; sourceTree = "<group>"; };
		AB7BAB332012B519001E0872 /* geo_point_test.cc */ = {isa = PBXFileReference; fileEncoding = 4; lastKnownFileType = sourcecode.cpp.cpp; path = geo_point_test.cc; sourceTree = "<group>"; };
		ABA495B9202B7E79008A7851 /* snapshot_version_test.cc */ = {isa = PBXFileReference; fileEncoding = 4; lastKnownFileType = sourcecode.cpp.cpp; path = snapshot_version_test.cc; sourceTree = "<group>"; };
		ABC1D7DF2023A3EF00BA84F0 /* token_test.cc */ = {isa = PBXFileReference; fileEncoding = 4; lastKnownFileType = sourcecode.cpp.cpp; path = token_test.cc; sourceTree = "<group>"; };
		ABC1D7E22023CDC500BA84F0 /* firebase_credentials_provider_test.mm */ = {isa = PBXFileReference; fileEncoding = 4; lastKnownFileType = sourcecode.cpp.objcpp; path = firebase_credentials_provider_test.mm; sourceTree = "<group>"; };
		ABF6506B201131F8005F2C74 /* timestamp_test.cc */ = {isa = PBXFileReference; lastKnownFileType = sourcecode.cpp.cpp; path = timestamp_test.cc; sourceTree = "<group>"; };
		B3F5B3AAE791A5911B9EAA82 /* Pods-Firestore_Tests_iOS.release.xcconfig */ = {isa = PBXFileReference; includeInIndex = 1; lastKnownFileType = text.xcconfig; name = "Pods-Firestore_Tests_iOS.release.xcconfig"; path = "Pods/Target Support Files/Pods-Firestore_Tests_iOS/Pods-Firestore_Tests_iOS.release.xcconfig"; sourceTree = "<group>"; };
		B6152AD5202A5385000E5744 /* document_key_test.cc */ = {isa = PBXFileReference; fileEncoding = 4; lastKnownFileType = sourcecode.cpp.cpp; path = document_key_test.cc; sourceTree = "<group>"; };
		B65D34A7203C99090076A5E1 /* FIRTimestampTest.m */ = {isa = PBXFileReference; fileEncoding = 4; lastKnownFileType = sourcecode.c.objc; path = FIRTimestampTest.m; sourceTree = "<group>"; };
		B686F2AD2023DDB20028D6BE /* field_path_test.cc */ = {isa = PBXFileReference; fileEncoding = 4; lastKnownFileType = sourcecode.cpp.cpp; path = field_path_test.cc; sourceTree = "<group>"; };
		B686F2B02024FFD70028D6BE /* resource_path_test.cc */ = {isa = PBXFileReference; fileEncoding = 4; lastKnownFileType = sourcecode.cpp.cpp; path = resource_path_test.cc; sourceTree = "<group>"; };
		B6D1B68420E2AB1A00B35856 /* exponential_backoff_test.cc */ = {isa = PBXFileReference; fileEncoding = 4; lastKnownFileType = sourcecode.cpp.cpp; path = exponential_backoff_test.cc; sourceTree = "<group>"; };
		B6FB467A208E9A8200554BA2 /* async_queue_test.h */ = {isa = PBXFileReference; fileEncoding = 4; lastKnownFileType = sourcecode.c.h; path = async_queue_test.h; sourceTree = "<group>"; };
		B6FB467B208E9A8200554BA2 /* async_queue_test.cc */ = {isa = PBXFileReference; fileEncoding = 4; lastKnownFileType = sourcecode.cpp.cpp; path = async_queue_test.cc; sourceTree = "<group>"; };
		B6FB4680208EA0BE00554BA2 /* async_queue_libdispatch_test.mm */ = {isa = PBXFileReference; fileEncoding = 4; lastKnownFileType = sourcecode.cpp.objcpp; path = async_queue_libdispatch_test.mm; sourceTree = "<group>"; };
		B6FB4681208EA0BE00554BA2 /* async_queue_std_test.cc */ = {isa = PBXFileReference; fileEncoding = 4; lastKnownFileType = sourcecode.cpp.cpp; path = async_queue_std_test.cc; sourceTree = "<group>"; };
		B6FB4686208F9B9100554BA2 /* async_tests_util.h */ = {isa = PBXFileReference; fileEncoding = 4; lastKnownFileType = sourcecode.c.h; path = async_tests_util.h; sourceTree = "<group>"; };
		B6FB4687208F9B9100554BA2 /* executor_std_test.cc */ = {isa = PBXFileReference; fileEncoding = 4; lastKnownFileType = sourcecode.cpp.cpp; path = executor_std_test.cc; sourceTree = "<group>"; };
		B6FB4688208F9B9100554BA2 /* executor_test.cc */ = {isa = PBXFileReference; fileEncoding = 4; lastKnownFileType = sourcecode.cpp.cpp; path = executor_test.cc; sourceTree = "<group>"; };
		B6FB4689208F9B9100554BA2 /* executor_libdispatch_test.mm */ = {isa = PBXFileReference; fileEncoding = 4; lastKnownFileType = sourcecode.cpp.objcpp; path = executor_libdispatch_test.mm; sourceTree = "<group>"; };
		B6FB468A208F9B9100554BA2 /* executor_test.h */ = {isa = PBXFileReference; fileEncoding = 4; lastKnownFileType = sourcecode.c.h; path = executor_test.h; sourceTree = "<group>"; };
		B79CA87A1A01FC5329031C9B /* Pods_Firestore_FuzzTests_iOS.framework */ = {isa = PBXFileReference; explicitFileType = wrapper.framework; includeInIndex = 0; path = Pods_Firestore_FuzzTests_iOS.framework; sourceTree = BUILT_PRODUCTS_DIR; };
		B9C261C26C5D311E1E3C0CB9 /* query_test.cc */ = {isa = PBXFileReference; includeInIndex = 1; lastKnownFileType = sourcecode.cpp.cpp; path = query_test.cc; sourceTree = "<group>"; };
		BB92EB03E3F92485023F64ED /* Pods_Firestore_Example_iOS_Firestore_SwiftTests_iOS.framework */ = {isa = PBXFileReference; explicitFileType = wrapper.framework; includeInIndex = 0; path = Pods_Firestore_Example_iOS_Firestore_SwiftTests_iOS.framework; sourceTree = BUILT_PRODUCTS_DIR; };
		D3CC3DC5338DCAF43A211155 /* README.md */ = {isa = PBXFileReference; includeInIndex = 1; lastKnownFileType = net.daringfireball.markdown; name = README.md; path = ../README.md; sourceTree = "<group>"; };
		DE03B2E91F2149D600A30B9C /* Firestore_IntegrationTests_iOS.xctest */ = {isa = PBXFileReference; explicitFileType = wrapper.cfbundle; includeInIndex = 0; path = Firestore_IntegrationTests_iOS.xctest; sourceTree = BUILT_PRODUCTS_DIR; };
		DE03B3621F215E1600A30B9C /* CAcert.pem */ = {isa = PBXFileReference; lastKnownFileType = text; path = CAcert.pem; sourceTree = "<group>"; };
		DE0761F61F2FE68D003233AF /* BasicCompileTests.swift */ = {isa = PBXFileReference; fileEncoding = 4; lastKnownFileType = sourcecode.swift; path = BasicCompileTests.swift; sourceTree = "<group>"; };
		DE2EF07E1F3D0B6E003D0CDC /* FSTArraySortedDictionaryTests.m */ = {isa = PBXFileReference; fileEncoding = 4; lastKnownFileType = sourcecode.c.objc; name = FSTArraySortedDictionaryTests.m; path = ../../third_party/Immutable/Tests/FSTArraySortedDictionaryTests.m; sourceTree = "<group>"; };
		DE2EF07F1F3D0B6E003D0CDC /* FSTImmutableSortedDictionary+Testing.h */ = {isa = PBXFileReference; fileEncoding = 4; lastKnownFileType = sourcecode.c.h; name = "FSTImmutableSortedDictionary+Testing.h"; path = "../../third_party/Immutable/Tests/FSTImmutableSortedDictionary+Testing.h"; sourceTree = "<group>"; };
		DE2EF0801F3D0B6E003D0CDC /* FSTImmutableSortedDictionary+Testing.m */ = {isa = PBXFileReference; fileEncoding = 4; lastKnownFileType = sourcecode.c.objc; name = "FSTImmutableSortedDictionary+Testing.m"; path = "../../third_party/Immutable/Tests/FSTImmutableSortedDictionary+Testing.m"; sourceTree = "<group>"; };
		DE2EF0811F3D0B6E003D0CDC /* FSTImmutableSortedSet+Testing.h */ = {isa = PBXFileReference; fileEncoding = 4; lastKnownFileType = sourcecode.c.h; name = "FSTImmutableSortedSet+Testing.h"; path = "../../third_party/Immutable/Tests/FSTImmutableSortedSet+Testing.h"; sourceTree = "<group>"; };
		DE2EF0821F3D0B6E003D0CDC /* FSTImmutableSortedSet+Testing.m */ = {isa = PBXFileReference; fileEncoding = 4; lastKnownFileType = sourcecode.c.objc; name = "FSTImmutableSortedSet+Testing.m"; path = "../../third_party/Immutable/Tests/FSTImmutableSortedSet+Testing.m"; sourceTree = "<group>"; };
		DE2EF0831F3D0B6E003D0CDC /* FSTLLRBValueNode+Test.h */ = {isa = PBXFileReference; fileEncoding = 4; lastKnownFileType = sourcecode.c.h; name = "FSTLLRBValueNode+Test.h"; path = "../../third_party/Immutable/Tests/FSTLLRBValueNode+Test.h"; sourceTree = "<group>"; };
		DE2EF0841F3D0B6E003D0CDC /* FSTTreeSortedDictionaryTests.m */ = {isa = PBXFileReference; fileEncoding = 4; lastKnownFileType = sourcecode.c.objc; name = FSTTreeSortedDictionaryTests.m; path = ../../third_party/Immutable/Tests/FSTTreeSortedDictionaryTests.m; sourceTree = "<group>"; };
		DE51B1881F0D48AC0013853F /* FSTHelpers.h */ = {isa = PBXFileReference; lastKnownFileType = sourcecode.c.h; path = FSTHelpers.h; sourceTree = "<group>"; };
		DE51B1961F0D48AC0013853F /* FSTMockDatastore.h */ = {isa = PBXFileReference; lastKnownFileType = sourcecode.c.h; path = FSTMockDatastore.h; sourceTree = "<group>"; };
		DE51B1981F0D48AC0013853F /* FSTSpecTests.h */ = {isa = PBXFileReference; lastKnownFileType = sourcecode.c.h; path = FSTSpecTests.h; sourceTree = "<group>"; };
		DE51B19A1F0D48AC0013853F /* FSTSyncEngineTestDriver.h */ = {isa = PBXFileReference; lastKnownFileType = sourcecode.c.h; path = FSTSyncEngineTestDriver.h; sourceTree = "<group>"; };
		DE51B1A71F0D48AC0013853F /* README.md */ = {isa = PBXFileReference; lastKnownFileType = net.daringfireball.markdown; path = README.md; sourceTree = "<group>"; };
		E592181BFD7C53C305123739 /* Pods-Firestore_Tests_iOS.debug.xcconfig */ = {isa = PBXFileReference; includeInIndex = 1; lastKnownFileType = text.xcconfig; name = "Pods-Firestore_Tests_iOS.debug.xcconfig"; path = "Pods/Target Support Files/Pods-Firestore_Tests_iOS/Pods-Firestore_Tests_iOS.debug.xcconfig"; sourceTree = "<group>"; };
		ECEBABC7E7B693BE808A1052 /* Pods_Firestore_IntegrationTests_iOS.framework */ = {isa = PBXFileReference; explicitFileType = wrapper.framework; includeInIndex = 0; path = Pods_Firestore_IntegrationTests_iOS.framework; sourceTree = BUILT_PRODUCTS_DIR; };
		F354C0FE92645B56A6C6FD44 /* Pods-Firestore_IntegrationTests_iOS.release.xcconfig */ = {isa = PBXFileReference; includeInIndex = 1; lastKnownFileType = text.xcconfig; name = "Pods-Firestore_IntegrationTests_iOS.release.xcconfig"; path = "Pods/Target Support Files/Pods-Firestore_IntegrationTests_iOS/Pods-Firestore_IntegrationTests_iOS.release.xcconfig"; sourceTree = "<group>"; };
		F8043813A5D16963EC02B182 /* local_serializer_test.cc */ = {isa = PBXFileReference; includeInIndex = 1; lastKnownFileType = sourcecode.cpp.cpp; path = local_serializer_test.cc; sourceTree = "<group>"; };
/* End PBXFileReference section */

/* Begin PBXFrameworksBuildPhase section */
		54C9EDEE2040E16300A969CD /* Frameworks */ = {
			isa = PBXFrameworksBuildPhase;
			buildActionMask = 2147483647;
			files = (
				C1AA536F90A0A576CA2816EB /* Pods_Firestore_Example_iOS_Firestore_SwiftTests_iOS.framework in Frameworks */,
			);
			runOnlyForDeploymentPostprocessing = 0;
		};
		6003F587195388D20070C39A /* Frameworks */ = {
			isa = PBXFrameworksBuildPhase;
			buildActionMask = 2147483647;
			files = (
				6003F590195388D20070C39A /* CoreGraphics.framework in Frameworks */,
				6003F58E195388D20070C39A /* Foundation.framework in Frameworks */,
				C8D3CE2343E53223E6487F2C /* Pods_Firestore_Example_iOS.framework in Frameworks */,
				6003F592195388D20070C39A /* UIKit.framework in Frameworks */,
			);
			runOnlyForDeploymentPostprocessing = 0;
		};
		6003F5AB195388D20070C39A /* Frameworks */ = {
			isa = PBXFrameworksBuildPhase;
			buildActionMask = 2147483647;
			files = (
				6003F5B1195388D20070C39A /* Foundation.framework in Frameworks */,
				5D405BE298CE4692CB00790A /* Pods_Firestore_Tests_iOS.framework in Frameworks */,
				6003F5B2195388D20070C39A /* UIKit.framework in Frameworks */,
				6003F5B0195388D20070C39A /* XCTest.framework in Frameworks */,
			);
			runOnlyForDeploymentPostprocessing = 0;
		};
		6EDD3B4520BF247500C33877 /* Frameworks */ = {
			isa = PBXFrameworksBuildPhase;
			buildActionMask = 2147483647;
			files = (
				6EDD3B4620BF247500C33877 /* Foundation.framework in Frameworks */,
				C482E724F4B10968417C3F78 /* Pods_Firestore_FuzzTests_iOS.framework in Frameworks */,
				6EDD3B4820BF247500C33877 /* UIKit.framework in Frameworks */,
				6EDD3B4920BF247500C33877 /* XCTest.framework in Frameworks */,
			);
			runOnlyForDeploymentPostprocessing = 0;
		};
		DE03B2D31F2149D600A30B9C /* Frameworks */ = {
			isa = PBXFrameworksBuildPhase;
			buildActionMask = 2147483647;
			files = (
				DE03B2D61F2149D600A30B9C /* Foundation.framework in Frameworks */,
				8C82D4D3F9AB63E79CC52DC8 /* Pods_Firestore_IntegrationTests_iOS.framework in Frameworks */,
				DE03B2D51F2149D600A30B9C /* UIKit.framework in Frameworks */,
				DE03B2D41F2149D600A30B9C /* XCTest.framework in Frameworks */,
			);
			runOnlyForDeploymentPostprocessing = 0;
		};
/* End PBXFrameworksBuildPhase section */

/* Begin PBXGroup section */
		543B4F0520A91E4B001F506D /* App */ = {
			isa = PBXGroup;
			children = (
				6003F593195388D20070C39A /* iOS */,
			);
			path = App;
			sourceTree = "<group>";
		};
		544A20ED20F6C046004E52CD /* API */ = {
			isa = PBXGroup;
			children = (
				DE0761F61F2FE68D003233AF /* BasicCompileTests.swift */,
			);
			path = API;
			sourceTree = "<group>";
		};
		5467FB05203E652F009C9584 /* testutil */ = {
			isa = PBXGroup;
			children = (
				5467FB06203E6A44009C9584 /* app_testing.h */,
				5467FB07203E6A44009C9584 /* app_testing.mm */,
				54A0352820A3B3BD003E0143 /* testutil.cc */,
				54A0352920A3B3BD003E0143 /* testutil.h */,
			);
			path = testutil;
			sourceTree = "<group>";
		};
		546854A720A3681B004BDBD5 /* remote */ = {
			isa = PBXGroup;
			children = (
				546854A820A36867004BDBD5 /* datastore_test.cc */,
				B6D1B68420E2AB1A00B35856 /* exponential_backoff_test.cc */,
				61F72C5520BC48FD001A68CB /* serializer_test.cc */,
			);
			path = remote;
			sourceTree = "<group>";
		};
		54740A561FC913EB00713A1A /* util */ = {
			isa = PBXGroup;
			children = (
				B6FB4680208EA0BE00554BA2 /* async_queue_libdispatch_test.mm */,
				B6FB4681208EA0BE00554BA2 /* async_queue_std_test.cc */,
				B6FB467B208E9A8200554BA2 /* async_queue_test.cc */,
				B6FB467A208E9A8200554BA2 /* async_queue_test.h */,
				B6FB4686208F9B9100554BA2 /* async_tests_util.h */,
				54740A521FC913E500713A1A /* autoid_test.cc */,
				AB380D01201BC69F00D97691 /* bits_test.cc */,
				548DB928200D59F600E00ABC /* comparison_test.cc */,
				B6FB4689208F9B9100554BA2 /* executor_libdispatch_test.mm */,
				B6FB4687208F9B9100554BA2 /* executor_std_test.cc */,
				B6FB4688208F9B9100554BA2 /* executor_test.cc */,
				B6FB468A208F9B9100554BA2 /* executor_test.h */,
				444B7AB3F5A2929070CB1363 /* hard_assert_test.cc */,
				54511E8D209805F8005BD28F /* hashing_test.cc */,
				54A0353420A3D8CB003E0143 /* iterator_adaptors_test.cc */,
				54C2294E1FECABAE007D065B /* log_test.cc */,
				AB380D03201BC6E400D97691 /* ordered_code_test.cc */,
				403DBF6EFB541DFD01582AA3 /* path_test.cc */,
				54740A531FC913E500713A1A /* secure_random_test.cc */,
				54A0352C20A3B3D7003E0143 /* status_test.cc */,
				54A0352B20A3B3D7003E0143 /* status_test_util.h */,
				54A0352D20A3B3D7003E0143 /* statusor_test.cc */,
				358C3B5FE573B1D60A4F7592 /* strerror_test.cc */,
				9CFD366B783AE27B9E79EE7A /* string_format_apple_test.mm */,
				54131E9620ADE678001DF3FF /* string_format_test.cc */,
				AB380CFC201A2EE200D97691 /* string_util_test.cc */,
				2A0CF41BA5AED6049B0BEB2C /* type_traits_apple_test.mm */,
			);
			path = util;
			sourceTree = "<group>";
		};
		54764FAC1FAA0C390085E60A /* CoreTests */ = {
			isa = PBXGroup;
			children = (
				AB38D9312023962A000A432D /* auth */,
				AB380CF7201937B800D97691 /* core */,
				54EB764B202277970088B8F3 /* immutable */,
				54995F70205B6E1A004EFFA0 /* local */,
				AB356EF5200E9D1A0089B766 /* model */,
				546854A720A3681B004BDBD5 /* remote */,
				5467FB05203E652F009C9584 /* testutil */,
				54740A561FC913EB00713A1A /* util */,
				54764FAE1FAA21B90085E60A /* FSTGoogleTestTests.mm */,
				AB7BAB332012B519001E0872 /* geo_point_test.cc */,
				ABF6506B201131F8005F2C74 /* timestamp_test.cc */,
			);
			name = CoreTests;
			path = ../core/test/firebase/firestore;
			sourceTree = "<group>";
		};
		5495EB012040E90200EBA509 /* Codable */ = {
			isa = PBXGroup;
			children = (
				5495EB022040E90200EBA509 /* CodableGeoPointTests.swift */,
			);
			path = Codable;
			sourceTree = "<group>";
		};
		54995F70205B6E1A004EFFA0 /* local */ = {
			isa = PBXGroup;
			children = (
				54995F6E205B6E12004EFFA0 /* leveldb_key_test.cc */,
				F8043813A5D16963EC02B182 /* local_serializer_test.cc */,
			);
			path = local;
			sourceTree = "<group>";
		};
		54C9EDF22040E16300A969CD /* SwiftTests */ = {
			isa = PBXGroup;
			children = (
				544A20ED20F6C046004E52CD /* API */,
				5495EB012040E90200EBA509 /* Codable */,
				54C9EDF52040E16300A969CD /* Info.plist */,
			);
			name = SwiftTests;
			path = ../Swift/Tests;
			sourceTree = "<group>";
		};
		54EB764B202277970088B8F3 /* immutable */ = {
			isa = PBXGroup;
			children = (
				54EB764C202277B30088B8F3 /* array_sorted_map_test.cc */,
				549CCA4E20A36DBB00BCEB75 /* sorted_map_test.cc */,
				549CCA4C20A36DBB00BCEB75 /* sorted_set_test.cc */,
				549CCA4F20A36DBC00BCEB75 /* testing.h */,
				549CCA4D20A36DBB00BCEB75 /* tree_sorted_map_test.cc */,
			);
			path = immutable;
			sourceTree = "<group>";
		};
		6003F581195388D10070C39A = {
			isa = PBXGroup;
			children = (
				618BBE7A20B89AAC00B5BCE7 /* CoreTestsProtos */,
				6EDD3B5D20BF24A700C33877 /* FuzzTests */,
				543B4F0520A91E4B001F506D /* App */,
				60FF7A9C1954A5C5007DD14C /* Podspec Metadata */,
				6003F5B5195388D20070C39A /* Tests */,
				54764FAC1FAA0C390085E60A /* CoreTests */,
				54C9EDF22040E16300A969CD /* SwiftTests */,
				6003F58C195388D20070C39A /* Frameworks */,
				6003F58B195388D20070C39A /* Products */,
				AAEA2A72CFD1FA5AD34462F7 /* Pods */,
			);
			sourceTree = "<group>";
		};
		6003F58B195388D20070C39A /* Products */ = {
			isa = PBXGroup;
			children = (
				6003F58A195388D20070C39A /* Firestore_Example_iOS.app */,
				6EDD3B5B20BF247500C33877 /* Firestore_FuzzTests_iOS.xctest */,
				DE03B2E91F2149D600A30B9C /* Firestore_IntegrationTests_iOS.xctest */,
				54C9EDF12040E16300A969CD /* Firestore_SwiftTests_iOS.xctest */,
				6003F5AE195388D20070C39A /* Firestore_Tests_iOS.xctest */,
			);
			name = Products;
			sourceTree = "<group>";
		};
		6003F58C195388D20070C39A /* Frameworks */ = {
			isa = PBXGroup;
			children = (
				6003F58F195388D20070C39A /* CoreGraphics.framework */,
				6003F58D195388D20070C39A /* Foundation.framework */,
				5918805E993304321A05E82B /* Pods_Firestore_Example_iOS.framework */,
				BB92EB03E3F92485023F64ED /* Pods_Firestore_Example_iOS_Firestore_SwiftTests_iOS.framework */,
				B79CA87A1A01FC5329031C9B /* Pods_Firestore_FuzzTests_iOS.framework */,
				ECEBABC7E7B693BE808A1052 /* Pods_Firestore_IntegrationTests_iOS.framework */,
				2B50B3A0DF77100EEE887891 /* Pods_Firestore_Tests_iOS.framework */,
				6003F591195388D20070C39A /* UIKit.framework */,
				6003F5AF195388D20070C39A /* XCTest.framework */,
			);
			name = Frameworks;
			sourceTree = "<group>";
		};
		6003F593195388D20070C39A /* iOS */ = {
			isa = PBXGroup;
			children = (
				6003F594195388D20070C39A /* Supporting Files */,
				6003F59C195388D20070C39A /* FIRAppDelegate.h */,
				6003F59D195388D20070C39A /* FIRAppDelegate.m */,
				6003F5A5195388D20070C39A /* FIRViewController.h */,
				6003F5A6195388D20070C39A /* FIRViewController.m */,
				6003F5A8195388D20070C39A /* Images.xcassets */,
				71719F9D1E33DC2100824A3D /* LaunchScreen.storyboard */,
				873B8AEA1B1F5CCA007FD442 /* Main.storyboard */,
			);
			path = iOS;
			sourceTree = "<group>";
		};
		6003F594195388D20070C39A /* Supporting Files */ = {
			isa = PBXGroup;
			children = (
				6003F595195388D20070C39A /* Firestore-Info.plist */,
				6003F596195388D20070C39A /* InfoPlist.strings */,
				6003F599195388D20070C39A /* main.m */,
			);
			name = "Supporting Files";
			sourceTree = "<group>";
		};
		6003F5B5195388D20070C39A /* Tests */ = {
			isa = PBXGroup;
			children = (
				DE51B1831F0D48AC0013853F /* API */,
				DE51B1A81F0D48AC0013853F /* Core */,
				DE2EF06E1F3D07D7003D0CDC /* Immutable */,
				DE51B1BB1F0D48AC0013853F /* Integration */,
				DE51B1621F0D48AC0013853F /* Local */,
				DE51B17B1F0D48AC0013853F /* Model */,
				DE51B1B21F0D48AC0013853F /* Remote */,
				DE51B1931F0D48AC0013853F /* SpecTests */,
				6003F5B6195388D20070C39A /* Supporting Files */,
				DE51B1851F0D48AC0013853F /* Util */,
			);
			path = Tests;
			sourceTree = "<group>";
		};
		6003F5B6195388D20070C39A /* Supporting Files */ = {
			isa = PBXGroup;
			children = (
				6003F5B8195388D20070C39A /* InfoPlist.strings */,
				6003F5B7195388D20070C39A /* Tests-Info.plist */,
			);
			name = "Supporting Files";
			sourceTree = "<group>";
		};
		60FF7A9C1954A5C5007DD14C /* Podspec Metadata */ = {
			isa = PBXGroup;
			children = (
				8E002F4AD5D9B6197C940847 /* Firestore.podspec */,
				12F4357299652983A615F886 /* LICENSE */,
				D3CC3DC5338DCAF43A211155 /* README.md */,
			);
			name = "Podspec Metadata";
			sourceTree = "<group>";
		};
		618BBE7A20B89AAC00B5BCE7 /* CoreTestsProtos */ = {
			isa = PBXGroup;
			children = (
				618BBE7B20B89AAC00B5BCE7 /* firestore */,
				618BBE8320B89AAC00B5BCE7 /* google */,
			);
			name = CoreTestsProtos;
			path = ../Protos/cpp;
			sourceTree = "<group>";
		};
		618BBE7B20B89AAC00B5BCE7 /* firestore */ = {
			isa = PBXGroup;
			children = (
				618BBE7C20B89AAC00B5BCE7 /* local */,
			);
			path = firestore;
			sourceTree = "<group>";
		};
		618BBE7C20B89AAC00B5BCE7 /* local */ = {
			isa = PBXGroup;
			children = (
				618BBE7E20B89AAC00B5BCE7 /* maybe_document.pb.cc */,
				618BBE8020B89AAC00B5BCE7 /* maybe_document.pb.h */,
				618BBE8220B89AAC00B5BCE7 /* mutation.pb.cc */,
				618BBE8120B89AAC00B5BCE7 /* mutation.pb.h */,
				618BBE7D20B89AAC00B5BCE7 /* target.pb.cc */,
				618BBE7F20B89AAC00B5BCE7 /* target.pb.h */,
			);
			path = local;
			sourceTree = "<group>";
		};
		618BBE8320B89AAC00B5BCE7 /* google */ = {
			isa = PBXGroup;
			children = (
				618BBE9320B89AAC00B5BCE7 /* api */,
				618BBE8420B89AAC00B5BCE7 /* firestore */,
				618BBE9820B89AAC00B5BCE7 /* rpc */,
				618BBE9020B89AAC00B5BCE7 /* type */,
			);
			path = google;
			sourceTree = "<group>";
		};
		618BBE8420B89AAC00B5BCE7 /* firestore */ = {
			isa = PBXGroup;
			children = (
				618BBE8520B89AAC00B5BCE7 /* v1beta1 */,
			);
			path = firestore;
			sourceTree = "<group>";
		};
		618BBE8520B89AAC00B5BCE7 /* v1beta1 */ = {
			isa = PBXGroup;
			children = (
				618BBE8820B89AAC00B5BCE7 /* common.pb.cc */,
				618BBE8720B89AAC00B5BCE7 /* common.pb.h */,
				618BBE8E20B89AAC00B5BCE7 /* document.pb.cc */,
				618BBE8D20B89AAC00B5BCE7 /* document.pb.h */,
				618BBE8A20B89AAC00B5BCE7 /* firestore.pb.cc */,
				618BBE8920B89AAC00B5BCE7 /* firestore.pb.h */,
				618BBE8C20B89AAC00B5BCE7 /* query.pb.cc */,
				618BBE8620B89AAC00B5BCE7 /* query.pb.h */,
				618BBE8F20B89AAC00B5BCE7 /* write.pb.cc */,
				618BBE8B20B89AAC00B5BCE7 /* write.pb.h */,
			);
			path = v1beta1;
			sourceTree = "<group>";
		};
		618BBE9020B89AAC00B5BCE7 /* type */ = {
			isa = PBXGroup;
			children = (
				618BBE9220B89AAC00B5BCE7 /* latlng.pb.cc */,
				618BBE9120B89AAC00B5BCE7 /* latlng.pb.h */,
			);
			path = type;
			sourceTree = "<group>";
		};
		618BBE9320B89AAC00B5BCE7 /* api */ = {
			isa = PBXGroup;
			children = (
				618BBE9520B89AAC00B5BCE7 /* annotations.pb.cc */,
				618BBE9620B89AAC00B5BCE7 /* annotations.pb.h */,
				618BBE9720B89AAC00B5BCE7 /* http.pb.cc */,
				618BBE9420B89AAC00B5BCE7 /* http.pb.h */,
			);
			path = api;
			sourceTree = "<group>";
		};
		618BBE9820B89AAC00B5BCE7 /* rpc */ = {
			isa = PBXGroup;
			children = (
				618BBE9920B89AAC00B5BCE7 /* status.pb.cc */,
				618BBE9A20B89AAC00B5BCE7 /* status.pb.h */,
			);
			path = rpc;
			sourceTree = "<group>";
		};
		6EDD3B5D20BF24A700C33877 /* FuzzTests */ = {
			isa = PBXGroup;
			children = (
				6ED6DEA120F5502700FC6076 /* FuzzingResources */,
				6EDD3B5E20BF24D000C33877 /* FSTFuzzTestsPrincipal.mm */,
				6EDD3B5C20BF247500C33877 /* Firestore_FuzzTests_iOS-Info.plist */,
			);
			path = FuzzTests;
			sourceTree = "<group>";
		};
		AAEA2A72CFD1FA5AD34462F7 /* Pods */ = {
			isa = PBXGroup;
			children = (
				69E6C311558EC77729A16CF1 /* Pods-Firestore_Example_iOS-Firestore_SwiftTests_iOS.debug.xcconfig */,
				11984BA0A99D7A7ABA5B0D90 /* Pods-Firestore_Example_iOS-Firestore_SwiftTests_iOS.release.xcconfig */,
				3C81DE3772628FE297055662 /* Pods-Firestore_Example_iOS.debug.xcconfig */,
				3F0992A4B83C60841C52E960 /* Pods-Firestore_Example_iOS.release.xcconfig */,
				84434E57CA72951015FC71BC /* Pods-Firestore_FuzzTests_iOS.debug.xcconfig */,
				97C492D2524E92927C11F425 /* Pods-Firestore_FuzzTests_iOS.release.xcconfig */,
				1277F98C20D2DF0867496976 /* Pods-Firestore_IntegrationTests_iOS.debug.xcconfig */,
				F354C0FE92645B56A6C6FD44 /* Pods-Firestore_IntegrationTests_iOS.release.xcconfig */,
				E592181BFD7C53C305123739 /* Pods-Firestore_Tests_iOS.debug.xcconfig */,
				B3F5B3AAE791A5911B9EAA82 /* Pods-Firestore_Tests_iOS.release.xcconfig */,
			);
			name = Pods;
			sourceTree = "<group>";
		};
		AB356EF5200E9D1A0089B766 /* model */ = {
			isa = PBXGroup;
			children = (
				AB71064B201FA60300344F18 /* database_id_test.cc */,
				B6152AD5202A5385000E5744 /* document_key_test.cc */,
				AB6B908320322E4D00CC290A /* document_test.cc */,
				549CCA5320A36E1F00BCEB75 /* field_mask_test.cc */,
				B686F2AD2023DDB20028D6BE /* field_path_test.cc */,
				AB356EF6200EA5EB0089B766 /* field_value_test.cc */,
				AB6B908520322E6D00CC290A /* maybe_document_test.cc */,
				AB6B908720322E8800CC290A /* no_document_test.cc */,
				549CCA5520A36E1F00BCEB75 /* precondition_test.cc */,
				B686F2B02024FFD70028D6BE /* resource_path_test.cc */,
				ABA495B9202B7E79008A7851 /* snapshot_version_test.cc */,
			);
			path = model;
			sourceTree = "<group>";
		};
		AB380CF7201937B800D97691 /* core */ = {
			isa = PBXGroup;
			children = (
				AB38D92E20235D22000A432D /* database_info_test.cc */,
				B9C261C26C5D311E1E3C0CB9 /* query_test.cc */,
				AB380CF82019382300D97691 /* target_id_generator_test.cc */,
			);
			path = core;
			sourceTree = "<group>";
		};
		AB38D9312023962A000A432D /* auth */ = {
			isa = PBXGroup;
			children = (
				AB38D9342023966E000A432D /* credentials_provider_test.cc */,
				AB38D93620239689000A432D /* empty_credentials_provider_test.cc */,
				ABC1D7E22023CDC500BA84F0 /* firebase_credentials_provider_test.mm */,
				ABC1D7DF2023A3EF00BA84F0 /* token_test.cc */,
				AB38D93220239654000A432D /* user_test.cc */,
			);
			path = auth;
			sourceTree = "<group>";
		};
		DE2EF06E1F3D07D7003D0CDC /* Immutable */ = {
			isa = PBXGroup;
			children = (
				DE2EF07E1F3D0B6E003D0CDC /* FSTArraySortedDictionaryTests.m */,
				DE2EF07F1F3D0B6E003D0CDC /* FSTImmutableSortedDictionary+Testing.h */,
				DE2EF0801F3D0B6E003D0CDC /* FSTImmutableSortedDictionary+Testing.m */,
				DE2EF0811F3D0B6E003D0CDC /* FSTImmutableSortedSet+Testing.h */,
				DE2EF0821F3D0B6E003D0CDC /* FSTImmutableSortedSet+Testing.m */,
				DE2EF0831F3D0B6E003D0CDC /* FSTLLRBValueNode+Test.h */,
				DE2EF0841F3D0B6E003D0CDC /* FSTTreeSortedDictionaryTests.m */,
			);
			name = Immutable;
			sourceTree = "<group>";
		};
		DE51B1621F0D48AC0013853F /* Local */ = {
			isa = PBXGroup;
			children = (
				5492E0842021552A00B64F25 /* FSTEagerGarbageCollectorTests.mm */,
				5492E08E2021552B00B64F25 /* FSTLevelDBKeyTests.mm */,
				5492E08F2021552B00B64F25 /* FSTLevelDBLocalStoreTests.mm */,
				5492E0862021552A00B64F25 /* FSTLevelDBMigrationsTests.mm */,
				5492E0872021552A00B64F25 /* FSTLevelDBMutationQueueTests.mm */,
				5492E0982021552C00B64F25 /* FSTLevelDBQueryCacheTests.mm */,
				5492E0922021552B00B64F25 /* FSTLevelDBRemoteDocumentCacheTests.mm */,
				132E36BB104830BD806351AC /* FSTLevelDBTransactionTests.mm */,
				5492E08A2021552A00B64F25 /* FSTLocalSerializerTests.mm */,
				5492E0912021552B00B64F25 /* FSTLocalStoreTests.h */,
				5492E0832021552A00B64F25 /* FSTLocalStoreTests.mm */,
				5492E0882021552A00B64F25 /* FSTMemoryLocalStoreTests.mm */,
				5492E0972021552C00B64F25 /* FSTMemoryMutationQueueTests.mm */,
				5492E08B2021552B00B64F25 /* FSTMemoryQueryCacheTests.mm */,
				5492E08C2021552B00B64F25 /* FSTMemoryRemoteDocumentCacheTests.mm */,
				5492E0942021552C00B64F25 /* FSTMutationQueueTests.h */,
				5492E0962021552C00B64F25 /* FSTMutationQueueTests.mm */,
				5492E0992021552C00B64F25 /* FSTPersistenceTestHelpers.h */,
				5492E08D2021552B00B64F25 /* FSTPersistenceTestHelpers.mm */,
				5492E0952021552C00B64F25 /* FSTQueryCacheTests.h */,
				5492E0892021552A00B64F25 /* FSTQueryCacheTests.mm */,
				5492E09A2021552C00B64F25 /* FSTReferenceSetTests.mm */,
				5492E0852021552A00B64F25 /* FSTRemoteDocumentCacheTests.h */,
				5492E09C2021552D00B64F25 /* FSTRemoteDocumentCacheTests.mm */,
				5492E0932021552B00B64F25 /* StringViewTests.mm */,
			);
			path = Local;
			sourceTree = "<group>";
		};
		DE51B17B1F0D48AC0013853F /* Model */ = {
			isa = PBXGroup;
			children = (
				5492E0B22021555000B64F25 /* FSTDocumentKeyTests.mm */,
				5492E0B32021555100B64F25 /* FSTDocumentSetTests.mm */,
				5492E0B62021555100B64F25 /* FSTDocumentTests.mm */,
				5492E0B82021555100B64F25 /* FSTFieldValueTests.mm */,
				5492E0B72021555100B64F25 /* FSTMutationTests.mm */,
				54A0352320A3AEC3003E0143 /* field_transform_test.mm */,
				54A0352220A3AEC3003E0143 /* transform_operations_test.mm */,
			);
			path = Model;
			sourceTree = "<group>";
		};
		DE51B1831F0D48AC0013853F /* API */ = {
			isa = PBXGroup;
			children = (
				5492E045202154AA00B64F25 /* FIRCollectionReferenceTests.mm */,
				5492E049202154AA00B64F25 /* FIRDocumentReferenceTests.mm */,
				5492E04B202154AA00B64F25 /* FIRDocumentSnapshotTests.mm */,
				5492E04C202154AA00B64F25 /* FIRFieldPathTests.mm */,
				5492E04A202154AA00B64F25 /* FIRFieldValueTests.mm */,
				5467FAFF203E56F8009C9584 /* FIRFirestoreTests.mm */,
				5492E048202154AA00B64F25 /* FIRGeoPointTests.mm */,
				5492E04F202154AA00B64F25 /* FIRQuerySnapshotTests.mm */,
				5492E046202154AA00B64F25 /* FIRQueryTests.mm */,
				5492E04D202154AA00B64F25 /* FIRSnapshotMetadataTests.mm */,
				B65D34A7203C99090076A5E1 /* FIRTimestampTest.m */,
				5492E047202154AA00B64F25 /* FSTAPIHelpers.h */,
				5492E04E202154AA00B64F25 /* FSTAPIHelpers.mm */,
			);
			path = API;
			sourceTree = "<group>";
		};
		DE51B1851F0D48AC0013853F /* Util */ = {
			isa = PBXGroup;
			children = (
				7346E61C20325C6900FD6CEF /* FSTDispatchQueueTests.mm */,
				54E9281C1F33950B00C1953E /* FSTEventAccumulator.h */,
				5492E0392021401F00B64F25 /* FSTEventAccumulator.mm */,
				DE51B1881F0D48AC0013853F /* FSTHelpers.h */,
				5492E03A2021401F00B64F25 /* FSTHelpers.mm */,
				54E9281E1F33950B00C1953E /* FSTIntegrationTestCase.h */,
				5491BC711FB44593008B3588 /* FSTIntegrationTestCase.mm */,
				54E9282A1F339CAD00C1953E /* XCTestCase+Await.h */,
				5492E0372021401E00B64F25 /* XCTestCase+Await.mm */,
			);
			path = Util;
			sourceTree = "<group>";
		};
		DE51B1931F0D48AC0013853F /* SpecTests */ = {
			isa = PBXGroup;
			children = (
				DE51B19C1F0D48AC0013853F /* json */,
				5492E02C20213FFB00B64F25 /* FSTLevelDBSpecTests.mm */,
				5492E02F20213FFC00B64F25 /* FSTMemorySpecTests.mm */,
				DE51B1961F0D48AC0013853F /* FSTMockDatastore.h */,
				5492E02D20213FFC00B64F25 /* FSTMockDatastore.mm */,
				DE51B1981F0D48AC0013853F /* FSTSpecTests.h */,
				5492E03020213FFC00B64F25 /* FSTSpecTests.mm */,
				DE51B19A1F0D48AC0013853F /* FSTSyncEngineTestDriver.h */,
				5492E02E20213FFC00B64F25 /* FSTSyncEngineTestDriver.mm */,
			);
			path = SpecTests;
			sourceTree = "<group>";
		};
		DE51B19C1F0D48AC0013853F /* json */ = {
			isa = PBXGroup;
			children = (
				DE51B1A71F0D48AC0013853F /* README.md */,
				54DA129C1F315EE100DD57A1 /* collection_spec_test.json */,
				54DA129D1F315EE100DD57A1 /* existence_filter_spec_test.json */,
				54DA129E1F315EE100DD57A1 /* limbo_spec_test.json */,
				54DA129F1F315EE100DD57A1 /* limit_spec_test.json */,
				54DA12A01F315EE100DD57A1 /* listen_spec_test.json */,
				54DA12A11F315EE100DD57A1 /* offline_spec_test.json */,
				54DA12A21F315EE100DD57A1 /* orderby_spec_test.json */,
				54DA12A31F315EE100DD57A1 /* persistence_spec_test.json */,
				3B843E4A1F3930A400548890 /* remote_store_spec_test.json */,
				54DA12A41F315EE100DD57A1 /* resume_token_spec_test.json */,
				54DA12A51F315EE100DD57A1 /* write_spec_test.json */,
			);
			path = json;
			sourceTree = "<group>";
		};
		DE51B1A81F0D48AC0013853F /* Core */ = {
			isa = PBXGroup;
			children = (
				5492E060202154B900B64F25 /* FSTEventManagerTests.mm */,
				5492E05D202154B900B64F25 /* FSTQueryListenerTests.mm */,
				5492E061202154B900B64F25 /* FSTQueryTests.mm */,
				5492E05A202154B800B64F25 /* FSTSyncEngine+Testing.h */,
				5492E05C202154B800B64F25 /* FSTViewSnapshotTest.mm */,
				5492E05E202154B900B64F25 /* FSTViewTests.mm */,
			);
			path = Core;
			sourceTree = "<group>";
		};
		DE51B1B21F0D48AC0013853F /* Remote */ = {
			isa = PBXGroup;
			children = (
				5492E0C22021557E00B64F25 /* FSTDatastoreTests.mm */,
				5492E0C32021557E00B64F25 /* FSTRemoteEventTests.mm */,
				5492E0C12021557E00B64F25 /* FSTSerializerBetaTests.mm */,
				5492E0C42021557E00B64F25 /* FSTWatchChange+Testing.h */,
				5492E0C02021557E00B64F25 /* FSTWatchChange+Testing.mm */,
				5492E0C52021557E00B64F25 /* FSTWatchChangeTests.mm */,
			);
			path = Remote;
			sourceTree = "<group>";
		};
		DE51B1BB1F0D48AC0013853F /* Integration */ = {
			isa = PBXGroup;
			children = (
				DE51B1BC1F0D48AC0013853F /* API */,
				DE03B3621F215E1600A30B9C /* CAcert.pem */,
				5492E07E202154EC00B64F25 /* FSTDatastoreTests.mm */,
				5492E07C202154EB00B64F25 /* FSTSmokeTests.mm */,
				5492E07D202154EB00B64F25 /* FSTStreamTests.mm */,
				5492E07B202154EB00B64F25 /* FSTTransactionTests.mm */,
			);
			path = Integration;
			sourceTree = "<group>";
		};
		DE51B1BC1F0D48AC0013853F /* API */ = {
			isa = PBXGroup;
			children = (
				73866A9F2082B069009BB4FF /* FIRArrayTransformTests.mm */,
				5492E070202154D600B64F25 /* FIRCursorTests.mm */,
				5492E06C202154D500B64F25 /* FIRDatabaseTests.mm */,
				5492E06A202154D500B64F25 /* FIRFieldsTests.mm */,
				6161B5012047140400A99DBB /* FIRFirestoreSourceTests.mm */,
				5492E06B202154D500B64F25 /* FIRListenerRegistrationTests.mm */,
				5492E069202154D500B64F25 /* FIRQueryTests.mm */,
				5492E06E202154D600B64F25 /* FIRServerTimestampTests.mm */,
				5492E071202154D600B64F25 /* FIRTypeTests.mm */,
				5492E06D202154D600B64F25 /* FIRValidationTests.mm */,
				5492E06F202154D600B64F25 /* FIRWriteBatchTests.mm */,
			);
			path = API;
			sourceTree = "<group>";
		};
/* End PBXGroup section */

/* Begin PBXNativeTarget section */
		54C9EDF02040E16300A969CD /* Firestore_SwiftTests_iOS */ = {
			isa = PBXNativeTarget;
			buildConfigurationList = 54C9EDFA2040E16300A969CD /* Build configuration list for PBXNativeTarget "Firestore_SwiftTests_iOS" */;
			buildPhases = (
				D2D94DFA64939EF6DECDF908 /* [CP] Check Pods Manifest.lock */,
				54C9EDED2040E16300A969CD /* Sources */,
				54C9EDEE2040E16300A969CD /* Frameworks */,
				54C9EDEF2040E16300A969CD /* Resources */,
				EA424838F4A5DD7B337F57AB /* [CP] Embed Pods Frameworks */,
			);
			buildRules = (
			);
			dependencies = (
				54C9EDF72040E16300A969CD /* PBXTargetDependency */,
			);
			name = Firestore_SwiftTests_iOS;
			productName = Firestore_SwiftTests_iOS;
			productReference = 54C9EDF12040E16300A969CD /* Firestore_SwiftTests_iOS.xctest */;
			productType = "com.apple.product-type.bundle.unit-test";
		};
		6003F589195388D20070C39A /* Firestore_Example_iOS */ = {
			isa = PBXNativeTarget;
			buildConfigurationList = 6003F5BF195388D20070C39A /* Build configuration list for PBXNativeTarget "Firestore_Example_iOS" */;
			buildPhases = (
				83F2AB95D08093BB076EE521 /* [CP] Check Pods Manifest.lock */,
				6003F586195388D20070C39A /* Sources */,
				6003F587195388D20070C39A /* Frameworks */,
				6003F588195388D20070C39A /* Resources */,
				1EE692C7509A98D7EB03CA51 /* [CP] Embed Pods Frameworks */,
			);
			buildRules = (
			);
			dependencies = (
			);
			name = Firestore_Example_iOS;
			productName = Firestore;
			productReference = 6003F58A195388D20070C39A /* Firestore_Example_iOS.app */;
			productType = "com.apple.product-type.application";
		};
		6003F5AD195388D20070C39A /* Firestore_Tests_iOS */ = {
			isa = PBXNativeTarget;
			buildConfigurationList = 6003F5C2195388D20070C39A /* Build configuration list for PBXNativeTarget "Firestore_Tests_iOS" */;
			buildPhases = (
				8B469EB6DA9E6404589402E2 /* [CP] Check Pods Manifest.lock */,
				6003F5AA195388D20070C39A /* Sources */,
				6003F5AB195388D20070C39A /* Frameworks */,
				6003F5AC195388D20070C39A /* Resources */,
				329C25E418360CEF62F6CB2B /* [CP] Embed Pods Frameworks */,
			);
			buildRules = (
			);
			dependencies = (
				6003F5B4195388D20070C39A /* PBXTargetDependency */,
			);
			name = Firestore_Tests_iOS;
			productName = FirestoreTests;
			productReference = 6003F5AE195388D20070C39A /* Firestore_Tests_iOS.xctest */;
			productType = "com.apple.product-type.bundle.unit-test";
		};
		6EDD3AD120BF247500C33877 /* Firestore_FuzzTests_iOS */ = {
			isa = PBXNativeTarget;
			buildConfigurationList = 6EDD3B5820BF247500C33877 /* Build configuration list for PBXNativeTarget "Firestore_FuzzTests_iOS" */;
			buildPhases = (
				6EDD3AD420BF247500C33877 /* [CP] Check Pods Manifest.lock */,
				6EDD3AD520BF247500C33877 /* Sources */,
				6EDD3B4520BF247500C33877 /* Frameworks */,
				6EDD3B4A20BF247500C33877 /* Resources */,
				6EDD3B5720BF247500C33877 /* [CP] Embed Pods Frameworks */,
				6E622C7A20F52C8300B7E93A /* Run Script */,
			);
			buildRules = (
			);
			dependencies = (
				6EDD3AD220BF247500C33877 /* PBXTargetDependency */,
			);
			name = Firestore_FuzzTests_iOS;
			productName = FirestoreTests;
			productReference = 6EDD3B5B20BF247500C33877 /* Firestore_FuzzTests_iOS.xctest */;
			productType = "com.apple.product-type.bundle.unit-test";
		};
		DE03B2941F2149D600A30B9C /* Firestore_IntegrationTests_iOS */ = {
			isa = PBXNativeTarget;
			buildConfigurationList = DE03B2E61F2149D600A30B9C /* Build configuration list for PBXNativeTarget "Firestore_IntegrationTests_iOS" */;
			buildPhases = (
				A827A009A65B69DC1B80EAD4 /* [CP] Check Pods Manifest.lock */,
				DE03B2981F2149D600A30B9C /* Sources */,
				DE03B2D31F2149D600A30B9C /* Frameworks */,
				DE03B2D81F2149D600A30B9C /* Resources */,
				B7923D95031DB0DA112AAE9B /* [CP] Embed Pods Frameworks */,
			);
			buildRules = (
			);
			dependencies = (
				DE03B2951F2149D600A30B9C /* PBXTargetDependency */,
			);
			name = Firestore_IntegrationTests_iOS;
			productName = FirestoreTests;
			productReference = DE03B2E91F2149D600A30B9C /* Firestore_IntegrationTests_iOS.xctest */;
			productType = "com.apple.product-type.bundle.unit-test";
		};
/* End PBXNativeTarget section */

/* Begin PBXProject section */
		6003F582195388D10070C39A /* Project object */ = {
			isa = PBXProject;
			attributes = {
				CLASSPREFIX = FIR;
				LastSwiftUpdateCheck = 0920;
				LastUpgradeCheck = 0720;
				ORGANIZATIONNAME = Google;
				TargetAttributes = {
					54C9EDF02040E16300A969CD = {
						CreatedOnToolsVersion = 9.2;
						ProvisioningStyle = Automatic;
						TestTargetID = 6003F589195388D20070C39A;
					};
					6003F5AD195388D20070C39A = {
						DevelopmentTeam = EQHXZ8M8AV;
						TestTargetID = 6003F589195388D20070C39A;
					};
					6EDD3AD120BF247500C33877 = {
						DevelopmentTeam = EQHXZ8M8AV;
					};
					DE03B2941F2149D600A30B9C = {
						DevelopmentTeam = EQHXZ8M8AV;
					};
					DE29E7F51F2174B000909613 = {
						CreatedOnToolsVersion = 9.0;
						DevelopmentTeam = EQHXZ8M8AV;
					};
				};
			};
			buildConfigurationList = 6003F585195388D10070C39A /* Build configuration list for PBXProject "Firestore" */;
			compatibilityVersion = "Xcode 3.2";
			developmentRegion = English;
			hasScannedForEncodings = 0;
			knownRegions = (
				en,
				Base,
			);
			mainGroup = 6003F581195388D10070C39A;
			productRefGroup = 6003F58B195388D20070C39A /* Products */;
			projectDirPath = "";
			projectRoot = "";
			targets = (
				6003F589195388D20070C39A /* Firestore_Example_iOS */,
				6003F5AD195388D20070C39A /* Firestore_Tests_iOS */,
				54C9EDF02040E16300A969CD /* Firestore_SwiftTests_iOS */,
				DE03B2941F2149D600A30B9C /* Firestore_IntegrationTests_iOS */,
				DE29E7F51F2174B000909613 /* AllTests_iOS */,
				6EDD3AD120BF247500C33877 /* Firestore_FuzzTests_iOS */,
			);
		};
/* End PBXProject section */

/* Begin PBXResourcesBuildPhase section */
		54C9EDEF2040E16300A969CD /* Resources */ = {
			isa = PBXResourcesBuildPhase;
			buildActionMask = 2147483647;
			files = (
			);
			runOnlyForDeploymentPostprocessing = 0;
		};
		6003F588195388D20070C39A /* Resources */ = {
			isa = PBXResourcesBuildPhase;
			buildActionMask = 2147483647;
			files = (
				6003F5A9195388D20070C39A /* Images.xcassets in Resources */,
				873B8AEB1B1F5CCA007FD442 /* Main.storyboard in Resources */,
				71719F9F1E33DC2100824A3D /* LaunchScreen.storyboard in Resources */,
				6003F598195388D20070C39A /* InfoPlist.strings in Resources */,
			);
			runOnlyForDeploymentPostprocessing = 0;
		};
		6003F5AC195388D20070C39A /* Resources */ = {
			isa = PBXResourcesBuildPhase;
			buildActionMask = 2147483647;
			files = (
				6003F5BA195388D20070C39A /* InfoPlist.strings in Resources */,
				54DA12A61F315EE100DD57A1 /* collection_spec_test.json in Resources */,
				54DA12A71F315EE100DD57A1 /* existence_filter_spec_test.json in Resources */,
				54DA12A81F315EE100DD57A1 /* limbo_spec_test.json in Resources */,
				54DA12A91F315EE100DD57A1 /* limit_spec_test.json in Resources */,
				54DA12AA1F315EE100DD57A1 /* listen_spec_test.json in Resources */,
				54DA12AB1F315EE100DD57A1 /* offline_spec_test.json in Resources */,
				54DA12AC1F315EE100DD57A1 /* orderby_spec_test.json in Resources */,
				54DA12AD1F315EE100DD57A1 /* persistence_spec_test.json in Resources */,
				3B843E4C1F3A182900548890 /* remote_store_spec_test.json in Resources */,
				54DA12AE1F315EE100DD57A1 /* resume_token_spec_test.json in Resources */,
				54DA12AF1F315EE100DD57A1 /* write_spec_test.json in Resources */,
			);
			runOnlyForDeploymentPostprocessing = 0;
		};
		6EDD3B4A20BF247500C33877 /* Resources */ = {
			isa = PBXResourcesBuildPhase;
			buildActionMask = 2147483647;
			files = (
				6E59498D20F55BA800ECD9A5 /* FuzzingResources in Resources */,
			);
			runOnlyForDeploymentPostprocessing = 0;
		};
		DE03B2D81F2149D600A30B9C /* Resources */ = {
			isa = PBXResourcesBuildPhase;
			buildActionMask = 2147483647;
			files = (
				DE03B3631F215E1A00A30B9C /* CAcert.pem in Resources */,
				DE03B2DD1F2149D600A30B9C /* InfoPlist.strings in Resources */,
			);
			runOnlyForDeploymentPostprocessing = 0;
		};
/* End PBXResourcesBuildPhase section */

/* Begin PBXShellScriptBuildPhase section */
		1EE692C7509A98D7EB03CA51 /* [CP] Embed Pods Frameworks */ = {
			isa = PBXShellScriptBuildPhase;
			buildActionMask = 2147483647;
			files = (
			);
			inputPaths = (
				"${SRCROOT}/Pods/Target Support Files/Pods-Firestore_Example_iOS/Pods-Firestore_Example_iOS-frameworks.sh",
				"${BUILT_PRODUCTS_DIR}/BoringSSL/openssl.framework",
				"${BUILT_PRODUCTS_DIR}/GTMSessionFetcher/GTMSessionFetcher.framework",
				"${BUILT_PRODUCTS_DIR}/GoogleUtilities/GoogleUtilities.framework",
				"${BUILT_PRODUCTS_DIR}/Protobuf/Protobuf.framework",
				"${BUILT_PRODUCTS_DIR}/gRPC/GRPCClient.framework",
				"${BUILT_PRODUCTS_DIR}/gRPC-Core/grpc.framework",
				"${BUILT_PRODUCTS_DIR}/gRPC-ProtoRPC/ProtoRPC.framework",
				"${BUILT_PRODUCTS_DIR}/gRPC-RxLibrary/RxLibrary.framework",
				"${BUILT_PRODUCTS_DIR}/leveldb-library/leveldb.framework",
				"${BUILT_PRODUCTS_DIR}/nanopb/nanopb.framework",
			);
			name = "[CP] Embed Pods Frameworks";
			outputPaths = (
				"${TARGET_BUILD_DIR}/${FRAMEWORKS_FOLDER_PATH}/openssl.framework",
				"${TARGET_BUILD_DIR}/${FRAMEWORKS_FOLDER_PATH}/GTMSessionFetcher.framework",
				"${TARGET_BUILD_DIR}/${FRAMEWORKS_FOLDER_PATH}/GoogleUtilities.framework",
				"${TARGET_BUILD_DIR}/${FRAMEWORKS_FOLDER_PATH}/Protobuf.framework",
				"${TARGET_BUILD_DIR}/${FRAMEWORKS_FOLDER_PATH}/GRPCClient.framework",
				"${TARGET_BUILD_DIR}/${FRAMEWORKS_FOLDER_PATH}/grpc.framework",
				"${TARGET_BUILD_DIR}/${FRAMEWORKS_FOLDER_PATH}/ProtoRPC.framework",
				"${TARGET_BUILD_DIR}/${FRAMEWORKS_FOLDER_PATH}/RxLibrary.framework",
				"${TARGET_BUILD_DIR}/${FRAMEWORKS_FOLDER_PATH}/leveldb.framework",
				"${TARGET_BUILD_DIR}/${FRAMEWORKS_FOLDER_PATH}/nanopb.framework",
			);
			runOnlyForDeploymentPostprocessing = 0;
			shellPath = /bin/sh;
			shellScript = "\"${SRCROOT}/Pods/Target Support Files/Pods-Firestore_Example_iOS/Pods-Firestore_Example_iOS-frameworks.sh\"\n";
			showEnvVarsInLog = 0;
		};
		329C25E418360CEF62F6CB2B /* [CP] Embed Pods Frameworks */ = {
			isa = PBXShellScriptBuildPhase;
			buildActionMask = 2147483647;
			files = (
			);
			inputPaths = (
				"${SRCROOT}/Pods/Target Support Files/Pods-Firestore_Tests_iOS/Pods-Firestore_Tests_iOS-frameworks.sh",
				"${BUILT_PRODUCTS_DIR}/leveldb-library/leveldb.framework",
				"${BUILT_PRODUCTS_DIR}/GoogleTest/GoogleTest.framework",
				"${BUILT_PRODUCTS_DIR}/OCMock/OCMock.framework",
				"${BUILT_PRODUCTS_DIR}/ProtobufCpp/ProtobufCpp.framework",
			);
			name = "[CP] Embed Pods Frameworks";
			outputPaths = (
				"${TARGET_BUILD_DIR}/${FRAMEWORKS_FOLDER_PATH}/leveldb.framework",
				"${TARGET_BUILD_DIR}/${FRAMEWORKS_FOLDER_PATH}/GoogleTest.framework",
				"${TARGET_BUILD_DIR}/${FRAMEWORKS_FOLDER_PATH}/OCMock.framework",
				"${TARGET_BUILD_DIR}/${FRAMEWORKS_FOLDER_PATH}/ProtobufCpp.framework",
			);
			runOnlyForDeploymentPostprocessing = 0;
			shellPath = /bin/sh;
			shellScript = "\"${SRCROOT}/Pods/Target Support Files/Pods-Firestore_Tests_iOS/Pods-Firestore_Tests_iOS-frameworks.sh\"\n";
			showEnvVarsInLog = 0;
		};
<<<<<<< HEAD
=======
		5504F81EEBBEF943CA61D32C /* [CP] Check Pods Manifest.lock */ = {
			isa = PBXShellScriptBuildPhase;
			buildActionMask = 2147483647;
			files = (
			);
			inputPaths = (
				"${PODS_PODFILE_DIR_PATH}/Podfile.lock",
				"${PODS_ROOT}/Manifest.lock",
			);
			name = "[CP] Check Pods Manifest.lock";
			outputPaths = (
				"$(DERIVED_FILE_DIR)/Pods-Firestore_Example_iOS-SwiftBuildTest-checkManifestLockResult.txt",
			);
			runOnlyForDeploymentPostprocessing = 0;
			shellPath = /bin/sh;
			shellScript = "diff \"${PODS_PODFILE_DIR_PATH}/Podfile.lock\" \"${PODS_ROOT}/Manifest.lock\" > /dev/null\nif [ $? != 0 ] ; then\n    # print error to STDERR\n    echo \"error: The sandbox is not in sync with the Podfile.lock. Run 'pod install' or update your CocoaPods installation.\" >&2\n    exit 1\nfi\n# This output is used by Xcode 'outputs' to avoid re-running this script phase.\necho \"SUCCESS\" > \"${SCRIPT_OUTPUT_FILE_0}\"\n";
			showEnvVarsInLog = 0;
		};
		6E622C7A20F52C8300B7E93A /* Run Script */ = {
			isa = PBXShellScriptBuildPhase;
			buildActionMask = 12;
			files = (
			);
			inputPaths = (
				"$(SRCROOT)/FuzzTests/FuzzingResources/Serializer/Corpus/TextProtos",
			);
			name = "Run Script";
			outputPaths = (
				"$(TARGET_BUILD_DIR)/FuzzTestsCorpus",
			);
			runOnlyForDeploymentPostprocessing = 0;
			shellPath = /bin/sh;
			shellScript = "\"${SRCROOT}/FuzzTests/FuzzingResources/Serializer/Corpus/ConvertTextToBinary.sh\"";
			showEnvVarsInLog = 0;
		};
>>>>>>> 84641b0b
		6EDD3AD420BF247500C33877 /* [CP] Check Pods Manifest.lock */ = {
			isa = PBXShellScriptBuildPhase;
			buildActionMask = 2147483647;
			files = (
			);
			inputPaths = (
				"${PODS_PODFILE_DIR_PATH}/Podfile.lock",
				"${PODS_ROOT}/Manifest.lock",
			);
			name = "[CP] Check Pods Manifest.lock";
			outputPaths = (
				"$(DERIVED_FILE_DIR)/Pods-Firestore_FuzzTests_iOS-checkManifestLockResult.txt",
			);
			runOnlyForDeploymentPostprocessing = 0;
			shellPath = /bin/sh;
			shellScript = "diff \"${PODS_PODFILE_DIR_PATH}/Podfile.lock\" \"${PODS_ROOT}/Manifest.lock\" > /dev/null\nif [ $? != 0 ] ; then\n    # print error to STDERR\n    echo \"error: The sandbox is not in sync with the Podfile.lock. Run 'pod install' or update your CocoaPods installation.\" >&2\n    exit 1\nfi\n# This output is used by Xcode 'outputs' to avoid re-running this script phase.\necho \"SUCCESS\" > \"${SCRIPT_OUTPUT_FILE_0}\"\n";
			showEnvVarsInLog = 0;
		};
		6EDD3B5720BF247500C33877 /* [CP] Embed Pods Frameworks */ = {
			isa = PBXShellScriptBuildPhase;
			buildActionMask = 2147483647;
			files = (
			);
			inputPaths = (
				"${SRCROOT}/Pods/Target Support Files/Pods-Firestore_FuzzTests_iOS/Pods-Firestore_FuzzTests_iOS-frameworks.sh",
				"${BUILT_PRODUCTS_DIR}/LibFuzzer/LibFuzzer.framework",
			);
			name = "[CP] Embed Pods Frameworks";
			outputPaths = (
				"${TARGET_BUILD_DIR}/${FRAMEWORKS_FOLDER_PATH}/LibFuzzer.framework",
			);
			runOnlyForDeploymentPostprocessing = 0;
			shellPath = /bin/sh;
			shellScript = "\"${SRCROOT}/Pods/Target Support Files/Pods-Firestore_FuzzTests_iOS/Pods-Firestore_FuzzTests_iOS-frameworks.sh\"\n";
			showEnvVarsInLog = 0;
		};
		83F2AB95D08093BB076EE521 /* [CP] Check Pods Manifest.lock */ = {
			isa = PBXShellScriptBuildPhase;
			buildActionMask = 2147483647;
			files = (
			);
			inputPaths = (
				"${PODS_PODFILE_DIR_PATH}/Podfile.lock",
				"${PODS_ROOT}/Manifest.lock",
			);
			name = "[CP] Check Pods Manifest.lock";
			outputPaths = (
				"$(DERIVED_FILE_DIR)/Pods-Firestore_Example_iOS-checkManifestLockResult.txt",
			);
			runOnlyForDeploymentPostprocessing = 0;
			shellPath = /bin/sh;
			shellScript = "diff \"${PODS_PODFILE_DIR_PATH}/Podfile.lock\" \"${PODS_ROOT}/Manifest.lock\" > /dev/null\nif [ $? != 0 ] ; then\n    # print error to STDERR\n    echo \"error: The sandbox is not in sync with the Podfile.lock. Run 'pod install' or update your CocoaPods installation.\" >&2\n    exit 1\nfi\n# This output is used by Xcode 'outputs' to avoid re-running this script phase.\necho \"SUCCESS\" > \"${SCRIPT_OUTPUT_FILE_0}\"\n";
			showEnvVarsInLog = 0;
		};
		8B469EB6DA9E6404589402E2 /* [CP] Check Pods Manifest.lock */ = {
			isa = PBXShellScriptBuildPhase;
			buildActionMask = 2147483647;
			files = (
			);
			inputPaths = (
				"${PODS_PODFILE_DIR_PATH}/Podfile.lock",
				"${PODS_ROOT}/Manifest.lock",
			);
			name = "[CP] Check Pods Manifest.lock";
			outputPaths = (
				"$(DERIVED_FILE_DIR)/Pods-Firestore_Tests_iOS-checkManifestLockResult.txt",
			);
			runOnlyForDeploymentPostprocessing = 0;
			shellPath = /bin/sh;
			shellScript = "diff \"${PODS_PODFILE_DIR_PATH}/Podfile.lock\" \"${PODS_ROOT}/Manifest.lock\" > /dev/null\nif [ $? != 0 ] ; then\n    # print error to STDERR\n    echo \"error: The sandbox is not in sync with the Podfile.lock. Run 'pod install' or update your CocoaPods installation.\" >&2\n    exit 1\nfi\n# This output is used by Xcode 'outputs' to avoid re-running this script phase.\necho \"SUCCESS\" > \"${SCRIPT_OUTPUT_FILE_0}\"\n";
			showEnvVarsInLog = 0;
		};
		A827A009A65B69DC1B80EAD4 /* [CP] Check Pods Manifest.lock */ = {
			isa = PBXShellScriptBuildPhase;
			buildActionMask = 2147483647;
			files = (
			);
			inputPaths = (
				"${PODS_PODFILE_DIR_PATH}/Podfile.lock",
				"${PODS_ROOT}/Manifest.lock",
			);
			name = "[CP] Check Pods Manifest.lock";
			outputPaths = (
				"$(DERIVED_FILE_DIR)/Pods-Firestore_IntegrationTests_iOS-checkManifestLockResult.txt",
			);
			runOnlyForDeploymentPostprocessing = 0;
			shellPath = /bin/sh;
			shellScript = "diff \"${PODS_PODFILE_DIR_PATH}/Podfile.lock\" \"${PODS_ROOT}/Manifest.lock\" > /dev/null\nif [ $? != 0 ] ; then\n    # print error to STDERR\n    echo \"error: The sandbox is not in sync with the Podfile.lock. Run 'pod install' or update your CocoaPods installation.\" >&2\n    exit 1\nfi\n# This output is used by Xcode 'outputs' to avoid re-running this script phase.\necho \"SUCCESS\" > \"${SCRIPT_OUTPUT_FILE_0}\"\n";
			showEnvVarsInLog = 0;
		};
		B7923D95031DB0DA112AAE9B /* [CP] Embed Pods Frameworks */ = {
			isa = PBXShellScriptBuildPhase;
			buildActionMask = 2147483647;
			files = (
			);
			inputPaths = (
				"${SRCROOT}/Pods/Target Support Files/Pods-Firestore_IntegrationTests_iOS/Pods-Firestore_IntegrationTests_iOS-frameworks.sh",
				"${BUILT_PRODUCTS_DIR}/OCMock/OCMock.framework",
			);
			name = "[CP] Embed Pods Frameworks";
			outputPaths = (
				"${TARGET_BUILD_DIR}/${FRAMEWORKS_FOLDER_PATH}/OCMock.framework",
			);
			runOnlyForDeploymentPostprocessing = 0;
			shellPath = /bin/sh;
			shellScript = "\"${SRCROOT}/Pods/Target Support Files/Pods-Firestore_IntegrationTests_iOS/Pods-Firestore_IntegrationTests_iOS-frameworks.sh\"\n";
			showEnvVarsInLog = 0;
		};
		D2D94DFA64939EF6DECDF908 /* [CP] Check Pods Manifest.lock */ = {
			isa = PBXShellScriptBuildPhase;
			buildActionMask = 2147483647;
			files = (
			);
			inputPaths = (
				"${PODS_PODFILE_DIR_PATH}/Podfile.lock",
				"${PODS_ROOT}/Manifest.lock",
			);
			name = "[CP] Check Pods Manifest.lock";
			outputPaths = (
				"$(DERIVED_FILE_DIR)/Pods-Firestore_Example_iOS-Firestore_SwiftTests_iOS-checkManifestLockResult.txt",
			);
			runOnlyForDeploymentPostprocessing = 0;
			shellPath = /bin/sh;
			shellScript = "diff \"${PODS_PODFILE_DIR_PATH}/Podfile.lock\" \"${PODS_ROOT}/Manifest.lock\" > /dev/null\nif [ $? != 0 ] ; then\n    # print error to STDERR\n    echo \"error: The sandbox is not in sync with the Podfile.lock. Run 'pod install' or update your CocoaPods installation.\" >&2\n    exit 1\nfi\n# This output is used by Xcode 'outputs' to avoid re-running this script phase.\necho \"SUCCESS\" > \"${SCRIPT_OUTPUT_FILE_0}\"\n";
			showEnvVarsInLog = 0;
		};
		EA424838F4A5DD7B337F57AB /* [CP] Embed Pods Frameworks */ = {
			isa = PBXShellScriptBuildPhase;
			buildActionMask = 2147483647;
			files = (
			);
			inputPaths = (
				"${SRCROOT}/Pods/Target Support Files/Pods-Firestore_Example_iOS-Firestore_SwiftTests_iOS/Pods-Firestore_Example_iOS-Firestore_SwiftTests_iOS-frameworks.sh",
				"${BUILT_PRODUCTS_DIR}/BoringSSL/openssl.framework",
				"${BUILT_PRODUCTS_DIR}/GTMSessionFetcher/GTMSessionFetcher.framework",
				"${BUILT_PRODUCTS_DIR}/GoogleUtilities/GoogleUtilities.framework",
				"${BUILT_PRODUCTS_DIR}/Protobuf/Protobuf.framework",
				"${BUILT_PRODUCTS_DIR}/gRPC/GRPCClient.framework",
				"${BUILT_PRODUCTS_DIR}/gRPC-Core/grpc.framework",
				"${BUILT_PRODUCTS_DIR}/gRPC-ProtoRPC/ProtoRPC.framework",
				"${BUILT_PRODUCTS_DIR}/gRPC-RxLibrary/RxLibrary.framework",
				"${BUILT_PRODUCTS_DIR}/leveldb-library/leveldb.framework",
				"${BUILT_PRODUCTS_DIR}/nanopb/nanopb.framework",
			);
			name = "[CP] Embed Pods Frameworks";
			outputPaths = (
				"${TARGET_BUILD_DIR}/${FRAMEWORKS_FOLDER_PATH}/openssl.framework",
				"${TARGET_BUILD_DIR}/${FRAMEWORKS_FOLDER_PATH}/GTMSessionFetcher.framework",
				"${TARGET_BUILD_DIR}/${FRAMEWORKS_FOLDER_PATH}/GoogleUtilities.framework",
				"${TARGET_BUILD_DIR}/${FRAMEWORKS_FOLDER_PATH}/Protobuf.framework",
				"${TARGET_BUILD_DIR}/${FRAMEWORKS_FOLDER_PATH}/GRPCClient.framework",
				"${TARGET_BUILD_DIR}/${FRAMEWORKS_FOLDER_PATH}/grpc.framework",
				"${TARGET_BUILD_DIR}/${FRAMEWORKS_FOLDER_PATH}/ProtoRPC.framework",
				"${TARGET_BUILD_DIR}/${FRAMEWORKS_FOLDER_PATH}/RxLibrary.framework",
				"${TARGET_BUILD_DIR}/${FRAMEWORKS_FOLDER_PATH}/leveldb.framework",
				"${TARGET_BUILD_DIR}/${FRAMEWORKS_FOLDER_PATH}/nanopb.framework",
			);
			runOnlyForDeploymentPostprocessing = 0;
			shellPath = /bin/sh;
			shellScript = "\"${SRCROOT}/Pods/Target Support Files/Pods-Firestore_Example_iOS-Firestore_SwiftTests_iOS/Pods-Firestore_Example_iOS-Firestore_SwiftTests_iOS-frameworks.sh\"\n";
			showEnvVarsInLog = 0;
		};
/* End PBXShellScriptBuildPhase section */

/* Begin PBXSourcesBuildPhase section */
		54C9EDED2040E16300A969CD /* Sources */ = {
			isa = PBXSourcesBuildPhase;
			buildActionMask = 2147483647;
			files = (
				5495EB032040E90200EBA509 /* CodableGeoPointTests.swift in Sources */,
				544A20EE20F6C10C004E52CD /* BasicCompileTests.swift in Sources */,
			);
			runOnlyForDeploymentPostprocessing = 0;
		};
		6003F586195388D20070C39A /* Sources */ = {
			isa = PBXSourcesBuildPhase;
			buildActionMask = 2147483647;
			files = (
				6003F59E195388D20070C39A /* FIRAppDelegate.m in Sources */,
				6003F5A7195388D20070C39A /* FIRViewController.m in Sources */,
				6003F59A195388D20070C39A /* main.m in Sources */,
			);
			runOnlyForDeploymentPostprocessing = 0;
		};
		6003F5AA195388D20070C39A /* Sources */ = {
			isa = PBXSourcesBuildPhase;
			buildActionMask = 2147483647;
			files = (
				5492E050202154AA00B64F25 /* FIRCollectionReferenceTests.mm in Sources */,
				5492E053202154AB00B64F25 /* FIRDocumentReferenceTests.mm in Sources */,
				5492E055202154AB00B64F25 /* FIRDocumentSnapshotTests.mm in Sources */,
				5492E056202154AB00B64F25 /* FIRFieldPathTests.mm in Sources */,
				5492E054202154AB00B64F25 /* FIRFieldValueTests.mm in Sources */,
				5467FB01203E5717009C9584 /* FIRFirestoreTests.mm in Sources */,
				5492E052202154AB00B64F25 /* FIRGeoPointTests.mm in Sources */,
				5492E059202154AB00B64F25 /* FIRQuerySnapshotTests.mm in Sources */,
				5492E051202154AA00B64F25 /* FIRQueryTests.mm in Sources */,
				5492E057202154AB00B64F25 /* FIRSnapshotMetadataTests.mm in Sources */,
				B65D34A9203C995B0076A5E1 /* FIRTimestampTest.m in Sources */,
				5492E058202154AB00B64F25 /* FSTAPIHelpers.mm in Sources */,
				DE2EF0851F3D0B6E003D0CDC /* FSTArraySortedDictionaryTests.m in Sources */,
				5492E0C82021557E00B64F25 /* FSTDatastoreTests.mm in Sources */,
				7346E61D20325C6900FD6CEF /* FSTDispatchQueueTests.mm in Sources */,
				5492E0B92021555100B64F25 /* FSTDocumentKeyTests.mm in Sources */,
				5492E0BA2021555100B64F25 /* FSTDocumentSetTests.mm in Sources */,
				5492E0BD2021555100B64F25 /* FSTDocumentTests.mm in Sources */,
				5492E09E2021552D00B64F25 /* FSTEagerGarbageCollectorTests.mm in Sources */,
				5492E03E2021401F00B64F25 /* FSTEventAccumulator.mm in Sources */,
				5492E067202154B900B64F25 /* FSTEventManagerTests.mm in Sources */,
				5492E0BF2021555100B64F25 /* FSTFieldValueTests.mm in Sources */,
				54764FAF1FAA21B90085E60A /* FSTGoogleTestTests.mm in Sources */,
				5492E03F2021401F00B64F25 /* FSTHelpers.mm in Sources */,
				DE2EF0861F3D0B6E003D0CDC /* FSTImmutableSortedDictionary+Testing.m in Sources */,
				DE2EF0871F3D0B6E003D0CDC /* FSTImmutableSortedSet+Testing.m in Sources */,
				5491BC721FB44593008B3588 /* FSTIntegrationTestCase.mm in Sources */,
				5492E0A72021552D00B64F25 /* FSTLevelDBKeyTests.mm in Sources */,
				5492E0A82021552D00B64F25 /* FSTLevelDBLocalStoreTests.mm in Sources */,
				5492E09F2021552D00B64F25 /* FSTLevelDBMigrationsTests.mm in Sources */,
				5492E0A02021552D00B64F25 /* FSTLevelDBMutationQueueTests.mm in Sources */,
				5492E0AE2021552D00B64F25 /* FSTLevelDBQueryCacheTests.mm in Sources */,
				5492E0AA2021552D00B64F25 /* FSTLevelDBRemoteDocumentCacheTests.mm in Sources */,
				5492E03120213FFC00B64F25 /* FSTLevelDBSpecTests.mm in Sources */,
				132E3E53179DE287D875F3F2 /* FSTLevelDBTransactionTests.mm in Sources */,
				5492E0A32021552D00B64F25 /* FSTLocalSerializerTests.mm in Sources */,
				5492E09D2021552D00B64F25 /* FSTLocalStoreTests.mm in Sources */,
				5492E0A12021552D00B64F25 /* FSTMemoryLocalStoreTests.mm in Sources */,
				5492E0AD2021552D00B64F25 /* FSTMemoryMutationQueueTests.mm in Sources */,
				5492E0A42021552D00B64F25 /* FSTMemoryQueryCacheTests.mm in Sources */,
				5492E0A52021552D00B64F25 /* FSTMemoryRemoteDocumentCacheTests.mm in Sources */,
				5492E03420213FFC00B64F25 /* FSTMemorySpecTests.mm in Sources */,
				5492E03220213FFC00B64F25 /* FSTMockDatastore.mm in Sources */,
				5492E0AC2021552D00B64F25 /* FSTMutationQueueTests.mm in Sources */,
				5492E0BE2021555100B64F25 /* FSTMutationTests.mm in Sources */,
				5492E0A62021552D00B64F25 /* FSTPersistenceTestHelpers.mm in Sources */,
				5492E0A22021552D00B64F25 /* FSTQueryCacheTests.mm in Sources */,
				5492E064202154B900B64F25 /* FSTQueryListenerTests.mm in Sources */,
				5492E068202154B900B64F25 /* FSTQueryTests.mm in Sources */,
				5492E0AF2021552D00B64F25 /* FSTReferenceSetTests.mm in Sources */,
				5492E0B12021552D00B64F25 /* FSTRemoteDocumentCacheTests.mm in Sources */,
				5492E0C92021557E00B64F25 /* FSTRemoteEventTests.mm in Sources */,
				5492E0C72021557E00B64F25 /* FSTSerializerBetaTests.mm in Sources */,
				5492E03520213FFC00B64F25 /* FSTSpecTests.mm in Sources */,
				5492E03320213FFC00B64F25 /* FSTSyncEngineTestDriver.mm in Sources */,
				DE2EF0881F3D0B6E003D0CDC /* FSTTreeSortedDictionaryTests.m in Sources */,
				5492E063202154B900B64F25 /* FSTViewSnapshotTest.mm in Sources */,
				5492E065202154B900B64F25 /* FSTViewTests.mm in Sources */,
				5492E0C62021557E00B64F25 /* FSTWatchChange+Testing.mm in Sources */,
				5492E0CA2021557E00B64F25 /* FSTWatchChangeTests.mm in Sources */,
				5492E0AB2021552D00B64F25 /* StringViewTests.mm in Sources */,
				5492E03C2021401F00B64F25 /* XCTestCase+Await.mm in Sources */,
				618BBEAF20B89AAC00B5BCE7 /* annotations.pb.cc in Sources */,
				5467FB08203E6A44009C9584 /* app_testing.mm in Sources */,
				54EB764D202277B30088B8F3 /* array_sorted_map_test.cc in Sources */,
				B6FB4684208EA0EC00554BA2 /* async_queue_libdispatch_test.mm in Sources */,
				B6FB4685208EA0F000554BA2 /* async_queue_std_test.cc in Sources */,
				B6FB467D208E9D3C00554BA2 /* async_queue_test.cc in Sources */,
				54740A581FC914F000713A1A /* autoid_test.cc in Sources */,
				AB380D02201BC69F00D97691 /* bits_test.cc in Sources */,
				618BBEA920B89AAC00B5BCE7 /* common.pb.cc in Sources */,
				548DB929200D59F600E00ABC /* comparison_test.cc in Sources */,
				ABC1D7DC2023A04B00BA84F0 /* credentials_provider_test.cc in Sources */,
				ABE6637A201FA81900ED349A /* database_id_test.cc in Sources */,
				AB38D93020236E21000A432D /* database_info_test.cc in Sources */,
				546854AA20A36867004BDBD5 /* datastore_test.cc in Sources */,
				618BBEAC20B89AAC00B5BCE7 /* document.pb.cc in Sources */,
				B6152AD7202A53CB000E5744 /* document_key_test.cc in Sources */,
				AB6B908420322E4D00CC290A /* document_test.cc in Sources */,
				ABC1D7DD2023A04F00BA84F0 /* empty_credentials_provider_test.cc in Sources */,
				B6FB468E208F9BAB00554BA2 /* executor_libdispatch_test.mm in Sources */,
				B6FB468F208F9BAE00554BA2 /* executor_std_test.cc in Sources */,
				B6FB4690208F9BB300554BA2 /* executor_test.cc in Sources */,
				B6D1B68520E2AB1B00B35856 /* exponential_backoff_test.cc in Sources */,
				549CCA5720A36E1F00BCEB75 /* field_mask_test.cc in Sources */,
				B686F2AF2023DDEE0028D6BE /* field_path_test.cc in Sources */,
				54A0352620A3AED0003E0143 /* field_transform_test.mm in Sources */,
				AB356EF7200EA5EB0089B766 /* field_value_test.cc in Sources */,
				ABC1D7E42024AFDE00BA84F0 /* firebase_credentials_provider_test.mm in Sources */,
				618BBEAA20B89AAC00B5BCE7 /* firestore.pb.cc in Sources */,
				AB7BAB342012B519001E0872 /* geo_point_test.cc in Sources */,
				73FE5066020EF9B2892C86BF /* hard_assert_test.cc in Sources */,
				54511E8E209805F8005BD28F /* hashing_test.cc in Sources */,
				618BBEB020B89AAC00B5BCE7 /* http.pb.cc in Sources */,
				54A0353520A3D8CB003E0143 /* iterator_adaptors_test.cc in Sources */,
				618BBEAE20B89AAC00B5BCE7 /* latlng.pb.cc in Sources */,
				54995F6F205B6E12004EFFA0 /* leveldb_key_test.cc in Sources */,
				020AFD89BB40E5175838BB76 /* local_serializer_test.cc in Sources */,
				54C2294F1FECABAE007D065B /* log_test.cc in Sources */,
				618BBEA720B89AAC00B5BCE7 /* maybe_document.pb.cc in Sources */,
				AB6B908620322E6D00CC290A /* maybe_document_test.cc in Sources */,
				618BBEA820B89AAC00B5BCE7 /* mutation.pb.cc in Sources */,
				AB6B908820322E8800CC290A /* no_document_test.cc in Sources */,
				AB380D04201BC6E400D97691 /* ordered_code_test.cc in Sources */,
				5A080105CCBFDB6BF3F3772D /* path_test.cc in Sources */,
				549CCA5920A36E1F00BCEB75 /* precondition_test.cc in Sources */,
				618BBEAB20B89AAC00B5BCE7 /* query.pb.cc in Sources */,
				6F3CAC76D918D6B0917EDF92 /* query_test.cc in Sources */,
				B686F2B22025000D0028D6BE /* resource_path_test.cc in Sources */,
				54740A571FC914BA00713A1A /* secure_random_test.cc in Sources */,
				61F72C5620BC48FD001A68CB /* serializer_test.cc in Sources */,
				ABA495BB202B7E80008A7851 /* snapshot_version_test.cc in Sources */,
				549CCA5220A36DBC00BCEB75 /* sorted_map_test.cc in Sources */,
				549CCA5020A36DBC00BCEB75 /* sorted_set_test.cc in Sources */,
				618BBEB120B89AAC00B5BCE7 /* status.pb.cc in Sources */,
				54A0352F20A3B3D8003E0143 /* status_test.cc in Sources */,
				54A0353020A3B3D8003E0143 /* statusor_test.cc in Sources */,
				1CAA9012B25F975D445D5978 /* strerror_test.cc in Sources */,
				0535C1B65DADAE1CE47FA3CA /* string_format_apple_test.mm in Sources */,
				54131E9720ADE679001DF3FF /* string_format_test.cc in Sources */,
				AB380CFE201A2F4500D97691 /* string_util_test.cc in Sources */,
				618BBEA620B89AAC00B5BCE7 /* target.pb.cc in Sources */,
				AB380CFB2019388600D97691 /* target_id_generator_test.cc in Sources */,
				54A0352A20A3B3BD003E0143 /* testutil.cc in Sources */,
				ABF6506C201131F8005F2C74 /* timestamp_test.cc in Sources */,
				ABC1D7E12023A40C00BA84F0 /* token_test.cc in Sources */,
				54A0352720A3AED0003E0143 /* transform_operations_test.mm in Sources */,
				549CCA5120A36DBC00BCEB75 /* tree_sorted_map_test.cc in Sources */,
				C80B10E79CDD7EF7843C321E /* type_traits_apple_test.mm in Sources */,
				ABC1D7DE2023A05300BA84F0 /* user_test.cc in Sources */,
				618BBEAD20B89AAC00B5BCE7 /* write.pb.cc in Sources */,
			);
			runOnlyForDeploymentPostprocessing = 0;
		};
		6EDD3AD520BF247500C33877 /* Sources */ = {
			isa = PBXSourcesBuildPhase;
			buildActionMask = 2147483647;
			files = (
				6EDD3B6020BF25AE00C33877 /* FSTFuzzTestsPrincipal.mm in Sources */,
			);
			runOnlyForDeploymentPostprocessing = 0;
		};
		DE03B2981F2149D600A30B9C /* Sources */ = {
			isa = PBXSourcesBuildPhase;
			buildActionMask = 2147483647;
			files = (
				73866AA12082B0A5009BB4FF /* FIRArrayTransformTests.mm in Sources */,
				5492E079202154D600B64F25 /* FIRCursorTests.mm in Sources */,
				5492E075202154D600B64F25 /* FIRDatabaseTests.mm in Sources */,
				5492E073202154D600B64F25 /* FIRFieldsTests.mm in Sources */,
				6161B5032047140C00A99DBB /* FIRFirestoreSourceTests.mm in Sources */,
				5492E074202154D600B64F25 /* FIRListenerRegistrationTests.mm in Sources */,
				5492E072202154D600B64F25 /* FIRQueryTests.mm in Sources */,
				5492E077202154D600B64F25 /* FIRServerTimestampTests.mm in Sources */,
				5492E07A202154D600B64F25 /* FIRTypeTests.mm in Sources */,
				5492E076202154D600B64F25 /* FIRValidationTests.mm in Sources */,
				5492E078202154D600B64F25 /* FIRWriteBatchTests.mm in Sources */,
				5492E082202154EC00B64F25 /* FSTDatastoreTests.mm in Sources */,
				5492E041202143E700B64F25 /* FSTEventAccumulator.mm in Sources */,
				5492E0422021440500B64F25 /* FSTHelpers.mm in Sources */,
				5491BC731FB44593008B3588 /* FSTIntegrationTestCase.mm in Sources */,
				5492E080202154EC00B64F25 /* FSTSmokeTests.mm in Sources */,
				5492E081202154EC00B64F25 /* FSTStreamTests.mm in Sources */,
				5492E07F202154EC00B64F25 /* FSTTransactionTests.mm in Sources */,
				5492E0442021457E00B64F25 /* XCTestCase+Await.mm in Sources */,
			);
			runOnlyForDeploymentPostprocessing = 0;
		};
/* End PBXSourcesBuildPhase section */

/* Begin PBXTargetDependency section */
		54C9EDF72040E16300A969CD /* PBXTargetDependency */ = {
			isa = PBXTargetDependency;
			target = 6003F589195388D20070C39A /* Firestore_Example_iOS */;
			targetProxy = 54C9EDF62040E16300A969CD /* PBXContainerItemProxy */;
		};
		54C9EDFF2040E41900A969CD /* PBXTargetDependency */ = {
			isa = PBXTargetDependency;
			target = 54C9EDF02040E16300A969CD /* Firestore_SwiftTests_iOS */;
			targetProxy = 54C9EDFE2040E41900A969CD /* PBXContainerItemProxy */;
		};
		6003F5B4195388D20070C39A /* PBXTargetDependency */ = {
			isa = PBXTargetDependency;
			target = 6003F589195388D20070C39A /* Firestore_Example_iOS */;
			targetProxy = 6003F5B3195388D20070C39A /* PBXContainerItemProxy */;
		};
		6EDD3AD220BF247500C33877 /* PBXTargetDependency */ = {
			isa = PBXTargetDependency;
			target = 6003F589195388D20070C39A /* Firestore_Example_iOS */;
			targetProxy = 6EDD3AD320BF247500C33877 /* PBXContainerItemProxy */;
		};
		DE03B2951F2149D600A30B9C /* PBXTargetDependency */ = {
			isa = PBXTargetDependency;
			target = 6003F589195388D20070C39A /* Firestore_Example_iOS */;
			targetProxy = DE03B2961F2149D600A30B9C /* PBXContainerItemProxy */;
		};
		DE29E7FA1F2174DD00909613 /* PBXTargetDependency */ = {
			isa = PBXTargetDependency;
			target = 6003F5AD195388D20070C39A /* Firestore_Tests_iOS */;
			targetProxy = DE29E7F91F2174DD00909613 /* PBXContainerItemProxy */;
		};
		DE29E7FC1F2174DD00909613 /* PBXTargetDependency */ = {
			isa = PBXTargetDependency;
			target = DE03B2941F2149D600A30B9C /* Firestore_IntegrationTests_iOS */;
			targetProxy = DE29E7FB1F2174DD00909613 /* PBXContainerItemProxy */;
		};
/* End PBXTargetDependency section */

/* Begin PBXVariantGroup section */
		6003F596195388D20070C39A /* InfoPlist.strings */ = {
			isa = PBXVariantGroup;
			children = (
				6003F597195388D20070C39A /* en */,
			);
			name = InfoPlist.strings;
			sourceTree = "<group>";
		};
		6003F5B8195388D20070C39A /* InfoPlist.strings */ = {
			isa = PBXVariantGroup;
			children = (
				6003F5B9195388D20070C39A /* en */,
			);
			name = InfoPlist.strings;
			sourceTree = "<group>";
		};
		71719F9D1E33DC2100824A3D /* LaunchScreen.storyboard */ = {
			isa = PBXVariantGroup;
			children = (
				71719F9E1E33DC2100824A3D /* Base */,
			);
			name = LaunchScreen.storyboard;
			sourceTree = "<group>";
		};
/* End PBXVariantGroup section */

/* Begin XCBuildConfiguration section */
		54C9EDF82040E16300A969CD /* Debug */ = {
			isa = XCBuildConfiguration;
			baseConfigurationReference = 69E6C311558EC77729A16CF1 /* Pods-Firestore_Example_iOS-Firestore_SwiftTests_iOS.debug.xcconfig */;
			buildSettings = {
				BUNDLE_LOADER = "$(TEST_HOST)";
				CLANG_ANALYZER_NONNULL = YES;
				CLANG_ANALYZER_NUMBER_OBJECT_CONVERSION = YES_AGGRESSIVE;
				CLANG_CXX_LANGUAGE_STANDARD = "gnu++14";
				CLANG_WARN_BLOCK_CAPTURE_AUTORELEASING = YES;
				CLANG_WARN_COMMA = YES;
				CLANG_WARN_DOCUMENTATION_COMMENTS = YES;
				CLANG_WARN_INFINITE_RECURSION = YES;
				CLANG_WARN_NON_LITERAL_NULL_CONVERSION = YES;
				CLANG_WARN_OBJC_LITERAL_CONVERSION = YES;
				CLANG_WARN_RANGE_LOOP_ANALYSIS = YES;
				CLANG_WARN_STRICT_PROTOTYPES = YES;
				CLANG_WARN_SUSPICIOUS_MOVE = YES;
				CLANG_WARN_UNGUARDED_AVAILABILITY = YES_AGGRESSIVE;
				CLANG_WARN_UNREACHABLE_CODE = YES;
				CODE_SIGN_IDENTITY = "iPhone Developer";
				CODE_SIGN_STYLE = Automatic;
				DEBUG_INFORMATION_FORMAT = dwarf;
				ENABLE_STRICT_OBJC_MSGSEND = YES;
				GCC_C_LANGUAGE_STANDARD = gnu11;
				GCC_NO_COMMON_BLOCKS = YES;
				INFOPLIST_FILE = ../Swift/Tests/Info.plist;
				IPHONEOS_DEPLOYMENT_TARGET = 11.2;
				LD_RUNPATH_SEARCH_PATHS = "$(inherited) @executable_path/Frameworks @loader_path/Frameworks";
				MTL_ENABLE_DEBUG_INFO = YES;
				PRODUCT_BUNDLE_IDENTIFIER = "com.google.Firestore-SwiftTests-iOS";
				PRODUCT_NAME = "$(TARGET_NAME)";
				SWIFT_ACTIVE_COMPILATION_CONDITIONS = DEBUG;
				SWIFT_OPTIMIZATION_LEVEL = "-Onone";
				SWIFT_VERSION = 4.0;
				TARGETED_DEVICE_FAMILY = "1,2";
				TEST_HOST = "$(BUILT_PRODUCTS_DIR)/Firestore_Example_iOS.app/Firestore_Example_iOS";
			};
			name = Debug;
		};
		54C9EDF92040E16300A969CD /* Release */ = {
			isa = XCBuildConfiguration;
			baseConfigurationReference = 11984BA0A99D7A7ABA5B0D90 /* Pods-Firestore_Example_iOS-Firestore_SwiftTests_iOS.release.xcconfig */;
			buildSettings = {
				BUNDLE_LOADER = "$(TEST_HOST)";
				CLANG_ANALYZER_NONNULL = YES;
				CLANG_ANALYZER_NUMBER_OBJECT_CONVERSION = YES_AGGRESSIVE;
				CLANG_CXX_LANGUAGE_STANDARD = "gnu++14";
				CLANG_WARN_BLOCK_CAPTURE_AUTORELEASING = YES;
				CLANG_WARN_COMMA = YES;
				CLANG_WARN_DOCUMENTATION_COMMENTS = YES;
				CLANG_WARN_INFINITE_RECURSION = YES;
				CLANG_WARN_NON_LITERAL_NULL_CONVERSION = YES;
				CLANG_WARN_OBJC_LITERAL_CONVERSION = YES;
				CLANG_WARN_RANGE_LOOP_ANALYSIS = YES;
				CLANG_WARN_STRICT_PROTOTYPES = YES;
				CLANG_WARN_SUSPICIOUS_MOVE = YES;
				CLANG_WARN_UNGUARDED_AVAILABILITY = YES_AGGRESSIVE;
				CLANG_WARN_UNREACHABLE_CODE = YES;
				CODE_SIGN_IDENTITY = "iPhone Developer";
				CODE_SIGN_STYLE = Automatic;
				COPY_PHASE_STRIP = NO;
				DEBUG_INFORMATION_FORMAT = "dwarf-with-dsym";
				ENABLE_STRICT_OBJC_MSGSEND = YES;
				GCC_C_LANGUAGE_STANDARD = gnu11;
				GCC_NO_COMMON_BLOCKS = YES;
				INFOPLIST_FILE = ../Swift/Tests/Info.plist;
				IPHONEOS_DEPLOYMENT_TARGET = 11.2;
				LD_RUNPATH_SEARCH_PATHS = "$(inherited) @executable_path/Frameworks @loader_path/Frameworks";
				MTL_ENABLE_DEBUG_INFO = NO;
				PRODUCT_BUNDLE_IDENTIFIER = "com.google.Firestore-SwiftTests-iOS";
				PRODUCT_NAME = "$(TARGET_NAME)";
				SWIFT_OPTIMIZATION_LEVEL = "-Owholemodule";
				SWIFT_VERSION = 4.0;
				TARGETED_DEVICE_FAMILY = "1,2";
				TEST_HOST = "$(BUILT_PRODUCTS_DIR)/Firestore_Example_iOS.app/Firestore_Example_iOS";
			};
			name = Release;
		};
		6003F5BD195388D20070C39A /* Debug */ = {
			isa = XCBuildConfiguration;
			buildSettings = {
				ALWAYS_SEARCH_USER_PATHS = NO;
				CLANG_CXX_LANGUAGE_STANDARD = "gnu++0x";
				CLANG_CXX_LIBRARY = "libc++";
				CLANG_ENABLE_MODULES = YES;
				CLANG_ENABLE_OBJC_ARC = YES;
				CLANG_WARN_BOOL_CONVERSION = YES;
				CLANG_WARN_CONSTANT_CONVERSION = YES;
				CLANG_WARN_DIRECT_OBJC_ISA_USAGE = YES_ERROR;
				CLANG_WARN_EMPTY_BODY = YES;
				CLANG_WARN_ENUM_CONVERSION = YES;
				CLANG_WARN_INT_CONVERSION = YES;
				CLANG_WARN_OBJC_ROOT_CLASS = YES_ERROR;
				CLANG_WARN__DUPLICATE_METHOD_MATCH = YES;
				"CODE_SIGN_IDENTITY[sdk=iphoneos*]" = "iPhone Developer";
				COPY_PHASE_STRIP = NO;
				ENABLE_TESTABILITY = YES;
				GCC_C_LANGUAGE_STANDARD = gnu99;
				GCC_DYNAMIC_NO_PIC = NO;
				GCC_OPTIMIZATION_LEVEL = 0;
				GCC_PREPROCESSOR_DEFINITIONS = (
					"DEBUG=1",
					"$(inherited)",
				);
				GCC_SYMBOLS_PRIVATE_EXTERN = NO;
				GCC_WARN_64_TO_32_BIT_CONVERSION = YES;
				GCC_WARN_ABOUT_RETURN_TYPE = YES_ERROR;
				GCC_WARN_UNDECLARED_SELECTOR = YES;
				GCC_WARN_UNINITIALIZED_AUTOS = YES_AGGRESSIVE;
				GCC_WARN_UNUSED_FUNCTION = YES;
				GCC_WARN_UNUSED_VARIABLE = YES;
				HEADER_SEARCH_PATHS = "";
				IPHONEOS_DEPLOYMENT_TARGET = 8.0;
				ONLY_ACTIVE_ARCH = YES;
				OTHER_CFLAGS = "";
				SDKROOT = iphoneos;
				TARGETED_DEVICE_FAMILY = "1,2";
			};
			name = Debug;
		};
		6003F5BE195388D20070C39A /* Release */ = {
			isa = XCBuildConfiguration;
			buildSettings = {
				ALWAYS_SEARCH_USER_PATHS = NO;
				CLANG_CXX_LANGUAGE_STANDARD = "gnu++0x";
				CLANG_CXX_LIBRARY = "libc++";
				CLANG_ENABLE_MODULES = YES;
				CLANG_ENABLE_OBJC_ARC = YES;
				CLANG_WARN_BOOL_CONVERSION = YES;
				CLANG_WARN_CONSTANT_CONVERSION = YES;
				CLANG_WARN_DIRECT_OBJC_ISA_USAGE = YES_ERROR;
				CLANG_WARN_EMPTY_BODY = YES;
				CLANG_WARN_ENUM_CONVERSION = YES;
				CLANG_WARN_INT_CONVERSION = YES;
				CLANG_WARN_OBJC_ROOT_CLASS = YES_ERROR;
				CLANG_WARN__DUPLICATE_METHOD_MATCH = YES;
				"CODE_SIGN_IDENTITY[sdk=iphoneos*]" = "iPhone Developer";
				COPY_PHASE_STRIP = YES;
				ENABLE_NS_ASSERTIONS = NO;
				GCC_C_LANGUAGE_STANDARD = gnu99;
				GCC_WARN_64_TO_32_BIT_CONVERSION = YES;
				GCC_WARN_ABOUT_RETURN_TYPE = YES_ERROR;
				GCC_WARN_UNDECLARED_SELECTOR = YES;
				GCC_WARN_UNINITIALIZED_AUTOS = YES_AGGRESSIVE;
				GCC_WARN_UNUSED_FUNCTION = YES;
				GCC_WARN_UNUSED_VARIABLE = YES;
				HEADER_SEARCH_PATHS = "";
				IPHONEOS_DEPLOYMENT_TARGET = 8.0;
				OTHER_CFLAGS = "";
				SDKROOT = iphoneos;
				TARGETED_DEVICE_FAMILY = "1,2";
				VALIDATE_PRODUCT = YES;
			};
			name = Release;
		};
		6003F5C0195388D20070C39A /* Debug */ = {
			isa = XCBuildConfiguration;
			baseConfigurationReference = 3C81DE3772628FE297055662 /* Pods-Firestore_Example_iOS.debug.xcconfig */;
			buildSettings = {
				ASSETCATALOG_COMPILER_APPICON_NAME = AppIcon;
				GCC_PRECOMPILE_PREFIX_HEADER = YES;
				GCC_PREFIX_HEADER = "";
				HEADER_SEARCH_PATHS = (
					"$(inherited)",
					"\"${PODS_ROOT}/Firebase/Firebase/Firebase\"",
					"\"${PODS_ROOT}/leveldb-library/include\"",
				);
				INFOPLIST_FILE = "App/iOS/Firestore-Info.plist";
				MODULE_NAME = ExampleApp;
				OTHER_LDFLAGS = (
					"$(inherited)",
					"-all_load",
				);
				PRODUCT_BUNDLE_IDENTIFIER = "org.cocoapods.demo.${PRODUCT_NAME:rfc1034identifier}";
				PRODUCT_NAME = "$(TARGET_NAME)";
				WRAPPER_EXTENSION = app;
			};
			name = Debug;
		};
		6003F5C1195388D20070C39A /* Release */ = {
			isa = XCBuildConfiguration;
			baseConfigurationReference = 3F0992A4B83C60841C52E960 /* Pods-Firestore_Example_iOS.release.xcconfig */;
			buildSettings = {
				ASSETCATALOG_COMPILER_APPICON_NAME = AppIcon;
				GCC_PRECOMPILE_PREFIX_HEADER = YES;
				GCC_PREFIX_HEADER = "";
				HEADER_SEARCH_PATHS = (
					"$(inherited)",
					"\"${PODS_ROOT}/Firebase/Firebase/Firebase\"",
					"\"${PODS_ROOT}/leveldb-library/include\"",
				);
				INFOPLIST_FILE = "App/iOS/Firestore-Info.plist";
				MODULE_NAME = ExampleApp;
				OTHER_LDFLAGS = (
					"$(inherited)",
					"-all_load",
				);
				PRODUCT_BUNDLE_IDENTIFIER = "org.cocoapods.demo.${PRODUCT_NAME:rfc1034identifier}";
				PRODUCT_NAME = "$(TARGET_NAME)";
				WRAPPER_EXTENSION = app;
			};
			name = Release;
		};
		6003F5C3195388D20070C39A /* Debug */ = {
			isa = XCBuildConfiguration;
			baseConfigurationReference = E592181BFD7C53C305123739 /* Pods-Firestore_Tests_iOS.debug.xcconfig */;
			buildSettings = {
				BUNDLE_LOADER = "$(TEST_HOST)";
				DEVELOPMENT_TEAM = EQHXZ8M8AV;
				FRAMEWORK_SEARCH_PATHS = (
					"$(SDKROOT)/Developer/Library/Frameworks",
					"$(inherited)",
					"$(DEVELOPER_FRAMEWORKS_DIR)",
				);
				GCC_PRECOMPILE_PREFIX_HEADER = YES;
				GCC_PREFIX_HEADER = "";
				GCC_PREPROCESSOR_DEFINITIONS = (
					"$(inherited)",
					"COCOAPODS=1",
					"GPB_USE_PROTOBUF_FRAMEWORK_IMPORTS=1",
				);
				HEADER_SEARCH_PATHS = (
					"$(inherited)",
					"\"${PODS_ROOT}/../../..\"",
					"\"${PODS_ROOT}/../../../Firestore/third_party/abseil-cpp\"",
					"\"${PODS_ROOT}/GoogleTest/googlemock/include\"",
					"\"${PODS_ROOT}/GoogleTest/googletest/include\"",
					"\"${PODS_ROOT}/leveldb-library/include\"",
					"\"${PODS_ROOT}/../../../Firestore/Protos/cpp\"",
					"\"${PODS_ROOT}/ProtobufCpp/src\"",
				);
				INFOPLIST_FILE = "Tests/Tests-Info.plist";
				OTHER_CFLAGS = (
					"$(inherited)",
					"-iquote",
					"\"${PODS_CONFIGURATION_BUILD_DIR}/GoogleTest/GoogleTest.framework/Headers\"",
					"-iquote",
					"\"${PODS_CONFIGURATION_BUILD_DIR}/OCMock/OCMock.framework/Headers\"",
					"-iquote",
					"\"${PODS_CONFIGURATION_BUILD_DIR}/ProtobufCpp/ProtobufCpp.framework/Headers\"",
					"-iquote",
					"\"${PODS_CONFIGURATION_BUILD_DIR}/leveldb-library/leveldb.framework/Headers\"",
					"$(inherited)",
					"-iquote",
					"\"${PODS_CONFIGURATION_BUILD_DIR}/BoringSSL/openssl.framework/Headers\"",
					"-iquote",
					"\"${PODS_CONFIGURATION_BUILD_DIR}/FirebaseAuth/FirebaseAuth.framework/Headers\"",
					"-iquote",
					"\"${PODS_CONFIGURATION_BUILD_DIR}/FirebaseCore/FirebaseCore.framework/Headers\"",
					"-iquote",
					"\"${PODS_CONFIGURATION_BUILD_DIR}/FirebaseFirestore/FirebaseFirestore.framework/Headers\"",
					"-iquote",
					"\"${PODS_CONFIGURATION_BUILD_DIR}/GTMSessionFetcher/GTMSessionFetcher.framework/Headers\"",
					"-iquote",
					"\"${PODS_CONFIGURATION_BUILD_DIR}/GoogleToolboxForMac/GoogleToolboxForMac.framework/Headers\"",
					"-iquote",
					"\"${PODS_CONFIGURATION_BUILD_DIR}/Protobuf/Protobuf.framework/Headers\"",
					"-iquote",
					"\"${PODS_CONFIGURATION_BUILD_DIR}/gRPC-Core/grpc.framework/Headers\"",
					"-iquote",
					"\"${PODS_CONFIGURATION_BUILD_DIR}/gRPC-ProtoRPC/ProtoRPC.framework/Headers\"",
					"-iquote",
					"\"${PODS_CONFIGURATION_BUILD_DIR}/gRPC-RxLibrary/RxLibrary.framework/Headers\"",
					"-iquote",
					"\"${PODS_CONFIGURATION_BUILD_DIR}/gRPC/GRPCClient.framework/Headers\"",
					"-iquote",
					"\"${PODS_CONFIGURATION_BUILD_DIR}/leveldb-library/leveldb.framework/Headers\"",
					"-iquote",
					"\"${PODS_CONFIGURATION_BUILD_DIR}/nanopb/nanopb.framework/Headers\"",
					"-isystem",
					"\"${PODS_ROOT}/Headers/Public\"",
					"-isystem",
					"\"${PODS_ROOT}/Headers/Public/Firebase\"",
					"-isystem",
					"\"${PODS_ROOT}/Headers/Public/FirebaseAnalytics\"",
					"-isystem",
					"\"${PODS_ROOT}/Headers/Public/FirebaseInstanceID\"",
					"-DPB_FIELD_32BIT",
					"-DPB_NO_PACKED_STRUCTS=1",
				);
				PRODUCT_BUNDLE_IDENTIFIER = "org.cocoapods.demo.${PRODUCT_NAME:rfc1034identifier}";
				PRODUCT_NAME = "$(TARGET_NAME)";
				SYSTEM_HEADER_SEARCH_PATHS = "\"${PODS_ROOT}/nanopb\"";
				TEST_HOST = "$(BUILT_PRODUCTS_DIR)/Firestore_Example_iOS.app/Firestore_Example_iOS";
				WRAPPER_EXTENSION = xctest;
			};
			name = Debug;
		};
		6003F5C4195388D20070C39A /* Release */ = {
			isa = XCBuildConfiguration;
			baseConfigurationReference = B3F5B3AAE791A5911B9EAA82 /* Pods-Firestore_Tests_iOS.release.xcconfig */;
			buildSettings = {
				BUNDLE_LOADER = "$(TEST_HOST)";
				DEVELOPMENT_TEAM = EQHXZ8M8AV;
				FRAMEWORK_SEARCH_PATHS = (
					"$(SDKROOT)/Developer/Library/Frameworks",
					"$(inherited)",
					"$(DEVELOPER_FRAMEWORKS_DIR)",
				);
				GCC_PRECOMPILE_PREFIX_HEADER = YES;
				GCC_PREFIX_HEADER = "";
				GCC_PREPROCESSOR_DEFINITIONS = (
					"$(inherited)",
					"COCOAPODS=1",
					"GPB_USE_PROTOBUF_FRAMEWORK_IMPORTS=1",
				);
				HEADER_SEARCH_PATHS = (
					"$(inherited)",
					"\"${PODS_ROOT}/../../..\"",
					"\"${PODS_ROOT}/../../../Firestore/third_party/abseil-cpp\"",
					"\"${PODS_ROOT}/GoogleTest/googlemock/include\"",
					"\"${PODS_ROOT}/GoogleTest/googletest/include\"",
					"\"${PODS_ROOT}/leveldb-library/include\"",
					"\"${PODS_ROOT}/../../../Firestore/Protos/cpp\"",
					"\"${PODS_ROOT}/ProtobufCpp/src\"",
				);
				INFOPLIST_FILE = "Tests/Tests-Info.plist";
				OTHER_CFLAGS = (
					"$(inherited)",
					"-iquote",
					"\"${PODS_CONFIGURATION_BUILD_DIR}/GoogleTest/GoogleTest.framework/Headers\"",
					"-iquote",
					"\"${PODS_CONFIGURATION_BUILD_DIR}/OCMock/OCMock.framework/Headers\"",
					"-iquote",
					"\"${PODS_CONFIGURATION_BUILD_DIR}/ProtobufCpp/ProtobufCpp.framework/Headers\"",
					"-iquote",
					"\"${PODS_CONFIGURATION_BUILD_DIR}/leveldb-library/leveldb.framework/Headers\"",
					"$(inherited)",
					"-iquote",
					"\"${PODS_CONFIGURATION_BUILD_DIR}/BoringSSL/openssl.framework/Headers\"",
					"-iquote",
					"\"${PODS_CONFIGURATION_BUILD_DIR}/FirebaseAuth/FirebaseAuth.framework/Headers\"",
					"-iquote",
					"\"${PODS_CONFIGURATION_BUILD_DIR}/FirebaseCore/FirebaseCore.framework/Headers\"",
					"-iquote",
					"\"${PODS_CONFIGURATION_BUILD_DIR}/FirebaseFirestore/FirebaseFirestore.framework/Headers\"",
					"-iquote",
					"\"${PODS_CONFIGURATION_BUILD_DIR}/GTMSessionFetcher/GTMSessionFetcher.framework/Headers\"",
					"-iquote",
					"\"${PODS_CONFIGURATION_BUILD_DIR}/GoogleToolboxForMac/GoogleToolboxForMac.framework/Headers\"",
					"-iquote",
					"\"${PODS_CONFIGURATION_BUILD_DIR}/Protobuf/Protobuf.framework/Headers\"",
					"-iquote",
					"\"${PODS_CONFIGURATION_BUILD_DIR}/gRPC-Core/grpc.framework/Headers\"",
					"-iquote",
					"\"${PODS_CONFIGURATION_BUILD_DIR}/gRPC-ProtoRPC/ProtoRPC.framework/Headers\"",
					"-iquote",
					"\"${PODS_CONFIGURATION_BUILD_DIR}/gRPC-RxLibrary/RxLibrary.framework/Headers\"",
					"-iquote",
					"\"${PODS_CONFIGURATION_BUILD_DIR}/gRPC/GRPCClient.framework/Headers\"",
					"-iquote",
					"\"${PODS_CONFIGURATION_BUILD_DIR}/leveldb-library/leveldb.framework/Headers\"",
					"-iquote",
					"\"${PODS_CONFIGURATION_BUILD_DIR}/nanopb/nanopb.framework/Headers\"",
					"-isystem",
					"\"${PODS_ROOT}/Headers/Public\"",
					"-isystem",
					"\"${PODS_ROOT}/Headers/Public/Firebase\"",
					"-isystem",
					"\"${PODS_ROOT}/Headers/Public/FirebaseAnalytics\"",
					"-isystem",
					"\"${PODS_ROOT}/Headers/Public/FirebaseInstanceID\"",
					"-DPB_FIELD_32BIT",
					"-DPB_NO_PACKED_STRUCTS=1",
				);
				PRODUCT_BUNDLE_IDENTIFIER = "org.cocoapods.demo.${PRODUCT_NAME:rfc1034identifier}";
				PRODUCT_NAME = "$(TARGET_NAME)";
				SYSTEM_HEADER_SEARCH_PATHS = "\"${PODS_ROOT}/nanopb\"";
				TEST_HOST = "$(BUILT_PRODUCTS_DIR)/Firestore_Example_iOS.app/Firestore_Example_iOS";
				WRAPPER_EXTENSION = xctest;
			};
			name = Release;
		};
		6EDD3B5920BF247500C33877 /* Debug */ = {
			isa = XCBuildConfiguration;
			baseConfigurationReference = 84434E57CA72951015FC71BC /* Pods-Firestore_FuzzTests_iOS.debug.xcconfig */;
			buildSettings = {
				BUNDLE_LOADER = "$(TEST_HOST)";
				DEVELOPMENT_TEAM = EQHXZ8M8AV;
				FRAMEWORK_SEARCH_PATHS = (
					"$(SDKROOT)/Developer/Library/Frameworks",
					"$(inherited)",
					"$(DEVELOPER_FRAMEWORKS_DIR)",
				);
				GCC_PRECOMPILE_PREFIX_HEADER = YES;
				GCC_PREFIX_HEADER = "";
				GCC_PREPROCESSOR_DEFINITIONS = (
					"$(inherited)",
					"COCOAPODS=1",
					"GPB_USE_PROTOBUF_FRAMEWORK_IMPORTS=1",
				);
				HEADER_SEARCH_PATHS = (
					"$(inherited)",
					"\"${PODS_ROOT}/../../..\"",
					"\"${PODS_ROOT}/../../../Firestore/third_party/abseil-cpp\"",
					"\"${PODS_ROOT}/nanopb\"",
				);
				INFOPLIST_FILE = "FuzzTests/Firestore_FuzzTests_iOS-Info.plist";
				OTHER_CFLAGS = (
					"$(inherited)",
					"-fsanitize-coverage=trace-pc-guard",
				);
				PRODUCT_BUNDLE_IDENTIFIER = "org.cocoapods.demo.${PRODUCT_NAME:rfc1034identifier}";
				PRODUCT_NAME = "$(TARGET_NAME)";
				TEST_HOST = "$(BUILT_PRODUCTS_DIR)/Firestore_Example_iOS.app/Firestore_Example_iOS";
				WRAPPER_EXTENSION = xctest;
			};
			name = Debug;
		};
		6EDD3B5A20BF247500C33877 /* Release */ = {
			isa = XCBuildConfiguration;
			baseConfigurationReference = 97C492D2524E92927C11F425 /* Pods-Firestore_FuzzTests_iOS.release.xcconfig */;
			buildSettings = {
				BUNDLE_LOADER = "$(TEST_HOST)";
				DEVELOPMENT_TEAM = EQHXZ8M8AV;
				FRAMEWORK_SEARCH_PATHS = (
					"$(SDKROOT)/Developer/Library/Frameworks",
					"$(inherited)",
					"$(DEVELOPER_FRAMEWORKS_DIR)",
				);
				GCC_PRECOMPILE_PREFIX_HEADER = YES;
				GCC_PREFIX_HEADER = "";
				GCC_PREPROCESSOR_DEFINITIONS = (
					"$(inherited)",
					"COCOAPODS=1",
					"GPB_USE_PROTOBUF_FRAMEWORK_IMPORTS=1",
				);
				HEADER_SEARCH_PATHS = (
					"$(inherited)",
					"\"${PODS_ROOT}/../../..\"",
					"\"${PODS_ROOT}/../../../Firestore/third_party/abseil-cpp\"",
					"\"${PODS_ROOT}/nanopb\"",
				);
				INFOPLIST_FILE = "FuzzTests/Firestore_FuzzTests_iOS-Info.plist";
				OTHER_CFLAGS = (
					"$(inherited)",
					"-fsanitize-coverage=trace-pc-guard",
				);
				PRODUCT_BUNDLE_IDENTIFIER = "org.cocoapods.demo.${PRODUCT_NAME:rfc1034identifier}";
				PRODUCT_NAME = "$(TARGET_NAME)";
				TEST_HOST = "$(BUILT_PRODUCTS_DIR)/Firestore_Example_iOS.app/Firestore_Example_iOS";
				WRAPPER_EXTENSION = xctest;
			};
			name = Release;
		};
		DE03B2E71F2149D600A30B9C /* Debug */ = {
			isa = XCBuildConfiguration;
			baseConfigurationReference = 1277F98C20D2DF0867496976 /* Pods-Firestore_IntegrationTests_iOS.debug.xcconfig */;
			buildSettings = {
				BUNDLE_LOADER = "$(TEST_HOST)";
				DEVELOPMENT_TEAM = EQHXZ8M8AV;
				FRAMEWORK_SEARCH_PATHS = (
					"$(SDKROOT)/Developer/Library/Frameworks",
					"$(inherited)",
					"$(DEVELOPER_FRAMEWORKS_DIR)",
				);
				GCC_PRECOMPILE_PREFIX_HEADER = YES;
				GCC_PREFIX_HEADER = "";
				GCC_PREPROCESSOR_DEFINITIONS = (
					"$(inherited)",
					"COCOAPODS=1",
					"GPB_USE_PROTOBUF_FRAMEWORK_IMPORTS=1",
				);
				HEADER_SEARCH_PATHS = (
					"$(inherited)",
					"\"${PODS_ROOT}/../../..\"",
					"\"${PODS_ROOT}/../../../Firestore/third_party/abseil-cpp\"",
					"\"${PODS_ROOT}/leveldb-library/include\"",
					"\"${PODS_ROOT}/GoogleTest/googletest/include\"",
				);
				INFOPLIST_FILE = "Tests/Tests-Info.plist";
				OTHER_LDFLAGS = (
					"$(inherited)",
					"-l\"c++\"",
				);
				PRODUCT_BUNDLE_IDENTIFIER = "org.cocoapods.demo.${PRODUCT_NAME:rfc1034identifier}";
				PRODUCT_NAME = "$(TARGET_NAME)";
				TEST_HOST = "$(BUILT_PRODUCTS_DIR)/Firestore_Example_iOS.app/Firestore_Example_iOS";
				WRAPPER_EXTENSION = xctest;
			};
			name = Debug;
		};
		DE03B2E81F2149D600A30B9C /* Release */ = {
			isa = XCBuildConfiguration;
			baseConfigurationReference = F354C0FE92645B56A6C6FD44 /* Pods-Firestore_IntegrationTests_iOS.release.xcconfig */;
			buildSettings = {
				BUNDLE_LOADER = "$(TEST_HOST)";
				DEVELOPMENT_TEAM = EQHXZ8M8AV;
				FRAMEWORK_SEARCH_PATHS = (
					"$(SDKROOT)/Developer/Library/Frameworks",
					"$(inherited)",
					"$(DEVELOPER_FRAMEWORKS_DIR)",
				);
				GCC_PRECOMPILE_PREFIX_HEADER = YES;
				GCC_PREFIX_HEADER = "";
				GCC_PREPROCESSOR_DEFINITIONS = (
					"$(inherited)",
					"COCOAPODS=1",
					"GPB_USE_PROTOBUF_FRAMEWORK_IMPORTS=1",
				);
				HEADER_SEARCH_PATHS = (
					"$(inherited)",
					"\"${PODS_ROOT}/../../..\"",
					"\"${PODS_ROOT}/../../../Firestore/third_party/abseil-cpp\"",
					"\"${PODS_ROOT}/leveldb-library/include\"",
					"\"${PODS_ROOT}/GoogleTest/googletest/include\"",
				);
				INFOPLIST_FILE = "Tests/Tests-Info.plist";
				OTHER_LDFLAGS = (
					"$(inherited)",
					"-l\"c++\"",
				);
				PRODUCT_BUNDLE_IDENTIFIER = "org.cocoapods.demo.${PRODUCT_NAME:rfc1034identifier}";
				PRODUCT_NAME = "$(TARGET_NAME)";
				TEST_HOST = "$(BUILT_PRODUCTS_DIR)/Firestore_Example_iOS.app/Firestore_Example_iOS";
				WRAPPER_EXTENSION = xctest;
			};
			name = Release;
		};
		DE29E7F61F2174B000909613 /* Debug */ = {
			isa = XCBuildConfiguration;
			buildSettings = {
				DEVELOPMENT_TEAM = EQHXZ8M8AV;
				PRODUCT_NAME = "$(TARGET_NAME)";
			};
			name = Debug;
		};
		DE29E7F71F2174B000909613 /* Release */ = {
			isa = XCBuildConfiguration;
			buildSettings = {
				DEVELOPMENT_TEAM = EQHXZ8M8AV;
				PRODUCT_NAME = "$(TARGET_NAME)";
			};
			name = Release;
		};
/* End XCBuildConfiguration section */

/* Begin XCConfigurationList section */
		54C9EDFA2040E16300A969CD /* Build configuration list for PBXNativeTarget "Firestore_SwiftTests_iOS" */ = {
			isa = XCConfigurationList;
			buildConfigurations = (
				54C9EDF82040E16300A969CD /* Debug */,
				54C9EDF92040E16300A969CD /* Release */,
			);
			defaultConfigurationIsVisible = 0;
			defaultConfigurationName = Release;
		};
		6003F585195388D10070C39A /* Build configuration list for PBXProject "Firestore" */ = {
			isa = XCConfigurationList;
			buildConfigurations = (
				6003F5BD195388D20070C39A /* Debug */,
				6003F5BE195388D20070C39A /* Release */,
			);
			defaultConfigurationIsVisible = 0;
			defaultConfigurationName = Release;
		};
		6003F5BF195388D20070C39A /* Build configuration list for PBXNativeTarget "Firestore_Example_iOS" */ = {
			isa = XCConfigurationList;
			buildConfigurations = (
				6003F5C0195388D20070C39A /* Debug */,
				6003F5C1195388D20070C39A /* Release */,
			);
			defaultConfigurationIsVisible = 0;
			defaultConfigurationName = Release;
		};
		6003F5C2195388D20070C39A /* Build configuration list for PBXNativeTarget "Firestore_Tests_iOS" */ = {
			isa = XCConfigurationList;
			buildConfigurations = (
				6003F5C3195388D20070C39A /* Debug */,
				6003F5C4195388D20070C39A /* Release */,
			);
			defaultConfigurationIsVisible = 0;
			defaultConfigurationName = Release;
		};
		6EDD3B5820BF247500C33877 /* Build configuration list for PBXNativeTarget "Firestore_FuzzTests_iOS" */ = {
			isa = XCConfigurationList;
			buildConfigurations = (
				6EDD3B5920BF247500C33877 /* Debug */,
				6EDD3B5A20BF247500C33877 /* Release */,
			);
			defaultConfigurationIsVisible = 0;
			defaultConfigurationName = Release;
		};
		DE03B2E61F2149D600A30B9C /* Build configuration list for PBXNativeTarget "Firestore_IntegrationTests_iOS" */ = {
			isa = XCConfigurationList;
			buildConfigurations = (
				DE03B2E71F2149D600A30B9C /* Debug */,
				DE03B2E81F2149D600A30B9C /* Release */,
			);
			defaultConfigurationIsVisible = 0;
			defaultConfigurationName = Release;
		};
		DE29E7F81F2174B000909613 /* Build configuration list for PBXAggregateTarget "AllTests_iOS" */ = {
			isa = XCConfigurationList;
			buildConfigurations = (
				DE29E7F61F2174B000909613 /* Debug */,
				DE29E7F71F2174B000909613 /* Release */,
			);
			defaultConfigurationIsVisible = 0;
			defaultConfigurationName = Release;
		};
/* End XCConfigurationList section */
	};
	rootObject = 6003F582195388D10070C39A /* Project object */;
}<|MERGE_RESOLUTION|>--- conflicted
+++ resolved
@@ -1431,8 +1431,6 @@
 			shellScript = "\"${SRCROOT}/Pods/Target Support Files/Pods-Firestore_Tests_iOS/Pods-Firestore_Tests_iOS-frameworks.sh\"\n";
 			showEnvVarsInLog = 0;
 		};
-<<<<<<< HEAD
-=======
 		5504F81EEBBEF943CA61D32C /* [CP] Check Pods Manifest.lock */ = {
 			isa = PBXShellScriptBuildPhase;
 			buildActionMask = 2147483647;
@@ -1468,7 +1466,6 @@
 			shellScript = "\"${SRCROOT}/FuzzTests/FuzzingResources/Serializer/Corpus/ConvertTextToBinary.sh\"";
 			showEnvVarsInLog = 0;
 		};
->>>>>>> 84641b0b
 		6EDD3AD420BF247500C33877 /* [CP] Check Pods Manifest.lock */ = {
 			isa = PBXShellScriptBuildPhase;
 			buildActionMask = 2147483647;
