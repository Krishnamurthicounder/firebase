// !$*UTF8*$!
{
	archiveVersion = 1;
	classes = {
	};
	objectVersion = 46;
	objects = {

/* Begin PBXAggregateTarget section */
		DE29E7F51F2174B000909613 /* AllTests_iOS */ = {
			isa = PBXAggregateTarget;
			buildConfigurationList = DE29E7F81F2174B000909613 /* Build configuration list for PBXAggregateTarget "AllTests_iOS" */;
			buildPhases = (
			);
			dependencies = (
				DE29E7FA1F2174DD00909613 /* PBXTargetDependency */,
				54C9EDFF2040E41900A969CD /* PBXTargetDependency */,
				DE29E7FC1F2174DD00909613 /* PBXTargetDependency */,
			);
			name = AllTests_iOS;
			productName = AllTests;
		};
/* End PBXAggregateTarget section */

/* Begin PBXBuildFile section */
		020AFD89BB40E5175838BB76 /* local_serializer_test.cc in Sources */ = {isa = PBXBuildFile; fileRef = F8043813A5D16963EC02B182 /* local_serializer_test.cc */; };
		0535C1B65DADAE1CE47FA3CA /* string_format_apple_test.mm in Sources */ = {isa = PBXBuildFile; fileRef = 9CFD366B783AE27B9E79EE7A /* string_format_apple_test.mm */; };
		132E3E53179DE287D875F3F2 /* FSTLevelDBTransactionTests.mm in Sources */ = {isa = PBXBuildFile; fileRef = 132E36BB104830BD806351AC /* FSTLevelDBTransactionTests.mm */; };
		132E3EE56C143B2C9ACB6187 /* FSTLevelDBBenchmarkTests.mm in Sources */ = {isa = PBXBuildFile; fileRef = 132E3BB3D5C42282B4ACFB20 /* FSTLevelDBBenchmarkTests.mm */; };
		1CAA9012B25F975D445D5978 /* strerror_test.cc in Sources */ = {isa = PBXBuildFile; fileRef = 358C3B5FE573B1D60A4F7592 /* strerror_test.cc */; };
		3B843E4C1F3A182900548890 /* remote_store_spec_test.json in Resources */ = {isa = PBXBuildFile; fileRef = 3B843E4A1F3930A400548890 /* remote_store_spec_test.json */; };
		4AA4ABE36065DB79CD76DD8D /* Pods_Firestore_Benchmarks_iOS.framework in Frameworks */ = {isa = PBXBuildFile; fileRef = F694C3CE4B77B3C0FA4BBA53 /* Pods_Firestore_Benchmarks_iOS.framework */; };
		54131E9720ADE679001DF3FF /* string_format_test.cc in Sources */ = {isa = PBXBuildFile; fileRef = 54131E9620ADE678001DF3FF /* string_format_test.cc */; };
		544A20EE20F6C10C004E52CD /* BasicCompileTests.swift in Sources */ = {isa = PBXBuildFile; fileRef = DE0761F61F2FE68D003233AF /* BasicCompileTests.swift */; };
		54511E8E209805F8005BD28F /* hashing_test.cc in Sources */ = {isa = PBXBuildFile; fileRef = 54511E8D209805F8005BD28F /* hashing_test.cc */; };
		5467FB01203E5717009C9584 /* FIRFirestoreTests.mm in Sources */ = {isa = PBXBuildFile; fileRef = 5467FAFF203E56F8009C9584 /* FIRFirestoreTests.mm */; };
		5467FB08203E6A44009C9584 /* app_testing.mm in Sources */ = {isa = PBXBuildFile; fileRef = 5467FB07203E6A44009C9584 /* app_testing.mm */; };
		546854AA20A36867004BDBD5 /* datastore_test.cc in Sources */ = {isa = PBXBuildFile; fileRef = 546854A820A36867004BDBD5 /* datastore_test.cc */; };
		54740A571FC914BA00713A1A /* secure_random_test.cc in Sources */ = {isa = PBXBuildFile; fileRef = 54740A531FC913E500713A1A /* secure_random_test.cc */; };
		54740A581FC914F000713A1A /* autoid_test.cc in Sources */ = {isa = PBXBuildFile; fileRef = 54740A521FC913E500713A1A /* autoid_test.cc */; };
		54764FAF1FAA21B90085E60A /* FSTGoogleTestTests.mm in Sources */ = {isa = PBXBuildFile; fileRef = 54764FAE1FAA21B90085E60A /* FSTGoogleTestTests.mm */; };
		548DB929200D59F600E00ABC /* comparison_test.cc in Sources */ = {isa = PBXBuildFile; fileRef = 548DB928200D59F600E00ABC /* comparison_test.cc */; };
		5491BC721FB44593008B3588 /* FSTIntegrationTestCase.mm in Sources */ = {isa = PBXBuildFile; fileRef = 5491BC711FB44593008B3588 /* FSTIntegrationTestCase.mm */; };
		5491BC731FB44593008B3588 /* FSTIntegrationTestCase.mm in Sources */ = {isa = PBXBuildFile; fileRef = 5491BC711FB44593008B3588 /* FSTIntegrationTestCase.mm */; };
		5492E03120213FFC00B64F25 /* FSTLevelDBSpecTests.mm in Sources */ = {isa = PBXBuildFile; fileRef = 5492E02C20213FFB00B64F25 /* FSTLevelDBSpecTests.mm */; };
		5492E03220213FFC00B64F25 /* FSTMockDatastore.mm in Sources */ = {isa = PBXBuildFile; fileRef = 5492E02D20213FFC00B64F25 /* FSTMockDatastore.mm */; };
		5492E03320213FFC00B64F25 /* FSTSyncEngineTestDriver.mm in Sources */ = {isa = PBXBuildFile; fileRef = 5492E02E20213FFC00B64F25 /* FSTSyncEngineTestDriver.mm */; };
		5492E03420213FFC00B64F25 /* FSTMemorySpecTests.mm in Sources */ = {isa = PBXBuildFile; fileRef = 5492E02F20213FFC00B64F25 /* FSTMemorySpecTests.mm */; };
		5492E03520213FFC00B64F25 /* FSTSpecTests.mm in Sources */ = {isa = PBXBuildFile; fileRef = 5492E03020213FFC00B64F25 /* FSTSpecTests.mm */; };
		5492E03C2021401F00B64F25 /* XCTestCase+Await.mm in Sources */ = {isa = PBXBuildFile; fileRef = 5492E0372021401E00B64F25 /* XCTestCase+Await.mm */; };
		5492E03E2021401F00B64F25 /* FSTEventAccumulator.mm in Sources */ = {isa = PBXBuildFile; fileRef = 5492E0392021401F00B64F25 /* FSTEventAccumulator.mm */; };
		5492E03F2021401F00B64F25 /* FSTHelpers.mm in Sources */ = {isa = PBXBuildFile; fileRef = 5492E03A2021401F00B64F25 /* FSTHelpers.mm */; };
		5492E041202143E700B64F25 /* FSTEventAccumulator.mm in Sources */ = {isa = PBXBuildFile; fileRef = 5492E0392021401F00B64F25 /* FSTEventAccumulator.mm */; };
		5492E0422021440500B64F25 /* FSTHelpers.mm in Sources */ = {isa = PBXBuildFile; fileRef = 5492E03A2021401F00B64F25 /* FSTHelpers.mm */; };
		5492E0442021457E00B64F25 /* XCTestCase+Await.mm in Sources */ = {isa = PBXBuildFile; fileRef = 5492E0372021401E00B64F25 /* XCTestCase+Await.mm */; };
		5492E050202154AA00B64F25 /* FIRCollectionReferenceTests.mm in Sources */ = {isa = PBXBuildFile; fileRef = 5492E045202154AA00B64F25 /* FIRCollectionReferenceTests.mm */; };
		5492E051202154AA00B64F25 /* FIRQueryTests.mm in Sources */ = {isa = PBXBuildFile; fileRef = 5492E046202154AA00B64F25 /* FIRQueryTests.mm */; };
		5492E052202154AB00B64F25 /* FIRGeoPointTests.mm in Sources */ = {isa = PBXBuildFile; fileRef = 5492E048202154AA00B64F25 /* FIRGeoPointTests.mm */; };
		5492E053202154AB00B64F25 /* FIRDocumentReferenceTests.mm in Sources */ = {isa = PBXBuildFile; fileRef = 5492E049202154AA00B64F25 /* FIRDocumentReferenceTests.mm */; };
		5492E054202154AB00B64F25 /* FIRFieldValueTests.mm in Sources */ = {isa = PBXBuildFile; fileRef = 5492E04A202154AA00B64F25 /* FIRFieldValueTests.mm */; };
		5492E055202154AB00B64F25 /* FIRDocumentSnapshotTests.mm in Sources */ = {isa = PBXBuildFile; fileRef = 5492E04B202154AA00B64F25 /* FIRDocumentSnapshotTests.mm */; };
		5492E056202154AB00B64F25 /* FIRFieldPathTests.mm in Sources */ = {isa = PBXBuildFile; fileRef = 5492E04C202154AA00B64F25 /* FIRFieldPathTests.mm */; };
		5492E057202154AB00B64F25 /* FIRSnapshotMetadataTests.mm in Sources */ = {isa = PBXBuildFile; fileRef = 5492E04D202154AA00B64F25 /* FIRSnapshotMetadataTests.mm */; };
		5492E058202154AB00B64F25 /* FSTAPIHelpers.mm in Sources */ = {isa = PBXBuildFile; fileRef = 5492E04E202154AA00B64F25 /* FSTAPIHelpers.mm */; };
		5492E059202154AB00B64F25 /* FIRQuerySnapshotTests.mm in Sources */ = {isa = PBXBuildFile; fileRef = 5492E04F202154AA00B64F25 /* FIRQuerySnapshotTests.mm */; };
		5492E063202154B900B64F25 /* FSTViewSnapshotTest.mm in Sources */ = {isa = PBXBuildFile; fileRef = 5492E05C202154B800B64F25 /* FSTViewSnapshotTest.mm */; };
		5492E064202154B900B64F25 /* FSTQueryListenerTests.mm in Sources */ = {isa = PBXBuildFile; fileRef = 5492E05D202154B900B64F25 /* FSTQueryListenerTests.mm */; };
		5492E065202154B900B64F25 /* FSTViewTests.mm in Sources */ = {isa = PBXBuildFile; fileRef = 5492E05E202154B900B64F25 /* FSTViewTests.mm */; };
		5492E067202154B900B64F25 /* FSTEventManagerTests.mm in Sources */ = {isa = PBXBuildFile; fileRef = 5492E060202154B900B64F25 /* FSTEventManagerTests.mm */; };
		5492E068202154B900B64F25 /* FSTQueryTests.mm in Sources */ = {isa = PBXBuildFile; fileRef = 5492E061202154B900B64F25 /* FSTQueryTests.mm */; };
		5492E072202154D600B64F25 /* FIRQueryTests.mm in Sources */ = {isa = PBXBuildFile; fileRef = 5492E069202154D500B64F25 /* FIRQueryTests.mm */; };
		5492E073202154D600B64F25 /* FIRFieldsTests.mm in Sources */ = {isa = PBXBuildFile; fileRef = 5492E06A202154D500B64F25 /* FIRFieldsTests.mm */; };
		5492E074202154D600B64F25 /* FIRListenerRegistrationTests.mm in Sources */ = {isa = PBXBuildFile; fileRef = 5492E06B202154D500B64F25 /* FIRListenerRegistrationTests.mm */; };
		5492E075202154D600B64F25 /* FIRDatabaseTests.mm in Sources */ = {isa = PBXBuildFile; fileRef = 5492E06C202154D500B64F25 /* FIRDatabaseTests.mm */; };
		5492E076202154D600B64F25 /* FIRValidationTests.mm in Sources */ = {isa = PBXBuildFile; fileRef = 5492E06D202154D600B64F25 /* FIRValidationTests.mm */; };
		5492E077202154D600B64F25 /* FIRServerTimestampTests.mm in Sources */ = {isa = PBXBuildFile; fileRef = 5492E06E202154D600B64F25 /* FIRServerTimestampTests.mm */; };
		5492E078202154D600B64F25 /* FIRWriteBatchTests.mm in Sources */ = {isa = PBXBuildFile; fileRef = 5492E06F202154D600B64F25 /* FIRWriteBatchTests.mm */; };
		5492E079202154D600B64F25 /* FIRCursorTests.mm in Sources */ = {isa = PBXBuildFile; fileRef = 5492E070202154D600B64F25 /* FIRCursorTests.mm */; };
		5492E07A202154D600B64F25 /* FIRTypeTests.mm in Sources */ = {isa = PBXBuildFile; fileRef = 5492E071202154D600B64F25 /* FIRTypeTests.mm */; };
		5492E07F202154EC00B64F25 /* FSTTransactionTests.mm in Sources */ = {isa = PBXBuildFile; fileRef = 5492E07B202154EB00B64F25 /* FSTTransactionTests.mm */; };
		5492E080202154EC00B64F25 /* FSTSmokeTests.mm in Sources */ = {isa = PBXBuildFile; fileRef = 5492E07C202154EB00B64F25 /* FSTSmokeTests.mm */; };
		5492E081202154EC00B64F25 /* FSTStreamTests.mm in Sources */ = {isa = PBXBuildFile; fileRef = 5492E07D202154EB00B64F25 /* FSTStreamTests.mm */; };
		5492E082202154EC00B64F25 /* FSTDatastoreTests.mm in Sources */ = {isa = PBXBuildFile; fileRef = 5492E07E202154EC00B64F25 /* FSTDatastoreTests.mm */; };
		5492E09D2021552D00B64F25 /* FSTLocalStoreTests.mm in Sources */ = {isa = PBXBuildFile; fileRef = 5492E0832021552A00B64F25 /* FSTLocalStoreTests.mm */; };
		5492E09F2021552D00B64F25 /* FSTLevelDBMigrationsTests.mm in Sources */ = {isa = PBXBuildFile; fileRef = 5492E0862021552A00B64F25 /* FSTLevelDBMigrationsTests.mm */; };
		5492E0A02021552D00B64F25 /* FSTLevelDBMutationQueueTests.mm in Sources */ = {isa = PBXBuildFile; fileRef = 5492E0872021552A00B64F25 /* FSTLevelDBMutationQueueTests.mm */; };
		5492E0A12021552D00B64F25 /* FSTMemoryLocalStoreTests.mm in Sources */ = {isa = PBXBuildFile; fileRef = 5492E0882021552A00B64F25 /* FSTMemoryLocalStoreTests.mm */; };
		5492E0A22021552D00B64F25 /* FSTQueryCacheTests.mm in Sources */ = {isa = PBXBuildFile; fileRef = 5492E0892021552A00B64F25 /* FSTQueryCacheTests.mm */; };
		5492E0A32021552D00B64F25 /* FSTLocalSerializerTests.mm in Sources */ = {isa = PBXBuildFile; fileRef = 5492E08A2021552A00B64F25 /* FSTLocalSerializerTests.mm */; };
		5492E0A42021552D00B64F25 /* FSTMemoryQueryCacheTests.mm in Sources */ = {isa = PBXBuildFile; fileRef = 5492E08B2021552B00B64F25 /* FSTMemoryQueryCacheTests.mm */; };
		5492E0A52021552D00B64F25 /* FSTMemoryRemoteDocumentCacheTests.mm in Sources */ = {isa = PBXBuildFile; fileRef = 5492E08C2021552B00B64F25 /* FSTMemoryRemoteDocumentCacheTests.mm */; };
		5492E0A62021552D00B64F25 /* FSTPersistenceTestHelpers.mm in Sources */ = {isa = PBXBuildFile; fileRef = 5492E08D2021552B00B64F25 /* FSTPersistenceTestHelpers.mm */; };
		5492E0A72021552D00B64F25 /* FSTLevelDBKeyTests.mm in Sources */ = {isa = PBXBuildFile; fileRef = 5492E08E2021552B00B64F25 /* FSTLevelDBKeyTests.mm */; };
		5492E0A82021552D00B64F25 /* FSTLevelDBLocalStoreTests.mm in Sources */ = {isa = PBXBuildFile; fileRef = 5492E08F2021552B00B64F25 /* FSTLevelDBLocalStoreTests.mm */; };
		5492E0AA2021552D00B64F25 /* FSTLevelDBRemoteDocumentCacheTests.mm in Sources */ = {isa = PBXBuildFile; fileRef = 5492E0922021552B00B64F25 /* FSTLevelDBRemoteDocumentCacheTests.mm */; };
		5492E0AB2021552D00B64F25 /* StringViewTests.mm in Sources */ = {isa = PBXBuildFile; fileRef = 5492E0932021552B00B64F25 /* StringViewTests.mm */; };
		5492E0AC2021552D00B64F25 /* FSTMutationQueueTests.mm in Sources */ = {isa = PBXBuildFile; fileRef = 5492E0962021552C00B64F25 /* FSTMutationQueueTests.mm */; };
		5492E0AD2021552D00B64F25 /* FSTMemoryMutationQueueTests.mm in Sources */ = {isa = PBXBuildFile; fileRef = 5492E0972021552C00B64F25 /* FSTMemoryMutationQueueTests.mm */; };
		5492E0AE2021552D00B64F25 /* FSTLevelDBQueryCacheTests.mm in Sources */ = {isa = PBXBuildFile; fileRef = 5492E0982021552C00B64F25 /* FSTLevelDBQueryCacheTests.mm */; };
		5492E0AF2021552D00B64F25 /* FSTReferenceSetTests.mm in Sources */ = {isa = PBXBuildFile; fileRef = 5492E09A2021552C00B64F25 /* FSTReferenceSetTests.mm */; };
		5492E0B12021552D00B64F25 /* FSTRemoteDocumentCacheTests.mm in Sources */ = {isa = PBXBuildFile; fileRef = 5492E09C2021552D00B64F25 /* FSTRemoteDocumentCacheTests.mm */; };
		5492E0B92021555100B64F25 /* FSTDocumentKeyTests.mm in Sources */ = {isa = PBXBuildFile; fileRef = 5492E0B22021555000B64F25 /* FSTDocumentKeyTests.mm */; };
		5492E0BA2021555100B64F25 /* FSTDocumentSetTests.mm in Sources */ = {isa = PBXBuildFile; fileRef = 5492E0B32021555100B64F25 /* FSTDocumentSetTests.mm */; };
		5492E0BD2021555100B64F25 /* FSTDocumentTests.mm in Sources */ = {isa = PBXBuildFile; fileRef = 5492E0B62021555100B64F25 /* FSTDocumentTests.mm */; };
		5492E0BE2021555100B64F25 /* FSTMutationTests.mm in Sources */ = {isa = PBXBuildFile; fileRef = 5492E0B72021555100B64F25 /* FSTMutationTests.mm */; };
		5492E0BF2021555100B64F25 /* FSTFieldValueTests.mm in Sources */ = {isa = PBXBuildFile; fileRef = 5492E0B82021555100B64F25 /* FSTFieldValueTests.mm */; };
		5492E0C62021557E00B64F25 /* FSTWatchChange+Testing.mm in Sources */ = {isa = PBXBuildFile; fileRef = 5492E0C02021557E00B64F25 /* FSTWatchChange+Testing.mm */; };
		5492E0C72021557E00B64F25 /* FSTSerializerBetaTests.mm in Sources */ = {isa = PBXBuildFile; fileRef = 5492E0C12021557E00B64F25 /* FSTSerializerBetaTests.mm */; };
		5492E0C82021557E00B64F25 /* FSTDatastoreTests.mm in Sources */ = {isa = PBXBuildFile; fileRef = 5492E0C22021557E00B64F25 /* FSTDatastoreTests.mm */; };
		5492E0C92021557E00B64F25 /* FSTRemoteEventTests.mm in Sources */ = {isa = PBXBuildFile; fileRef = 5492E0C32021557E00B64F25 /* FSTRemoteEventTests.mm */; };
		5492E0CA2021557E00B64F25 /* FSTWatchChangeTests.mm in Sources */ = {isa = PBXBuildFile; fileRef = 5492E0C52021557E00B64F25 /* FSTWatchChangeTests.mm */; };
		5495EB032040E90200EBA509 /* CodableGeoPointTests.swift in Sources */ = {isa = PBXBuildFile; fileRef = 5495EB022040E90200EBA509 /* CodableGeoPointTests.swift */; };
		54995F6F205B6E12004EFFA0 /* leveldb_key_test.cc in Sources */ = {isa = PBXBuildFile; fileRef = 54995F6E205B6E12004EFFA0 /* leveldb_key_test.cc */; };
		549CCA5020A36DBC00BCEB75 /* sorted_set_test.cc in Sources */ = {isa = PBXBuildFile; fileRef = 549CCA4C20A36DBB00BCEB75 /* sorted_set_test.cc */; };
		549CCA5120A36DBC00BCEB75 /* tree_sorted_map_test.cc in Sources */ = {isa = PBXBuildFile; fileRef = 549CCA4D20A36DBB00BCEB75 /* tree_sorted_map_test.cc */; };
		549CCA5220A36DBC00BCEB75 /* sorted_map_test.cc in Sources */ = {isa = PBXBuildFile; fileRef = 549CCA4E20A36DBB00BCEB75 /* sorted_map_test.cc */; };
		549CCA5720A36E1F00BCEB75 /* field_mask_test.cc in Sources */ = {isa = PBXBuildFile; fileRef = 549CCA5320A36E1F00BCEB75 /* field_mask_test.cc */; };
		549CCA5920A36E1F00BCEB75 /* precondition_test.cc in Sources */ = {isa = PBXBuildFile; fileRef = 549CCA5520A36E1F00BCEB75 /* precondition_test.cc */; };
		54A0352620A3AED0003E0143 /* field_transform_test.mm in Sources */ = {isa = PBXBuildFile; fileRef = 54A0352320A3AEC3003E0143 /* field_transform_test.mm */; };
		54A0352720A3AED0003E0143 /* transform_operations_test.mm in Sources */ = {isa = PBXBuildFile; fileRef = 54A0352220A3AEC3003E0143 /* transform_operations_test.mm */; };
		54A0352A20A3B3BD003E0143 /* testutil.cc in Sources */ = {isa = PBXBuildFile; fileRef = 54A0352820A3B3BD003E0143 /* testutil.cc */; };
		54A0352F20A3B3D8003E0143 /* status_test.cc in Sources */ = {isa = PBXBuildFile; fileRef = 54A0352C20A3B3D7003E0143 /* status_test.cc */; };
		54A0353020A3B3D8003E0143 /* statusor_test.cc in Sources */ = {isa = PBXBuildFile; fileRef = 54A0352D20A3B3D7003E0143 /* statusor_test.cc */; };
		54A0353520A3D8CB003E0143 /* iterator_adaptors_test.cc in Sources */ = {isa = PBXBuildFile; fileRef = 54A0353420A3D8CB003E0143 /* iterator_adaptors_test.cc */; };
		54C2294F1FECABAE007D065B /* log_test.cc in Sources */ = {isa = PBXBuildFile; fileRef = 54C2294E1FECABAE007D065B /* log_test.cc */; };
		54DA12A61F315EE100DD57A1 /* collection_spec_test.json in Resources */ = {isa = PBXBuildFile; fileRef = 54DA129C1F315EE100DD57A1 /* collection_spec_test.json */; };
		54DA12A71F315EE100DD57A1 /* existence_filter_spec_test.json in Resources */ = {isa = PBXBuildFile; fileRef = 54DA129D1F315EE100DD57A1 /* existence_filter_spec_test.json */; };
		54DA12A81F315EE100DD57A1 /* limbo_spec_test.json in Resources */ = {isa = PBXBuildFile; fileRef = 54DA129E1F315EE100DD57A1 /* limbo_spec_test.json */; };
		54DA12A91F315EE100DD57A1 /* limit_spec_test.json in Resources */ = {isa = PBXBuildFile; fileRef = 54DA129F1F315EE100DD57A1 /* limit_spec_test.json */; };
		54DA12AA1F315EE100DD57A1 /* listen_spec_test.json in Resources */ = {isa = PBXBuildFile; fileRef = 54DA12A01F315EE100DD57A1 /* listen_spec_test.json */; };
		54DA12AB1F315EE100DD57A1 /* offline_spec_test.json in Resources */ = {isa = PBXBuildFile; fileRef = 54DA12A11F315EE100DD57A1 /* offline_spec_test.json */; };
		54DA12AC1F315EE100DD57A1 /* orderby_spec_test.json in Resources */ = {isa = PBXBuildFile; fileRef = 54DA12A21F315EE100DD57A1 /* orderby_spec_test.json */; };
		54DA12AD1F315EE100DD57A1 /* persistence_spec_test.json in Resources */ = {isa = PBXBuildFile; fileRef = 54DA12A31F315EE100DD57A1 /* persistence_spec_test.json */; };
		54DA12AE1F315EE100DD57A1 /* resume_token_spec_test.json in Resources */ = {isa = PBXBuildFile; fileRef = 54DA12A41F315EE100DD57A1 /* resume_token_spec_test.json */; };
		54DA12AF1F315EE100DD57A1 /* write_spec_test.json in Resources */ = {isa = PBXBuildFile; fileRef = 54DA12A51F315EE100DD57A1 /* write_spec_test.json */; };
		54EB764D202277B30088B8F3 /* array_sorted_map_test.cc in Sources */ = {isa = PBXBuildFile; fileRef = 54EB764C202277B30088B8F3 /* array_sorted_map_test.cc */; };
		5A080105CCBFDB6BF3F3772D /* path_test.cc in Sources */ = {isa = PBXBuildFile; fileRef = 403DBF6EFB541DFD01582AA3 /* path_test.cc */; };
		5CC9650320A0E93200A2D6A1 /* FSTLRUGarbageCollectorTests.mm in Sources */ = {isa = PBXBuildFile; fileRef = 5CC9650220A0E93200A2D6A1 /* FSTLRUGarbageCollectorTests.mm */; };
		5CC9650520A0E9BD00A2D6A1 /* FSTMemoryLRUGarbageCollectorTests.mm in Sources */ = {isa = PBXBuildFile; fileRef = 5CC9650420A0E9BD00A2D6A1 /* FSTMemoryLRUGarbageCollectorTests.mm */; };
		5CC9650720A0E9C600A2D6A1 /* FSTLevelDBLRUGarbageCollectorTests.mm in Sources */ = {isa = PBXBuildFile; fileRef = 5CC9650620A0E9C600A2D6A1 /* FSTLevelDBLRUGarbageCollectorTests.mm */; };
		5D405BE298CE4692CB00790A /* Pods_Firestore_Tests_iOS.framework in Frameworks */ = {isa = PBXBuildFile; fileRef = 2B50B3A0DF77100EEE887891 /* Pods_Firestore_Tests_iOS.framework */; };
		6003F58E195388D20070C39A /* Foundation.framework in Frameworks */ = {isa = PBXBuildFile; fileRef = 6003F58D195388D20070C39A /* Foundation.framework */; };
		6003F590195388D20070C39A /* CoreGraphics.framework in Frameworks */ = {isa = PBXBuildFile; fileRef = 6003F58F195388D20070C39A /* CoreGraphics.framework */; };
		6003F592195388D20070C39A /* UIKit.framework in Frameworks */ = {isa = PBXBuildFile; fileRef = 6003F591195388D20070C39A /* UIKit.framework */; };
		6003F598195388D20070C39A /* InfoPlist.strings in Resources */ = {isa = PBXBuildFile; fileRef = 6003F596195388D20070C39A /* InfoPlist.strings */; };
		6003F59A195388D20070C39A /* main.m in Sources */ = {isa = PBXBuildFile; fileRef = 6003F599195388D20070C39A /* main.m */; };
		6003F59E195388D20070C39A /* FIRAppDelegate.m in Sources */ = {isa = PBXBuildFile; fileRef = 6003F59D195388D20070C39A /* FIRAppDelegate.m */; };
		6003F5A7195388D20070C39A /* FIRViewController.m in Sources */ = {isa = PBXBuildFile; fileRef = 6003F5A6195388D20070C39A /* FIRViewController.m */; };
		6003F5A9195388D20070C39A /* Images.xcassets in Resources */ = {isa = PBXBuildFile; fileRef = 6003F5A8195388D20070C39A /* Images.xcassets */; };
		6003F5B0195388D20070C39A /* XCTest.framework in Frameworks */ = {isa = PBXBuildFile; fileRef = 6003F5AF195388D20070C39A /* XCTest.framework */; };
		6003F5B1195388D20070C39A /* Foundation.framework in Frameworks */ = {isa = PBXBuildFile; fileRef = 6003F58D195388D20070C39A /* Foundation.framework */; };
		6003F5B2195388D20070C39A /* UIKit.framework in Frameworks */ = {isa = PBXBuildFile; fileRef = 6003F591195388D20070C39A /* UIKit.framework */; };
		6003F5BA195388D20070C39A /* InfoPlist.strings in Resources */ = {isa = PBXBuildFile; fileRef = 6003F5B8195388D20070C39A /* InfoPlist.strings */; };
		6161B5032047140C00A99DBB /* FIRFirestoreSourceTests.mm in Sources */ = {isa = PBXBuildFile; fileRef = 6161B5012047140400A99DBB /* FIRFirestoreSourceTests.mm */; };
		618BBEA620B89AAC00B5BCE7 /* target.pb.cc in Sources */ = {isa = PBXBuildFile; fileRef = 618BBE7D20B89AAC00B5BCE7 /* target.pb.cc */; };
		618BBEA720B89AAC00B5BCE7 /* maybe_document.pb.cc in Sources */ = {isa = PBXBuildFile; fileRef = 618BBE7E20B89AAC00B5BCE7 /* maybe_document.pb.cc */; };
		618BBEA820B89AAC00B5BCE7 /* mutation.pb.cc in Sources */ = {isa = PBXBuildFile; fileRef = 618BBE8220B89AAC00B5BCE7 /* mutation.pb.cc */; };
		618BBEA920B89AAC00B5BCE7 /* common.pb.cc in Sources */ = {isa = PBXBuildFile; fileRef = 618BBE8820B89AAC00B5BCE7 /* common.pb.cc */; };
		618BBEAA20B89AAC00B5BCE7 /* firestore.pb.cc in Sources */ = {isa = PBXBuildFile; fileRef = 618BBE8A20B89AAC00B5BCE7 /* firestore.pb.cc */; };
		618BBEAB20B89AAC00B5BCE7 /* query.pb.cc in Sources */ = {isa = PBXBuildFile; fileRef = 618BBE8C20B89AAC00B5BCE7 /* query.pb.cc */; };
		618BBEAC20B89AAC00B5BCE7 /* document.pb.cc in Sources */ = {isa = PBXBuildFile; fileRef = 618BBE8E20B89AAC00B5BCE7 /* document.pb.cc */; };
		618BBEAD20B89AAC00B5BCE7 /* write.pb.cc in Sources */ = {isa = PBXBuildFile; fileRef = 618BBE8F20B89AAC00B5BCE7 /* write.pb.cc */; };
		618BBEAE20B89AAC00B5BCE7 /* latlng.pb.cc in Sources */ = {isa = PBXBuildFile; fileRef = 618BBE9220B89AAC00B5BCE7 /* latlng.pb.cc */; };
		618BBEAF20B89AAC00B5BCE7 /* annotations.pb.cc in Sources */ = {isa = PBXBuildFile; fileRef = 618BBE9520B89AAC00B5BCE7 /* annotations.pb.cc */; };
		618BBEB020B89AAC00B5BCE7 /* http.pb.cc in Sources */ = {isa = PBXBuildFile; fileRef = 618BBE9720B89AAC00B5BCE7 /* http.pb.cc */; };
		618BBEB120B89AAC00B5BCE7 /* status.pb.cc in Sources */ = {isa = PBXBuildFile; fileRef = 618BBE9920B89AAC00B5BCE7 /* status.pb.cc */; };
		61F72C5620BC48FD001A68CB /* serializer_test.cc in Sources */ = {isa = PBXBuildFile; fileRef = 61F72C5520BC48FD001A68CB /* serializer_test.cc */; };
		6E59498D20F55BA800ECD9A5 /* FuzzingResources in Resources */ = {isa = PBXBuildFile; fileRef = 6ED6DEA120F5502700FC6076 /* FuzzingResources */; };
		6E8302E021022309003E1EA3 /* FSTFuzzTestFieldPath.mm in Sources */ = {isa = PBXBuildFile; fileRef = 6E8302DF21022309003E1EA3 /* FSTFuzzTestFieldPath.mm */; };
		6EA39FDE20FE820E008D461F /* FSTFuzzTestSerializer.mm in Sources */ = {isa = PBXBuildFile; fileRef = 6EA39FDD20FE820E008D461F /* FSTFuzzTestSerializer.mm */; };
		6EDD3B4620BF247500C33877 /* Foundation.framework in Frameworks */ = {isa = PBXBuildFile; fileRef = 6003F58D195388D20070C39A /* Foundation.framework */; };
		6EDD3B4820BF247500C33877 /* UIKit.framework in Frameworks */ = {isa = PBXBuildFile; fileRef = 6003F591195388D20070C39A /* UIKit.framework */; };
		6EDD3B4920BF247500C33877 /* XCTest.framework in Frameworks */ = {isa = PBXBuildFile; fileRef = 6003F5AF195388D20070C39A /* XCTest.framework */; };
		6EDD3B6020BF25AE00C33877 /* FSTFuzzTestsPrincipal.mm in Sources */ = {isa = PBXBuildFile; fileRef = 6EDD3B5E20BF24D000C33877 /* FSTFuzzTestsPrincipal.mm */; };
		6F3CAC76D918D6B0917EDF92 /* query_test.cc in Sources */ = {isa = PBXBuildFile; fileRef = B9C261C26C5D311E1E3C0CB9 /* query_test.cc */; };
		71719F9F1E33DC2100824A3D /* LaunchScreen.storyboard in Resources */ = {isa = PBXBuildFile; fileRef = 71719F9D1E33DC2100824A3D /* LaunchScreen.storyboard */; };
		7346E61D20325C6900FD6CEF /* FSTDispatchQueueTests.mm in Sources */ = {isa = PBXBuildFile; fileRef = 7346E61C20325C6900FD6CEF /* FSTDispatchQueueTests.mm */; };
		73866AA12082B0A5009BB4FF /* FIRArrayTransformTests.mm in Sources */ = {isa = PBXBuildFile; fileRef = 73866A9F2082B069009BB4FF /* FIRArrayTransformTests.mm */; };
		73FE5066020EF9B2892C86BF /* hard_assert_test.cc in Sources */ = {isa = PBXBuildFile; fileRef = 444B7AB3F5A2929070CB1363 /* hard_assert_test.cc */; };
		873B8AEB1B1F5CCA007FD442 /* Main.storyboard in Resources */ = {isa = PBXBuildFile; fileRef = 873B8AEA1B1F5CCA007FD442 /* Main.storyboard */; };
		8C82D4D3F9AB63E79CC52DC8 /* Pods_Firestore_IntegrationTests_iOS.framework in Frameworks */ = {isa = PBXBuildFile; fileRef = ECEBABC7E7B693BE808A1052 /* Pods_Firestore_IntegrationTests_iOS.framework */; };
		AB356EF7200EA5EB0089B766 /* field_value_test.cc in Sources */ = {isa = PBXBuildFile; fileRef = AB356EF6200EA5EB0089B766 /* field_value_test.cc */; };
		AB380CFB2019388600D97691 /* target_id_generator_test.cc in Sources */ = {isa = PBXBuildFile; fileRef = AB380CF82019382300D97691 /* target_id_generator_test.cc */; };
		AB380CFE201A2F4500D97691 /* string_util_test.cc in Sources */ = {isa = PBXBuildFile; fileRef = AB380CFC201A2EE200D97691 /* string_util_test.cc */; };
		AB380D02201BC69F00D97691 /* bits_test.cc in Sources */ = {isa = PBXBuildFile; fileRef = AB380D01201BC69F00D97691 /* bits_test.cc */; };
		AB380D04201BC6E400D97691 /* ordered_code_test.cc in Sources */ = {isa = PBXBuildFile; fileRef = AB380D03201BC6E400D97691 /* ordered_code_test.cc */; };
		AB38D93020236E21000A432D /* database_info_test.cc in Sources */ = {isa = PBXBuildFile; fileRef = AB38D92E20235D22000A432D /* database_info_test.cc */; };
		AB6B908420322E4D00CC290A /* document_test.cc in Sources */ = {isa = PBXBuildFile; fileRef = AB6B908320322E4D00CC290A /* document_test.cc */; };
		AB6B908620322E6D00CC290A /* maybe_document_test.cc in Sources */ = {isa = PBXBuildFile; fileRef = AB6B908520322E6D00CC290A /* maybe_document_test.cc */; };
		AB6B908820322E8800CC290A /* no_document_test.cc in Sources */ = {isa = PBXBuildFile; fileRef = AB6B908720322E8800CC290A /* no_document_test.cc */; };
		AB7BAB342012B519001E0872 /* geo_point_test.cc in Sources */ = {isa = PBXBuildFile; fileRef = AB7BAB332012B519001E0872 /* geo_point_test.cc */; };
		ABA495BB202B7E80008A7851 /* snapshot_version_test.cc in Sources */ = {isa = PBXBuildFile; fileRef = ABA495B9202B7E79008A7851 /* snapshot_version_test.cc */; };
		ABC1D7DC2023A04B00BA84F0 /* credentials_provider_test.cc in Sources */ = {isa = PBXBuildFile; fileRef = AB38D9342023966E000A432D /* credentials_provider_test.cc */; };
		ABC1D7DD2023A04F00BA84F0 /* empty_credentials_provider_test.cc in Sources */ = {isa = PBXBuildFile; fileRef = AB38D93620239689000A432D /* empty_credentials_provider_test.cc */; };
		ABC1D7DE2023A05300BA84F0 /* user_test.cc in Sources */ = {isa = PBXBuildFile; fileRef = AB38D93220239654000A432D /* user_test.cc */; };
		ABC1D7E12023A40C00BA84F0 /* token_test.cc in Sources */ = {isa = PBXBuildFile; fileRef = ABC1D7DF2023A3EF00BA84F0 /* token_test.cc */; };
		ABC1D7E42024AFDE00BA84F0 /* firebase_credentials_provider_test.mm in Sources */ = {isa = PBXBuildFile; fileRef = ABC1D7E22023CDC500BA84F0 /* firebase_credentials_provider_test.mm */; };
		ABE6637A201FA81900ED349A /* database_id_test.cc in Sources */ = {isa = PBXBuildFile; fileRef = AB71064B201FA60300344F18 /* database_id_test.cc */; };
		ABF6506C201131F8005F2C74 /* timestamp_test.cc in Sources */ = {isa = PBXBuildFile; fileRef = ABF6506B201131F8005F2C74 /* timestamp_test.cc */; };
		B6152AD7202A53CB000E5744 /* document_key_test.cc in Sources */ = {isa = PBXBuildFile; fileRef = B6152AD5202A5385000E5744 /* document_key_test.cc */; };
		B65D34A9203C995B0076A5E1 /* FIRTimestampTest.m in Sources */ = {isa = PBXBuildFile; fileRef = B65D34A7203C99090076A5E1 /* FIRTimestampTest.m */; };
		B686F2AF2023DDEE0028D6BE /* field_path_test.cc in Sources */ = {isa = PBXBuildFile; fileRef = B686F2AD2023DDB20028D6BE /* field_path_test.cc */; };
		B686F2B22025000D0028D6BE /* resource_path_test.cc in Sources */ = {isa = PBXBuildFile; fileRef = B686F2B02024FFD70028D6BE /* resource_path_test.cc */; };
		B6D1B68520E2AB1B00B35856 /* exponential_backoff_test.cc in Sources */ = {isa = PBXBuildFile; fileRef = B6D1B68420E2AB1A00B35856 /* exponential_backoff_test.cc */; };
		B6FB467D208E9D3C00554BA2 /* async_queue_test.cc in Sources */ = {isa = PBXBuildFile; fileRef = B6FB467B208E9A8200554BA2 /* async_queue_test.cc */; };
		B6FB4684208EA0EC00554BA2 /* async_queue_libdispatch_test.mm in Sources */ = {isa = PBXBuildFile; fileRef = B6FB4680208EA0BE00554BA2 /* async_queue_libdispatch_test.mm */; };
		B6FB4685208EA0F000554BA2 /* async_queue_std_test.cc in Sources */ = {isa = PBXBuildFile; fileRef = B6FB4681208EA0BE00554BA2 /* async_queue_std_test.cc */; };
		B6FB468E208F9BAB00554BA2 /* executor_libdispatch_test.mm in Sources */ = {isa = PBXBuildFile; fileRef = B6FB4689208F9B9100554BA2 /* executor_libdispatch_test.mm */; };
		B6FB468F208F9BAE00554BA2 /* executor_std_test.cc in Sources */ = {isa = PBXBuildFile; fileRef = B6FB4687208F9B9100554BA2 /* executor_std_test.cc */; };
		B6FB4690208F9BB300554BA2 /* executor_test.cc in Sources */ = {isa = PBXBuildFile; fileRef = B6FB4688208F9B9100554BA2 /* executor_test.cc */; };
		C1AA536F90A0A576CA2816EB /* Pods_Firestore_Example_iOS_Firestore_SwiftTests_iOS.framework in Frameworks */ = {isa = PBXBuildFile; fileRef = BB92EB03E3F92485023F64ED /* Pods_Firestore_Example_iOS_Firestore_SwiftTests_iOS.framework */; };
		C482E724F4B10968417C3F78 /* Pods_Firestore_FuzzTests_iOS.framework in Frameworks */ = {isa = PBXBuildFile; fileRef = B79CA87A1A01FC5329031C9B /* Pods_Firestore_FuzzTests_iOS.framework */; };
		C80B10E79CDD7EF7843C321E /* type_traits_apple_test.mm in Sources */ = {isa = PBXBuildFile; fileRef = 2A0CF41BA5AED6049B0BEB2C /* type_traits_apple_test.mm */; };
		C8D3CE2343E53223E6487F2C /* Pods_Firestore_Example_iOS.framework in Frameworks */ = {isa = PBXBuildFile; fileRef = 5918805E993304321A05E82B /* Pods_Firestore_Example_iOS.framework */; };
		DD5976A45071455FF3FE74B8 /* string_win_test.cc in Sources */ = {isa = PBXBuildFile; fileRef = 79507DF8378D3C42F5B36268 /* string_win_test.cc */; };
		DE03B2D41F2149D600A30B9C /* XCTest.framework in Frameworks */ = {isa = PBXBuildFile; fileRef = 6003F5AF195388D20070C39A /* XCTest.framework */; };
		DE03B2D51F2149D600A30B9C /* UIKit.framework in Frameworks */ = {isa = PBXBuildFile; fileRef = 6003F591195388D20070C39A /* UIKit.framework */; };
		DE03B2D61F2149D600A30B9C /* Foundation.framework in Frameworks */ = {isa = PBXBuildFile; fileRef = 6003F58D195388D20070C39A /* Foundation.framework */; };
		DE03B2DD1F2149D600A30B9C /* InfoPlist.strings in Resources */ = {isa = PBXBuildFile; fileRef = 6003F5B8195388D20070C39A /* InfoPlist.strings */; };
		DE03B3631F215E1A00A30B9C /* CAcert.pem in Resources */ = {isa = PBXBuildFile; fileRef = DE03B3621F215E1600A30B9C /* CAcert.pem */; };
		DE2EF0851F3D0B6E003D0CDC /* FSTArraySortedDictionaryTests.m in Sources */ = {isa = PBXBuildFile; fileRef = DE2EF07E1F3D0B6E003D0CDC /* FSTArraySortedDictionaryTests.m */; };
		DE2EF0861F3D0B6E003D0CDC /* FSTImmutableSortedDictionary+Testing.m in Sources */ = {isa = PBXBuildFile; fileRef = DE2EF0801F3D0B6E003D0CDC /* FSTImmutableSortedDictionary+Testing.m */; };
		DE2EF0871F3D0B6E003D0CDC /* FSTImmutableSortedSet+Testing.m in Sources */ = {isa = PBXBuildFile; fileRef = DE2EF0821F3D0B6E003D0CDC /* FSTImmutableSortedSet+Testing.m */; };
		DE2EF0881F3D0B6E003D0CDC /* FSTTreeSortedDictionaryTests.m in Sources */ = {isa = PBXBuildFile; fileRef = DE2EF0841F3D0B6E003D0CDC /* FSTTreeSortedDictionaryTests.m */; };
/* End PBXBuildFile section */

/* Begin PBXContainerItemProxy section */
		54C9EDF62040E16300A969CD /* PBXContainerItemProxy */ = {
			isa = PBXContainerItemProxy;
			containerPortal = 6003F582195388D10070C39A /* Project object */;
			proxyType = 1;
			remoteGlobalIDString = 6003F589195388D20070C39A;
			remoteInfo = Firestore_Example;
		};
		54C9EDFE2040E41900A969CD /* PBXContainerItemProxy */ = {
			isa = PBXContainerItemProxy;
			containerPortal = 6003F582195388D10070C39A /* Project object */;
			proxyType = 1;
			remoteGlobalIDString = 54C9EDF02040E16300A969CD;
			remoteInfo = Firestore_SwiftTests_iOS;
		};
		5CAE131E20FFFED600BE9A4A /* PBXContainerItemProxy */ = {
			isa = PBXContainerItemProxy;
			containerPortal = 6003F582195388D10070C39A /* Project object */;
			proxyType = 1;
			remoteGlobalIDString = 6003F589195388D20070C39A;
			remoteInfo = Firestore_Example_iOS;
		};
		6003F5B3195388D20070C39A /* PBXContainerItemProxy */ = {
			isa = PBXContainerItemProxy;
			containerPortal = 6003F582195388D10070C39A /* Project object */;
			proxyType = 1;
			remoteGlobalIDString = 6003F589195388D20070C39A;
			remoteInfo = Firestore;
		};
		6EDD3AD320BF247500C33877 /* PBXContainerItemProxy */ = {
			isa = PBXContainerItemProxy;
			containerPortal = 6003F582195388D10070C39A /* Project object */;
			proxyType = 1;
			remoteGlobalIDString = 6003F589195388D20070C39A;
			remoteInfo = Firestore;
		};
		DE03B2961F2149D600A30B9C /* PBXContainerItemProxy */ = {
			isa = PBXContainerItemProxy;
			containerPortal = 6003F582195388D10070C39A /* Project object */;
			proxyType = 1;
			remoteGlobalIDString = 6003F589195388D20070C39A;
			remoteInfo = Firestore;
		};
		DE29E7F91F2174DD00909613 /* PBXContainerItemProxy */ = {
			isa = PBXContainerItemProxy;
			containerPortal = 6003F582195388D10070C39A /* Project object */;
			proxyType = 1;
			remoteGlobalIDString = 6003F5AD195388D20070C39A;
			remoteInfo = Firestore_Tests;
		};
		DE29E7FB1F2174DD00909613 /* PBXContainerItemProxy */ = {
			isa = PBXContainerItemProxy;
			containerPortal = 6003F582195388D10070C39A /* Project object */;
			proxyType = 1;
			remoteGlobalIDString = DE03B2941F2149D600A30B9C;
			remoteInfo = Firestore_IntegrationTests;
		};
/* End PBXContainerItemProxy section */

/* Begin PBXFileReference section */
		11984BA0A99D7A7ABA5B0D90 /* Pods-Firestore_Example_iOS-Firestore_SwiftTests_iOS.release.xcconfig */ = {isa = PBXFileReference; includeInIndex = 1; lastKnownFileType = text.xcconfig; name = "Pods-Firestore_Example_iOS-Firestore_SwiftTests_iOS.release.xcconfig"; path = "Pods/Target Support Files/Pods-Firestore_Example_iOS-Firestore_SwiftTests_iOS/Pods-Firestore_Example_iOS-Firestore_SwiftTests_iOS.release.xcconfig"; sourceTree = "<group>"; };
		1277F98C20D2DF0867496976 /* Pods-Firestore_IntegrationTests_iOS.debug.xcconfig */ = {isa = PBXFileReference; includeInIndex = 1; lastKnownFileType = text.xcconfig; name = "Pods-Firestore_IntegrationTests_iOS.debug.xcconfig"; path = "Pods/Target Support Files/Pods-Firestore_IntegrationTests_iOS/Pods-Firestore_IntegrationTests_iOS.debug.xcconfig"; sourceTree = "<group>"; };
		12F4357299652983A615F886 /* LICENSE */ = {isa = PBXFileReference; includeInIndex = 1; lastKnownFileType = text; name = LICENSE; path = ../LICENSE; sourceTree = "<group>"; };
		132E36BB104830BD806351AC /* FSTLevelDBTransactionTests.mm */ = {isa = PBXFileReference; fileEncoding = 4; lastKnownFileType = sourcecode.cpp.objcpp; path = FSTLevelDBTransactionTests.mm; sourceTree = "<group>"; };
		132E3BB3D5C42282B4ACFB20 /* FSTLevelDBBenchmarkTests.mm */ = {isa = PBXFileReference; fileEncoding = 4; lastKnownFileType = sourcecode.cpp.objcpp; path = FSTLevelDBBenchmarkTests.mm; sourceTree = "<group>"; };
		2A0CF41BA5AED6049B0BEB2C /* type_traits_apple_test.mm */ = {isa = PBXFileReference; includeInIndex = 1; lastKnownFileType = sourcecode.cpp.objcpp; path = type_traits_apple_test.mm; sourceTree = "<group>"; };
		2B50B3A0DF77100EEE887891 /* Pods_Firestore_Tests_iOS.framework */ = {isa = PBXFileReference; explicitFileType = wrapper.framework; includeInIndex = 0; path = Pods_Firestore_Tests_iOS.framework; sourceTree = BUILT_PRODUCTS_DIR; };
		358C3B5FE573B1D60A4F7592 /* strerror_test.cc */ = {isa = PBXFileReference; includeInIndex = 1; lastKnownFileType = sourcecode.cpp.cpp; path = strerror_test.cc; sourceTree = "<group>"; };
		3B843E4A1F3930A400548890 /* remote_store_spec_test.json */ = {isa = PBXFileReference; fileEncoding = 4; lastKnownFileType = text.json; path = remote_store_spec_test.json; sourceTree = "<group>"; };
		3C81DE3772628FE297055662 /* Pods-Firestore_Example_iOS.debug.xcconfig */ = {isa = PBXFileReference; includeInIndex = 1; lastKnownFileType = text.xcconfig; name = "Pods-Firestore_Example_iOS.debug.xcconfig"; path = "Pods/Target Support Files/Pods-Firestore_Example_iOS/Pods-Firestore_Example_iOS.debug.xcconfig"; sourceTree = "<group>"; };
		3F0992A4B83C60841C52E960 /* Pods-Firestore_Example_iOS.release.xcconfig */ = {isa = PBXFileReference; includeInIndex = 1; lastKnownFileType = text.xcconfig; name = "Pods-Firestore_Example_iOS.release.xcconfig"; path = "Pods/Target Support Files/Pods-Firestore_Example_iOS/Pods-Firestore_Example_iOS.release.xcconfig"; sourceTree = "<group>"; };
		403DBF6EFB541DFD01582AA3 /* path_test.cc */ = {isa = PBXFileReference; includeInIndex = 1; lastKnownFileType = sourcecode.cpp.cpp; path = path_test.cc; sourceTree = "<group>"; };
		444B7AB3F5A2929070CB1363 /* hard_assert_test.cc */ = {isa = PBXFileReference; includeInIndex = 1; lastKnownFileType = sourcecode.cpp.cpp; path = hard_assert_test.cc; sourceTree = "<group>"; };
		54131E9620ADE678001DF3FF /* string_format_test.cc */ = {isa = PBXFileReference; fileEncoding = 4; lastKnownFileType = sourcecode.cpp.cpp; path = string_format_test.cc; sourceTree = "<group>"; };
		54511E8D209805F8005BD28F /* hashing_test.cc */ = {isa = PBXFileReference; fileEncoding = 4; lastKnownFileType = sourcecode.cpp.cpp; path = hashing_test.cc; sourceTree = "<group>"; };
		5467FAFF203E56F8009C9584 /* FIRFirestoreTests.mm */ = {isa = PBXFileReference; fileEncoding = 4; lastKnownFileType = sourcecode.cpp.objcpp; path = FIRFirestoreTests.mm; sourceTree = "<group>"; };
		5467FB06203E6A44009C9584 /* app_testing.h */ = {isa = PBXFileReference; fileEncoding = 4; lastKnownFileType = sourcecode.c.h; path = app_testing.h; sourceTree = "<group>"; };
		5467FB07203E6A44009C9584 /* app_testing.mm */ = {isa = PBXFileReference; fileEncoding = 4; lastKnownFileType = sourcecode.cpp.objcpp; path = app_testing.mm; sourceTree = "<group>"; };
		546854A820A36867004BDBD5 /* datastore_test.cc */ = {isa = PBXFileReference; fileEncoding = 4; lastKnownFileType = sourcecode.cpp.cpp; path = datastore_test.cc; sourceTree = "<group>"; };
		54740A521FC913E500713A1A /* autoid_test.cc */ = {isa = PBXFileReference; fileEncoding = 4; lastKnownFileType = sourcecode.cpp.cpp; path = autoid_test.cc; sourceTree = "<group>"; };
		54740A531FC913E500713A1A /* secure_random_test.cc */ = {isa = PBXFileReference; fileEncoding = 4; lastKnownFileType = sourcecode.cpp.cpp; path = secure_random_test.cc; sourceTree = "<group>"; };
		54764FAE1FAA21B90085E60A /* FSTGoogleTestTests.mm */ = {isa = PBXFileReference; fileEncoding = 4; lastKnownFileType = sourcecode.cpp.objcpp; path = FSTGoogleTestTests.mm; sourceTree = "<group>"; };
		548DB928200D59F600E00ABC /* comparison_test.cc */ = {isa = PBXFileReference; fileEncoding = 4; lastKnownFileType = sourcecode.cpp.cpp; path = comparison_test.cc; sourceTree = "<group>"; };
		5491BC711FB44593008B3588 /* FSTIntegrationTestCase.mm */ = {isa = PBXFileReference; fileEncoding = 4; lastKnownFileType = sourcecode.cpp.objcpp; path = FSTIntegrationTestCase.mm; sourceTree = "<group>"; };
		5492E02C20213FFB00B64F25 /* FSTLevelDBSpecTests.mm */ = {isa = PBXFileReference; fileEncoding = 4; lastKnownFileType = sourcecode.cpp.objcpp; path = FSTLevelDBSpecTests.mm; sourceTree = "<group>"; };
		5492E02D20213FFC00B64F25 /* FSTMockDatastore.mm */ = {isa = PBXFileReference; fileEncoding = 4; lastKnownFileType = sourcecode.cpp.objcpp; path = FSTMockDatastore.mm; sourceTree = "<group>"; };
		5492E02E20213FFC00B64F25 /* FSTSyncEngineTestDriver.mm */ = {isa = PBXFileReference; fileEncoding = 4; lastKnownFileType = sourcecode.cpp.objcpp; path = FSTSyncEngineTestDriver.mm; sourceTree = "<group>"; };
		5492E02F20213FFC00B64F25 /* FSTMemorySpecTests.mm */ = {isa = PBXFileReference; fileEncoding = 4; lastKnownFileType = sourcecode.cpp.objcpp; path = FSTMemorySpecTests.mm; sourceTree = "<group>"; };
		5492E03020213FFC00B64F25 /* FSTSpecTests.mm */ = {isa = PBXFileReference; fileEncoding = 4; lastKnownFileType = sourcecode.cpp.objcpp; path = FSTSpecTests.mm; sourceTree = "<group>"; };
		5492E0372021401E00B64F25 /* XCTestCase+Await.mm */ = {isa = PBXFileReference; fileEncoding = 4; lastKnownFileType = sourcecode.cpp.objcpp; path = "XCTestCase+Await.mm"; sourceTree = "<group>"; };
		5492E0392021401F00B64F25 /* FSTEventAccumulator.mm */ = {isa = PBXFileReference; fileEncoding = 4; lastKnownFileType = sourcecode.cpp.objcpp; path = FSTEventAccumulator.mm; sourceTree = "<group>"; };
		5492E03A2021401F00B64F25 /* FSTHelpers.mm */ = {isa = PBXFileReference; fileEncoding = 4; lastKnownFileType = sourcecode.cpp.objcpp; path = FSTHelpers.mm; sourceTree = "<group>"; };
		5492E045202154AA00B64F25 /* FIRCollectionReferenceTests.mm */ = {isa = PBXFileReference; fileEncoding = 4; lastKnownFileType = sourcecode.cpp.objcpp; path = FIRCollectionReferenceTests.mm; sourceTree = "<group>"; };
		5492E046202154AA00B64F25 /* FIRQueryTests.mm */ = {isa = PBXFileReference; fileEncoding = 4; lastKnownFileType = sourcecode.cpp.objcpp; path = FIRQueryTests.mm; sourceTree = "<group>"; };
		5492E047202154AA00B64F25 /* FSTAPIHelpers.h */ = {isa = PBXFileReference; fileEncoding = 4; lastKnownFileType = sourcecode.c.h; path = FSTAPIHelpers.h; sourceTree = "<group>"; };
		5492E048202154AA00B64F25 /* FIRGeoPointTests.mm */ = {isa = PBXFileReference; fileEncoding = 4; lastKnownFileType = sourcecode.cpp.objcpp; path = FIRGeoPointTests.mm; sourceTree = "<group>"; };
		5492E049202154AA00B64F25 /* FIRDocumentReferenceTests.mm */ = {isa = PBXFileReference; fileEncoding = 4; lastKnownFileType = sourcecode.cpp.objcpp; path = FIRDocumentReferenceTests.mm; sourceTree = "<group>"; };
		5492E04A202154AA00B64F25 /* FIRFieldValueTests.mm */ = {isa = PBXFileReference; fileEncoding = 4; lastKnownFileType = sourcecode.cpp.objcpp; path = FIRFieldValueTests.mm; sourceTree = "<group>"; };
		5492E04B202154AA00B64F25 /* FIRDocumentSnapshotTests.mm */ = {isa = PBXFileReference; fileEncoding = 4; lastKnownFileType = sourcecode.cpp.objcpp; path = FIRDocumentSnapshotTests.mm; sourceTree = "<group>"; };
		5492E04C202154AA00B64F25 /* FIRFieldPathTests.mm */ = {isa = PBXFileReference; fileEncoding = 4; lastKnownFileType = sourcecode.cpp.objcpp; path = FIRFieldPathTests.mm; sourceTree = "<group>"; };
		5492E04D202154AA00B64F25 /* FIRSnapshotMetadataTests.mm */ = {isa = PBXFileReference; fileEncoding = 4; lastKnownFileType = sourcecode.cpp.objcpp; path = FIRSnapshotMetadataTests.mm; sourceTree = "<group>"; };
		5492E04E202154AA00B64F25 /* FSTAPIHelpers.mm */ = {isa = PBXFileReference; fileEncoding = 4; lastKnownFileType = sourcecode.cpp.objcpp; path = FSTAPIHelpers.mm; sourceTree = "<group>"; };
		5492E04F202154AA00B64F25 /* FIRQuerySnapshotTests.mm */ = {isa = PBXFileReference; fileEncoding = 4; lastKnownFileType = sourcecode.cpp.objcpp; path = FIRQuerySnapshotTests.mm; sourceTree = "<group>"; };
		5492E05A202154B800B64F25 /* FSTSyncEngine+Testing.h */ = {isa = PBXFileReference; fileEncoding = 4; lastKnownFileType = sourcecode.c.h; path = "FSTSyncEngine+Testing.h"; sourceTree = "<group>"; };
		5492E05C202154B800B64F25 /* FSTViewSnapshotTest.mm */ = {isa = PBXFileReference; fileEncoding = 4; lastKnownFileType = sourcecode.cpp.objcpp; path = FSTViewSnapshotTest.mm; sourceTree = "<group>"; };
		5492E05D202154B900B64F25 /* FSTQueryListenerTests.mm */ = {isa = PBXFileReference; fileEncoding = 4; lastKnownFileType = sourcecode.cpp.objcpp; path = FSTQueryListenerTests.mm; sourceTree = "<group>"; };
		5492E05E202154B900B64F25 /* FSTViewTests.mm */ = {isa = PBXFileReference; fileEncoding = 4; lastKnownFileType = sourcecode.cpp.objcpp; path = FSTViewTests.mm; sourceTree = "<group>"; };
		5492E060202154B900B64F25 /* FSTEventManagerTests.mm */ = {isa = PBXFileReference; fileEncoding = 4; lastKnownFileType = sourcecode.cpp.objcpp; path = FSTEventManagerTests.mm; sourceTree = "<group>"; };
		5492E061202154B900B64F25 /* FSTQueryTests.mm */ = {isa = PBXFileReference; fileEncoding = 4; lastKnownFileType = sourcecode.cpp.objcpp; path = FSTQueryTests.mm; sourceTree = "<group>"; };
		5492E069202154D500B64F25 /* FIRQueryTests.mm */ = {isa = PBXFileReference; fileEncoding = 4; lastKnownFileType = sourcecode.cpp.objcpp; path = FIRQueryTests.mm; sourceTree = "<group>"; };
		5492E06A202154D500B64F25 /* FIRFieldsTests.mm */ = {isa = PBXFileReference; fileEncoding = 4; lastKnownFileType = sourcecode.cpp.objcpp; path = FIRFieldsTests.mm; sourceTree = "<group>"; };
		5492E06B202154D500B64F25 /* FIRListenerRegistrationTests.mm */ = {isa = PBXFileReference; fileEncoding = 4; lastKnownFileType = sourcecode.cpp.objcpp; path = FIRListenerRegistrationTests.mm; sourceTree = "<group>"; };
		5492E06C202154D500B64F25 /* FIRDatabaseTests.mm */ = {isa = PBXFileReference; fileEncoding = 4; lastKnownFileType = sourcecode.cpp.objcpp; path = FIRDatabaseTests.mm; sourceTree = "<group>"; };
		5492E06D202154D600B64F25 /* FIRValidationTests.mm */ = {isa = PBXFileReference; fileEncoding = 4; lastKnownFileType = sourcecode.cpp.objcpp; path = FIRValidationTests.mm; sourceTree = "<group>"; };
		5492E06E202154D600B64F25 /* FIRServerTimestampTests.mm */ = {isa = PBXFileReference; fileEncoding = 4; lastKnownFileType = sourcecode.cpp.objcpp; path = FIRServerTimestampTests.mm; sourceTree = "<group>"; };
		5492E06F202154D600B64F25 /* FIRWriteBatchTests.mm */ = {isa = PBXFileReference; fileEncoding = 4; lastKnownFileType = sourcecode.cpp.objcpp; path = FIRWriteBatchTests.mm; sourceTree = "<group>"; };
		5492E070202154D600B64F25 /* FIRCursorTests.mm */ = {isa = PBXFileReference; fileEncoding = 4; lastKnownFileType = sourcecode.cpp.objcpp; path = FIRCursorTests.mm; sourceTree = "<group>"; };
		5492E071202154D600B64F25 /* FIRTypeTests.mm */ = {isa = PBXFileReference; fileEncoding = 4; lastKnownFileType = sourcecode.cpp.objcpp; path = FIRTypeTests.mm; sourceTree = "<group>"; };
		5492E07B202154EB00B64F25 /* FSTTransactionTests.mm */ = {isa = PBXFileReference; fileEncoding = 4; lastKnownFileType = sourcecode.cpp.objcpp; path = FSTTransactionTests.mm; sourceTree = "<group>"; };
		5492E07C202154EB00B64F25 /* FSTSmokeTests.mm */ = {isa = PBXFileReference; fileEncoding = 4; lastKnownFileType = sourcecode.cpp.objcpp; path = FSTSmokeTests.mm; sourceTree = "<group>"; };
		5492E07D202154EB00B64F25 /* FSTStreamTests.mm */ = {isa = PBXFileReference; fileEncoding = 4; lastKnownFileType = sourcecode.cpp.objcpp; path = FSTStreamTests.mm; sourceTree = "<group>"; };
		5492E07E202154EC00B64F25 /* FSTDatastoreTests.mm */ = {isa = PBXFileReference; fileEncoding = 4; lastKnownFileType = sourcecode.cpp.objcpp; path = FSTDatastoreTests.mm; sourceTree = "<group>"; };
		5492E0832021552A00B64F25 /* FSTLocalStoreTests.mm */ = {isa = PBXFileReference; fileEncoding = 4; lastKnownFileType = sourcecode.cpp.objcpp; path = FSTLocalStoreTests.mm; sourceTree = "<group>"; };
		5492E0852021552A00B64F25 /* FSTRemoteDocumentCacheTests.h */ = {isa = PBXFileReference; fileEncoding = 4; lastKnownFileType = sourcecode.c.h; path = FSTRemoteDocumentCacheTests.h; sourceTree = "<group>"; };
		5492E0862021552A00B64F25 /* FSTLevelDBMigrationsTests.mm */ = {isa = PBXFileReference; fileEncoding = 4; lastKnownFileType = sourcecode.cpp.objcpp; path = FSTLevelDBMigrationsTests.mm; sourceTree = "<group>"; };
		5492E0872021552A00B64F25 /* FSTLevelDBMutationQueueTests.mm */ = {isa = PBXFileReference; fileEncoding = 4; lastKnownFileType = sourcecode.cpp.objcpp; path = FSTLevelDBMutationQueueTests.mm; sourceTree = "<group>"; };
		5492E0882021552A00B64F25 /* FSTMemoryLocalStoreTests.mm */ = {isa = PBXFileReference; fileEncoding = 4; lastKnownFileType = sourcecode.cpp.objcpp; path = FSTMemoryLocalStoreTests.mm; sourceTree = "<group>"; };
		5492E0892021552A00B64F25 /* FSTQueryCacheTests.mm */ = {isa = PBXFileReference; fileEncoding = 4; lastKnownFileType = sourcecode.cpp.objcpp; path = FSTQueryCacheTests.mm; sourceTree = "<group>"; };
		5492E08A2021552A00B64F25 /* FSTLocalSerializerTests.mm */ = {isa = PBXFileReference; fileEncoding = 4; lastKnownFileType = sourcecode.cpp.objcpp; path = FSTLocalSerializerTests.mm; sourceTree = "<group>"; };
		5492E08B2021552B00B64F25 /* FSTMemoryQueryCacheTests.mm */ = {isa = PBXFileReference; fileEncoding = 4; lastKnownFileType = sourcecode.cpp.objcpp; path = FSTMemoryQueryCacheTests.mm; sourceTree = "<group>"; };
		5492E08C2021552B00B64F25 /* FSTMemoryRemoteDocumentCacheTests.mm */ = {isa = PBXFileReference; fileEncoding = 4; lastKnownFileType = sourcecode.cpp.objcpp; path = FSTMemoryRemoteDocumentCacheTests.mm; sourceTree = "<group>"; };
		5492E08D2021552B00B64F25 /* FSTPersistenceTestHelpers.mm */ = {isa = PBXFileReference; fileEncoding = 4; lastKnownFileType = sourcecode.cpp.objcpp; path = FSTPersistenceTestHelpers.mm; sourceTree = "<group>"; };
		5492E08E2021552B00B64F25 /* FSTLevelDBKeyTests.mm */ = {isa = PBXFileReference; fileEncoding = 4; lastKnownFileType = sourcecode.cpp.objcpp; path = FSTLevelDBKeyTests.mm; sourceTree = "<group>"; };
		5492E08F2021552B00B64F25 /* FSTLevelDBLocalStoreTests.mm */ = {isa = PBXFileReference; fileEncoding = 4; lastKnownFileType = sourcecode.cpp.objcpp; path = FSTLevelDBLocalStoreTests.mm; sourceTree = "<group>"; };
		5492E0912021552B00B64F25 /* FSTLocalStoreTests.h */ = {isa = PBXFileReference; fileEncoding = 4; lastKnownFileType = sourcecode.c.h; path = FSTLocalStoreTests.h; sourceTree = "<group>"; };
		5492E0922021552B00B64F25 /* FSTLevelDBRemoteDocumentCacheTests.mm */ = {isa = PBXFileReference; fileEncoding = 4; lastKnownFileType = sourcecode.cpp.objcpp; path = FSTLevelDBRemoteDocumentCacheTests.mm; sourceTree = "<group>"; };
		5492E0932021552B00B64F25 /* StringViewTests.mm */ = {isa = PBXFileReference; fileEncoding = 4; lastKnownFileType = sourcecode.cpp.objcpp; path = StringViewTests.mm; sourceTree = "<group>"; };
		5492E0942021552C00B64F25 /* FSTMutationQueueTests.h */ = {isa = PBXFileReference; fileEncoding = 4; lastKnownFileType = sourcecode.c.h; path = FSTMutationQueueTests.h; sourceTree = "<group>"; };
		5492E0952021552C00B64F25 /* FSTQueryCacheTests.h */ = {isa = PBXFileReference; fileEncoding = 4; lastKnownFileType = sourcecode.c.h; path = FSTQueryCacheTests.h; sourceTree = "<group>"; };
		5492E0962021552C00B64F25 /* FSTMutationQueueTests.mm */ = {isa = PBXFileReference; fileEncoding = 4; lastKnownFileType = sourcecode.cpp.objcpp; path = FSTMutationQueueTests.mm; sourceTree = "<group>"; };
		5492E0972021552C00B64F25 /* FSTMemoryMutationQueueTests.mm */ = {isa = PBXFileReference; fileEncoding = 4; lastKnownFileType = sourcecode.cpp.objcpp; path = FSTMemoryMutationQueueTests.mm; sourceTree = "<group>"; };
		5492E0982021552C00B64F25 /* FSTLevelDBQueryCacheTests.mm */ = {isa = PBXFileReference; fileEncoding = 4; lastKnownFileType = sourcecode.cpp.objcpp; path = FSTLevelDBQueryCacheTests.mm; sourceTree = "<group>"; };
		5492E0992021552C00B64F25 /* FSTPersistenceTestHelpers.h */ = {isa = PBXFileReference; fileEncoding = 4; lastKnownFileType = sourcecode.c.h; path = FSTPersistenceTestHelpers.h; sourceTree = "<group>"; };
		5492E09A2021552C00B64F25 /* FSTReferenceSetTests.mm */ = {isa = PBXFileReference; fileEncoding = 4; lastKnownFileType = sourcecode.cpp.objcpp; path = FSTReferenceSetTests.mm; sourceTree = "<group>"; };
		5492E09C2021552D00B64F25 /* FSTRemoteDocumentCacheTests.mm */ = {isa = PBXFileReference; fileEncoding = 4; lastKnownFileType = sourcecode.cpp.objcpp; path = FSTRemoteDocumentCacheTests.mm; sourceTree = "<group>"; };
		5492E0B22021555000B64F25 /* FSTDocumentKeyTests.mm */ = {isa = PBXFileReference; fileEncoding = 4; lastKnownFileType = sourcecode.cpp.objcpp; path = FSTDocumentKeyTests.mm; sourceTree = "<group>"; };
		5492E0B32021555100B64F25 /* FSTDocumentSetTests.mm */ = {isa = PBXFileReference; fileEncoding = 4; lastKnownFileType = sourcecode.cpp.objcpp; path = FSTDocumentSetTests.mm; sourceTree = "<group>"; };
		5492E0B62021555100B64F25 /* FSTDocumentTests.mm */ = {isa = PBXFileReference; fileEncoding = 4; lastKnownFileType = sourcecode.cpp.objcpp; path = FSTDocumentTests.mm; sourceTree = "<group>"; };
		5492E0B72021555100B64F25 /* FSTMutationTests.mm */ = {isa = PBXFileReference; fileEncoding = 4; lastKnownFileType = sourcecode.cpp.objcpp; path = FSTMutationTests.mm; sourceTree = "<group>"; };
		5492E0B82021555100B64F25 /* FSTFieldValueTests.mm */ = {isa = PBXFileReference; fileEncoding = 4; lastKnownFileType = sourcecode.cpp.objcpp; path = FSTFieldValueTests.mm; sourceTree = "<group>"; };
		5492E0C02021557E00B64F25 /* FSTWatchChange+Testing.mm */ = {isa = PBXFileReference; fileEncoding = 4; lastKnownFileType = sourcecode.cpp.objcpp; path = "FSTWatchChange+Testing.mm"; sourceTree = "<group>"; };
		5492E0C12021557E00B64F25 /* FSTSerializerBetaTests.mm */ = {isa = PBXFileReference; fileEncoding = 4; lastKnownFileType = sourcecode.cpp.objcpp; path = FSTSerializerBetaTests.mm; sourceTree = "<group>"; };
		5492E0C22021557E00B64F25 /* FSTDatastoreTests.mm */ = {isa = PBXFileReference; fileEncoding = 4; lastKnownFileType = sourcecode.cpp.objcpp; path = FSTDatastoreTests.mm; sourceTree = "<group>"; };
		5492E0C32021557E00B64F25 /* FSTRemoteEventTests.mm */ = {isa = PBXFileReference; fileEncoding = 4; lastKnownFileType = sourcecode.cpp.objcpp; path = FSTRemoteEventTests.mm; sourceTree = "<group>"; };
		5492E0C42021557E00B64F25 /* FSTWatchChange+Testing.h */ = {isa = PBXFileReference; fileEncoding = 4; lastKnownFileType = sourcecode.c.h; path = "FSTWatchChange+Testing.h"; sourceTree = "<group>"; };
		5492E0C52021557E00B64F25 /* FSTWatchChangeTests.mm */ = {isa = PBXFileReference; fileEncoding = 4; lastKnownFileType = sourcecode.cpp.objcpp; path = FSTWatchChangeTests.mm; sourceTree = "<group>"; };
		5495EB022040E90200EBA509 /* CodableGeoPointTests.swift */ = {isa = PBXFileReference; fileEncoding = 4; lastKnownFileType = sourcecode.swift; path = CodableGeoPointTests.swift; sourceTree = "<group>"; };
		54995F6E205B6E12004EFFA0 /* leveldb_key_test.cc */ = {isa = PBXFileReference; fileEncoding = 4; lastKnownFileType = sourcecode.cpp.cpp; path = leveldb_key_test.cc; sourceTree = "<group>"; };
		549CCA4C20A36DBB00BCEB75 /* sorted_set_test.cc */ = {isa = PBXFileReference; fileEncoding = 4; lastKnownFileType = sourcecode.cpp.cpp; path = sorted_set_test.cc; sourceTree = "<group>"; };
		549CCA4D20A36DBB00BCEB75 /* tree_sorted_map_test.cc */ = {isa = PBXFileReference; fileEncoding = 4; lastKnownFileType = sourcecode.cpp.cpp; path = tree_sorted_map_test.cc; sourceTree = "<group>"; };
		549CCA4E20A36DBB00BCEB75 /* sorted_map_test.cc */ = {isa = PBXFileReference; fileEncoding = 4; lastKnownFileType = sourcecode.cpp.cpp; path = sorted_map_test.cc; sourceTree = "<group>"; };
		549CCA4F20A36DBC00BCEB75 /* testing.h */ = {isa = PBXFileReference; fileEncoding = 4; lastKnownFileType = sourcecode.c.h; path = testing.h; sourceTree = "<group>"; };
		549CCA5320A36E1F00BCEB75 /* field_mask_test.cc */ = {isa = PBXFileReference; fileEncoding = 4; lastKnownFileType = sourcecode.cpp.cpp; path = field_mask_test.cc; sourceTree = "<group>"; };
		549CCA5520A36E1F00BCEB75 /* precondition_test.cc */ = {isa = PBXFileReference; fileEncoding = 4; lastKnownFileType = sourcecode.cpp.cpp; path = precondition_test.cc; sourceTree = "<group>"; };
		54A0352220A3AEC3003E0143 /* transform_operations_test.mm */ = {isa = PBXFileReference; fileEncoding = 4; lastKnownFileType = sourcecode.cpp.objcpp; path = transform_operations_test.mm; sourceTree = "<group>"; };
		54A0352320A3AEC3003E0143 /* field_transform_test.mm */ = {isa = PBXFileReference; fileEncoding = 4; lastKnownFileType = sourcecode.cpp.objcpp; path = field_transform_test.mm; sourceTree = "<group>"; };
		54A0352820A3B3BD003E0143 /* testutil.cc */ = {isa = PBXFileReference; fileEncoding = 4; lastKnownFileType = sourcecode.cpp.cpp; path = testutil.cc; sourceTree = "<group>"; };
		54A0352920A3B3BD003E0143 /* testutil.h */ = {isa = PBXFileReference; fileEncoding = 4; lastKnownFileType = sourcecode.c.h; path = testutil.h; sourceTree = "<group>"; };
		54A0352B20A3B3D7003E0143 /* status_test_util.h */ = {isa = PBXFileReference; fileEncoding = 4; lastKnownFileType = sourcecode.c.h; path = status_test_util.h; sourceTree = "<group>"; };
		54A0352C20A3B3D7003E0143 /* status_test.cc */ = {isa = PBXFileReference; fileEncoding = 4; lastKnownFileType = sourcecode.cpp.cpp; path = status_test.cc; sourceTree = "<group>"; };
		54A0352D20A3B3D7003E0143 /* statusor_test.cc */ = {isa = PBXFileReference; fileEncoding = 4; lastKnownFileType = sourcecode.cpp.cpp; path = statusor_test.cc; sourceTree = "<group>"; };
		54A0353420A3D8CB003E0143 /* iterator_adaptors_test.cc */ = {isa = PBXFileReference; fileEncoding = 4; lastKnownFileType = sourcecode.cpp.cpp; path = iterator_adaptors_test.cc; sourceTree = "<group>"; };
		54C2294E1FECABAE007D065B /* log_test.cc */ = {isa = PBXFileReference; fileEncoding = 4; lastKnownFileType = sourcecode.cpp.cpp; path = log_test.cc; sourceTree = "<group>"; };
		54C9EDF12040E16300A969CD /* Firestore_SwiftTests_iOS.xctest */ = {isa = PBXFileReference; explicitFileType = wrapper.cfbundle; includeInIndex = 0; path = Firestore_SwiftTests_iOS.xctest; sourceTree = BUILT_PRODUCTS_DIR; };
		54C9EDF52040E16300A969CD /* Info.plist */ = {isa = PBXFileReference; lastKnownFileType = text.plist.xml; path = Info.plist; sourceTree = "<group>"; };
		54DA129C1F315EE100DD57A1 /* collection_spec_test.json */ = {isa = PBXFileReference; fileEncoding = 4; lastKnownFileType = text.json; path = collection_spec_test.json; sourceTree = "<group>"; };
		54DA129D1F315EE100DD57A1 /* existence_filter_spec_test.json */ = {isa = PBXFileReference; fileEncoding = 4; lastKnownFileType = text.json; path = existence_filter_spec_test.json; sourceTree = "<group>"; };
		54DA129E1F315EE100DD57A1 /* limbo_spec_test.json */ = {isa = PBXFileReference; fileEncoding = 4; lastKnownFileType = text.json; path = limbo_spec_test.json; sourceTree = "<group>"; };
		54DA129F1F315EE100DD57A1 /* limit_spec_test.json */ = {isa = PBXFileReference; fileEncoding = 4; lastKnownFileType = text.json; path = limit_spec_test.json; sourceTree = "<group>"; };
		54DA12A01F315EE100DD57A1 /* listen_spec_test.json */ = {isa = PBXFileReference; fileEncoding = 4; lastKnownFileType = text.json; path = listen_spec_test.json; sourceTree = "<group>"; };
		54DA12A11F315EE100DD57A1 /* offline_spec_test.json */ = {isa = PBXFileReference; fileEncoding = 4; lastKnownFileType = text.json; path = offline_spec_test.json; sourceTree = "<group>"; };
		54DA12A21F315EE100DD57A1 /* orderby_spec_test.json */ = {isa = PBXFileReference; fileEncoding = 4; lastKnownFileType = text.json; path = orderby_spec_test.json; sourceTree = "<group>"; };
		54DA12A31F315EE100DD57A1 /* persistence_spec_test.json */ = {isa = PBXFileReference; fileEncoding = 4; lastKnownFileType = text.json; path = persistence_spec_test.json; sourceTree = "<group>"; };
		54DA12A41F315EE100DD57A1 /* resume_token_spec_test.json */ = {isa = PBXFileReference; fileEncoding = 4; lastKnownFileType = text.json; path = resume_token_spec_test.json; sourceTree = "<group>"; };
		54DA12A51F315EE100DD57A1 /* write_spec_test.json */ = {isa = PBXFileReference; fileEncoding = 4; lastKnownFileType = text.json; path = write_spec_test.json; sourceTree = "<group>"; };
		54E9281C1F33950B00C1953E /* FSTEventAccumulator.h */ = {isa = PBXFileReference; fileEncoding = 4; lastKnownFileType = sourcecode.c.h; path = FSTEventAccumulator.h; sourceTree = "<group>"; };
		54E9281E1F33950B00C1953E /* FSTIntegrationTestCase.h */ = {isa = PBXFileReference; fileEncoding = 4; lastKnownFileType = sourcecode.c.h; path = FSTIntegrationTestCase.h; sourceTree = "<group>"; };
		54E9282A1F339CAD00C1953E /* XCTestCase+Await.h */ = {isa = PBXFileReference; fileEncoding = 4; lastKnownFileType = sourcecode.c.h; path = "XCTestCase+Await.h"; sourceTree = "<group>"; };
		54EB764C202277B30088B8F3 /* array_sorted_map_test.cc */ = {isa = PBXFileReference; fileEncoding = 4; lastKnownFileType = sourcecode.cpp.cpp; path = array_sorted_map_test.cc; sourceTree = "<group>"; };
		5918805E993304321A05E82B /* Pods_Firestore_Example_iOS.framework */ = {isa = PBXFileReference; explicitFileType = wrapper.framework; includeInIndex = 0; path = Pods_Firestore_Example_iOS.framework; sourceTree = BUILT_PRODUCTS_DIR; };
		5CC9650120A0E93200A2D6A1 /* FSTLRUGarbageCollectorTests.h */ = {isa = PBXFileReference; fileEncoding = 4; lastKnownFileType = sourcecode.c.h; path = FSTLRUGarbageCollectorTests.h; sourceTree = "<group>"; };
		5CC9650220A0E93200A2D6A1 /* FSTLRUGarbageCollectorTests.mm */ = {isa = PBXFileReference; fileEncoding = 4; lastKnownFileType = sourcecode.cpp.objcpp; path = FSTLRUGarbageCollectorTests.mm; sourceTree = "<group>"; };
		5CC9650420A0E9BD00A2D6A1 /* FSTMemoryLRUGarbageCollectorTests.mm */ = {isa = PBXFileReference; fileEncoding = 4; lastKnownFileType = sourcecode.cpp.objcpp; path = FSTMemoryLRUGarbageCollectorTests.mm; sourceTree = "<group>"; };
		5CC9650620A0E9C600A2D6A1 /* FSTLevelDBLRUGarbageCollectorTests.mm */ = {isa = PBXFileReference; fileEncoding = 4; lastKnownFileType = sourcecode.cpp.objcpp; path = FSTLevelDBLRUGarbageCollectorTests.mm; sourceTree = "<group>"; };
		5CAE131920FFFED600BE9A4A /* Firestore_Benchmarks_iOS.xctest */ = {isa = PBXFileReference; explicitFileType = wrapper.cfbundle; includeInIndex = 0; path = Firestore_Benchmarks_iOS.xctest; sourceTree = BUILT_PRODUCTS_DIR; };
		5CAE131D20FFFED600BE9A4A /* Info.plist */ = {isa = PBXFileReference; lastKnownFileType = text.plist.xml; path = Info.plist; sourceTree = "<group>"; };
		6003F58A195388D20070C39A /* Firestore_Example_iOS.app */ = {isa = PBXFileReference; explicitFileType = wrapper.application; includeInIndex = 0; path = Firestore_Example_iOS.app; sourceTree = BUILT_PRODUCTS_DIR; };
		6003F58D195388D20070C39A /* Foundation.framework */ = {isa = PBXFileReference; lastKnownFileType = wrapper.framework; name = Foundation.framework; path = System/Library/Frameworks/Foundation.framework; sourceTree = SDKROOT; };
		6003F58F195388D20070C39A /* CoreGraphics.framework */ = {isa = PBXFileReference; lastKnownFileType = wrapper.framework; name = CoreGraphics.framework; path = System/Library/Frameworks/CoreGraphics.framework; sourceTree = SDKROOT; };
		6003F591195388D20070C39A /* UIKit.framework */ = {isa = PBXFileReference; lastKnownFileType = wrapper.framework; name = UIKit.framework; path = System/Library/Frameworks/UIKit.framework; sourceTree = SDKROOT; };
		6003F595195388D20070C39A /* Firestore-Info.plist */ = {isa = PBXFileReference; lastKnownFileType = text.plist.xml; path = "Firestore-Info.plist"; sourceTree = "<group>"; };
		6003F597195388D20070C39A /* en */ = {isa = PBXFileReference; lastKnownFileType = text.plist.strings; name = en; path = en.lproj/InfoPlist.strings; sourceTree = "<group>"; };
		6003F599195388D20070C39A /* main.m */ = {isa = PBXFileReference; lastKnownFileType = sourcecode.c.objc; path = main.m; sourceTree = "<group>"; };
		6003F59C195388D20070C39A /* FIRAppDelegate.h */ = {isa = PBXFileReference; lastKnownFileType = sourcecode.c.h; path = FIRAppDelegate.h; sourceTree = "<group>"; };
		6003F59D195388D20070C39A /* FIRAppDelegate.m */ = {isa = PBXFileReference; lastKnownFileType = sourcecode.c.objc; path = FIRAppDelegate.m; sourceTree = "<group>"; };
		6003F5A5195388D20070C39A /* FIRViewController.h */ = {isa = PBXFileReference; lastKnownFileType = sourcecode.c.h; path = FIRViewController.h; sourceTree = "<group>"; };
		6003F5A6195388D20070C39A /* FIRViewController.m */ = {isa = PBXFileReference; lastKnownFileType = sourcecode.c.objc; path = FIRViewController.m; sourceTree = "<group>"; };
		6003F5A8195388D20070C39A /* Images.xcassets */ = {isa = PBXFileReference; lastKnownFileType = folder.assetcatalog; path = Images.xcassets; sourceTree = "<group>"; };
		6003F5AE195388D20070C39A /* Firestore_Tests_iOS.xctest */ = {isa = PBXFileReference; explicitFileType = wrapper.cfbundle; includeInIndex = 0; path = Firestore_Tests_iOS.xctest; sourceTree = BUILT_PRODUCTS_DIR; };
		6003F5AF195388D20070C39A /* XCTest.framework */ = {isa = PBXFileReference; lastKnownFileType = wrapper.framework; name = XCTest.framework; path = Library/Frameworks/XCTest.framework; sourceTree = DEVELOPER_DIR; };
		6003F5B7195388D20070C39A /* Tests-Info.plist */ = {isa = PBXFileReference; lastKnownFileType = text.plist.xml; path = "Tests-Info.plist"; sourceTree = "<group>"; };
		6003F5B9195388D20070C39A /* en */ = {isa = PBXFileReference; lastKnownFileType = text.plist.strings; name = en; path = en.lproj/InfoPlist.strings; sourceTree = "<group>"; };
		6161B5012047140400A99DBB /* FIRFirestoreSourceTests.mm */ = {isa = PBXFileReference; fileEncoding = 4; lastKnownFileType = sourcecode.cpp.objcpp; path = FIRFirestoreSourceTests.mm; sourceTree = "<group>"; };
		618BBE7D20B89AAC00B5BCE7 /* target.pb.cc */ = {isa = PBXFileReference; fileEncoding = 4; lastKnownFileType = sourcecode.cpp.cpp; path = target.pb.cc; sourceTree = "<group>"; };
		618BBE7E20B89AAC00B5BCE7 /* maybe_document.pb.cc */ = {isa = PBXFileReference; fileEncoding = 4; lastKnownFileType = sourcecode.cpp.cpp; path = maybe_document.pb.cc; sourceTree = "<group>"; };
		618BBE7F20B89AAC00B5BCE7 /* target.pb.h */ = {isa = PBXFileReference; fileEncoding = 4; lastKnownFileType = sourcecode.c.h; path = target.pb.h; sourceTree = "<group>"; };
		618BBE8020B89AAC00B5BCE7 /* maybe_document.pb.h */ = {isa = PBXFileReference; fileEncoding = 4; lastKnownFileType = sourcecode.c.h; path = maybe_document.pb.h; sourceTree = "<group>"; };
		618BBE8120B89AAC00B5BCE7 /* mutation.pb.h */ = {isa = PBXFileReference; fileEncoding = 4; lastKnownFileType = sourcecode.c.h; path = mutation.pb.h; sourceTree = "<group>"; };
		618BBE8220B89AAC00B5BCE7 /* mutation.pb.cc */ = {isa = PBXFileReference; fileEncoding = 4; lastKnownFileType = sourcecode.cpp.cpp; path = mutation.pb.cc; sourceTree = "<group>"; };
		618BBE8620B89AAC00B5BCE7 /* query.pb.h */ = {isa = PBXFileReference; fileEncoding = 4; lastKnownFileType = sourcecode.c.h; path = query.pb.h; sourceTree = "<group>"; };
		618BBE8720B89AAC00B5BCE7 /* common.pb.h */ = {isa = PBXFileReference; fileEncoding = 4; lastKnownFileType = sourcecode.c.h; path = common.pb.h; sourceTree = "<group>"; };
		618BBE8820B89AAC00B5BCE7 /* common.pb.cc */ = {isa = PBXFileReference; fileEncoding = 4; lastKnownFileType = sourcecode.cpp.cpp; path = common.pb.cc; sourceTree = "<group>"; };
		618BBE8920B89AAC00B5BCE7 /* firestore.pb.h */ = {isa = PBXFileReference; fileEncoding = 4; lastKnownFileType = sourcecode.c.h; path = firestore.pb.h; sourceTree = "<group>"; };
		618BBE8A20B89AAC00B5BCE7 /* firestore.pb.cc */ = {isa = PBXFileReference; fileEncoding = 4; lastKnownFileType = sourcecode.cpp.cpp; path = firestore.pb.cc; sourceTree = "<group>"; };
		618BBE8B20B89AAC00B5BCE7 /* write.pb.h */ = {isa = PBXFileReference; fileEncoding = 4; lastKnownFileType = sourcecode.c.h; path = write.pb.h; sourceTree = "<group>"; };
		618BBE8C20B89AAC00B5BCE7 /* query.pb.cc */ = {isa = PBXFileReference; fileEncoding = 4; lastKnownFileType = sourcecode.cpp.cpp; path = query.pb.cc; sourceTree = "<group>"; };
		618BBE8D20B89AAC00B5BCE7 /* document.pb.h */ = {isa = PBXFileReference; fileEncoding = 4; lastKnownFileType = sourcecode.c.h; path = document.pb.h; sourceTree = "<group>"; };
		618BBE8E20B89AAC00B5BCE7 /* document.pb.cc */ = {isa = PBXFileReference; fileEncoding = 4; lastKnownFileType = sourcecode.cpp.cpp; path = document.pb.cc; sourceTree = "<group>"; };
		618BBE8F20B89AAC00B5BCE7 /* write.pb.cc */ = {isa = PBXFileReference; fileEncoding = 4; lastKnownFileType = sourcecode.cpp.cpp; path = write.pb.cc; sourceTree = "<group>"; };
		618BBE9120B89AAC00B5BCE7 /* latlng.pb.h */ = {isa = PBXFileReference; fileEncoding = 4; lastKnownFileType = sourcecode.c.h; path = latlng.pb.h; sourceTree = "<group>"; };
		618BBE9220B89AAC00B5BCE7 /* latlng.pb.cc */ = {isa = PBXFileReference; fileEncoding = 4; lastKnownFileType = sourcecode.cpp.cpp; path = latlng.pb.cc; sourceTree = "<group>"; };
		618BBE9420B89AAC00B5BCE7 /* http.pb.h */ = {isa = PBXFileReference; fileEncoding = 4; lastKnownFileType = sourcecode.c.h; path = http.pb.h; sourceTree = "<group>"; };
		618BBE9520B89AAC00B5BCE7 /* annotations.pb.cc */ = {isa = PBXFileReference; fileEncoding = 4; lastKnownFileType = sourcecode.cpp.cpp; path = annotations.pb.cc; sourceTree = "<group>"; };
		618BBE9620B89AAC00B5BCE7 /* annotations.pb.h */ = {isa = PBXFileReference; fileEncoding = 4; lastKnownFileType = sourcecode.c.h; path = annotations.pb.h; sourceTree = "<group>"; };
		618BBE9720B89AAC00B5BCE7 /* http.pb.cc */ = {isa = PBXFileReference; fileEncoding = 4; lastKnownFileType = sourcecode.cpp.cpp; path = http.pb.cc; sourceTree = "<group>"; };
		618BBE9920B89AAC00B5BCE7 /* status.pb.cc */ = {isa = PBXFileReference; fileEncoding = 4; lastKnownFileType = sourcecode.cpp.cpp; path = status.pb.cc; sourceTree = "<group>"; };
		618BBE9A20B89AAC00B5BCE7 /* status.pb.h */ = {isa = PBXFileReference; fileEncoding = 4; lastKnownFileType = sourcecode.c.h; path = status.pb.h; sourceTree = "<group>"; };
		61F72C5520BC48FD001A68CB /* serializer_test.cc */ = {isa = PBXFileReference; fileEncoding = 4; lastKnownFileType = sourcecode.cpp.cpp; path = serializer_test.cc; sourceTree = "<group>"; };
		69E6C311558EC77729A16CF1 /* Pods-Firestore_Example_iOS-Firestore_SwiftTests_iOS.debug.xcconfig */ = {isa = PBXFileReference; includeInIndex = 1; lastKnownFileType = text.xcconfig; name = "Pods-Firestore_Example_iOS-Firestore_SwiftTests_iOS.debug.xcconfig"; path = "Pods/Target Support Files/Pods-Firestore_Example_iOS-Firestore_SwiftTests_iOS/Pods-Firestore_Example_iOS-Firestore_SwiftTests_iOS.debug.xcconfig"; sourceTree = "<group>"; };
		6E8302DE210222ED003E1EA3 /* FSTFuzzTestFieldPath.h */ = {isa = PBXFileReference; lastKnownFileType = sourcecode.c.h; path = FSTFuzzTestFieldPath.h; sourceTree = "<group>"; };
		6E8302DF21022309003E1EA3 /* FSTFuzzTestFieldPath.mm */ = {isa = PBXFileReference; fileEncoding = 4; lastKnownFileType = sourcecode.cpp.objcpp; path = FSTFuzzTestFieldPath.mm; sourceTree = "<group>"; };
		6EA39FDD20FE820E008D461F /* FSTFuzzTestSerializer.mm */ = {isa = PBXFileReference; lastKnownFileType = sourcecode.cpp.objcpp; path = FSTFuzzTestSerializer.mm; sourceTree = "<group>"; };
		6EA39FDF20FE824E008D461F /* FSTFuzzTestSerializer.h */ = {isa = PBXFileReference; lastKnownFileType = sourcecode.c.h; path = FSTFuzzTestSerializer.h; sourceTree = "<group>"; };
		6ED6DEA120F5502700FC6076 /* FuzzingResources */ = {isa = PBXFileReference; lastKnownFileType = folder; path = FuzzingResources; sourceTree = "<group>"; };
		6EDD3B5B20BF247500C33877 /* Firestore_FuzzTests_iOS.xctest */ = {isa = PBXFileReference; explicitFileType = wrapper.cfbundle; includeInIndex = 0; path = Firestore_FuzzTests_iOS.xctest; sourceTree = BUILT_PRODUCTS_DIR; };
		6EDD3B5C20BF247500C33877 /* Firestore_FuzzTests_iOS-Info.plist */ = {isa = PBXFileReference; lastKnownFileType = text.plist.xml; path = "Firestore_FuzzTests_iOS-Info.plist"; sourceTree = "<group>"; };
		6EDD3B5E20BF24D000C33877 /* FSTFuzzTestsPrincipal.mm */ = {isa = PBXFileReference; lastKnownFileType = sourcecode.cpp.objcpp; path = FSTFuzzTestsPrincipal.mm; sourceTree = "<group>"; };
		71719F9E1E33DC2100824A3D /* Base */ = {isa = PBXFileReference; lastKnownFileType = file.storyboard; name = Base; path = Base.lproj/LaunchScreen.storyboard; sourceTree = "<group>"; };
		7346E61C20325C6900FD6CEF /* FSTDispatchQueueTests.mm */ = {isa = PBXFileReference; fileEncoding = 4; lastKnownFileType = sourcecode.cpp.objcpp; path = FSTDispatchQueueTests.mm; sourceTree = "<group>"; };
		73866A9F2082B069009BB4FF /* FIRArrayTransformTests.mm */ = {isa = PBXFileReference; lastKnownFileType = sourcecode.cpp.objcpp; path = FIRArrayTransformTests.mm; sourceTree = "<group>"; };
		79507DF8378D3C42F5B36268 /* string_win_test.cc */ = {isa = PBXFileReference; includeInIndex = 1; path = string_win_test.cc; sourceTree = "<group>"; };
		84434E57CA72951015FC71BC /* Pods-Firestore_FuzzTests_iOS.debug.xcconfig */ = {isa = PBXFileReference; includeInIndex = 1; lastKnownFileType = text.xcconfig; name = "Pods-Firestore_FuzzTests_iOS.debug.xcconfig"; path = "Pods/Target Support Files/Pods-Firestore_FuzzTests_iOS/Pods-Firestore_FuzzTests_iOS.debug.xcconfig"; sourceTree = "<group>"; };
		873B8AEA1B1F5CCA007FD442 /* Main.storyboard */ = {isa = PBXFileReference; fileEncoding = 4; lastKnownFileType = file.storyboard; name = Main.storyboard; path = Base.lproj/Main.storyboard; sourceTree = "<group>"; };
		8E002F4AD5D9B6197C940847 /* Firestore.podspec */ = {isa = PBXFileReference; includeInIndex = 1; lastKnownFileType = text; name = Firestore.podspec; path = ../Firestore.podspec; sourceTree = "<group>"; };
		97C492D2524E92927C11F425 /* Pods-Firestore_FuzzTests_iOS.release.xcconfig */ = {isa = PBXFileReference; includeInIndex = 1; lastKnownFileType = text.xcconfig; name = "Pods-Firestore_FuzzTests_iOS.release.xcconfig"; path = "Pods/Target Support Files/Pods-Firestore_FuzzTests_iOS/Pods-Firestore_FuzzTests_iOS.release.xcconfig"; sourceTree = "<group>"; };
		9CFD366B783AE27B9E79EE7A /* string_format_apple_test.mm */ = {isa = PBXFileReference; includeInIndex = 1; lastKnownFileType = sourcecode.cpp.objcpp; path = string_format_apple_test.mm; sourceTree = "<group>"; };
		A5FA86650A18F3B7A8162287 /* Pods-Firestore_Benchmarks_iOS.release.xcconfig */ = {isa = PBXFileReference; includeInIndex = 1; lastKnownFileType = text.xcconfig; name = "Pods-Firestore_Benchmarks_iOS.release.xcconfig"; path = "Pods/Target Support Files/Pods-Firestore_Benchmarks_iOS/Pods-Firestore_Benchmarks_iOS.release.xcconfig"; sourceTree = "<group>"; };
		AB356EF6200EA5EB0089B766 /* field_value_test.cc */ = {isa = PBXFileReference; lastKnownFileType = sourcecode.cpp.cpp; path = field_value_test.cc; sourceTree = "<group>"; };
		AB380CF82019382300D97691 /* target_id_generator_test.cc */ = {isa = PBXFileReference; fileEncoding = 4; lastKnownFileType = sourcecode.cpp.cpp; path = target_id_generator_test.cc; sourceTree = "<group>"; };
		AB380CFC201A2EE200D97691 /* string_util_test.cc */ = {isa = PBXFileReference; fileEncoding = 4; lastKnownFileType = sourcecode.cpp.cpp; path = string_util_test.cc; sourceTree = "<group>"; };
		AB380D01201BC69F00D97691 /* bits_test.cc */ = {isa = PBXFileReference; fileEncoding = 4; lastKnownFileType = sourcecode.cpp.cpp; path = bits_test.cc; sourceTree = "<group>"; };
		AB380D03201BC6E400D97691 /* ordered_code_test.cc */ = {isa = PBXFileReference; fileEncoding = 4; lastKnownFileType = sourcecode.cpp.cpp; path = ordered_code_test.cc; sourceTree = "<group>"; };
		AB38D92E20235D22000A432D /* database_info_test.cc */ = {isa = PBXFileReference; fileEncoding = 4; lastKnownFileType = sourcecode.cpp.cpp; path = database_info_test.cc; sourceTree = "<group>"; };
		AB38D93220239654000A432D /* user_test.cc */ = {isa = PBXFileReference; fileEncoding = 4; lastKnownFileType = sourcecode.cpp.cpp; path = user_test.cc; sourceTree = "<group>"; };
		AB38D9342023966E000A432D /* credentials_provider_test.cc */ = {isa = PBXFileReference; fileEncoding = 4; lastKnownFileType = sourcecode.cpp.cpp; path = credentials_provider_test.cc; sourceTree = "<group>"; };
		AB38D93620239689000A432D /* empty_credentials_provider_test.cc */ = {isa = PBXFileReference; fileEncoding = 4; lastKnownFileType = sourcecode.cpp.cpp; path = empty_credentials_provider_test.cc; sourceTree = "<group>"; };
		AB6B908320322E4D00CC290A /* document_test.cc */ = {isa = PBXFileReference; lastKnownFileType = sourcecode.cpp.cpp; path = document_test.cc; sourceTree = "<group>"; };
		AB6B908520322E6D00CC290A /* maybe_document_test.cc */ = {isa = PBXFileReference; lastKnownFileType = sourcecode.cpp.cpp; path = maybe_document_test.cc; sourceTree = "<group>"; };
		AB6B908720322E8800CC290A /* no_document_test.cc */ = {isa = PBXFileReference; lastKnownFileType = sourcecode.cpp.cpp; path = no_document_test.cc; sourceTree = "<group>"; };
		AB71064B201FA60300344F18 /* database_id_test.cc */ = {isa = PBXFileReference; fileEncoding = 4; lastKnownFileType = sourcecode.cpp.cpp; path = database_id_test.cc; sourceTree = "<group>"; };
		AB7BAB332012B519001E0872 /* geo_point_test.cc */ = {isa = PBXFileReference; fileEncoding = 4; lastKnownFileType = sourcecode.cpp.cpp; path = geo_point_test.cc; sourceTree = "<group>"; };
		ABA495B9202B7E79008A7851 /* snapshot_version_test.cc */ = {isa = PBXFileReference; fileEncoding = 4; lastKnownFileType = sourcecode.cpp.cpp; path = snapshot_version_test.cc; sourceTree = "<group>"; };
		ABC1D7DF2023A3EF00BA84F0 /* token_test.cc */ = {isa = PBXFileReference; fileEncoding = 4; lastKnownFileType = sourcecode.cpp.cpp; path = token_test.cc; sourceTree = "<group>"; };
		ABC1D7E22023CDC500BA84F0 /* firebase_credentials_provider_test.mm */ = {isa = PBXFileReference; fileEncoding = 4; lastKnownFileType = sourcecode.cpp.objcpp; path = firebase_credentials_provider_test.mm; sourceTree = "<group>"; };
		ABF6506B201131F8005F2C74 /* timestamp_test.cc */ = {isa = PBXFileReference; lastKnownFileType = sourcecode.cpp.cpp; path = timestamp_test.cc; sourceTree = "<group>"; };
		B3F5B3AAE791A5911B9EAA82 /* Pods-Firestore_Tests_iOS.release.xcconfig */ = {isa = PBXFileReference; includeInIndex = 1; lastKnownFileType = text.xcconfig; name = "Pods-Firestore_Tests_iOS.release.xcconfig"; path = "Pods/Target Support Files/Pods-Firestore_Tests_iOS/Pods-Firestore_Tests_iOS.release.xcconfig"; sourceTree = "<group>"; };
		B6152AD5202A5385000E5744 /* document_key_test.cc */ = {isa = PBXFileReference; fileEncoding = 4; lastKnownFileType = sourcecode.cpp.cpp; path = document_key_test.cc; sourceTree = "<group>"; };
		B65D34A7203C99090076A5E1 /* FIRTimestampTest.m */ = {isa = PBXFileReference; fileEncoding = 4; lastKnownFileType = sourcecode.c.objc; path = FIRTimestampTest.m; sourceTree = "<group>"; };
		B686F2AD2023DDB20028D6BE /* field_path_test.cc */ = {isa = PBXFileReference; fileEncoding = 4; lastKnownFileType = sourcecode.cpp.cpp; path = field_path_test.cc; sourceTree = "<group>"; };
		B686F2B02024FFD70028D6BE /* resource_path_test.cc */ = {isa = PBXFileReference; fileEncoding = 4; lastKnownFileType = sourcecode.cpp.cpp; path = resource_path_test.cc; sourceTree = "<group>"; };
		B6D1B68420E2AB1A00B35856 /* exponential_backoff_test.cc */ = {isa = PBXFileReference; fileEncoding = 4; lastKnownFileType = sourcecode.cpp.cpp; path = exponential_backoff_test.cc; sourceTree = "<group>"; };
		B6FB467A208E9A8200554BA2 /* async_queue_test.h */ = {isa = PBXFileReference; fileEncoding = 4; lastKnownFileType = sourcecode.c.h; path = async_queue_test.h; sourceTree = "<group>"; };
		B6FB467B208E9A8200554BA2 /* async_queue_test.cc */ = {isa = PBXFileReference; fileEncoding = 4; lastKnownFileType = sourcecode.cpp.cpp; path = async_queue_test.cc; sourceTree = "<group>"; };
		B6FB4680208EA0BE00554BA2 /* async_queue_libdispatch_test.mm */ = {isa = PBXFileReference; fileEncoding = 4; lastKnownFileType = sourcecode.cpp.objcpp; path = async_queue_libdispatch_test.mm; sourceTree = "<group>"; };
		B6FB4681208EA0BE00554BA2 /* async_queue_std_test.cc */ = {isa = PBXFileReference; fileEncoding = 4; lastKnownFileType = sourcecode.cpp.cpp; path = async_queue_std_test.cc; sourceTree = "<group>"; };
		B6FB4686208F9B9100554BA2 /* async_tests_util.h */ = {isa = PBXFileReference; fileEncoding = 4; lastKnownFileType = sourcecode.c.h; path = async_tests_util.h; sourceTree = "<group>"; };
		B6FB4687208F9B9100554BA2 /* executor_std_test.cc */ = {isa = PBXFileReference; fileEncoding = 4; lastKnownFileType = sourcecode.cpp.cpp; path = executor_std_test.cc; sourceTree = "<group>"; };
		B6FB4688208F9B9100554BA2 /* executor_test.cc */ = {isa = PBXFileReference; fileEncoding = 4; lastKnownFileType = sourcecode.cpp.cpp; path = executor_test.cc; sourceTree = "<group>"; };
		B6FB4689208F9B9100554BA2 /* executor_libdispatch_test.mm */ = {isa = PBXFileReference; fileEncoding = 4; lastKnownFileType = sourcecode.cpp.objcpp; path = executor_libdispatch_test.mm; sourceTree = "<group>"; };
		B6FB468A208F9B9100554BA2 /* executor_test.h */ = {isa = PBXFileReference; fileEncoding = 4; lastKnownFileType = sourcecode.c.h; path = executor_test.h; sourceTree = "<group>"; };
		B79CA87A1A01FC5329031C9B /* Pods_Firestore_FuzzTests_iOS.framework */ = {isa = PBXFileReference; explicitFileType = wrapper.framework; includeInIndex = 0; path = Pods_Firestore_FuzzTests_iOS.framework; sourceTree = BUILT_PRODUCTS_DIR; };
		B9C261C26C5D311E1E3C0CB9 /* query_test.cc */ = {isa = PBXFileReference; includeInIndex = 1; lastKnownFileType = sourcecode.cpp.cpp; path = query_test.cc; sourceTree = "<group>"; };
		BB92EB03E3F92485023F64ED /* Pods_Firestore_Example_iOS_Firestore_SwiftTests_iOS.framework */ = {isa = PBXFileReference; explicitFileType = wrapper.framework; includeInIndex = 0; path = Pods_Firestore_Example_iOS_Firestore_SwiftTests_iOS.framework; sourceTree = BUILT_PRODUCTS_DIR; };
		D3CC3DC5338DCAF43A211155 /* README.md */ = {isa = PBXFileReference; includeInIndex = 1; lastKnownFileType = net.daringfireball.markdown; name = README.md; path = ../README.md; sourceTree = "<group>"; };
		DE03B2E91F2149D600A30B9C /* Firestore_IntegrationTests_iOS.xctest */ = {isa = PBXFileReference; explicitFileType = wrapper.cfbundle; includeInIndex = 0; path = Firestore_IntegrationTests_iOS.xctest; sourceTree = BUILT_PRODUCTS_DIR; };
		DE03B3621F215E1600A30B9C /* CAcert.pem */ = {isa = PBXFileReference; lastKnownFileType = text; path = CAcert.pem; sourceTree = "<group>"; };
		DE0761F61F2FE68D003233AF /* BasicCompileTests.swift */ = {isa = PBXFileReference; fileEncoding = 4; lastKnownFileType = sourcecode.swift; path = BasicCompileTests.swift; sourceTree = "<group>"; };
		DE2EF07E1F3D0B6E003D0CDC /* FSTArraySortedDictionaryTests.m */ = {isa = PBXFileReference; fileEncoding = 4; lastKnownFileType = sourcecode.c.objc; name = FSTArraySortedDictionaryTests.m; path = ../../third_party/Immutable/Tests/FSTArraySortedDictionaryTests.m; sourceTree = "<group>"; };
		DE2EF07F1F3D0B6E003D0CDC /* FSTImmutableSortedDictionary+Testing.h */ = {isa = PBXFileReference; fileEncoding = 4; lastKnownFileType = sourcecode.c.h; name = "FSTImmutableSortedDictionary+Testing.h"; path = "../../third_party/Immutable/Tests/FSTImmutableSortedDictionary+Testing.h"; sourceTree = "<group>"; };
		DE2EF0801F3D0B6E003D0CDC /* FSTImmutableSortedDictionary+Testing.m */ = {isa = PBXFileReference; fileEncoding = 4; lastKnownFileType = sourcecode.c.objc; name = "FSTImmutableSortedDictionary+Testing.m"; path = "../../third_party/Immutable/Tests/FSTImmutableSortedDictionary+Testing.m"; sourceTree = "<group>"; };
		DE2EF0811F3D0B6E003D0CDC /* FSTImmutableSortedSet+Testing.h */ = {isa = PBXFileReference; fileEncoding = 4; lastKnownFileType = sourcecode.c.h; name = "FSTImmutableSortedSet+Testing.h"; path = "../../third_party/Immutable/Tests/FSTImmutableSortedSet+Testing.h"; sourceTree = "<group>"; };
		DE2EF0821F3D0B6E003D0CDC /* FSTImmutableSortedSet+Testing.m */ = {isa = PBXFileReference; fileEncoding = 4; lastKnownFileType = sourcecode.c.objc; name = "FSTImmutableSortedSet+Testing.m"; path = "../../third_party/Immutable/Tests/FSTImmutableSortedSet+Testing.m"; sourceTree = "<group>"; };
		DE2EF0831F3D0B6E003D0CDC /* FSTLLRBValueNode+Test.h */ = {isa = PBXFileReference; fileEncoding = 4; lastKnownFileType = sourcecode.c.h; name = "FSTLLRBValueNode+Test.h"; path = "../../third_party/Immutable/Tests/FSTLLRBValueNode+Test.h"; sourceTree = "<group>"; };
		DE2EF0841F3D0B6E003D0CDC /* FSTTreeSortedDictionaryTests.m */ = {isa = PBXFileReference; fileEncoding = 4; lastKnownFileType = sourcecode.c.objc; name = FSTTreeSortedDictionaryTests.m; path = ../../third_party/Immutable/Tests/FSTTreeSortedDictionaryTests.m; sourceTree = "<group>"; };
		DE51B1881F0D48AC0013853F /* FSTHelpers.h */ = {isa = PBXFileReference; lastKnownFileType = sourcecode.c.h; path = FSTHelpers.h; sourceTree = "<group>"; };
		DE51B1961F0D48AC0013853F /* FSTMockDatastore.h */ = {isa = PBXFileReference; lastKnownFileType = sourcecode.c.h; path = FSTMockDatastore.h; sourceTree = "<group>"; };
		DE51B1981F0D48AC0013853F /* FSTSpecTests.h */ = {isa = PBXFileReference; lastKnownFileType = sourcecode.c.h; path = FSTSpecTests.h; sourceTree = "<group>"; };
		DE51B19A1F0D48AC0013853F /* FSTSyncEngineTestDriver.h */ = {isa = PBXFileReference; lastKnownFileType = sourcecode.c.h; path = FSTSyncEngineTestDriver.h; sourceTree = "<group>"; };
		DE51B1A71F0D48AC0013853F /* README.md */ = {isa = PBXFileReference; lastKnownFileType = net.daringfireball.markdown; path = README.md; sourceTree = "<group>"; };
		E592181BFD7C53C305123739 /* Pods-Firestore_Tests_iOS.debug.xcconfig */ = {isa = PBXFileReference; includeInIndex = 1; lastKnownFileType = text.xcconfig; name = "Pods-Firestore_Tests_iOS.debug.xcconfig"; path = "Pods/Target Support Files/Pods-Firestore_Tests_iOS/Pods-Firestore_Tests_iOS.debug.xcconfig"; sourceTree = "<group>"; };
		ECEBABC7E7B693BE808A1052 /* Pods_Firestore_IntegrationTests_iOS.framework */ = {isa = PBXFileReference; explicitFileType = wrapper.framework; includeInIndex = 0; path = Pods_Firestore_IntegrationTests_iOS.framework; sourceTree = BUILT_PRODUCTS_DIR; };
		F354C0FE92645B56A6C6FD44 /* Pods-Firestore_IntegrationTests_iOS.release.xcconfig */ = {isa = PBXFileReference; includeInIndex = 1; lastKnownFileType = text.xcconfig; name = "Pods-Firestore_IntegrationTests_iOS.release.xcconfig"; path = "Pods/Target Support Files/Pods-Firestore_IntegrationTests_iOS/Pods-Firestore_IntegrationTests_iOS.release.xcconfig"; sourceTree = "<group>"; };
		F694C3CE4B77B3C0FA4BBA53 /* Pods_Firestore_Benchmarks_iOS.framework */ = {isa = PBXFileReference; explicitFileType = wrapper.framework; includeInIndex = 0; path = Pods_Firestore_Benchmarks_iOS.framework; sourceTree = BUILT_PRODUCTS_DIR; };
		F8043813A5D16963EC02B182 /* local_serializer_test.cc */ = {isa = PBXFileReference; includeInIndex = 1; lastKnownFileType = sourcecode.cpp.cpp; path = local_serializer_test.cc; sourceTree = "<group>"; };
		FA2E9952BA2B299C1156C43C /* Pods-Firestore_Benchmarks_iOS.debug.xcconfig */ = {isa = PBXFileReference; includeInIndex = 1; lastKnownFileType = text.xcconfig; name = "Pods-Firestore_Benchmarks_iOS.debug.xcconfig"; path = "Pods/Target Support Files/Pods-Firestore_Benchmarks_iOS/Pods-Firestore_Benchmarks_iOS.debug.xcconfig"; sourceTree = "<group>"; };
/* End PBXFileReference section */

/* Begin PBXFrameworksBuildPhase section */
		54C9EDEE2040E16300A969CD /* Frameworks */ = {
			isa = PBXFrameworksBuildPhase;
			buildActionMask = 2147483647;
			files = (
				C1AA536F90A0A576CA2816EB /* Pods_Firestore_Example_iOS_Firestore_SwiftTests_iOS.framework in Frameworks */,
			);
			runOnlyForDeploymentPostprocessing = 0;
		};
		5CAE131620FFFED600BE9A4A /* Frameworks */ = {
			isa = PBXFrameworksBuildPhase;
			buildActionMask = 2147483647;
			files = (
				4AA4ABE36065DB79CD76DD8D /* Pods_Firestore_Benchmarks_iOS.framework in Frameworks */,
			);
			runOnlyForDeploymentPostprocessing = 0;
		};
		6003F587195388D20070C39A /* Frameworks */ = {
			isa = PBXFrameworksBuildPhase;
			buildActionMask = 2147483647;
			files = (
				6003F590195388D20070C39A /* CoreGraphics.framework in Frameworks */,
				6003F58E195388D20070C39A /* Foundation.framework in Frameworks */,
				C8D3CE2343E53223E6487F2C /* Pods_Firestore_Example_iOS.framework in Frameworks */,
				6003F592195388D20070C39A /* UIKit.framework in Frameworks */,
			);
			runOnlyForDeploymentPostprocessing = 0;
		};
		6003F5AB195388D20070C39A /* Frameworks */ = {
			isa = PBXFrameworksBuildPhase;
			buildActionMask = 2147483647;
			files = (
				6003F5B1195388D20070C39A /* Foundation.framework in Frameworks */,
				5D405BE298CE4692CB00790A /* Pods_Firestore_Tests_iOS.framework in Frameworks */,
				6003F5B2195388D20070C39A /* UIKit.framework in Frameworks */,
				6003F5B0195388D20070C39A /* XCTest.framework in Frameworks */,
			);
			runOnlyForDeploymentPostprocessing = 0;
		};
		6EDD3B4520BF247500C33877 /* Frameworks */ = {
			isa = PBXFrameworksBuildPhase;
			buildActionMask = 2147483647;
			files = (
				6EDD3B4620BF247500C33877 /* Foundation.framework in Frameworks */,
				C482E724F4B10968417C3F78 /* Pods_Firestore_FuzzTests_iOS.framework in Frameworks */,
				6EDD3B4820BF247500C33877 /* UIKit.framework in Frameworks */,
				6EDD3B4920BF247500C33877 /* XCTest.framework in Frameworks */,
			);
			runOnlyForDeploymentPostprocessing = 0;
		};
		DE03B2D31F2149D600A30B9C /* Frameworks */ = {
			isa = PBXFrameworksBuildPhase;
			buildActionMask = 2147483647;
			files = (
				DE03B2D61F2149D600A30B9C /* Foundation.framework in Frameworks */,
				8C82D4D3F9AB63E79CC52DC8 /* Pods_Firestore_IntegrationTests_iOS.framework in Frameworks */,
				DE03B2D51F2149D600A30B9C /* UIKit.framework in Frameworks */,
				DE03B2D41F2149D600A30B9C /* XCTest.framework in Frameworks */,
			);
			runOnlyForDeploymentPostprocessing = 0;
		};
/* End PBXFrameworksBuildPhase section */

/* Begin PBXGroup section */
		543B4F0520A91E4B001F506D /* App */ = {
			isa = PBXGroup;
			children = (
				6003F593195388D20070C39A /* iOS */,
			);
			path = App;
			sourceTree = "<group>";
		};
		544A20ED20F6C046004E52CD /* API */ = {
			isa = PBXGroup;
			children = (
				DE0761F61F2FE68D003233AF /* BasicCompileTests.swift */,
			);
			path = API;
			sourceTree = "<group>";
		};
		5467FB05203E652F009C9584 /* testutil */ = {
			isa = PBXGroup;
			children = (
				5467FB06203E6A44009C9584 /* app_testing.h */,
				5467FB07203E6A44009C9584 /* app_testing.mm */,
				54A0352820A3B3BD003E0143 /* testutil.cc */,
				54A0352920A3B3BD003E0143 /* testutil.h */,
			);
			path = testutil;
			sourceTree = "<group>";
		};
		546854A720A3681B004BDBD5 /* remote */ = {
			isa = PBXGroup;
			children = (
				546854A820A36867004BDBD5 /* datastore_test.cc */,
				B6D1B68420E2AB1A00B35856 /* exponential_backoff_test.cc */,
				61F72C5520BC48FD001A68CB /* serializer_test.cc */,
			);
			path = remote;
			sourceTree = "<group>";
		};
		54740A561FC913EB00713A1A /* util */ = {
			isa = PBXGroup;
			children = (
				B6FB4680208EA0BE00554BA2 /* async_queue_libdispatch_test.mm */,
				B6FB4681208EA0BE00554BA2 /* async_queue_std_test.cc */,
				B6FB467B208E9A8200554BA2 /* async_queue_test.cc */,
				B6FB467A208E9A8200554BA2 /* async_queue_test.h */,
				B6FB4686208F9B9100554BA2 /* async_tests_util.h */,
				54740A521FC913E500713A1A /* autoid_test.cc */,
				AB380D01201BC69F00D97691 /* bits_test.cc */,
				548DB928200D59F600E00ABC /* comparison_test.cc */,
				B6FB4689208F9B9100554BA2 /* executor_libdispatch_test.mm */,
				B6FB4687208F9B9100554BA2 /* executor_std_test.cc */,
				B6FB4688208F9B9100554BA2 /* executor_test.cc */,
				B6FB468A208F9B9100554BA2 /* executor_test.h */,
				444B7AB3F5A2929070CB1363 /* hard_assert_test.cc */,
				54511E8D209805F8005BD28F /* hashing_test.cc */,
				54A0353420A3D8CB003E0143 /* iterator_adaptors_test.cc */,
				54C2294E1FECABAE007D065B /* log_test.cc */,
				AB380D03201BC6E400D97691 /* ordered_code_test.cc */,
				403DBF6EFB541DFD01582AA3 /* path_test.cc */,
				54740A531FC913E500713A1A /* secure_random_test.cc */,
				54A0352C20A3B3D7003E0143 /* status_test.cc */,
				54A0352B20A3B3D7003E0143 /* status_test_util.h */,
				54A0352D20A3B3D7003E0143 /* statusor_test.cc */,
				358C3B5FE573B1D60A4F7592 /* strerror_test.cc */,
				9CFD366B783AE27B9E79EE7A /* string_format_apple_test.mm */,
				54131E9620ADE678001DF3FF /* string_format_test.cc */,
				AB380CFC201A2EE200D97691 /* string_util_test.cc */,
				79507DF8378D3C42F5B36268 /* string_win_test.cc */,
				2A0CF41BA5AED6049B0BEB2C /* type_traits_apple_test.mm */,
			);
			path = util;
			sourceTree = "<group>";
		};
		54764FAC1FAA0C390085E60A /* CoreTests */ = {
			isa = PBXGroup;
			children = (
				AB38D9312023962A000A432D /* auth */,
				AB380CF7201937B800D97691 /* core */,
				54EB764B202277970088B8F3 /* immutable */,
				54995F70205B6E1A004EFFA0 /* local */,
				AB356EF5200E9D1A0089B766 /* model */,
				546854A720A3681B004BDBD5 /* remote */,
				5467FB05203E652F009C9584 /* testutil */,
				54740A561FC913EB00713A1A /* util */,
				54764FAE1FAA21B90085E60A /* FSTGoogleTestTests.mm */,
				AB7BAB332012B519001E0872 /* geo_point_test.cc */,
				ABF6506B201131F8005F2C74 /* timestamp_test.cc */,
			);
			name = CoreTests;
			path = ../core/test/firebase/firestore;
			sourceTree = "<group>";
		};
		5495EB012040E90200EBA509 /* Codable */ = {
			isa = PBXGroup;
			children = (
				5495EB022040E90200EBA509 /* CodableGeoPointTests.swift */,
			);
			path = Codable;
			sourceTree = "<group>";
		};
		54995F70205B6E1A004EFFA0 /* local */ = {
			isa = PBXGroup;
			children = (
				54995F6E205B6E12004EFFA0 /* leveldb_key_test.cc */,
				F8043813A5D16963EC02B182 /* local_serializer_test.cc */,
			);
			path = local;
			sourceTree = "<group>";
		};
		54C9EDF22040E16300A969CD /* SwiftTests */ = {
			isa = PBXGroup;
			children = (
				544A20ED20F6C046004E52CD /* API */,
				5495EB012040E90200EBA509 /* Codable */,
				54C9EDF52040E16300A969CD /* Info.plist */,
			);
			name = SwiftTests;
			path = ../Swift/Tests;
			sourceTree = "<group>";
		};
		54EB764B202277970088B8F3 /* immutable */ = {
			isa = PBXGroup;
			children = (
				54EB764C202277B30088B8F3 /* array_sorted_map_test.cc */,
				549CCA4E20A36DBB00BCEB75 /* sorted_map_test.cc */,
				549CCA4C20A36DBB00BCEB75 /* sorted_set_test.cc */,
				549CCA4F20A36DBC00BCEB75 /* testing.h */,
				549CCA4D20A36DBB00BCEB75 /* tree_sorted_map_test.cc */,
			);
			path = immutable;
			sourceTree = "<group>";
		};
		5CAE131A20FFFED600BE9A4A /* Benchmarks */ = {
			isa = PBXGroup;
			children = (
				132E3BB3D5C42282B4ACFB20 /* FSTLevelDBBenchmarkTests.mm */,
				5CAE131D20FFFED600BE9A4A /* Info.plist */,
			);
			path = Benchmarks;
			sourceTree = "<group>";
		};
		6003F581195388D10070C39A = {
			isa = PBXGroup;
			children = (
				618BBE7A20B89AAC00B5BCE7 /* CoreTestsProtos */,
				6EDD3B5D20BF24A700C33877 /* FuzzTests */,
				543B4F0520A91E4B001F506D /* App */,
				60FF7A9C1954A5C5007DD14C /* Podspec Metadata */,
				6003F5B5195388D20070C39A /* Tests */,
				54764FAC1FAA0C390085E60A /* CoreTests */,
				54C9EDF22040E16300A969CD /* SwiftTests */,
				5CAE131A20FFFED600BE9A4A /* Benchmarks */,
				6003F58C195388D20070C39A /* Frameworks */,
				6003F58B195388D20070C39A /* Products */,
				AAEA2A72CFD1FA5AD34462F7 /* Pods */,
			);
			sourceTree = "<group>";
		};
		6003F58B195388D20070C39A /* Products */ = {
			isa = PBXGroup;
			children = (
				5CAE131920FFFED600BE9A4A /* Firestore_Benchmarks_iOS.xctest */,
				6003F58A195388D20070C39A /* Firestore_Example_iOS.app */,
				6EDD3B5B20BF247500C33877 /* Firestore_FuzzTests_iOS.xctest */,
				DE03B2E91F2149D600A30B9C /* Firestore_IntegrationTests_iOS.xctest */,
				54C9EDF12040E16300A969CD /* Firestore_SwiftTests_iOS.xctest */,
				6003F5AE195388D20070C39A /* Firestore_Tests_iOS.xctest */,
			);
			name = Products;
			sourceTree = "<group>";
		};
		6003F58C195388D20070C39A /* Frameworks */ = {
			isa = PBXGroup;
			children = (
				6003F58F195388D20070C39A /* CoreGraphics.framework */,
				6003F58D195388D20070C39A /* Foundation.framework */,
				F694C3CE4B77B3C0FA4BBA53 /* Pods_Firestore_Benchmarks_iOS.framework */,
				5918805E993304321A05E82B /* Pods_Firestore_Example_iOS.framework */,
				BB92EB03E3F92485023F64ED /* Pods_Firestore_Example_iOS_Firestore_SwiftTests_iOS.framework */,
				B79CA87A1A01FC5329031C9B /* Pods_Firestore_FuzzTests_iOS.framework */,
				ECEBABC7E7B693BE808A1052 /* Pods_Firestore_IntegrationTests_iOS.framework */,
				2B50B3A0DF77100EEE887891 /* Pods_Firestore_Tests_iOS.framework */,
				6003F591195388D20070C39A /* UIKit.framework */,
				6003F5AF195388D20070C39A /* XCTest.framework */,
			);
			name = Frameworks;
			sourceTree = "<group>";
		};
		6003F593195388D20070C39A /* iOS */ = {
			isa = PBXGroup;
			children = (
				6003F594195388D20070C39A /* Supporting Files */,
				6003F59C195388D20070C39A /* FIRAppDelegate.h */,
				6003F59D195388D20070C39A /* FIRAppDelegate.m */,
				6003F5A5195388D20070C39A /* FIRViewController.h */,
				6003F5A6195388D20070C39A /* FIRViewController.m */,
				6003F5A8195388D20070C39A /* Images.xcassets */,
				71719F9D1E33DC2100824A3D /* LaunchScreen.storyboard */,
				873B8AEA1B1F5CCA007FD442 /* Main.storyboard */,
			);
			path = iOS;
			sourceTree = "<group>";
		};
		6003F594195388D20070C39A /* Supporting Files */ = {
			isa = PBXGroup;
			children = (
				6003F595195388D20070C39A /* Firestore-Info.plist */,
				6003F596195388D20070C39A /* InfoPlist.strings */,
				6003F599195388D20070C39A /* main.m */,
			);
			name = "Supporting Files";
			sourceTree = "<group>";
		};
		6003F5B5195388D20070C39A /* Tests */ = {
			isa = PBXGroup;
			children = (
				DE51B1831F0D48AC0013853F /* API */,
				DE51B1A81F0D48AC0013853F /* Core */,
				DE2EF06E1F3D07D7003D0CDC /* Immutable */,
				DE51B1BB1F0D48AC0013853F /* Integration */,
				DE51B1621F0D48AC0013853F /* Local */,
				DE51B17B1F0D48AC0013853F /* Model */,
				DE51B1B21F0D48AC0013853F /* Remote */,
				DE51B1931F0D48AC0013853F /* SpecTests */,
				6003F5B6195388D20070C39A /* Supporting Files */,
				DE51B1851F0D48AC0013853F /* Util */,
			);
			path = Tests;
			sourceTree = "<group>";
		};
		6003F5B6195388D20070C39A /* Supporting Files */ = {
			isa = PBXGroup;
			children = (
				6003F5B8195388D20070C39A /* InfoPlist.strings */,
				6003F5B7195388D20070C39A /* Tests-Info.plist */,
			);
			name = "Supporting Files";
			sourceTree = "<group>";
		};
		60FF7A9C1954A5C5007DD14C /* Podspec Metadata */ = {
			isa = PBXGroup;
			children = (
				8E002F4AD5D9B6197C940847 /* Firestore.podspec */,
				12F4357299652983A615F886 /* LICENSE */,
				D3CC3DC5338DCAF43A211155 /* README.md */,
			);
			name = "Podspec Metadata";
			sourceTree = "<group>";
		};
		618BBE7A20B89AAC00B5BCE7 /* CoreTestsProtos */ = {
			isa = PBXGroup;
			children = (
				618BBE7B20B89AAC00B5BCE7 /* firestore */,
				618BBE8320B89AAC00B5BCE7 /* google */,
			);
			name = CoreTestsProtos;
			path = ../Protos/cpp;
			sourceTree = "<group>";
		};
		618BBE7B20B89AAC00B5BCE7 /* firestore */ = {
			isa = PBXGroup;
			children = (
				618BBE7C20B89AAC00B5BCE7 /* local */,
			);
			path = firestore;
			sourceTree = "<group>";
		};
		618BBE7C20B89AAC00B5BCE7 /* local */ = {
			isa = PBXGroup;
			children = (
				618BBE7E20B89AAC00B5BCE7 /* maybe_document.pb.cc */,
				618BBE8020B89AAC00B5BCE7 /* maybe_document.pb.h */,
				618BBE8220B89AAC00B5BCE7 /* mutation.pb.cc */,
				618BBE8120B89AAC00B5BCE7 /* mutation.pb.h */,
				618BBE7D20B89AAC00B5BCE7 /* target.pb.cc */,
				618BBE7F20B89AAC00B5BCE7 /* target.pb.h */,
			);
			path = local;
			sourceTree = "<group>";
		};
		618BBE8320B89AAC00B5BCE7 /* google */ = {
			isa = PBXGroup;
			children = (
				618BBE9320B89AAC00B5BCE7 /* api */,
				618BBE8420B89AAC00B5BCE7 /* firestore */,
				618BBE9820B89AAC00B5BCE7 /* rpc */,
				618BBE9020B89AAC00B5BCE7 /* type */,
			);
			path = google;
			sourceTree = "<group>";
		};
		618BBE8420B89AAC00B5BCE7 /* firestore */ = {
			isa = PBXGroup;
			children = (
				618BBE8520B89AAC00B5BCE7 /* v1beta1 */,
			);
			path = firestore;
			sourceTree = "<group>";
		};
		618BBE8520B89AAC00B5BCE7 /* v1beta1 */ = {
			isa = PBXGroup;
			children = (
				618BBE8820B89AAC00B5BCE7 /* common.pb.cc */,
				618BBE8720B89AAC00B5BCE7 /* common.pb.h */,
				618BBE8E20B89AAC00B5BCE7 /* document.pb.cc */,
				618BBE8D20B89AAC00B5BCE7 /* document.pb.h */,
				618BBE8A20B89AAC00B5BCE7 /* firestore.pb.cc */,
				618BBE8920B89AAC00B5BCE7 /* firestore.pb.h */,
				618BBE8C20B89AAC00B5BCE7 /* query.pb.cc */,
				618BBE8620B89AAC00B5BCE7 /* query.pb.h */,
				618BBE8F20B89AAC00B5BCE7 /* write.pb.cc */,
				618BBE8B20B89AAC00B5BCE7 /* write.pb.h */,
			);
			path = v1beta1;
			sourceTree = "<group>";
		};
		618BBE9020B89AAC00B5BCE7 /* type */ = {
			isa = PBXGroup;
			children = (
				618BBE9220B89AAC00B5BCE7 /* latlng.pb.cc */,
				618BBE9120B89AAC00B5BCE7 /* latlng.pb.h */,
			);
			path = type;
			sourceTree = "<group>";
		};
		618BBE9320B89AAC00B5BCE7 /* api */ = {
			isa = PBXGroup;
			children = (
				618BBE9520B89AAC00B5BCE7 /* annotations.pb.cc */,
				618BBE9620B89AAC00B5BCE7 /* annotations.pb.h */,
				618BBE9720B89AAC00B5BCE7 /* http.pb.cc */,
				618BBE9420B89AAC00B5BCE7 /* http.pb.h */,
			);
			path = api;
			sourceTree = "<group>";
		};
		618BBE9820B89AAC00B5BCE7 /* rpc */ = {
			isa = PBXGroup;
			children = (
				618BBE9920B89AAC00B5BCE7 /* status.pb.cc */,
				618BBE9A20B89AAC00B5BCE7 /* status.pb.h */,
			);
			path = rpc;
			sourceTree = "<group>";
		};
		6EA39FDC20FE81DD008D461F /* FuzzingTargets */ = {
			isa = PBXGroup;
			children = (
<<<<<<< HEAD
				6EA39FDF20FE824E008D461F /* FSTFuzzTestSerializer.h */,
				6EA39FDD20FE820E008D461F /* FSTFuzzTestSerializer.mm */,
=======
				6E8302DF21022309003E1EA3 /* FSTFuzzTestFieldPath.mm */,
				6EA39FDD20FE820E008D461F /* FSTFuzzTestSerializer.mm */,
				6EA39FDF20FE824E008D461F /* FSTFuzzTestSerializer.h */,
				6E8302DE210222ED003E1EA3 /* FSTFuzzTestFieldPath.h */,
>>>>>>> dfbf77bf
			);
			path = FuzzingTargets;
			sourceTree = "<group>";
		};
		6EDD3B5D20BF24A700C33877 /* FuzzTests */ = {
			isa = PBXGroup;
			children = (
				6EA39FDC20FE81DD008D461F /* FuzzingTargets */,
				6EDD3B5E20BF24D000C33877 /* FSTFuzzTestsPrincipal.mm */,
				6EDD3B5C20BF247500C33877 /* Firestore_FuzzTests_iOS-Info.plist */,
				6ED6DEA120F5502700FC6076 /* FuzzingResources */,
			);
			path = FuzzTests;
			sourceTree = "<group>";
		};
		AAEA2A72CFD1FA5AD34462F7 /* Pods */ = {
			isa = PBXGroup;
			children = (
				FA2E9952BA2B299C1156C43C /* Pods-Firestore_Benchmarks_iOS.debug.xcconfig */,
				A5FA86650A18F3B7A8162287 /* Pods-Firestore_Benchmarks_iOS.release.xcconfig */,
				69E6C311558EC77729A16CF1 /* Pods-Firestore_Example_iOS-Firestore_SwiftTests_iOS.debug.xcconfig */,
				11984BA0A99D7A7ABA5B0D90 /* Pods-Firestore_Example_iOS-Firestore_SwiftTests_iOS.release.xcconfig */,
				3C81DE3772628FE297055662 /* Pods-Firestore_Example_iOS.debug.xcconfig */,
				3F0992A4B83C60841C52E960 /* Pods-Firestore_Example_iOS.release.xcconfig */,
				84434E57CA72951015FC71BC /* Pods-Firestore_FuzzTests_iOS.debug.xcconfig */,
				97C492D2524E92927C11F425 /* Pods-Firestore_FuzzTests_iOS.release.xcconfig */,
				1277F98C20D2DF0867496976 /* Pods-Firestore_IntegrationTests_iOS.debug.xcconfig */,
				F354C0FE92645B56A6C6FD44 /* Pods-Firestore_IntegrationTests_iOS.release.xcconfig */,
				E592181BFD7C53C305123739 /* Pods-Firestore_Tests_iOS.debug.xcconfig */,
				B3F5B3AAE791A5911B9EAA82 /* Pods-Firestore_Tests_iOS.release.xcconfig */,
			);
			name = Pods;
			sourceTree = "<group>";
		};
		AB356EF5200E9D1A0089B766 /* model */ = {
			isa = PBXGroup;
			children = (
				AB71064B201FA60300344F18 /* database_id_test.cc */,
				B6152AD5202A5385000E5744 /* document_key_test.cc */,
				AB6B908320322E4D00CC290A /* document_test.cc */,
				549CCA5320A36E1F00BCEB75 /* field_mask_test.cc */,
				B686F2AD2023DDB20028D6BE /* field_path_test.cc */,
				AB356EF6200EA5EB0089B766 /* field_value_test.cc */,
				AB6B908520322E6D00CC290A /* maybe_document_test.cc */,
				AB6B908720322E8800CC290A /* no_document_test.cc */,
				549CCA5520A36E1F00BCEB75 /* precondition_test.cc */,
				B686F2B02024FFD70028D6BE /* resource_path_test.cc */,
				ABA495B9202B7E79008A7851 /* snapshot_version_test.cc */,
			);
			path = model;
			sourceTree = "<group>";
		};
		AB380CF7201937B800D97691 /* core */ = {
			isa = PBXGroup;
			children = (
				AB38D92E20235D22000A432D /* database_info_test.cc */,
				B9C261C26C5D311E1E3C0CB9 /* query_test.cc */,
				AB380CF82019382300D97691 /* target_id_generator_test.cc */,
			);
			path = core;
			sourceTree = "<group>";
		};
		AB38D9312023962A000A432D /* auth */ = {
			isa = PBXGroup;
			children = (
				AB38D9342023966E000A432D /* credentials_provider_test.cc */,
				AB38D93620239689000A432D /* empty_credentials_provider_test.cc */,
				ABC1D7E22023CDC500BA84F0 /* firebase_credentials_provider_test.mm */,
				ABC1D7DF2023A3EF00BA84F0 /* token_test.cc */,
				AB38D93220239654000A432D /* user_test.cc */,
			);
			path = auth;
			sourceTree = "<group>";
		};
		DE2EF06E1F3D07D7003D0CDC /* Immutable */ = {
			isa = PBXGroup;
			children = (
				DE2EF07E1F3D0B6E003D0CDC /* FSTArraySortedDictionaryTests.m */,
				DE2EF07F1F3D0B6E003D0CDC /* FSTImmutableSortedDictionary+Testing.h */,
				DE2EF0801F3D0B6E003D0CDC /* FSTImmutableSortedDictionary+Testing.m */,
				DE2EF0811F3D0B6E003D0CDC /* FSTImmutableSortedSet+Testing.h */,
				DE2EF0821F3D0B6E003D0CDC /* FSTImmutableSortedSet+Testing.m */,
				DE2EF0831F3D0B6E003D0CDC /* FSTLLRBValueNode+Test.h */,
				DE2EF0841F3D0B6E003D0CDC /* FSTTreeSortedDictionaryTests.m */,
			);
			name = Immutable;
			sourceTree = "<group>";
		};
		DE51B1621F0D48AC0013853F /* Local */ = {
			isa = PBXGroup;
			children = (
				5CC9650620A0E9C600A2D6A1 /* FSTLevelDBLRUGarbageCollectorTests.mm */,
				5CC9650420A0E9BD00A2D6A1 /* FSTMemoryLRUGarbageCollectorTests.mm */,
				5CC9650120A0E93200A2D6A1 /* FSTLRUGarbageCollectorTests.h */,
				5CC9650220A0E93200A2D6A1 /* FSTLRUGarbageCollectorTests.mm */,
				5492E08E2021552B00B64F25 /* FSTLevelDBKeyTests.mm */,
				5492E08F2021552B00B64F25 /* FSTLevelDBLocalStoreTests.mm */,
				5492E0862021552A00B64F25 /* FSTLevelDBMigrationsTests.mm */,
				5492E0872021552A00B64F25 /* FSTLevelDBMutationQueueTests.mm */,
				5492E0982021552C00B64F25 /* FSTLevelDBQueryCacheTests.mm */,
				5492E0922021552B00B64F25 /* FSTLevelDBRemoteDocumentCacheTests.mm */,
				132E36BB104830BD806351AC /* FSTLevelDBTransactionTests.mm */,
				5492E08A2021552A00B64F25 /* FSTLocalSerializerTests.mm */,
				5492E0912021552B00B64F25 /* FSTLocalStoreTests.h */,
				5492E0832021552A00B64F25 /* FSTLocalStoreTests.mm */,
				5492E0882021552A00B64F25 /* FSTMemoryLocalStoreTests.mm */,
				5492E0972021552C00B64F25 /* FSTMemoryMutationQueueTests.mm */,
				5492E08B2021552B00B64F25 /* FSTMemoryQueryCacheTests.mm */,
				5492E08C2021552B00B64F25 /* FSTMemoryRemoteDocumentCacheTests.mm */,
				5492E0942021552C00B64F25 /* FSTMutationQueueTests.h */,
				5492E0962021552C00B64F25 /* FSTMutationQueueTests.mm */,
				5492E0992021552C00B64F25 /* FSTPersistenceTestHelpers.h */,
				5492E08D2021552B00B64F25 /* FSTPersistenceTestHelpers.mm */,
				5492E0952021552C00B64F25 /* FSTQueryCacheTests.h */,
				5492E0892021552A00B64F25 /* FSTQueryCacheTests.mm */,
				5492E09A2021552C00B64F25 /* FSTReferenceSetTests.mm */,
				5492E0852021552A00B64F25 /* FSTRemoteDocumentCacheTests.h */,
				5492E09C2021552D00B64F25 /* FSTRemoteDocumentCacheTests.mm */,
				5492E0932021552B00B64F25 /* StringViewTests.mm */,
			);
			path = Local;
			sourceTree = "<group>";
		};
		DE51B17B1F0D48AC0013853F /* Model */ = {
			isa = PBXGroup;
			children = (
				5492E0B22021555000B64F25 /* FSTDocumentKeyTests.mm */,
				5492E0B32021555100B64F25 /* FSTDocumentSetTests.mm */,
				5492E0B62021555100B64F25 /* FSTDocumentTests.mm */,
				5492E0B82021555100B64F25 /* FSTFieldValueTests.mm */,
				5492E0B72021555100B64F25 /* FSTMutationTests.mm */,
				54A0352320A3AEC3003E0143 /* field_transform_test.mm */,
				54A0352220A3AEC3003E0143 /* transform_operations_test.mm */,
			);
			path = Model;
			sourceTree = "<group>";
		};
		DE51B1831F0D48AC0013853F /* API */ = {
			isa = PBXGroup;
			children = (
				5492E045202154AA00B64F25 /* FIRCollectionReferenceTests.mm */,
				5492E049202154AA00B64F25 /* FIRDocumentReferenceTests.mm */,
				5492E04B202154AA00B64F25 /* FIRDocumentSnapshotTests.mm */,
				5492E04C202154AA00B64F25 /* FIRFieldPathTests.mm */,
				5492E04A202154AA00B64F25 /* FIRFieldValueTests.mm */,
				5467FAFF203E56F8009C9584 /* FIRFirestoreTests.mm */,
				5492E048202154AA00B64F25 /* FIRGeoPointTests.mm */,
				5492E04F202154AA00B64F25 /* FIRQuerySnapshotTests.mm */,
				5492E046202154AA00B64F25 /* FIRQueryTests.mm */,
				5492E04D202154AA00B64F25 /* FIRSnapshotMetadataTests.mm */,
				B65D34A7203C99090076A5E1 /* FIRTimestampTest.m */,
				5492E047202154AA00B64F25 /* FSTAPIHelpers.h */,
				5492E04E202154AA00B64F25 /* FSTAPIHelpers.mm */,
			);
			path = API;
			sourceTree = "<group>";
		};
		DE51B1851F0D48AC0013853F /* Util */ = {
			isa = PBXGroup;
			children = (
				7346E61C20325C6900FD6CEF /* FSTDispatchQueueTests.mm */,
				54E9281C1F33950B00C1953E /* FSTEventAccumulator.h */,
				5492E0392021401F00B64F25 /* FSTEventAccumulator.mm */,
				DE51B1881F0D48AC0013853F /* FSTHelpers.h */,
				5492E03A2021401F00B64F25 /* FSTHelpers.mm */,
				54E9281E1F33950B00C1953E /* FSTIntegrationTestCase.h */,
				5491BC711FB44593008B3588 /* FSTIntegrationTestCase.mm */,
				54E9282A1F339CAD00C1953E /* XCTestCase+Await.h */,
				5492E0372021401E00B64F25 /* XCTestCase+Await.mm */,
			);
			path = Util;
			sourceTree = "<group>";
		};
		DE51B1931F0D48AC0013853F /* SpecTests */ = {
			isa = PBXGroup;
			children = (
				DE51B19C1F0D48AC0013853F /* json */,
				5492E02C20213FFB00B64F25 /* FSTLevelDBSpecTests.mm */,
				5492E02F20213FFC00B64F25 /* FSTMemorySpecTests.mm */,
				DE51B1961F0D48AC0013853F /* FSTMockDatastore.h */,
				5492E02D20213FFC00B64F25 /* FSTMockDatastore.mm */,
				DE51B1981F0D48AC0013853F /* FSTSpecTests.h */,
				5492E03020213FFC00B64F25 /* FSTSpecTests.mm */,
				DE51B19A1F0D48AC0013853F /* FSTSyncEngineTestDriver.h */,
				5492E02E20213FFC00B64F25 /* FSTSyncEngineTestDriver.mm */,
			);
			path = SpecTests;
			sourceTree = "<group>";
		};
		DE51B19C1F0D48AC0013853F /* json */ = {
			isa = PBXGroup;
			children = (
				DE51B1A71F0D48AC0013853F /* README.md */,
				54DA129C1F315EE100DD57A1 /* collection_spec_test.json */,
				54DA129D1F315EE100DD57A1 /* existence_filter_spec_test.json */,
				54DA129E1F315EE100DD57A1 /* limbo_spec_test.json */,
				54DA129F1F315EE100DD57A1 /* limit_spec_test.json */,
				54DA12A01F315EE100DD57A1 /* listen_spec_test.json */,
				54DA12A11F315EE100DD57A1 /* offline_spec_test.json */,
				54DA12A21F315EE100DD57A1 /* orderby_spec_test.json */,
				54DA12A31F315EE100DD57A1 /* persistence_spec_test.json */,
				3B843E4A1F3930A400548890 /* remote_store_spec_test.json */,
				54DA12A41F315EE100DD57A1 /* resume_token_spec_test.json */,
				54DA12A51F315EE100DD57A1 /* write_spec_test.json */,
			);
			path = json;
			sourceTree = "<group>";
		};
		DE51B1A81F0D48AC0013853F /* Core */ = {
			isa = PBXGroup;
			children = (
				5492E060202154B900B64F25 /* FSTEventManagerTests.mm */,
				5492E05D202154B900B64F25 /* FSTQueryListenerTests.mm */,
				5492E061202154B900B64F25 /* FSTQueryTests.mm */,
				5492E05A202154B800B64F25 /* FSTSyncEngine+Testing.h */,
				5492E05C202154B800B64F25 /* FSTViewSnapshotTest.mm */,
				5492E05E202154B900B64F25 /* FSTViewTests.mm */,
			);
			path = Core;
			sourceTree = "<group>";
		};
		DE51B1B21F0D48AC0013853F /* Remote */ = {
			isa = PBXGroup;
			children = (
				5492E0C22021557E00B64F25 /* FSTDatastoreTests.mm */,
				5492E0C32021557E00B64F25 /* FSTRemoteEventTests.mm */,
				5492E0C12021557E00B64F25 /* FSTSerializerBetaTests.mm */,
				5492E0C42021557E00B64F25 /* FSTWatchChange+Testing.h */,
				5492E0C02021557E00B64F25 /* FSTWatchChange+Testing.mm */,
				5492E0C52021557E00B64F25 /* FSTWatchChangeTests.mm */,
			);
			path = Remote;
			sourceTree = "<group>";
		};
		DE51B1BB1F0D48AC0013853F /* Integration */ = {
			isa = PBXGroup;
			children = (
				DE51B1BC1F0D48AC0013853F /* API */,
				DE03B3621F215E1600A30B9C /* CAcert.pem */,
				5492E07E202154EC00B64F25 /* FSTDatastoreTests.mm */,
				5492E07C202154EB00B64F25 /* FSTSmokeTests.mm */,
				5492E07D202154EB00B64F25 /* FSTStreamTests.mm */,
				5492E07B202154EB00B64F25 /* FSTTransactionTests.mm */,
			);
			path = Integration;
			sourceTree = "<group>";
		};
		DE51B1BC1F0D48AC0013853F /* API */ = {
			isa = PBXGroup;
			children = (
				73866A9F2082B069009BB4FF /* FIRArrayTransformTests.mm */,
				5492E070202154D600B64F25 /* FIRCursorTests.mm */,
				5492E06C202154D500B64F25 /* FIRDatabaseTests.mm */,
				5492E06A202154D500B64F25 /* FIRFieldsTests.mm */,
				6161B5012047140400A99DBB /* FIRFirestoreSourceTests.mm */,
				5492E06B202154D500B64F25 /* FIRListenerRegistrationTests.mm */,
				5492E069202154D500B64F25 /* FIRQueryTests.mm */,
				5492E06E202154D600B64F25 /* FIRServerTimestampTests.mm */,
				5492E071202154D600B64F25 /* FIRTypeTests.mm */,
				5492E06D202154D600B64F25 /* FIRValidationTests.mm */,
				5492E06F202154D600B64F25 /* FIRWriteBatchTests.mm */,
			);
			path = API;
			sourceTree = "<group>";
		};
/* End PBXGroup section */

/* Begin PBXNativeTarget section */
		54C9EDF02040E16300A969CD /* Firestore_SwiftTests_iOS */ = {
			isa = PBXNativeTarget;
			buildConfigurationList = 54C9EDFA2040E16300A969CD /* Build configuration list for PBXNativeTarget "Firestore_SwiftTests_iOS" */;
			buildPhases = (
				D2D94DFA64939EF6DECDF908 /* [CP] Check Pods Manifest.lock */,
				54C9EDED2040E16300A969CD /* Sources */,
				54C9EDEE2040E16300A969CD /* Frameworks */,
				54C9EDEF2040E16300A969CD /* Resources */,
				EA424838F4A5DD7B337F57AB /* [CP] Embed Pods Frameworks */,
			);
			buildRules = (
			);
			dependencies = (
				54C9EDF72040E16300A969CD /* PBXTargetDependency */,
			);
			name = Firestore_SwiftTests_iOS;
			productName = Firestore_SwiftTests_iOS;
			productReference = 54C9EDF12040E16300A969CD /* Firestore_SwiftTests_iOS.xctest */;
			productType = "com.apple.product-type.bundle.unit-test";
		};
		5CAE131820FFFED600BE9A4A /* Firestore_Benchmarks_iOS */ = {
			isa = PBXNativeTarget;
			buildConfigurationList = 5CAE132020FFFED600BE9A4A /* Build configuration list for PBXNativeTarget "Firestore_Benchmarks_iOS" */;
			buildPhases = (
				BF6384844477A4F850F0E89F /* [CP] Check Pods Manifest.lock */,
				5CAE131520FFFED600BE9A4A /* Sources */,
				5CAE131620FFFED600BE9A4A /* Frameworks */,
				5CAE131720FFFED600BE9A4A /* Resources */,
				4C71ED5B5EF024AEF16B5E55 /* [CP] Embed Pods Frameworks */,
			);
			buildRules = (
			);
			dependencies = (
				5CAE131F20FFFED600BE9A4A /* PBXTargetDependency */,
			);
			name = Firestore_Benchmarks_iOS;
			productName = Firestore_Benchmarks_iOS;
			productReference = 5CAE131920FFFED600BE9A4A /* Firestore_Benchmarks_iOS.xctest */;
			productType = "com.apple.product-type.bundle.unit-test";
		};
		6003F589195388D20070C39A /* Firestore_Example_iOS */ = {
			isa = PBXNativeTarget;
			buildConfigurationList = 6003F5BF195388D20070C39A /* Build configuration list for PBXNativeTarget "Firestore_Example_iOS" */;
			buildPhases = (
				83F2AB95D08093BB076EE521 /* [CP] Check Pods Manifest.lock */,
				6003F586195388D20070C39A /* Sources */,
				6003F587195388D20070C39A /* Frameworks */,
				6003F588195388D20070C39A /* Resources */,
				1EE692C7509A98D7EB03CA51 /* [CP] Embed Pods Frameworks */,
			);
			buildRules = (
			);
			dependencies = (
			);
			name = Firestore_Example_iOS;
			productName = Firestore;
			productReference = 6003F58A195388D20070C39A /* Firestore_Example_iOS.app */;
			productType = "com.apple.product-type.application";
		};
		6003F5AD195388D20070C39A /* Firestore_Tests_iOS */ = {
			isa = PBXNativeTarget;
			buildConfigurationList = 6003F5C2195388D20070C39A /* Build configuration list for PBXNativeTarget "Firestore_Tests_iOS" */;
			buildPhases = (
				8B469EB6DA9E6404589402E2 /* [CP] Check Pods Manifest.lock */,
				6003F5AA195388D20070C39A /* Sources */,
				6003F5AB195388D20070C39A /* Frameworks */,
				6003F5AC195388D20070C39A /* Resources */,
				329C25E418360CEF62F6CB2B /* [CP] Embed Pods Frameworks */,
			);
			buildRules = (
			);
			dependencies = (
				6003F5B4195388D20070C39A /* PBXTargetDependency */,
			);
			name = Firestore_Tests_iOS;
			productName = FirestoreTests;
			productReference = 6003F5AE195388D20070C39A /* Firestore_Tests_iOS.xctest */;
			productType = "com.apple.product-type.bundle.unit-test";
		};
		6EDD3AD120BF247500C33877 /* Firestore_FuzzTests_iOS */ = {
			isa = PBXNativeTarget;
			buildConfigurationList = 6EDD3B5820BF247500C33877 /* Build configuration list for PBXNativeTarget "Firestore_FuzzTests_iOS" */;
			buildPhases = (
				6EDD3AD420BF247500C33877 /* [CP] Check Pods Manifest.lock */,
				6EDD3AD520BF247500C33877 /* Sources */,
				6EDD3B4520BF247500C33877 /* Frameworks */,
				6EDD3B4A20BF247500C33877 /* Resources */,
				6EDD3B5720BF247500C33877 /* [CP] Embed Pods Frameworks */,
				6E622C7A20F52C8300B7E93A /* Run Script */,
			);
			buildRules = (
			);
			dependencies = (
				6EDD3AD220BF247500C33877 /* PBXTargetDependency */,
			);
			name = Firestore_FuzzTests_iOS;
			productName = FirestoreTests;
			productReference = 6EDD3B5B20BF247500C33877 /* Firestore_FuzzTests_iOS.xctest */;
			productType = "com.apple.product-type.bundle.unit-test";
		};
		DE03B2941F2149D600A30B9C /* Firestore_IntegrationTests_iOS */ = {
			isa = PBXNativeTarget;
			buildConfigurationList = DE03B2E61F2149D600A30B9C /* Build configuration list for PBXNativeTarget "Firestore_IntegrationTests_iOS" */;
			buildPhases = (
				A827A009A65B69DC1B80EAD4 /* [CP] Check Pods Manifest.lock */,
				DE03B2981F2149D600A30B9C /* Sources */,
				DE03B2D31F2149D600A30B9C /* Frameworks */,
				DE03B2D81F2149D600A30B9C /* Resources */,
				B7923D95031DB0DA112AAE9B /* [CP] Embed Pods Frameworks */,
			);
			buildRules = (
			);
			dependencies = (
				DE03B2951F2149D600A30B9C /* PBXTargetDependency */,
			);
			name = Firestore_IntegrationTests_iOS;
			productName = FirestoreTests;
			productReference = DE03B2E91F2149D600A30B9C /* Firestore_IntegrationTests_iOS.xctest */;
			productType = "com.apple.product-type.bundle.unit-test";
		};
/* End PBXNativeTarget section */

/* Begin PBXProject section */
		6003F582195388D10070C39A /* Project object */ = {
			isa = PBXProject;
			attributes = {
				CLASSPREFIX = FIR;
				LastSwiftUpdateCheck = 0920;
				LastUpgradeCheck = 0720;
				ORGANIZATIONNAME = Google;
				TargetAttributes = {
					54C9EDF02040E16300A969CD = {
						CreatedOnToolsVersion = 9.2;
						ProvisioningStyle = Automatic;
						TestTargetID = 6003F589195388D20070C39A;
					};
					5CAE131820FFFED600BE9A4A = {
						CreatedOnToolsVersion = 9.3.1;
						DevelopmentTeam = EQHXZ8M8AV;
						ProvisioningStyle = Automatic;
						TestTargetID = 6003F589195388D20070C39A;
					};
					6003F5AD195388D20070C39A = {
						DevelopmentTeam = EQHXZ8M8AV;
						TestTargetID = 6003F589195388D20070C39A;
					};
					6EDD3AD120BF247500C33877 = {
						DevelopmentTeam = EQHXZ8M8AV;
					};
					DE03B2941F2149D600A30B9C = {
						DevelopmentTeam = EQHXZ8M8AV;
					};
					DE29E7F51F2174B000909613 = {
						CreatedOnToolsVersion = 9.0;
						DevelopmentTeam = EQHXZ8M8AV;
					};
				};
			};
			buildConfigurationList = 6003F585195388D10070C39A /* Build configuration list for PBXProject "Firestore" */;
			compatibilityVersion = "Xcode 3.2";
			developmentRegion = English;
			hasScannedForEncodings = 0;
			knownRegions = (
				en,
				Base,
			);
			mainGroup = 6003F581195388D10070C39A;
			productRefGroup = 6003F58B195388D20070C39A /* Products */;
			projectDirPath = "";
			projectRoot = "";
			targets = (
				6003F589195388D20070C39A /* Firestore_Example_iOS */,
				6003F5AD195388D20070C39A /* Firestore_Tests_iOS */,
				54C9EDF02040E16300A969CD /* Firestore_SwiftTests_iOS */,
				DE03B2941F2149D600A30B9C /* Firestore_IntegrationTests_iOS */,
				DE29E7F51F2174B000909613 /* AllTests_iOS */,
				6EDD3AD120BF247500C33877 /* Firestore_FuzzTests_iOS */,
				5CAE131820FFFED600BE9A4A /* Firestore_Benchmarks_iOS */,
			);
		};
/* End PBXProject section */

/* Begin PBXResourcesBuildPhase section */
		54C9EDEF2040E16300A969CD /* Resources */ = {
			isa = PBXResourcesBuildPhase;
			buildActionMask = 2147483647;
			files = (
			);
			runOnlyForDeploymentPostprocessing = 0;
		};
		5CAE131720FFFED600BE9A4A /* Resources */ = {
			isa = PBXResourcesBuildPhase;
			buildActionMask = 2147483647;
			files = (
			);
			runOnlyForDeploymentPostprocessing = 0;
		};
		6003F588195388D20070C39A /* Resources */ = {
			isa = PBXResourcesBuildPhase;
			buildActionMask = 2147483647;
			files = (
				6003F5A9195388D20070C39A /* Images.xcassets in Resources */,
				873B8AEB1B1F5CCA007FD442 /* Main.storyboard in Resources */,
				71719F9F1E33DC2100824A3D /* LaunchScreen.storyboard in Resources */,
				6003F598195388D20070C39A /* InfoPlist.strings in Resources */,
			);
			runOnlyForDeploymentPostprocessing = 0;
		};
		6003F5AC195388D20070C39A /* Resources */ = {
			isa = PBXResourcesBuildPhase;
			buildActionMask = 2147483647;
			files = (
				6003F5BA195388D20070C39A /* InfoPlist.strings in Resources */,
				54DA12A61F315EE100DD57A1 /* collection_spec_test.json in Resources */,
				54DA12A71F315EE100DD57A1 /* existence_filter_spec_test.json in Resources */,
				54DA12A81F315EE100DD57A1 /* limbo_spec_test.json in Resources */,
				54DA12A91F315EE100DD57A1 /* limit_spec_test.json in Resources */,
				54DA12AA1F315EE100DD57A1 /* listen_spec_test.json in Resources */,
				54DA12AB1F315EE100DD57A1 /* offline_spec_test.json in Resources */,
				54DA12AC1F315EE100DD57A1 /* orderby_spec_test.json in Resources */,
				54DA12AD1F315EE100DD57A1 /* persistence_spec_test.json in Resources */,
				3B843E4C1F3A182900548890 /* remote_store_spec_test.json in Resources */,
				54DA12AE1F315EE100DD57A1 /* resume_token_spec_test.json in Resources */,
				54DA12AF1F315EE100DD57A1 /* write_spec_test.json in Resources */,
			);
			runOnlyForDeploymentPostprocessing = 0;
		};
		6EDD3B4A20BF247500C33877 /* Resources */ = {
			isa = PBXResourcesBuildPhase;
			buildActionMask = 2147483647;
			files = (
				6E59498D20F55BA800ECD9A5 /* FuzzingResources in Resources */,
			);
			runOnlyForDeploymentPostprocessing = 0;
		};
		DE03B2D81F2149D600A30B9C /* Resources */ = {
			isa = PBXResourcesBuildPhase;
			buildActionMask = 2147483647;
			files = (
				DE03B3631F215E1A00A30B9C /* CAcert.pem in Resources */,
				DE03B2DD1F2149D600A30B9C /* InfoPlist.strings in Resources */,
			);
			runOnlyForDeploymentPostprocessing = 0;
		};
/* End PBXResourcesBuildPhase section */

/* Begin PBXShellScriptBuildPhase section */
		1EE692C7509A98D7EB03CA51 /* [CP] Embed Pods Frameworks */ = {
			isa = PBXShellScriptBuildPhase;
			buildActionMask = 2147483647;
			files = (
			);
			inputPaths = (
				"${SRCROOT}/Pods/Target Support Files/Pods-Firestore_Example_iOS/Pods-Firestore_Example_iOS-frameworks.sh",
				"${BUILT_PRODUCTS_DIR}/BoringSSL/openssl.framework",
				"${BUILT_PRODUCTS_DIR}/GTMSessionFetcher/GTMSessionFetcher.framework",
				"${BUILT_PRODUCTS_DIR}/GoogleUtilities/GoogleUtilities.framework",
				"${BUILT_PRODUCTS_DIR}/Protobuf/Protobuf.framework",
				"${BUILT_PRODUCTS_DIR}/gRPC/GRPCClient.framework",
				"${BUILT_PRODUCTS_DIR}/gRPC-Core/grpc.framework",
				"${BUILT_PRODUCTS_DIR}/gRPC-ProtoRPC/ProtoRPC.framework",
				"${BUILT_PRODUCTS_DIR}/gRPC-RxLibrary/RxLibrary.framework",
				"${BUILT_PRODUCTS_DIR}/leveldb-library/leveldb.framework",
				"${BUILT_PRODUCTS_DIR}/nanopb/nanopb.framework",
			);
			name = "[CP] Embed Pods Frameworks";
			outputPaths = (
				"${TARGET_BUILD_DIR}/${FRAMEWORKS_FOLDER_PATH}/openssl.framework",
				"${TARGET_BUILD_DIR}/${FRAMEWORKS_FOLDER_PATH}/GTMSessionFetcher.framework",
				"${TARGET_BUILD_DIR}/${FRAMEWORKS_FOLDER_PATH}/GoogleUtilities.framework",
				"${TARGET_BUILD_DIR}/${FRAMEWORKS_FOLDER_PATH}/Protobuf.framework",
				"${TARGET_BUILD_DIR}/${FRAMEWORKS_FOLDER_PATH}/GRPCClient.framework",
				"${TARGET_BUILD_DIR}/${FRAMEWORKS_FOLDER_PATH}/grpc.framework",
				"${TARGET_BUILD_DIR}/${FRAMEWORKS_FOLDER_PATH}/ProtoRPC.framework",
				"${TARGET_BUILD_DIR}/${FRAMEWORKS_FOLDER_PATH}/RxLibrary.framework",
				"${TARGET_BUILD_DIR}/${FRAMEWORKS_FOLDER_PATH}/leveldb.framework",
				"${TARGET_BUILD_DIR}/${FRAMEWORKS_FOLDER_PATH}/nanopb.framework",
			);
			runOnlyForDeploymentPostprocessing = 0;
			shellPath = /bin/sh;
			shellScript = "\"${SRCROOT}/Pods/Target Support Files/Pods-Firestore_Example_iOS/Pods-Firestore_Example_iOS-frameworks.sh\"\n";
			showEnvVarsInLog = 0;
		};
		329C25E418360CEF62F6CB2B /* [CP] Embed Pods Frameworks */ = {
			isa = PBXShellScriptBuildPhase;
			buildActionMask = 2147483647;
			files = (
			);
			inputPaths = (
				"${SRCROOT}/Pods/Target Support Files/Pods-Firestore_Tests_iOS/Pods-Firestore_Tests_iOS-frameworks.sh",
				"${BUILT_PRODUCTS_DIR}/leveldb-library/leveldb.framework",
				"${BUILT_PRODUCTS_DIR}/GoogleTest/GoogleTest.framework",
				"${BUILT_PRODUCTS_DIR}/OCMock/OCMock.framework",
				"${BUILT_PRODUCTS_DIR}/ProtobufCpp/ProtobufCpp.framework",
			);
			name = "[CP] Embed Pods Frameworks";
			outputPaths = (
				"${TARGET_BUILD_DIR}/${FRAMEWORKS_FOLDER_PATH}/leveldb.framework",
				"${TARGET_BUILD_DIR}/${FRAMEWORKS_FOLDER_PATH}/GoogleTest.framework",
				"${TARGET_BUILD_DIR}/${FRAMEWORKS_FOLDER_PATH}/OCMock.framework",
				"${TARGET_BUILD_DIR}/${FRAMEWORKS_FOLDER_PATH}/ProtobufCpp.framework",
			);
			runOnlyForDeploymentPostprocessing = 0;
			shellPath = /bin/sh;
			shellScript = "\"${SRCROOT}/Pods/Target Support Files/Pods-Firestore_Tests_iOS/Pods-Firestore_Tests_iOS-frameworks.sh\"\n";
			showEnvVarsInLog = 0;
		};
		4C71ED5B5EF024AEF16B5E55 /* [CP] Embed Pods Frameworks */ = {
			isa = PBXShellScriptBuildPhase;
			buildActionMask = 2147483647;
			files = (
			);
			inputPaths = (
				"${SRCROOT}/Pods/Target Support Files/Pods-Firestore_Benchmarks_iOS/Pods-Firestore_Benchmarks_iOS-frameworks.sh",
				"${BUILT_PRODUCTS_DIR}/GoogleBenchmark/GoogleBenchmark.framework",
			);
			name = "[CP] Embed Pods Frameworks";
			outputPaths = (
				"${TARGET_BUILD_DIR}/${FRAMEWORKS_FOLDER_PATH}/GoogleBenchmark.framework",
			);
			runOnlyForDeploymentPostprocessing = 0;
			shellPath = /bin/sh;
			shellScript = "\"${SRCROOT}/Pods/Target Support Files/Pods-Firestore_Benchmarks_iOS/Pods-Firestore_Benchmarks_iOS-frameworks.sh\"\n";
			showEnvVarsInLog = 0;
		};
		6E622C7A20F52C8300B7E93A /* Run Script */ = {
			isa = PBXShellScriptBuildPhase;
			buildActionMask = 12;
			files = (
			);
			inputPaths = (
				"$(SRCROOT)/FuzzTests/FuzzingResources/Serializer/Corpus/TextProtos",
			);
			name = "Run Script";
			outputPaths = (
				"$(TARGET_BUILD_DIR)/FuzzTestsCorpus",
			);
			runOnlyForDeploymentPostprocessing = 0;
			shellPath = /bin/sh;
			shellScript = "\"${SRCROOT}/FuzzTests/FuzzingResources/Serializer/Corpus/ConvertTextToBinary.sh\"";
			showEnvVarsInLog = 0;
		};
		6EDD3AD420BF247500C33877 /* [CP] Check Pods Manifest.lock */ = {
			isa = PBXShellScriptBuildPhase;
			buildActionMask = 2147483647;
			files = (
			);
			inputPaths = (
				"${PODS_PODFILE_DIR_PATH}/Podfile.lock",
				"${PODS_ROOT}/Manifest.lock",
			);
			name = "[CP] Check Pods Manifest.lock";
			outputPaths = (
				"$(DERIVED_FILE_DIR)/Pods-Firestore_FuzzTests_iOS-checkManifestLockResult.txt",
			);
			runOnlyForDeploymentPostprocessing = 0;
			shellPath = /bin/sh;
			shellScript = "diff \"${PODS_PODFILE_DIR_PATH}/Podfile.lock\" \"${PODS_ROOT}/Manifest.lock\" > /dev/null\nif [ $? != 0 ] ; then\n    # print error to STDERR\n    echo \"error: The sandbox is not in sync with the Podfile.lock. Run 'pod install' or update your CocoaPods installation.\" >&2\n    exit 1\nfi\n# This output is used by Xcode 'outputs' to avoid re-running this script phase.\necho \"SUCCESS\" > \"${SCRIPT_OUTPUT_FILE_0}\"\n";
			showEnvVarsInLog = 0;
		};
		6EDD3B5720BF247500C33877 /* [CP] Embed Pods Frameworks */ = {
			isa = PBXShellScriptBuildPhase;
			buildActionMask = 2147483647;
			files = (
			);
			inputPaths = (
				"${SRCROOT}/Pods/Target Support Files/Pods-Firestore_FuzzTests_iOS/Pods-Firestore_FuzzTests_iOS-frameworks.sh",
				"${BUILT_PRODUCTS_DIR}/Protobuf/Protobuf.framework",
				"${BUILT_PRODUCTS_DIR}/LibFuzzer/LibFuzzer.framework",
			);
			name = "[CP] Embed Pods Frameworks";
			outputPaths = (
				"${TARGET_BUILD_DIR}/${FRAMEWORKS_FOLDER_PATH}/Protobuf.framework",
				"${TARGET_BUILD_DIR}/${FRAMEWORKS_FOLDER_PATH}/LibFuzzer.framework",
			);
			runOnlyForDeploymentPostprocessing = 0;
			shellPath = /bin/sh;
			shellScript = "\"${SRCROOT}/Pods/Target Support Files/Pods-Firestore_FuzzTests_iOS/Pods-Firestore_FuzzTests_iOS-frameworks.sh\"\n";
			showEnvVarsInLog = 0;
		};
		83F2AB95D08093BB076EE521 /* [CP] Check Pods Manifest.lock */ = {
			isa = PBXShellScriptBuildPhase;
			buildActionMask = 2147483647;
			files = (
			);
			inputPaths = (
				"${PODS_PODFILE_DIR_PATH}/Podfile.lock",
				"${PODS_ROOT}/Manifest.lock",
			);
			name = "[CP] Check Pods Manifest.lock";
			outputPaths = (
				"$(DERIVED_FILE_DIR)/Pods-Firestore_Example_iOS-checkManifestLockResult.txt",
			);
			runOnlyForDeploymentPostprocessing = 0;
			shellPath = /bin/sh;
			shellScript = "diff \"${PODS_PODFILE_DIR_PATH}/Podfile.lock\" \"${PODS_ROOT}/Manifest.lock\" > /dev/null\nif [ $? != 0 ] ; then\n    # print error to STDERR\n    echo \"error: The sandbox is not in sync with the Podfile.lock. Run 'pod install' or update your CocoaPods installation.\" >&2\n    exit 1\nfi\n# This output is used by Xcode 'outputs' to avoid re-running this script phase.\necho \"SUCCESS\" > \"${SCRIPT_OUTPUT_FILE_0}\"\n";
			showEnvVarsInLog = 0;
		};
		8B469EB6DA9E6404589402E2 /* [CP] Check Pods Manifest.lock */ = {
			isa = PBXShellScriptBuildPhase;
			buildActionMask = 2147483647;
			files = (
			);
			inputPaths = (
				"${PODS_PODFILE_DIR_PATH}/Podfile.lock",
				"${PODS_ROOT}/Manifest.lock",
			);
			name = "[CP] Check Pods Manifest.lock";
			outputPaths = (
				"$(DERIVED_FILE_DIR)/Pods-Firestore_Tests_iOS-checkManifestLockResult.txt",
			);
			runOnlyForDeploymentPostprocessing = 0;
			shellPath = /bin/sh;
			shellScript = "diff \"${PODS_PODFILE_DIR_PATH}/Podfile.lock\" \"${PODS_ROOT}/Manifest.lock\" > /dev/null\nif [ $? != 0 ] ; then\n    # print error to STDERR\n    echo \"error: The sandbox is not in sync with the Podfile.lock. Run 'pod install' or update your CocoaPods installation.\" >&2\n    exit 1\nfi\n# This output is used by Xcode 'outputs' to avoid re-running this script phase.\necho \"SUCCESS\" > \"${SCRIPT_OUTPUT_FILE_0}\"\n";
			showEnvVarsInLog = 0;
		};
		A827A009A65B69DC1B80EAD4 /* [CP] Check Pods Manifest.lock */ = {
			isa = PBXShellScriptBuildPhase;
			buildActionMask = 2147483647;
			files = (
			);
			inputPaths = (
				"${PODS_PODFILE_DIR_PATH}/Podfile.lock",
				"${PODS_ROOT}/Manifest.lock",
			);
			name = "[CP] Check Pods Manifest.lock";
			outputPaths = (
				"$(DERIVED_FILE_DIR)/Pods-Firestore_IntegrationTests_iOS-checkManifestLockResult.txt",
			);
			runOnlyForDeploymentPostprocessing = 0;
			shellPath = /bin/sh;
			shellScript = "diff \"${PODS_PODFILE_DIR_PATH}/Podfile.lock\" \"${PODS_ROOT}/Manifest.lock\" > /dev/null\nif [ $? != 0 ] ; then\n    # print error to STDERR\n    echo \"error: The sandbox is not in sync with the Podfile.lock. Run 'pod install' or update your CocoaPods installation.\" >&2\n    exit 1\nfi\n# This output is used by Xcode 'outputs' to avoid re-running this script phase.\necho \"SUCCESS\" > \"${SCRIPT_OUTPUT_FILE_0}\"\n";
			showEnvVarsInLog = 0;
		};
		B7923D95031DB0DA112AAE9B /* [CP] Embed Pods Frameworks */ = {
			isa = PBXShellScriptBuildPhase;
			buildActionMask = 2147483647;
			files = (
			);
			inputPaths = (
				"${SRCROOT}/Pods/Target Support Files/Pods-Firestore_IntegrationTests_iOS/Pods-Firestore_IntegrationTests_iOS-frameworks.sh",
				"${BUILT_PRODUCTS_DIR}/OCMock/OCMock.framework",
			);
			name = "[CP] Embed Pods Frameworks";
			outputPaths = (
				"${TARGET_BUILD_DIR}/${FRAMEWORKS_FOLDER_PATH}/OCMock.framework",
			);
			runOnlyForDeploymentPostprocessing = 0;
			shellPath = /bin/sh;
			shellScript = "\"${SRCROOT}/Pods/Target Support Files/Pods-Firestore_IntegrationTests_iOS/Pods-Firestore_IntegrationTests_iOS-frameworks.sh\"\n";
			showEnvVarsInLog = 0;
		};
		BF6384844477A4F850F0E89F /* [CP] Check Pods Manifest.lock */ = {
			isa = PBXShellScriptBuildPhase;
			buildActionMask = 2147483647;
			files = (
			);
			inputPaths = (
				"${PODS_PODFILE_DIR_PATH}/Podfile.lock",
				"${PODS_ROOT}/Manifest.lock",
			);
			name = "[CP] Check Pods Manifest.lock";
			outputPaths = (
				"$(DERIVED_FILE_DIR)/Pods-Firestore_Benchmarks_iOS-checkManifestLockResult.txt",
			);
			runOnlyForDeploymentPostprocessing = 0;
			shellPath = /bin/sh;
			shellScript = "diff \"${PODS_PODFILE_DIR_PATH}/Podfile.lock\" \"${PODS_ROOT}/Manifest.lock\" > /dev/null\nif [ $? != 0 ] ; then\n    # print error to STDERR\n    echo \"error: The sandbox is not in sync with the Podfile.lock. Run 'pod install' or update your CocoaPods installation.\" >&2\n    exit 1\nfi\n# This output is used by Xcode 'outputs' to avoid re-running this script phase.\necho \"SUCCESS\" > \"${SCRIPT_OUTPUT_FILE_0}\"\n";
			showEnvVarsInLog = 0;
		};
		D2D94DFA64939EF6DECDF908 /* [CP] Check Pods Manifest.lock */ = {
			isa = PBXShellScriptBuildPhase;
			buildActionMask = 2147483647;
			files = (
			);
			inputPaths = (
				"${PODS_PODFILE_DIR_PATH}/Podfile.lock",
				"${PODS_ROOT}/Manifest.lock",
			);
			name = "[CP] Check Pods Manifest.lock";
			outputPaths = (
				"$(DERIVED_FILE_DIR)/Pods-Firestore_Example_iOS-Firestore_SwiftTests_iOS-checkManifestLockResult.txt",
			);
			runOnlyForDeploymentPostprocessing = 0;
			shellPath = /bin/sh;
			shellScript = "diff \"${PODS_PODFILE_DIR_PATH}/Podfile.lock\" \"${PODS_ROOT}/Manifest.lock\" > /dev/null\nif [ $? != 0 ] ; then\n    # print error to STDERR\n    echo \"error: The sandbox is not in sync with the Podfile.lock. Run 'pod install' or update your CocoaPods installation.\" >&2\n    exit 1\nfi\n# This output is used by Xcode 'outputs' to avoid re-running this script phase.\necho \"SUCCESS\" > \"${SCRIPT_OUTPUT_FILE_0}\"\n";
			showEnvVarsInLog = 0;
		};
		EA424838F4A5DD7B337F57AB /* [CP] Embed Pods Frameworks */ = {
			isa = PBXShellScriptBuildPhase;
			buildActionMask = 2147483647;
			files = (
			);
			inputPaths = (
				"${SRCROOT}/Pods/Target Support Files/Pods-Firestore_Example_iOS-Firestore_SwiftTests_iOS/Pods-Firestore_Example_iOS-Firestore_SwiftTests_iOS-frameworks.sh",
				"${BUILT_PRODUCTS_DIR}/BoringSSL/openssl.framework",
				"${BUILT_PRODUCTS_DIR}/GTMSessionFetcher/GTMSessionFetcher.framework",
				"${BUILT_PRODUCTS_DIR}/GoogleUtilities/GoogleUtilities.framework",
				"${BUILT_PRODUCTS_DIR}/Protobuf/Protobuf.framework",
				"${BUILT_PRODUCTS_DIR}/gRPC/GRPCClient.framework",
				"${BUILT_PRODUCTS_DIR}/gRPC-Core/grpc.framework",
				"${BUILT_PRODUCTS_DIR}/gRPC-ProtoRPC/ProtoRPC.framework",
				"${BUILT_PRODUCTS_DIR}/gRPC-RxLibrary/RxLibrary.framework",
				"${BUILT_PRODUCTS_DIR}/leveldb-library/leveldb.framework",
				"${BUILT_PRODUCTS_DIR}/nanopb/nanopb.framework",
			);
			name = "[CP] Embed Pods Frameworks";
			outputPaths = (
				"${TARGET_BUILD_DIR}/${FRAMEWORKS_FOLDER_PATH}/openssl.framework",
				"${TARGET_BUILD_DIR}/${FRAMEWORKS_FOLDER_PATH}/GTMSessionFetcher.framework",
				"${TARGET_BUILD_DIR}/${FRAMEWORKS_FOLDER_PATH}/GoogleUtilities.framework",
				"${TARGET_BUILD_DIR}/${FRAMEWORKS_FOLDER_PATH}/Protobuf.framework",
				"${TARGET_BUILD_DIR}/${FRAMEWORKS_FOLDER_PATH}/GRPCClient.framework",
				"${TARGET_BUILD_DIR}/${FRAMEWORKS_FOLDER_PATH}/grpc.framework",
				"${TARGET_BUILD_DIR}/${FRAMEWORKS_FOLDER_PATH}/ProtoRPC.framework",
				"${TARGET_BUILD_DIR}/${FRAMEWORKS_FOLDER_PATH}/RxLibrary.framework",
				"${TARGET_BUILD_DIR}/${FRAMEWORKS_FOLDER_PATH}/leveldb.framework",
				"${TARGET_BUILD_DIR}/${FRAMEWORKS_FOLDER_PATH}/nanopb.framework",
			);
			runOnlyForDeploymentPostprocessing = 0;
			shellPath = /bin/sh;
			shellScript = "\"${SRCROOT}/Pods/Target Support Files/Pods-Firestore_Example_iOS-Firestore_SwiftTests_iOS/Pods-Firestore_Example_iOS-Firestore_SwiftTests_iOS-frameworks.sh\"\n";
			showEnvVarsInLog = 0;
		};
/* End PBXShellScriptBuildPhase section */

/* Begin PBXSourcesBuildPhase section */
		54C9EDED2040E16300A969CD /* Sources */ = {
			isa = PBXSourcesBuildPhase;
			buildActionMask = 2147483647;
			files = (
				544A20EE20F6C10C004E52CD /* BasicCompileTests.swift in Sources */,
				5495EB032040E90200EBA509 /* CodableGeoPointTests.swift in Sources */,
			);
			runOnlyForDeploymentPostprocessing = 0;
		};
		5CAE131520FFFED600BE9A4A /* Sources */ = {
			isa = PBXSourcesBuildPhase;
			buildActionMask = 2147483647;
			files = (
				132E3EE56C143B2C9ACB6187 /* FSTLevelDBBenchmarkTests.mm in Sources */,
			);
			runOnlyForDeploymentPostprocessing = 0;
		};
		6003F586195388D20070C39A /* Sources */ = {
			isa = PBXSourcesBuildPhase;
			buildActionMask = 2147483647;
			files = (
				6003F59E195388D20070C39A /* FIRAppDelegate.m in Sources */,
				6003F5A7195388D20070C39A /* FIRViewController.m in Sources */,
				6003F59A195388D20070C39A /* main.m in Sources */,
			);
			runOnlyForDeploymentPostprocessing = 0;
		};
		6003F5AA195388D20070C39A /* Sources */ = {
			isa = PBXSourcesBuildPhase;
			buildActionMask = 2147483647;
			files = (
				5492E050202154AA00B64F25 /* FIRCollectionReferenceTests.mm in Sources */,
				5492E053202154AB00B64F25 /* FIRDocumentReferenceTests.mm in Sources */,
				5492E055202154AB00B64F25 /* FIRDocumentSnapshotTests.mm in Sources */,
				5492E056202154AB00B64F25 /* FIRFieldPathTests.mm in Sources */,
				5492E054202154AB00B64F25 /* FIRFieldValueTests.mm in Sources */,
				5467FB01203E5717009C9584 /* FIRFirestoreTests.mm in Sources */,
				5492E052202154AB00B64F25 /* FIRGeoPointTests.mm in Sources */,
				5492E059202154AB00B64F25 /* FIRQuerySnapshotTests.mm in Sources */,
				5492E051202154AA00B64F25 /* FIRQueryTests.mm in Sources */,
				5492E057202154AB00B64F25 /* FIRSnapshotMetadataTests.mm in Sources */,
				B65D34A9203C995B0076A5E1 /* FIRTimestampTest.m in Sources */,
				5CC9650520A0E9BD00A2D6A1 /* FSTMemoryLRUGarbageCollectorTests.mm in Sources */,
				5CC9650720A0E9C600A2D6A1 /* FSTLevelDBLRUGarbageCollectorTests.mm in Sources */,
				5492E058202154AB00B64F25 /* FSTAPIHelpers.mm in Sources */,
				DE2EF0851F3D0B6E003D0CDC /* FSTArraySortedDictionaryTests.m in Sources */,
				5492E0C82021557E00B64F25 /* FSTDatastoreTests.mm in Sources */,
				7346E61D20325C6900FD6CEF /* FSTDispatchQueueTests.mm in Sources */,
				5492E0B92021555100B64F25 /* FSTDocumentKeyTests.mm in Sources */,
				5492E0BA2021555100B64F25 /* FSTDocumentSetTests.mm in Sources */,
				5492E0BD2021555100B64F25 /* FSTDocumentTests.mm in Sources */,
				5492E03E2021401F00B64F25 /* FSTEventAccumulator.mm in Sources */,
				5492E067202154B900B64F25 /* FSTEventManagerTests.mm in Sources */,
				5492E0BF2021555100B64F25 /* FSTFieldValueTests.mm in Sources */,
				54764FAF1FAA21B90085E60A /* FSTGoogleTestTests.mm in Sources */,
				5492E03F2021401F00B64F25 /* FSTHelpers.mm in Sources */,
				DE2EF0861F3D0B6E003D0CDC /* FSTImmutableSortedDictionary+Testing.m in Sources */,
				DE2EF0871F3D0B6E003D0CDC /* FSTImmutableSortedSet+Testing.m in Sources */,
				5491BC721FB44593008B3588 /* FSTIntegrationTestCase.mm in Sources */,
				5492E0A72021552D00B64F25 /* FSTLevelDBKeyTests.mm in Sources */,
				5492E0A82021552D00B64F25 /* FSTLevelDBLocalStoreTests.mm in Sources */,
				5492E09F2021552D00B64F25 /* FSTLevelDBMigrationsTests.mm in Sources */,
				5492E0A02021552D00B64F25 /* FSTLevelDBMutationQueueTests.mm in Sources */,
				5492E0AE2021552D00B64F25 /* FSTLevelDBQueryCacheTests.mm in Sources */,
				5492E0AA2021552D00B64F25 /* FSTLevelDBRemoteDocumentCacheTests.mm in Sources */,
				5492E03120213FFC00B64F25 /* FSTLevelDBSpecTests.mm in Sources */,
				132E3E53179DE287D875F3F2 /* FSTLevelDBTransactionTests.mm in Sources */,
				5492E0A32021552D00B64F25 /* FSTLocalSerializerTests.mm in Sources */,
				5492E09D2021552D00B64F25 /* FSTLocalStoreTests.mm in Sources */,
				5492E0A12021552D00B64F25 /* FSTMemoryLocalStoreTests.mm in Sources */,
				5492E0AD2021552D00B64F25 /* FSTMemoryMutationQueueTests.mm in Sources */,
				5492E0A42021552D00B64F25 /* FSTMemoryQueryCacheTests.mm in Sources */,
				5492E0A52021552D00B64F25 /* FSTMemoryRemoteDocumentCacheTests.mm in Sources */,
				5CC9650320A0E93200A2D6A1 /* FSTLRUGarbageCollectorTests.mm in Sources */,
				5492E03420213FFC00B64F25 /* FSTMemorySpecTests.mm in Sources */,
				5492E03220213FFC00B64F25 /* FSTMockDatastore.mm in Sources */,
				5492E0AC2021552D00B64F25 /* FSTMutationQueueTests.mm in Sources */,
				5492E0BE2021555100B64F25 /* FSTMutationTests.mm in Sources */,
				5492E0A62021552D00B64F25 /* FSTPersistenceTestHelpers.mm in Sources */,
				5492E0A22021552D00B64F25 /* FSTQueryCacheTests.mm in Sources */,
				5492E064202154B900B64F25 /* FSTQueryListenerTests.mm in Sources */,
				5492E068202154B900B64F25 /* FSTQueryTests.mm in Sources */,
				5492E0AF2021552D00B64F25 /* FSTReferenceSetTests.mm in Sources */,
				5492E0B12021552D00B64F25 /* FSTRemoteDocumentCacheTests.mm in Sources */,
				5492E0C92021557E00B64F25 /* FSTRemoteEventTests.mm in Sources */,
				5492E0C72021557E00B64F25 /* FSTSerializerBetaTests.mm in Sources */,
				5492E03520213FFC00B64F25 /* FSTSpecTests.mm in Sources */,
				5492E03320213FFC00B64F25 /* FSTSyncEngineTestDriver.mm in Sources */,
				DE2EF0881F3D0B6E003D0CDC /* FSTTreeSortedDictionaryTests.m in Sources */,
				5492E063202154B900B64F25 /* FSTViewSnapshotTest.mm in Sources */,
				5492E065202154B900B64F25 /* FSTViewTests.mm in Sources */,
				5492E0C62021557E00B64F25 /* FSTWatchChange+Testing.mm in Sources */,
				5492E0CA2021557E00B64F25 /* FSTWatchChangeTests.mm in Sources */,
				5492E0AB2021552D00B64F25 /* StringViewTests.mm in Sources */,
				5492E03C2021401F00B64F25 /* XCTestCase+Await.mm in Sources */,
				618BBEAF20B89AAC00B5BCE7 /* annotations.pb.cc in Sources */,
				5467FB08203E6A44009C9584 /* app_testing.mm in Sources */,
				54EB764D202277B30088B8F3 /* array_sorted_map_test.cc in Sources */,
				B6FB4684208EA0EC00554BA2 /* async_queue_libdispatch_test.mm in Sources */,
				B6FB4685208EA0F000554BA2 /* async_queue_std_test.cc in Sources */,
				B6FB467D208E9D3C00554BA2 /* async_queue_test.cc in Sources */,
				54740A581FC914F000713A1A /* autoid_test.cc in Sources */,
				AB380D02201BC69F00D97691 /* bits_test.cc in Sources */,
				618BBEA920B89AAC00B5BCE7 /* common.pb.cc in Sources */,
				548DB929200D59F600E00ABC /* comparison_test.cc in Sources */,
				ABC1D7DC2023A04B00BA84F0 /* credentials_provider_test.cc in Sources */,
				ABE6637A201FA81900ED349A /* database_id_test.cc in Sources */,
				AB38D93020236E21000A432D /* database_info_test.cc in Sources */,
				546854AA20A36867004BDBD5 /* datastore_test.cc in Sources */,
				618BBEAC20B89AAC00B5BCE7 /* document.pb.cc in Sources */,
				B6152AD7202A53CB000E5744 /* document_key_test.cc in Sources */,
				AB6B908420322E4D00CC290A /* document_test.cc in Sources */,
				ABC1D7DD2023A04F00BA84F0 /* empty_credentials_provider_test.cc in Sources */,
				B6FB468E208F9BAB00554BA2 /* executor_libdispatch_test.mm in Sources */,
				B6FB468F208F9BAE00554BA2 /* executor_std_test.cc in Sources */,
				B6FB4690208F9BB300554BA2 /* executor_test.cc in Sources */,
				B6D1B68520E2AB1B00B35856 /* exponential_backoff_test.cc in Sources */,
				549CCA5720A36E1F00BCEB75 /* field_mask_test.cc in Sources */,
				B686F2AF2023DDEE0028D6BE /* field_path_test.cc in Sources */,
				54A0352620A3AED0003E0143 /* field_transform_test.mm in Sources */,
				AB356EF7200EA5EB0089B766 /* field_value_test.cc in Sources */,
				ABC1D7E42024AFDE00BA84F0 /* firebase_credentials_provider_test.mm in Sources */,
				618BBEAA20B89AAC00B5BCE7 /* firestore.pb.cc in Sources */,
				AB7BAB342012B519001E0872 /* geo_point_test.cc in Sources */,
				73FE5066020EF9B2892C86BF /* hard_assert_test.cc in Sources */,
				54511E8E209805F8005BD28F /* hashing_test.cc in Sources */,
				618BBEB020B89AAC00B5BCE7 /* http.pb.cc in Sources */,
				54A0353520A3D8CB003E0143 /* iterator_adaptors_test.cc in Sources */,
				618BBEAE20B89AAC00B5BCE7 /* latlng.pb.cc in Sources */,
				54995F6F205B6E12004EFFA0 /* leveldb_key_test.cc in Sources */,
				020AFD89BB40E5175838BB76 /* local_serializer_test.cc in Sources */,
				54C2294F1FECABAE007D065B /* log_test.cc in Sources */,
				618BBEA720B89AAC00B5BCE7 /* maybe_document.pb.cc in Sources */,
				AB6B908620322E6D00CC290A /* maybe_document_test.cc in Sources */,
				618BBEA820B89AAC00B5BCE7 /* mutation.pb.cc in Sources */,
				AB6B908820322E8800CC290A /* no_document_test.cc in Sources */,
				AB380D04201BC6E400D97691 /* ordered_code_test.cc in Sources */,
				5A080105CCBFDB6BF3F3772D /* path_test.cc in Sources */,
				549CCA5920A36E1F00BCEB75 /* precondition_test.cc in Sources */,
				618BBEAB20B89AAC00B5BCE7 /* query.pb.cc in Sources */,
				6F3CAC76D918D6B0917EDF92 /* query_test.cc in Sources */,
				B686F2B22025000D0028D6BE /* resource_path_test.cc in Sources */,
				54740A571FC914BA00713A1A /* secure_random_test.cc in Sources */,
				61F72C5620BC48FD001A68CB /* serializer_test.cc in Sources */,
				ABA495BB202B7E80008A7851 /* snapshot_version_test.cc in Sources */,
				549CCA5220A36DBC00BCEB75 /* sorted_map_test.cc in Sources */,
				549CCA5020A36DBC00BCEB75 /* sorted_set_test.cc in Sources */,
				618BBEB120B89AAC00B5BCE7 /* status.pb.cc in Sources */,
				54A0352F20A3B3D8003E0143 /* status_test.cc in Sources */,
				54A0353020A3B3D8003E0143 /* statusor_test.cc in Sources */,
				1CAA9012B25F975D445D5978 /* strerror_test.cc in Sources */,
				0535C1B65DADAE1CE47FA3CA /* string_format_apple_test.mm in Sources */,
				54131E9720ADE679001DF3FF /* string_format_test.cc in Sources */,
				AB380CFE201A2F4500D97691 /* string_util_test.cc in Sources */,
				DD5976A45071455FF3FE74B8 /* string_win_test.cc in Sources */,
				618BBEA620B89AAC00B5BCE7 /* target.pb.cc in Sources */,
				AB380CFB2019388600D97691 /* target_id_generator_test.cc in Sources */,
				54A0352A20A3B3BD003E0143 /* testutil.cc in Sources */,
				ABF6506C201131F8005F2C74 /* timestamp_test.cc in Sources */,
				ABC1D7E12023A40C00BA84F0 /* token_test.cc in Sources */,
				54A0352720A3AED0003E0143 /* transform_operations_test.mm in Sources */,
				549CCA5120A36DBC00BCEB75 /* tree_sorted_map_test.cc in Sources */,
				C80B10E79CDD7EF7843C321E /* type_traits_apple_test.mm in Sources */,
				ABC1D7DE2023A05300BA84F0 /* user_test.cc in Sources */,
				618BBEAD20B89AAC00B5BCE7 /* write.pb.cc in Sources */,
			);
			runOnlyForDeploymentPostprocessing = 0;
		};
		6EDD3AD520BF247500C33877 /* Sources */ = {
			isa = PBXSourcesBuildPhase;
			buildActionMask = 2147483647;
			files = (
				6E8302E021022309003E1EA3 /* FSTFuzzTestFieldPath.mm in Sources */,
				6EA39FDE20FE820E008D461F /* FSTFuzzTestSerializer.mm in Sources */,
				6EDD3B6020BF25AE00C33877 /* FSTFuzzTestsPrincipal.mm in Sources */,
			);
			runOnlyForDeploymentPostprocessing = 0;
		};
		DE03B2981F2149D600A30B9C /* Sources */ = {
			isa = PBXSourcesBuildPhase;
			buildActionMask = 2147483647;
			files = (
				73866AA12082B0A5009BB4FF /* FIRArrayTransformTests.mm in Sources */,
				5492E079202154D600B64F25 /* FIRCursorTests.mm in Sources */,
				5492E075202154D600B64F25 /* FIRDatabaseTests.mm in Sources */,
				5492E073202154D600B64F25 /* FIRFieldsTests.mm in Sources */,
				6161B5032047140C00A99DBB /* FIRFirestoreSourceTests.mm in Sources */,
				5492E074202154D600B64F25 /* FIRListenerRegistrationTests.mm in Sources */,
				5492E072202154D600B64F25 /* FIRQueryTests.mm in Sources */,
				5492E077202154D600B64F25 /* FIRServerTimestampTests.mm in Sources */,
				5492E07A202154D600B64F25 /* FIRTypeTests.mm in Sources */,
				5492E076202154D600B64F25 /* FIRValidationTests.mm in Sources */,
				5492E078202154D600B64F25 /* FIRWriteBatchTests.mm in Sources */,
				5492E082202154EC00B64F25 /* FSTDatastoreTests.mm in Sources */,
				5492E041202143E700B64F25 /* FSTEventAccumulator.mm in Sources */,
				5492E0422021440500B64F25 /* FSTHelpers.mm in Sources */,
				5491BC731FB44593008B3588 /* FSTIntegrationTestCase.mm in Sources */,
				5492E080202154EC00B64F25 /* FSTSmokeTests.mm in Sources */,
				5492E081202154EC00B64F25 /* FSTStreamTests.mm in Sources */,
				5492E07F202154EC00B64F25 /* FSTTransactionTests.mm in Sources */,
				5492E0442021457E00B64F25 /* XCTestCase+Await.mm in Sources */,
			);
			runOnlyForDeploymentPostprocessing = 0;
		};
/* End PBXSourcesBuildPhase section */

/* Begin PBXTargetDependency section */
		54C9EDF72040E16300A969CD /* PBXTargetDependency */ = {
			isa = PBXTargetDependency;
			target = 6003F589195388D20070C39A /* Firestore_Example_iOS */;
			targetProxy = 54C9EDF62040E16300A969CD /* PBXContainerItemProxy */;
		};
		54C9EDFF2040E41900A969CD /* PBXTargetDependency */ = {
			isa = PBXTargetDependency;
			target = 54C9EDF02040E16300A969CD /* Firestore_SwiftTests_iOS */;
			targetProxy = 54C9EDFE2040E41900A969CD /* PBXContainerItemProxy */;
		};
		5CAE131F20FFFED600BE9A4A /* PBXTargetDependency */ = {
			isa = PBXTargetDependency;
			target = 6003F589195388D20070C39A /* Firestore_Example_iOS */;
			targetProxy = 5CAE131E20FFFED600BE9A4A /* PBXContainerItemProxy */;
		};
		6003F5B4195388D20070C39A /* PBXTargetDependency */ = {
			isa = PBXTargetDependency;
			target = 6003F589195388D20070C39A /* Firestore_Example_iOS */;
			targetProxy = 6003F5B3195388D20070C39A /* PBXContainerItemProxy */;
		};
		6EDD3AD220BF247500C33877 /* PBXTargetDependency */ = {
			isa = PBXTargetDependency;
			target = 6003F589195388D20070C39A /* Firestore_Example_iOS */;
			targetProxy = 6EDD3AD320BF247500C33877 /* PBXContainerItemProxy */;
		};
		DE03B2951F2149D600A30B9C /* PBXTargetDependency */ = {
			isa = PBXTargetDependency;
			target = 6003F589195388D20070C39A /* Firestore_Example_iOS */;
			targetProxy = DE03B2961F2149D600A30B9C /* PBXContainerItemProxy */;
		};
		DE29E7FA1F2174DD00909613 /* PBXTargetDependency */ = {
			isa = PBXTargetDependency;
			target = 6003F5AD195388D20070C39A /* Firestore_Tests_iOS */;
			targetProxy = DE29E7F91F2174DD00909613 /* PBXContainerItemProxy */;
		};
		DE29E7FC1F2174DD00909613 /* PBXTargetDependency */ = {
			isa = PBXTargetDependency;
			target = DE03B2941F2149D600A30B9C /* Firestore_IntegrationTests_iOS */;
			targetProxy = DE29E7FB1F2174DD00909613 /* PBXContainerItemProxy */;
		};
/* End PBXTargetDependency section */

/* Begin PBXVariantGroup section */
		6003F596195388D20070C39A /* InfoPlist.strings */ = {
			isa = PBXVariantGroup;
			children = (
				6003F597195388D20070C39A /* en */,
			);
			name = InfoPlist.strings;
			sourceTree = "<group>";
		};
		6003F5B8195388D20070C39A /* InfoPlist.strings */ = {
			isa = PBXVariantGroup;
			children = (
				6003F5B9195388D20070C39A /* en */,
			);
			name = InfoPlist.strings;
			sourceTree = "<group>";
		};
		71719F9D1E33DC2100824A3D /* LaunchScreen.storyboard */ = {
			isa = PBXVariantGroup;
			children = (
				71719F9E1E33DC2100824A3D /* Base */,
			);
			name = LaunchScreen.storyboard;
			sourceTree = "<group>";
		};
/* End PBXVariantGroup section */

/* Begin XCBuildConfiguration section */
		54C9EDF82040E16300A969CD /* Debug */ = {
			isa = XCBuildConfiguration;
			baseConfigurationReference = 69E6C311558EC77729A16CF1 /* Pods-Firestore_Example_iOS-Firestore_SwiftTests_iOS.debug.xcconfig */;
			buildSettings = {
				BUNDLE_LOADER = "$(TEST_HOST)";
				CLANG_ANALYZER_NONNULL = YES;
				CLANG_ANALYZER_NUMBER_OBJECT_CONVERSION = YES_AGGRESSIVE;
				CLANG_CXX_LANGUAGE_STANDARD = "gnu++14";
				CLANG_WARN_BLOCK_CAPTURE_AUTORELEASING = YES;
				CLANG_WARN_COMMA = YES;
				CLANG_WARN_DOCUMENTATION_COMMENTS = YES;
				CLANG_WARN_INFINITE_RECURSION = YES;
				CLANG_WARN_NON_LITERAL_NULL_CONVERSION = YES;
				CLANG_WARN_OBJC_LITERAL_CONVERSION = YES;
				CLANG_WARN_RANGE_LOOP_ANALYSIS = YES;
				CLANG_WARN_STRICT_PROTOTYPES = YES;
				CLANG_WARN_SUSPICIOUS_MOVE = YES;
				CLANG_WARN_UNGUARDED_AVAILABILITY = YES_AGGRESSIVE;
				CLANG_WARN_UNREACHABLE_CODE = YES;
				CODE_SIGN_IDENTITY = "iPhone Developer";
				CODE_SIGN_STYLE = Automatic;
				DEBUG_INFORMATION_FORMAT = dwarf;
				ENABLE_STRICT_OBJC_MSGSEND = YES;
				GCC_C_LANGUAGE_STANDARD = gnu11;
				GCC_NO_COMMON_BLOCKS = YES;
				INFOPLIST_FILE = ../Swift/Tests/Info.plist;
				IPHONEOS_DEPLOYMENT_TARGET = 11.2;
				LD_RUNPATH_SEARCH_PATHS = "$(inherited) @executable_path/Frameworks @loader_path/Frameworks";
				MTL_ENABLE_DEBUG_INFO = YES;
				PRODUCT_BUNDLE_IDENTIFIER = "com.google.Firestore-SwiftTests-iOS";
				PRODUCT_NAME = "$(TARGET_NAME)";
				SWIFT_ACTIVE_COMPILATION_CONDITIONS = DEBUG;
				SWIFT_OPTIMIZATION_LEVEL = "-Onone";
				SWIFT_VERSION = 4.0;
				TARGETED_DEVICE_FAMILY = "1,2";
				TEST_HOST = "$(BUILT_PRODUCTS_DIR)/Firestore_Example_iOS.app/Firestore_Example_iOS";
			};
			name = Debug;
		};
		54C9EDF92040E16300A969CD /* Release */ = {
			isa = XCBuildConfiguration;
			baseConfigurationReference = 11984BA0A99D7A7ABA5B0D90 /* Pods-Firestore_Example_iOS-Firestore_SwiftTests_iOS.release.xcconfig */;
			buildSettings = {
				BUNDLE_LOADER = "$(TEST_HOST)";
				CLANG_ANALYZER_NONNULL = YES;
				CLANG_ANALYZER_NUMBER_OBJECT_CONVERSION = YES_AGGRESSIVE;
				CLANG_CXX_LANGUAGE_STANDARD = "gnu++14";
				CLANG_WARN_BLOCK_CAPTURE_AUTORELEASING = YES;
				CLANG_WARN_COMMA = YES;
				CLANG_WARN_DOCUMENTATION_COMMENTS = YES;
				CLANG_WARN_INFINITE_RECURSION = YES;
				CLANG_WARN_NON_LITERAL_NULL_CONVERSION = YES;
				CLANG_WARN_OBJC_LITERAL_CONVERSION = YES;
				CLANG_WARN_RANGE_LOOP_ANALYSIS = YES;
				CLANG_WARN_STRICT_PROTOTYPES = YES;
				CLANG_WARN_SUSPICIOUS_MOVE = YES;
				CLANG_WARN_UNGUARDED_AVAILABILITY = YES_AGGRESSIVE;
				CLANG_WARN_UNREACHABLE_CODE = YES;
				CODE_SIGN_IDENTITY = "iPhone Developer";
				CODE_SIGN_STYLE = Automatic;
				COPY_PHASE_STRIP = NO;
				DEBUG_INFORMATION_FORMAT = "dwarf-with-dsym";
				ENABLE_STRICT_OBJC_MSGSEND = YES;
				GCC_C_LANGUAGE_STANDARD = gnu11;
				GCC_NO_COMMON_BLOCKS = YES;
				INFOPLIST_FILE = ../Swift/Tests/Info.plist;
				IPHONEOS_DEPLOYMENT_TARGET = 11.2;
				LD_RUNPATH_SEARCH_PATHS = "$(inherited) @executable_path/Frameworks @loader_path/Frameworks";
				MTL_ENABLE_DEBUG_INFO = NO;
				PRODUCT_BUNDLE_IDENTIFIER = "com.google.Firestore-SwiftTests-iOS";
				PRODUCT_NAME = "$(TARGET_NAME)";
				SWIFT_OPTIMIZATION_LEVEL = "-Owholemodule";
				SWIFT_VERSION = 4.0;
				TARGETED_DEVICE_FAMILY = "1,2";
				TEST_HOST = "$(BUILT_PRODUCTS_DIR)/Firestore_Example_iOS.app/Firestore_Example_iOS";
			};
			name = Release;
		};
		5CAE132120FFFED600BE9A4A /* Debug */ = {
			isa = XCBuildConfiguration;
			baseConfigurationReference = FA2E9952BA2B299C1156C43C /* Pods-Firestore_Benchmarks_iOS.debug.xcconfig */;
			buildSettings = {
				BUNDLE_LOADER = "$(TEST_HOST)";
				DEVELOPMENT_TEAM = EQHXZ8M8AV;
				FRAMEWORK_SEARCH_PATHS = (
					"$(SDKROOT)/Developer/Library/Frameworks",
					"$(inherited)",
					"$(DEVELOPER_FRAMEWORKS_DIR)",
				);
				GCC_PRECOMPILE_PREFIX_HEADER = YES;
				GCC_PREFIX_HEADER = "";
				GCC_PREPROCESSOR_DEFINITIONS = (
					"$(inherited)",
					"COCOAPODS=1",
					"GPB_USE_PROTOBUF_FRAMEWORK_IMPORTS=1",
				);
				HEADER_SEARCH_PATHS = (
					"$(inherited)",
					"\"${PODS_ROOT}/../../..\"",
					"\"${PODS_ROOT}/../../../Firestore/third_party/abseil-cpp\"",
					"\"${PODS_ROOT}/GoogleTest/googlemock/include\"",
					"\"${PODS_ROOT}/GoogleTest/googletest/include\"",
					"\"${PODS_ROOT}/leveldb-library/include\"",
					"\"${PODS_ROOT}/../../../Firestore/Protos/cpp\"",
					"\"${PODS_ROOT}/ProtobufCpp/src\"",
				);
				INFOPLIST_FILE = Benchmarks/Info.plist;
				OTHER_CFLAGS = (
					"$(inherited)",
					"-iquote",
					"\"${PODS_CONFIGURATION_BUILD_DIR}/GoogleTest/GoogleTest.framework/Headers\"",
					"-iquote",
					"\"${PODS_CONFIGURATION_BUILD_DIR}/OCMock/OCMock.framework/Headers\"",
					"-iquote",
					"\"${PODS_CONFIGURATION_BUILD_DIR}/ProtobufCpp/ProtobufCpp.framework/Headers\"",
					"-iquote",
					"\"${PODS_CONFIGURATION_BUILD_DIR}/leveldb-library/leveldb.framework/Headers\"",
					"$(inherited)",
					"-iquote",
					"\"${PODS_CONFIGURATION_BUILD_DIR}/BoringSSL/openssl.framework/Headers\"",
					"-iquote",
					"\"${PODS_CONFIGURATION_BUILD_DIR}/FirebaseAuth/FirebaseAuth.framework/Headers\"",
					"-iquote",
					"\"${PODS_CONFIGURATION_BUILD_DIR}/FirebaseCore/FirebaseCore.framework/Headers\"",
					"-iquote",
					"\"${PODS_CONFIGURATION_BUILD_DIR}/FirebaseFirestore/FirebaseFirestore.framework/Headers\"",
					"-iquote",
					"\"${PODS_CONFIGURATION_BUILD_DIR}/GTMSessionFetcher/GTMSessionFetcher.framework/Headers\"",
					"-iquote",
					"\"${PODS_CONFIGURATION_BUILD_DIR}/GoogleToolboxForMac/GoogleToolboxForMac.framework/Headers\"",
					"-iquote",
					"\"${PODS_CONFIGURATION_BUILD_DIR}/Protobuf/Protobuf.framework/Headers\"",
					"-iquote",
					"\"${PODS_CONFIGURATION_BUILD_DIR}/gRPC-Core/grpc.framework/Headers\"",
					"-iquote",
					"\"${PODS_CONFIGURATION_BUILD_DIR}/gRPC-ProtoRPC/ProtoRPC.framework/Headers\"",
					"-iquote",
					"\"${PODS_CONFIGURATION_BUILD_DIR}/gRPC-RxLibrary/RxLibrary.framework/Headers\"",
					"-iquote",
					"\"${PODS_CONFIGURATION_BUILD_DIR}/gRPC/GRPCClient.framework/Headers\"",
					"-iquote",
					"\"${PODS_CONFIGURATION_BUILD_DIR}/leveldb-library/leveldb.framework/Headers\"",
					"-iquote",
					"\"${PODS_CONFIGURATION_BUILD_DIR}/nanopb/nanopb.framework/Headers\"",
					"-isystem",
					"\"${PODS_ROOT}/Headers/Public\"",
					"-isystem",
					"\"${PODS_ROOT}/Headers/Public/Firebase\"",
					"-isystem",
					"\"${PODS_ROOT}/Headers/Public/FirebaseAnalytics\"",
					"-isystem",
					"\"${PODS_ROOT}/Headers/Public/FirebaseInstanceID\"",
					"-DPB_FIELD_32BIT",
					"-DPB_NO_PACKED_STRUCTS=1",
				);
				PRODUCT_BUNDLE_IDENTIFIER = "Firebase.Firestore-Benchmarks-iOS";
				PRODUCT_NAME = "$(TARGET_NAME)";
				SYSTEM_HEADER_SEARCH_PATHS = "\"${PODS_ROOT}/nanopb\"";
				TEST_HOST = "$(BUILT_PRODUCTS_DIR)/Firestore_Example_iOS.app/Firestore_Example_iOS";
			};
			name = Debug;
		};
		5CAE132220FFFED600BE9A4A /* Release */ = {
			isa = XCBuildConfiguration;
			baseConfigurationReference = A5FA86650A18F3B7A8162287 /* Pods-Firestore_Benchmarks_iOS.release.xcconfig */;
			buildSettings = {
				BUNDLE_LOADER = "$(TEST_HOST)";
				DEVELOPMENT_TEAM = EQHXZ8M8AV;
				FRAMEWORK_SEARCH_PATHS = (
					"$(SDKROOT)/Developer/Library/Frameworks",
					"$(inherited)",
					"$(DEVELOPER_FRAMEWORKS_DIR)",
				);
				GCC_PRECOMPILE_PREFIX_HEADER = YES;
				GCC_PREFIX_HEADER = "";
				GCC_PREPROCESSOR_DEFINITIONS = (
					"$(inherited)",
					"COCOAPODS=1",
					"GPB_USE_PROTOBUF_FRAMEWORK_IMPORTS=1",
				);
				HEADER_SEARCH_PATHS = (
					"$(inherited)",
					"\"${PODS_ROOT}/../../..\"",
					"\"${PODS_ROOT}/../../../Firestore/third_party/abseil-cpp\"",
					"\"${PODS_ROOT}/GoogleTest/googlemock/include\"",
					"\"${PODS_ROOT}/GoogleTest/googletest/include\"",
					"\"${PODS_ROOT}/leveldb-library/include\"",
					"\"${PODS_ROOT}/../../../Firestore/Protos/cpp\"",
					"\"${PODS_ROOT}/ProtobufCpp/src\"",
				);
				INFOPLIST_FILE = Benchmarks/Info.plist;
				OTHER_CFLAGS = (
					"$(inherited)",
					"-iquote",
					"\"${PODS_CONFIGURATION_BUILD_DIR}/GoogleTest/GoogleTest.framework/Headers\"",
					"-iquote",
					"\"${PODS_CONFIGURATION_BUILD_DIR}/OCMock/OCMock.framework/Headers\"",
					"-iquote",
					"\"${PODS_CONFIGURATION_BUILD_DIR}/ProtobufCpp/ProtobufCpp.framework/Headers\"",
					"-iquote",
					"\"${PODS_CONFIGURATION_BUILD_DIR}/leveldb-library/leveldb.framework/Headers\"",
					"$(inherited)",
					"-iquote",
					"\"${PODS_CONFIGURATION_BUILD_DIR}/BoringSSL/openssl.framework/Headers\"",
					"-iquote",
					"\"${PODS_CONFIGURATION_BUILD_DIR}/FirebaseAuth/FirebaseAuth.framework/Headers\"",
					"-iquote",
					"\"${PODS_CONFIGURATION_BUILD_DIR}/FirebaseCore/FirebaseCore.framework/Headers\"",
					"-iquote",
					"\"${PODS_CONFIGURATION_BUILD_DIR}/FirebaseFirestore/FirebaseFirestore.framework/Headers\"",
					"-iquote",
					"\"${PODS_CONFIGURATION_BUILD_DIR}/GTMSessionFetcher/GTMSessionFetcher.framework/Headers\"",
					"-iquote",
					"\"${PODS_CONFIGURATION_BUILD_DIR}/GoogleToolboxForMac/GoogleToolboxForMac.framework/Headers\"",
					"-iquote",
					"\"${PODS_CONFIGURATION_BUILD_DIR}/Protobuf/Protobuf.framework/Headers\"",
					"-iquote",
					"\"${PODS_CONFIGURATION_BUILD_DIR}/gRPC-Core/grpc.framework/Headers\"",
					"-iquote",
					"\"${PODS_CONFIGURATION_BUILD_DIR}/gRPC-ProtoRPC/ProtoRPC.framework/Headers\"",
					"-iquote",
					"\"${PODS_CONFIGURATION_BUILD_DIR}/gRPC-RxLibrary/RxLibrary.framework/Headers\"",
					"-iquote",
					"\"${PODS_CONFIGURATION_BUILD_DIR}/gRPC/GRPCClient.framework/Headers\"",
					"-iquote",
					"\"${PODS_CONFIGURATION_BUILD_DIR}/leveldb-library/leveldb.framework/Headers\"",
					"-iquote",
					"\"${PODS_CONFIGURATION_BUILD_DIR}/nanopb/nanopb.framework/Headers\"",
					"-isystem",
					"\"${PODS_ROOT}/Headers/Public\"",
					"-isystem",
					"\"${PODS_ROOT}/Headers/Public/Firebase\"",
					"-isystem",
					"\"${PODS_ROOT}/Headers/Public/FirebaseAnalytics\"",
					"-isystem",
					"\"${PODS_ROOT}/Headers/Public/FirebaseInstanceID\"",
					"-DPB_FIELD_32BIT",
					"-DPB_NO_PACKED_STRUCTS=1",
				);
				PRODUCT_BUNDLE_IDENTIFIER = "Firebase.Firestore-Benchmarks-iOS";
				PRODUCT_NAME = "$(TARGET_NAME)";
				SYSTEM_HEADER_SEARCH_PATHS = "\"${PODS_ROOT}/nanopb\"";
				TEST_HOST = "$(BUILT_PRODUCTS_DIR)/Firestore_Example_iOS.app/Firestore_Example_iOS";
			};
			name = Release;
		};
		6003F5BD195388D20070C39A /* Debug */ = {
			isa = XCBuildConfiguration;
			buildSettings = {
				ALWAYS_SEARCH_USER_PATHS = NO;
				CLANG_CXX_LANGUAGE_STANDARD = "gnu++0x";
				CLANG_CXX_LIBRARY = "libc++";
				CLANG_ENABLE_MODULES = YES;
				CLANG_ENABLE_OBJC_ARC = YES;
				CLANG_WARN_BOOL_CONVERSION = YES;
				CLANG_WARN_CONSTANT_CONVERSION = YES;
				CLANG_WARN_DIRECT_OBJC_ISA_USAGE = YES_ERROR;
				CLANG_WARN_EMPTY_BODY = YES;
				CLANG_WARN_ENUM_CONVERSION = YES;
				CLANG_WARN_INT_CONVERSION = YES;
				CLANG_WARN_OBJC_ROOT_CLASS = YES_ERROR;
				CLANG_WARN__DUPLICATE_METHOD_MATCH = YES;
				"CODE_SIGN_IDENTITY[sdk=iphoneos*]" = "iPhone Developer";
				COPY_PHASE_STRIP = NO;
				ENABLE_TESTABILITY = YES;
				GCC_C_LANGUAGE_STANDARD = gnu99;
				GCC_DYNAMIC_NO_PIC = NO;
				GCC_OPTIMIZATION_LEVEL = 0;
				GCC_PREPROCESSOR_DEFINITIONS = (
					"DEBUG=1",
					"$(inherited)",
				);
				GCC_SYMBOLS_PRIVATE_EXTERN = NO;
				GCC_WARN_64_TO_32_BIT_CONVERSION = YES;
				GCC_WARN_ABOUT_RETURN_TYPE = YES_ERROR;
				GCC_WARN_UNDECLARED_SELECTOR = YES;
				GCC_WARN_UNINITIALIZED_AUTOS = YES_AGGRESSIVE;
				GCC_WARN_UNUSED_FUNCTION = YES;
				GCC_WARN_UNUSED_VARIABLE = YES;
				HEADER_SEARCH_PATHS = "";
				IPHONEOS_DEPLOYMENT_TARGET = 8.0;
				ONLY_ACTIVE_ARCH = YES;
				OTHER_CFLAGS = "";
				SDKROOT = iphoneos;
				TARGETED_DEVICE_FAMILY = "1,2";
			};
			name = Debug;
		};
		6003F5BE195388D20070C39A /* Release */ = {
			isa = XCBuildConfiguration;
			buildSettings = {
				ALWAYS_SEARCH_USER_PATHS = NO;
				CLANG_CXX_LANGUAGE_STANDARD = "gnu++0x";
				CLANG_CXX_LIBRARY = "libc++";
				CLANG_ENABLE_MODULES = YES;
				CLANG_ENABLE_OBJC_ARC = YES;
				CLANG_WARN_BOOL_CONVERSION = YES;
				CLANG_WARN_CONSTANT_CONVERSION = YES;
				CLANG_WARN_DIRECT_OBJC_ISA_USAGE = YES_ERROR;
				CLANG_WARN_EMPTY_BODY = YES;
				CLANG_WARN_ENUM_CONVERSION = YES;
				CLANG_WARN_INT_CONVERSION = YES;
				CLANG_WARN_OBJC_ROOT_CLASS = YES_ERROR;
				CLANG_WARN__DUPLICATE_METHOD_MATCH = YES;
				"CODE_SIGN_IDENTITY[sdk=iphoneos*]" = "iPhone Developer";
				COPY_PHASE_STRIP = YES;
				ENABLE_NS_ASSERTIONS = NO;
				GCC_C_LANGUAGE_STANDARD = gnu99;
				GCC_WARN_64_TO_32_BIT_CONVERSION = YES;
				GCC_WARN_ABOUT_RETURN_TYPE = YES_ERROR;
				GCC_WARN_UNDECLARED_SELECTOR = YES;
				GCC_WARN_UNINITIALIZED_AUTOS = YES_AGGRESSIVE;
				GCC_WARN_UNUSED_FUNCTION = YES;
				GCC_WARN_UNUSED_VARIABLE = YES;
				HEADER_SEARCH_PATHS = "";
				IPHONEOS_DEPLOYMENT_TARGET = 8.0;
				OTHER_CFLAGS = "";
				SDKROOT = iphoneos;
				TARGETED_DEVICE_FAMILY = "1,2";
				VALIDATE_PRODUCT = YES;
			};
			name = Release;
		};
		6003F5C0195388D20070C39A /* Debug */ = {
			isa = XCBuildConfiguration;
			baseConfigurationReference = 3C81DE3772628FE297055662 /* Pods-Firestore_Example_iOS.debug.xcconfig */;
			buildSettings = {
				ASSETCATALOG_COMPILER_APPICON_NAME = AppIcon;
				GCC_PRECOMPILE_PREFIX_HEADER = YES;
				GCC_PREFIX_HEADER = "";
				HEADER_SEARCH_PATHS = (
					"$(inherited)",
					"\"${PODS_ROOT}/Firebase/Firebase/Firebase\"",
					"\"${PODS_ROOT}/leveldb-library/include\"",
				);
				INFOPLIST_FILE = "App/iOS/Firestore-Info.plist";
				MODULE_NAME = ExampleApp;
				OTHER_LDFLAGS = (
					"$(inherited)",
					"-all_load",
				);
				PRODUCT_BUNDLE_IDENTIFIER = "org.cocoapods.demo.${PRODUCT_NAME:rfc1034identifier}";
				PRODUCT_NAME = "$(TARGET_NAME)";
				WRAPPER_EXTENSION = app;
			};
			name = Debug;
		};
		6003F5C1195388D20070C39A /* Release */ = {
			isa = XCBuildConfiguration;
			baseConfigurationReference = 3F0992A4B83C60841C52E960 /* Pods-Firestore_Example_iOS.release.xcconfig */;
			buildSettings = {
				ASSETCATALOG_COMPILER_APPICON_NAME = AppIcon;
				GCC_PRECOMPILE_PREFIX_HEADER = YES;
				GCC_PREFIX_HEADER = "";
				HEADER_SEARCH_PATHS = (
					"$(inherited)",
					"\"${PODS_ROOT}/Firebase/Firebase/Firebase\"",
					"\"${PODS_ROOT}/leveldb-library/include\"",
				);
				INFOPLIST_FILE = "App/iOS/Firestore-Info.plist";
				MODULE_NAME = ExampleApp;
				OTHER_LDFLAGS = (
					"$(inherited)",
					"-all_load",
				);
				PRODUCT_BUNDLE_IDENTIFIER = "org.cocoapods.demo.${PRODUCT_NAME:rfc1034identifier}";
				PRODUCT_NAME = "$(TARGET_NAME)";
				WRAPPER_EXTENSION = app;
			};
			name = Release;
		};
		6003F5C3195388D20070C39A /* Debug */ = {
			isa = XCBuildConfiguration;
			baseConfigurationReference = E592181BFD7C53C305123739 /* Pods-Firestore_Tests_iOS.debug.xcconfig */;
			buildSettings = {
				BUNDLE_LOADER = "$(TEST_HOST)";
				DEVELOPMENT_TEAM = EQHXZ8M8AV;
				FRAMEWORK_SEARCH_PATHS = (
					"$(SDKROOT)/Developer/Library/Frameworks",
					"$(inherited)",
					"$(DEVELOPER_FRAMEWORKS_DIR)",
				);
				GCC_PRECOMPILE_PREFIX_HEADER = YES;
				GCC_PREFIX_HEADER = "";
				GCC_PREPROCESSOR_DEFINITIONS = (
					"$(inherited)",
					"COCOAPODS=1",
					"GPB_USE_PROTOBUF_FRAMEWORK_IMPORTS=1",
				);
				HEADER_SEARCH_PATHS = (
					"$(inherited)",
					"\"${PODS_ROOT}/../../..\"",
					"\"${PODS_ROOT}/../../../Firestore/third_party/abseil-cpp\"",
					"\"${PODS_ROOT}/GoogleTest/googlemock/include\"",
					"\"${PODS_ROOT}/GoogleTest/googletest/include\"",
					"\"${PODS_ROOT}/leveldb-library/include\"",
					"\"${PODS_ROOT}/../../../Firestore/Protos/cpp\"",
					"\"${PODS_ROOT}/ProtobufCpp/src\"",
				);
				INFOPLIST_FILE = "Tests/Tests-Info.plist";
				OTHER_CFLAGS = (
					"$(inherited)",
					"-iquote",
					"\"${PODS_CONFIGURATION_BUILD_DIR}/GoogleTest/GoogleTest.framework/Headers\"",
					"-iquote",
					"\"${PODS_CONFIGURATION_BUILD_DIR}/OCMock/OCMock.framework/Headers\"",
					"-iquote",
					"\"${PODS_CONFIGURATION_BUILD_DIR}/ProtobufCpp/ProtobufCpp.framework/Headers\"",
					"-iquote",
					"\"${PODS_CONFIGURATION_BUILD_DIR}/leveldb-library/leveldb.framework/Headers\"",
					"$(inherited)",
					"-iquote",
					"\"${PODS_CONFIGURATION_BUILD_DIR}/BoringSSL/openssl.framework/Headers\"",
					"-iquote",
					"\"${PODS_CONFIGURATION_BUILD_DIR}/FirebaseAuth/FirebaseAuth.framework/Headers\"",
					"-iquote",
					"\"${PODS_CONFIGURATION_BUILD_DIR}/FirebaseCore/FirebaseCore.framework/Headers\"",
					"-iquote",
					"\"${PODS_CONFIGURATION_BUILD_DIR}/FirebaseFirestore/FirebaseFirestore.framework/Headers\"",
					"-iquote",
					"\"${PODS_CONFIGURATION_BUILD_DIR}/GTMSessionFetcher/GTMSessionFetcher.framework/Headers\"",
					"-iquote",
					"\"${PODS_CONFIGURATION_BUILD_DIR}/GoogleToolboxForMac/GoogleToolboxForMac.framework/Headers\"",
					"-iquote",
					"\"${PODS_CONFIGURATION_BUILD_DIR}/Protobuf/Protobuf.framework/Headers\"",
					"-iquote",
					"\"${PODS_CONFIGURATION_BUILD_DIR}/gRPC-Core/grpc.framework/Headers\"",
					"-iquote",
					"\"${PODS_CONFIGURATION_BUILD_DIR}/gRPC-ProtoRPC/ProtoRPC.framework/Headers\"",
					"-iquote",
					"\"${PODS_CONFIGURATION_BUILD_DIR}/gRPC-RxLibrary/RxLibrary.framework/Headers\"",
					"-iquote",
					"\"${PODS_CONFIGURATION_BUILD_DIR}/gRPC/GRPCClient.framework/Headers\"",
					"-iquote",
					"\"${PODS_CONFIGURATION_BUILD_DIR}/leveldb-library/leveldb.framework/Headers\"",
					"-iquote",
					"\"${PODS_CONFIGURATION_BUILD_DIR}/nanopb/nanopb.framework/Headers\"",
					"-isystem",
					"\"${PODS_ROOT}/Headers/Public\"",
					"-isystem",
					"\"${PODS_ROOT}/Headers/Public/Firebase\"",
					"-isystem",
					"\"${PODS_ROOT}/Headers/Public/FirebaseAnalytics\"",
					"-isystem",
					"\"${PODS_ROOT}/Headers/Public/FirebaseInstanceID\"",
					"-DPB_FIELD_32BIT",
					"-DPB_NO_PACKED_STRUCTS=1",
				);
				PRODUCT_BUNDLE_IDENTIFIER = "org.cocoapods.demo.${PRODUCT_NAME:rfc1034identifier}";
				PRODUCT_NAME = "$(TARGET_NAME)";
				SYSTEM_HEADER_SEARCH_PATHS = "\"${PODS_ROOT}/nanopb\"";
				TEST_HOST = "$(BUILT_PRODUCTS_DIR)/Firestore_Example_iOS.app/Firestore_Example_iOS";
				WRAPPER_EXTENSION = xctest;
			};
			name = Debug;
		};
		6003F5C4195388D20070C39A /* Release */ = {
			isa = XCBuildConfiguration;
			baseConfigurationReference = B3F5B3AAE791A5911B9EAA82 /* Pods-Firestore_Tests_iOS.release.xcconfig */;
			buildSettings = {
				BUNDLE_LOADER = "$(TEST_HOST)";
				DEVELOPMENT_TEAM = EQHXZ8M8AV;
				FRAMEWORK_SEARCH_PATHS = (
					"$(SDKROOT)/Developer/Library/Frameworks",
					"$(inherited)",
					"$(DEVELOPER_FRAMEWORKS_DIR)",
				);
				GCC_PRECOMPILE_PREFIX_HEADER = YES;
				GCC_PREFIX_HEADER = "";
				GCC_PREPROCESSOR_DEFINITIONS = (
					"$(inherited)",
					"COCOAPODS=1",
					"GPB_USE_PROTOBUF_FRAMEWORK_IMPORTS=1",
				);
				HEADER_SEARCH_PATHS = (
					"$(inherited)",
					"\"${PODS_ROOT}/../../..\"",
					"\"${PODS_ROOT}/../../../Firestore/third_party/abseil-cpp\"",
					"\"${PODS_ROOT}/GoogleTest/googlemock/include\"",
					"\"${PODS_ROOT}/GoogleTest/googletest/include\"",
					"\"${PODS_ROOT}/leveldb-library/include\"",
					"\"${PODS_ROOT}/../../../Firestore/Protos/cpp\"",
					"\"${PODS_ROOT}/ProtobufCpp/src\"",
				);
				INFOPLIST_FILE = "Tests/Tests-Info.plist";
				OTHER_CFLAGS = (
					"$(inherited)",
					"-iquote",
					"\"${PODS_CONFIGURATION_BUILD_DIR}/GoogleTest/GoogleTest.framework/Headers\"",
					"-iquote",
					"\"${PODS_CONFIGURATION_BUILD_DIR}/OCMock/OCMock.framework/Headers\"",
					"-iquote",
					"\"${PODS_CONFIGURATION_BUILD_DIR}/ProtobufCpp/ProtobufCpp.framework/Headers\"",
					"-iquote",
					"\"${PODS_CONFIGURATION_BUILD_DIR}/leveldb-library/leveldb.framework/Headers\"",
					"$(inherited)",
					"-iquote",
					"\"${PODS_CONFIGURATION_BUILD_DIR}/BoringSSL/openssl.framework/Headers\"",
					"-iquote",
					"\"${PODS_CONFIGURATION_BUILD_DIR}/FirebaseAuth/FirebaseAuth.framework/Headers\"",
					"-iquote",
					"\"${PODS_CONFIGURATION_BUILD_DIR}/FirebaseCore/FirebaseCore.framework/Headers\"",
					"-iquote",
					"\"${PODS_CONFIGURATION_BUILD_DIR}/FirebaseFirestore/FirebaseFirestore.framework/Headers\"",
					"-iquote",
					"\"${PODS_CONFIGURATION_BUILD_DIR}/GTMSessionFetcher/GTMSessionFetcher.framework/Headers\"",
					"-iquote",
					"\"${PODS_CONFIGURATION_BUILD_DIR}/GoogleToolboxForMac/GoogleToolboxForMac.framework/Headers\"",
					"-iquote",
					"\"${PODS_CONFIGURATION_BUILD_DIR}/Protobuf/Protobuf.framework/Headers\"",
					"-iquote",
					"\"${PODS_CONFIGURATION_BUILD_DIR}/gRPC-Core/grpc.framework/Headers\"",
					"-iquote",
					"\"${PODS_CONFIGURATION_BUILD_DIR}/gRPC-ProtoRPC/ProtoRPC.framework/Headers\"",
					"-iquote",
					"\"${PODS_CONFIGURATION_BUILD_DIR}/gRPC-RxLibrary/RxLibrary.framework/Headers\"",
					"-iquote",
					"\"${PODS_CONFIGURATION_BUILD_DIR}/gRPC/GRPCClient.framework/Headers\"",
					"-iquote",
					"\"${PODS_CONFIGURATION_BUILD_DIR}/leveldb-library/leveldb.framework/Headers\"",
					"-iquote",
					"\"${PODS_CONFIGURATION_BUILD_DIR}/nanopb/nanopb.framework/Headers\"",
					"-isystem",
					"\"${PODS_ROOT}/Headers/Public\"",
					"-isystem",
					"\"${PODS_ROOT}/Headers/Public/Firebase\"",
					"-isystem",
					"\"${PODS_ROOT}/Headers/Public/FirebaseAnalytics\"",
					"-isystem",
					"\"${PODS_ROOT}/Headers/Public/FirebaseInstanceID\"",
					"-DPB_FIELD_32BIT",
					"-DPB_NO_PACKED_STRUCTS=1",
				);
				PRODUCT_BUNDLE_IDENTIFIER = "org.cocoapods.demo.${PRODUCT_NAME:rfc1034identifier}";
				PRODUCT_NAME = "$(TARGET_NAME)";
				SYSTEM_HEADER_SEARCH_PATHS = "\"${PODS_ROOT}/nanopb\"";
				TEST_HOST = "$(BUILT_PRODUCTS_DIR)/Firestore_Example_iOS.app/Firestore_Example_iOS";
				WRAPPER_EXTENSION = xctest;
			};
			name = Release;
		};
		6EDD3B5920BF247500C33877 /* Debug */ = {
			isa = XCBuildConfiguration;
			baseConfigurationReference = 84434E57CA72951015FC71BC /* Pods-Firestore_FuzzTests_iOS.debug.xcconfig */;
			buildSettings = {
				BUNDLE_LOADER = "$(TEST_HOST)";
				DEVELOPMENT_TEAM = EQHXZ8M8AV;
				FRAMEWORK_SEARCH_PATHS = "$(inherited)";
				GCC_PRECOMPILE_PREFIX_HEADER = YES;
				GCC_PREFIX_HEADER = "";
				GCC_PREPROCESSOR_DEFINITIONS = (
					"$(inherited)",
					"COCOAPODS=1",
					"GPB_USE_PROTOBUF_FRAMEWORK_IMPORTS=1",
				);
				HEADER_SEARCH_PATHS = (
					"$(inherited)",
					"\"${PODS_ROOT}/../../..\"",
					"\"${PODS_ROOT}/../../../Firestore/third_party/abseil-cpp\"",
					"\"${PODS_ROOT}/nanopb\"",
				);
				INFOPLIST_FILE = "FuzzTests/Firestore_FuzzTests_iOS-Info.plist";
				OTHER_CFLAGS = (
					"$(inherited)",
					"-fsanitize-coverage=trace-pc-guard",
				);
				PRODUCT_BUNDLE_IDENTIFIER = "org.cocoapods.demo.${PRODUCT_NAME:rfc1034identifier}";
				PRODUCT_NAME = "$(TARGET_NAME)";
				TEST_HOST = "$(BUILT_PRODUCTS_DIR)/Firestore_Example_iOS.app/Firestore_Example_iOS";
				WRAPPER_EXTENSION = xctest;
			};
			name = Debug;
		};
		6EDD3B5A20BF247500C33877 /* Release */ = {
			isa = XCBuildConfiguration;
			baseConfigurationReference = 97C492D2524E92927C11F425 /* Pods-Firestore_FuzzTests_iOS.release.xcconfig */;
			buildSettings = {
				BUNDLE_LOADER = "$(TEST_HOST)";
				DEVELOPMENT_TEAM = EQHXZ8M8AV;
				FRAMEWORK_SEARCH_PATHS = "$(inherited)";
				GCC_PRECOMPILE_PREFIX_HEADER = YES;
				GCC_PREFIX_HEADER = "";
				GCC_PREPROCESSOR_DEFINITIONS = (
					"$(inherited)",
					"COCOAPODS=1",
					"GPB_USE_PROTOBUF_FRAMEWORK_IMPORTS=1",
				);
				HEADER_SEARCH_PATHS = (
					"$(inherited)",
					"\"${PODS_ROOT}/../../..\"",
					"\"${PODS_ROOT}/../../../Firestore/third_party/abseil-cpp\"",
					"\"${PODS_ROOT}/nanopb\"",
				);
				INFOPLIST_FILE = "FuzzTests/Firestore_FuzzTests_iOS-Info.plist";
				OTHER_CFLAGS = (
					"$(inherited)",
					"-fsanitize-coverage=trace-pc-guard",
				);
				PRODUCT_BUNDLE_IDENTIFIER = "org.cocoapods.demo.${PRODUCT_NAME:rfc1034identifier}";
				PRODUCT_NAME = "$(TARGET_NAME)";
				TEST_HOST = "$(BUILT_PRODUCTS_DIR)/Firestore_Example_iOS.app/Firestore_Example_iOS";
				WRAPPER_EXTENSION = xctest;
			};
			name = Release;
		};
		DE03B2E71F2149D600A30B9C /* Debug */ = {
			isa = XCBuildConfiguration;
			baseConfigurationReference = 1277F98C20D2DF0867496976 /* Pods-Firestore_IntegrationTests_iOS.debug.xcconfig */;
			buildSettings = {
				BUNDLE_LOADER = "$(TEST_HOST)";
				DEVELOPMENT_TEAM = EQHXZ8M8AV;
				FRAMEWORK_SEARCH_PATHS = (
					"$(SDKROOT)/Developer/Library/Frameworks",
					"$(inherited)",
					"$(DEVELOPER_FRAMEWORKS_DIR)",
				);
				GCC_PRECOMPILE_PREFIX_HEADER = YES;
				GCC_PREFIX_HEADER = "";
				GCC_PREPROCESSOR_DEFINITIONS = (
					"$(inherited)",
					"COCOAPODS=1",
					"GPB_USE_PROTOBUF_FRAMEWORK_IMPORTS=1",
				);
				HEADER_SEARCH_PATHS = (
					"$(inherited)",
					"\"${PODS_ROOT}/../../..\"",
					"\"${PODS_ROOT}/../../../Firestore/third_party/abseil-cpp\"",
					"\"${PODS_ROOT}/leveldb-library/include\"",
					"\"${PODS_ROOT}/GoogleTest/googletest/include\"",
				);
				INFOPLIST_FILE = "Tests/Tests-Info.plist";
				OTHER_LDFLAGS = (
					"$(inherited)",
					"-l\"c++\"",
				);
				PRODUCT_BUNDLE_IDENTIFIER = "org.cocoapods.demo.${PRODUCT_NAME:rfc1034identifier}";
				PRODUCT_NAME = "$(TARGET_NAME)";
				TEST_HOST = "$(BUILT_PRODUCTS_DIR)/Firestore_Example_iOS.app/Firestore_Example_iOS";
				WRAPPER_EXTENSION = xctest;
			};
			name = Debug;
		};
		DE03B2E81F2149D600A30B9C /* Release */ = {
			isa = XCBuildConfiguration;
			baseConfigurationReference = F354C0FE92645B56A6C6FD44 /* Pods-Firestore_IntegrationTests_iOS.release.xcconfig */;
			buildSettings = {
				BUNDLE_LOADER = "$(TEST_HOST)";
				DEVELOPMENT_TEAM = EQHXZ8M8AV;
				FRAMEWORK_SEARCH_PATHS = (
					"$(SDKROOT)/Developer/Library/Frameworks",
					"$(inherited)",
					"$(DEVELOPER_FRAMEWORKS_DIR)",
				);
				GCC_PRECOMPILE_PREFIX_HEADER = YES;
				GCC_PREFIX_HEADER = "";
				GCC_PREPROCESSOR_DEFINITIONS = (
					"$(inherited)",
					"COCOAPODS=1",
					"GPB_USE_PROTOBUF_FRAMEWORK_IMPORTS=1",
				);
				HEADER_SEARCH_PATHS = (
					"$(inherited)",
					"\"${PODS_ROOT}/../../..\"",
					"\"${PODS_ROOT}/../../../Firestore/third_party/abseil-cpp\"",
					"\"${PODS_ROOT}/leveldb-library/include\"",
					"\"${PODS_ROOT}/GoogleTest/googletest/include\"",
				);
				INFOPLIST_FILE = "Tests/Tests-Info.plist";
				OTHER_LDFLAGS = (
					"$(inherited)",
					"-l\"c++\"",
				);
				PRODUCT_BUNDLE_IDENTIFIER = "org.cocoapods.demo.${PRODUCT_NAME:rfc1034identifier}";
				PRODUCT_NAME = "$(TARGET_NAME)";
				TEST_HOST = "$(BUILT_PRODUCTS_DIR)/Firestore_Example_iOS.app/Firestore_Example_iOS";
				WRAPPER_EXTENSION = xctest;
			};
			name = Release;
		};
		DE29E7F61F2174B000909613 /* Debug */ = {
			isa = XCBuildConfiguration;
			buildSettings = {
				DEVELOPMENT_TEAM = EQHXZ8M8AV;
				PRODUCT_NAME = "$(TARGET_NAME)";
			};
			name = Debug;
		};
		DE29E7F71F2174B000909613 /* Release */ = {
			isa = XCBuildConfiguration;
			buildSettings = {
				DEVELOPMENT_TEAM = EQHXZ8M8AV;
				PRODUCT_NAME = "$(TARGET_NAME)";
			};
			name = Release;
		};
/* End XCBuildConfiguration section */

/* Begin XCConfigurationList section */
		54C9EDFA2040E16300A969CD /* Build configuration list for PBXNativeTarget "Firestore_SwiftTests_iOS" */ = {
			isa = XCConfigurationList;
			buildConfigurations = (
				54C9EDF82040E16300A969CD /* Debug */,
				54C9EDF92040E16300A969CD /* Release */,
			);
			defaultConfigurationIsVisible = 0;
			defaultConfigurationName = Release;
		};
		5CAE132020FFFED600BE9A4A /* Build configuration list for PBXNativeTarget "Firestore_Benchmarks_iOS" */ = {
			isa = XCConfigurationList;
			buildConfigurations = (
				5CAE132120FFFED600BE9A4A /* Debug */,
				5CAE132220FFFED600BE9A4A /* Release */,
			);
			defaultConfigurationIsVisible = 0;
			defaultConfigurationName = Release;
		};
		6003F585195388D10070C39A /* Build configuration list for PBXProject "Firestore" */ = {
			isa = XCConfigurationList;
			buildConfigurations = (
				6003F5BD195388D20070C39A /* Debug */,
				6003F5BE195388D20070C39A /* Release */,
			);
			defaultConfigurationIsVisible = 0;
			defaultConfigurationName = Release;
		};
		6003F5BF195388D20070C39A /* Build configuration list for PBXNativeTarget "Firestore_Example_iOS" */ = {
			isa = XCConfigurationList;
			buildConfigurations = (
				6003F5C0195388D20070C39A /* Debug */,
				6003F5C1195388D20070C39A /* Release */,
			);
			defaultConfigurationIsVisible = 0;
			defaultConfigurationName = Release;
		};
		6003F5C2195388D20070C39A /* Build configuration list for PBXNativeTarget "Firestore_Tests_iOS" */ = {
			isa = XCConfigurationList;
			buildConfigurations = (
				6003F5C3195388D20070C39A /* Debug */,
				6003F5C4195388D20070C39A /* Release */,
			);
			defaultConfigurationIsVisible = 0;
			defaultConfigurationName = Release;
		};
		6EDD3B5820BF247500C33877 /* Build configuration list for PBXNativeTarget "Firestore_FuzzTests_iOS" */ = {
			isa = XCConfigurationList;
			buildConfigurations = (
				6EDD3B5920BF247500C33877 /* Debug */,
				6EDD3B5A20BF247500C33877 /* Release */,
			);
			defaultConfigurationIsVisible = 0;
			defaultConfigurationName = Release;
		};
		DE03B2E61F2149D600A30B9C /* Build configuration list for PBXNativeTarget "Firestore_IntegrationTests_iOS" */ = {
			isa = XCConfigurationList;
			buildConfigurations = (
				DE03B2E71F2149D600A30B9C /* Debug */,
				DE03B2E81F2149D600A30B9C /* Release */,
			);
			defaultConfigurationIsVisible = 0;
			defaultConfigurationName = Release;
		};
		DE29E7F81F2174B000909613 /* Build configuration list for PBXAggregateTarget "AllTests_iOS" */ = {
			isa = XCConfigurationList;
			buildConfigurations = (
				DE29E7F61F2174B000909613 /* Debug */,
				DE29E7F71F2174B000909613 /* Release */,
			);
			defaultConfigurationIsVisible = 0;
			defaultConfigurationName = Release;
		};
/* End XCConfigurationList section */
	};
	rootObject = 6003F582195388D10070C39A /* Project object */;
}<|MERGE_RESOLUTION|>--- conflicted
+++ resolved
@@ -414,12 +414,12 @@
 		54E9282A1F339CAD00C1953E /* XCTestCase+Await.h */ = {isa = PBXFileReference; fileEncoding = 4; lastKnownFileType = sourcecode.c.h; path = "XCTestCase+Await.h"; sourceTree = "<group>"; };
 		54EB764C202277B30088B8F3 /* array_sorted_map_test.cc */ = {isa = PBXFileReference; fileEncoding = 4; lastKnownFileType = sourcecode.cpp.cpp; path = array_sorted_map_test.cc; sourceTree = "<group>"; };
 		5918805E993304321A05E82B /* Pods_Firestore_Example_iOS.framework */ = {isa = PBXFileReference; explicitFileType = wrapper.framework; includeInIndex = 0; path = Pods_Firestore_Example_iOS.framework; sourceTree = BUILT_PRODUCTS_DIR; };
+		5CAE131920FFFED600BE9A4A /* Firestore_Benchmarks_iOS.xctest */ = {isa = PBXFileReference; explicitFileType = wrapper.cfbundle; includeInIndex = 0; path = Firestore_Benchmarks_iOS.xctest; sourceTree = BUILT_PRODUCTS_DIR; };
+		5CAE131D20FFFED600BE9A4A /* Info.plist */ = {isa = PBXFileReference; lastKnownFileType = text.plist.xml; path = Info.plist; sourceTree = "<group>"; };
 		5CC9650120A0E93200A2D6A1 /* FSTLRUGarbageCollectorTests.h */ = {isa = PBXFileReference; fileEncoding = 4; lastKnownFileType = sourcecode.c.h; path = FSTLRUGarbageCollectorTests.h; sourceTree = "<group>"; };
 		5CC9650220A0E93200A2D6A1 /* FSTLRUGarbageCollectorTests.mm */ = {isa = PBXFileReference; fileEncoding = 4; lastKnownFileType = sourcecode.cpp.objcpp; path = FSTLRUGarbageCollectorTests.mm; sourceTree = "<group>"; };
 		5CC9650420A0E9BD00A2D6A1 /* FSTMemoryLRUGarbageCollectorTests.mm */ = {isa = PBXFileReference; fileEncoding = 4; lastKnownFileType = sourcecode.cpp.objcpp; path = FSTMemoryLRUGarbageCollectorTests.mm; sourceTree = "<group>"; };
 		5CC9650620A0E9C600A2D6A1 /* FSTLevelDBLRUGarbageCollectorTests.mm */ = {isa = PBXFileReference; fileEncoding = 4; lastKnownFileType = sourcecode.cpp.objcpp; path = FSTLevelDBLRUGarbageCollectorTests.mm; sourceTree = "<group>"; };
-		5CAE131920FFFED600BE9A4A /* Firestore_Benchmarks_iOS.xctest */ = {isa = PBXFileReference; explicitFileType = wrapper.cfbundle; includeInIndex = 0; path = Firestore_Benchmarks_iOS.xctest; sourceTree = BUILT_PRODUCTS_DIR; };
-		5CAE131D20FFFED600BE9A4A /* Info.plist */ = {isa = PBXFileReference; lastKnownFileType = text.plist.xml; path = Info.plist; sourceTree = "<group>"; };
 		6003F58A195388D20070C39A /* Firestore_Example_iOS.app */ = {isa = PBXFileReference; explicitFileType = wrapper.application; includeInIndex = 0; path = Firestore_Example_iOS.app; sourceTree = BUILT_PRODUCTS_DIR; };
 		6003F58D195388D20070C39A /* Foundation.framework */ = {isa = PBXFileReference; lastKnownFileType = wrapper.framework; name = Foundation.framework; path = System/Library/Frameworks/Foundation.framework; sourceTree = SDKROOT; };
 		6003F58F195388D20070C39A /* CoreGraphics.framework */ = {isa = PBXFileReference; lastKnownFileType = wrapper.framework; name = CoreGraphics.framework; path = System/Library/Frameworks/CoreGraphics.framework; sourceTree = SDKROOT; };
@@ -952,15 +952,10 @@
 		6EA39FDC20FE81DD008D461F /* FuzzingTargets */ = {
 			isa = PBXGroup;
 			children = (
-<<<<<<< HEAD
+				6E8302DE210222ED003E1EA3 /* FSTFuzzTestFieldPath.h */,
+				6E8302DF21022309003E1EA3 /* FSTFuzzTestFieldPath.mm */,
 				6EA39FDF20FE824E008D461F /* FSTFuzzTestSerializer.h */,
 				6EA39FDD20FE820E008D461F /* FSTFuzzTestSerializer.mm */,
-=======
-				6E8302DF21022309003E1EA3 /* FSTFuzzTestFieldPath.mm */,
-				6EA39FDD20FE820E008D461F /* FSTFuzzTestSerializer.mm */,
-				6EA39FDF20FE824E008D461F /* FSTFuzzTestSerializer.h */,
-				6E8302DE210222ED003E1EA3 /* FSTFuzzTestFieldPath.h */,
->>>>>>> dfbf77bf
 			);
 			path = FuzzingTargets;
 			sourceTree = "<group>";
@@ -1052,11 +1047,10 @@
 		DE51B1621F0D48AC0013853F /* Local */ = {
 			isa = PBXGroup;
 			children = (
-				5CC9650620A0E9C600A2D6A1 /* FSTLevelDBLRUGarbageCollectorTests.mm */,
-				5CC9650420A0E9BD00A2D6A1 /* FSTMemoryLRUGarbageCollectorTests.mm */,
 				5CC9650120A0E93200A2D6A1 /* FSTLRUGarbageCollectorTests.h */,
 				5CC9650220A0E93200A2D6A1 /* FSTLRUGarbageCollectorTests.mm */,
 				5492E08E2021552B00B64F25 /* FSTLevelDBKeyTests.mm */,
+				5CC9650620A0E9C600A2D6A1 /* FSTLevelDBLRUGarbageCollectorTests.mm */,
 				5492E08F2021552B00B64F25 /* FSTLevelDBLocalStoreTests.mm */,
 				5492E0862021552A00B64F25 /* FSTLevelDBMigrationsTests.mm */,
 				5492E0872021552A00B64F25 /* FSTLevelDBMutationQueueTests.mm */,
@@ -1066,6 +1060,7 @@
 				5492E08A2021552A00B64F25 /* FSTLocalSerializerTests.mm */,
 				5492E0912021552B00B64F25 /* FSTLocalStoreTests.h */,
 				5492E0832021552A00B64F25 /* FSTLocalStoreTests.mm */,
+				5CC9650420A0E9BD00A2D6A1 /* FSTMemoryLRUGarbageCollectorTests.mm */,
 				5492E0882021552A00B64F25 /* FSTMemoryLocalStoreTests.mm */,
 				5492E0972021552C00B64F25 /* FSTMemoryMutationQueueTests.mm */,
 				5492E08B2021552B00B64F25 /* FSTMemoryQueryCacheTests.mm */,
@@ -1798,8 +1793,6 @@
 				5492E051202154AA00B64F25 /* FIRQueryTests.mm in Sources */,
 				5492E057202154AB00B64F25 /* FIRSnapshotMetadataTests.mm in Sources */,
 				B65D34A9203C995B0076A5E1 /* FIRTimestampTest.m in Sources */,
-				5CC9650520A0E9BD00A2D6A1 /* FSTMemoryLRUGarbageCollectorTests.mm in Sources */,
-				5CC9650720A0E9C600A2D6A1 /* FSTLevelDBLRUGarbageCollectorTests.mm in Sources */,
 				5492E058202154AB00B64F25 /* FSTAPIHelpers.mm in Sources */,
 				DE2EF0851F3D0B6E003D0CDC /* FSTArraySortedDictionaryTests.m in Sources */,
 				5492E0C82021557E00B64F25 /* FSTDatastoreTests.mm in Sources */,
@@ -1815,7 +1808,9 @@
 				DE2EF0861F3D0B6E003D0CDC /* FSTImmutableSortedDictionary+Testing.m in Sources */,
 				DE2EF0871F3D0B6E003D0CDC /* FSTImmutableSortedSet+Testing.m in Sources */,
 				5491BC721FB44593008B3588 /* FSTIntegrationTestCase.mm in Sources */,
+				5CC9650320A0E93200A2D6A1 /* FSTLRUGarbageCollectorTests.mm in Sources */,
 				5492E0A72021552D00B64F25 /* FSTLevelDBKeyTests.mm in Sources */,
+				5CC9650720A0E9C600A2D6A1 /* FSTLevelDBLRUGarbageCollectorTests.mm in Sources */,
 				5492E0A82021552D00B64F25 /* FSTLevelDBLocalStoreTests.mm in Sources */,
 				5492E09F2021552D00B64F25 /* FSTLevelDBMigrationsTests.mm in Sources */,
 				5492E0A02021552D00B64F25 /* FSTLevelDBMutationQueueTests.mm in Sources */,
@@ -1825,11 +1820,11 @@
 				132E3E53179DE287D875F3F2 /* FSTLevelDBTransactionTests.mm in Sources */,
 				5492E0A32021552D00B64F25 /* FSTLocalSerializerTests.mm in Sources */,
 				5492E09D2021552D00B64F25 /* FSTLocalStoreTests.mm in Sources */,
+				5CC9650520A0E9BD00A2D6A1 /* FSTMemoryLRUGarbageCollectorTests.mm in Sources */,
 				5492E0A12021552D00B64F25 /* FSTMemoryLocalStoreTests.mm in Sources */,
 				5492E0AD2021552D00B64F25 /* FSTMemoryMutationQueueTests.mm in Sources */,
 				5492E0A42021552D00B64F25 /* FSTMemoryQueryCacheTests.mm in Sources */,
 				5492E0A52021552D00B64F25 /* FSTMemoryRemoteDocumentCacheTests.mm in Sources */,
-				5CC9650320A0E93200A2D6A1 /* FSTLRUGarbageCollectorTests.mm in Sources */,
 				5492E03420213FFC00B64F25 /* FSTMemorySpecTests.mm in Sources */,
 				5492E03220213FFC00B64F25 /* FSTMockDatastore.mm in Sources */,
 				5492E0AC2021552D00B64F25 /* FSTMutationQueueTests.mm in Sources */,
