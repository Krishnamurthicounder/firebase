--- conflicted
+++ resolved
@@ -76,6 +76,7 @@
 		11BC867491A6631D37DE56A8 /* async_testing.cc in Sources */ = {isa = PBXBuildFile; fileRef = 872C92ABD71B12784A1C5520 /* async_testing.cc */; };
 		11CFC7F545012C246B3484FD /* FSTLevelDBMigrationsTests.mm in Sources */ = {isa = PBXBuildFile; fileRef = 5492E0862021552A00B64F25 /* FSTLevelDBMigrationsTests.mm */; };
 		11F8EE69182C9699E90A9E3D /* database_info_test.cc in Sources */ = {isa = PBXBuildFile; fileRef = AB38D92E20235D22000A432D /* database_info_test.cc */; };
+		12158DFCEE09D24B7988A340 /* maybe_document.pb.cc in Sources */ = {isa = PBXBuildFile; fileRef = 618BBE7E20B89AAC00B5BCE7 /* maybe_document.pb.cc */; };
 		1235769322B7E99F007DDFA9 /* EncodableFieldValueTests.swift in Sources */ = {isa = PBXBuildFile; fileRef = 1235769122B7E915007DDFA9 /* EncodableFieldValueTests.swift */; };
 		1235769522B86E65007DDFA9 /* FirestoreEncoderTests.swift in Sources */ = {isa = PBXBuildFile; fileRef = 1235769422B86E65007DDFA9 /* FirestoreEncoderTests.swift */; };
 		125B1048ECB755C2106802EB /* executor_std_test.cc in Sources */ = {isa = PBXBuildFile; fileRef = B6FB4687208F9B9100554BA2 /* executor_std_test.cc */; };
@@ -83,6 +84,7 @@
 		1291D9F5300AFACD1FBD262D /* array_sorted_map_test.cc in Sources */ = {isa = PBXBuildFile; fileRef = 54EB764C202277B30088B8F3 /* array_sorted_map_test.cc */; };
 		12BB9ED1CA98AA52B92F497B /* log_test.cc in Sources */ = {isa = PBXBuildFile; fileRef = 54C2294E1FECABAE007D065B /* log_test.cc */; };
 		12DB753599571E24DCED0C2C /* FIRValidationTests.mm in Sources */ = {isa = PBXBuildFile; fileRef = 5492E06D202154D600B64F25 /* FIRValidationTests.mm */; };
+		12E04A12ABD5533B616D552A /* maybe_document.pb.cc in Sources */ = {isa = PBXBuildFile; fileRef = 618BBE7E20B89AAC00B5BCE7 /* maybe_document.pb.cc */; };
 		12E62D5722BBC41A0074F412 /* FSTAPIHelpers.mm in Sources */ = {isa = PBXBuildFile; fileRef = 5492E04E202154AA00B64F25 /* FSTAPIHelpers.mm */; };
 		12E62D5822BBC6EF0074F412 /* FSTHelpers.mm in Sources */ = {isa = PBXBuildFile; fileRef = 5492E03A2021401F00B64F25 /* FSTHelpers.mm */; };
 		132E3483789344640A52F223 /* reference_set_test.cc in Sources */ = {isa = PBXBuildFile; fileRef = 132E32997D781B896672D30A /* reference_set_test.cc */; };
@@ -200,7 +202,6 @@
 		2F7D76FF225B550F83B95A72 /* FSTUserDataConverterTests.mm in Sources */ = {isa = PBXBuildFile; fileRef = 548180A4228DEF1A004F70CD /* FSTUserDataConverterTests.mm */; };
 		2F8FDF35BBB549A6F4D2118E /* FSTMemorySpecTests.mm in Sources */ = {isa = PBXBuildFile; fileRef = 5492E02F20213FFC00B64F25 /* FSTMemorySpecTests.mm */; };
 		2FA0BAE32D587DF2EA5EEB97 /* async_queue_test.cc in Sources */ = {isa = PBXBuildFile; fileRef = B6FB467B208E9A8200554BA2 /* async_queue_test.cc */; };
-		302669EB8B2C92FE32A49D06 /* maybe_document.pb.cc in Sources */ = {isa = PBXBuildFile; fileRef = D5353D0876B748A08E25FFC6 /* maybe_document.pb.cc */; };
 		3040FD156E1B7C92B0F2A70C /* ordered_code_benchmark.cc in Sources */ = {isa = PBXBuildFile; fileRef = 0473AFFF5567E667A125347B /* ordered_code_benchmark.cc */; };
 		306E762DC6B829CED4FD995D /* target_id_generator_test.cc in Sources */ = {isa = PBXBuildFile; fileRef = AB380CF82019382300D97691 /* target_id_generator_test.cc */; };
 		314D231A9F33E0502611DD20 /* sorted_set_test.cc in Sources */ = {isa = PBXBuildFile; fileRef = 549CCA4C20A36DBB00BCEB75 /* sorted_set_test.cc */; };
@@ -539,6 +540,7 @@
 		6105A1365831B79A7DEEA4F3 /* path_test.cc in Sources */ = {isa = PBXBuildFile; fileRef = 403DBF6EFB541DFD01582AA3 /* path_test.cc */; };
 		6161B5032047140C00A99DBB /* FIRFirestoreSourceTests.mm in Sources */ = {isa = PBXBuildFile; fileRef = 6161B5012047140400A99DBB /* FIRFirestoreSourceTests.mm */; };
 		618BBEA620B89AAC00B5BCE7 /* target.pb.cc in Sources */ = {isa = PBXBuildFile; fileRef = 618BBE7D20B89AAC00B5BCE7 /* target.pb.cc */; };
+		618BBEA720B89AAC00B5BCE7 /* maybe_document.pb.cc in Sources */ = {isa = PBXBuildFile; fileRef = 618BBE7E20B89AAC00B5BCE7 /* maybe_document.pb.cc */; };
 		618BBEA820B89AAC00B5BCE7 /* mutation.pb.cc in Sources */ = {isa = PBXBuildFile; fileRef = 618BBE8220B89AAC00B5BCE7 /* mutation.pb.cc */; };
 		618BBEAE20B89AAC00B5BCE7 /* latlng.pb.cc in Sources */ = {isa = PBXBuildFile; fileRef = 618BBE9220B89AAC00B5BCE7 /* latlng.pb.cc */; };
 		618BBEAF20B89AAC00B5BCE7 /* annotations.pb.cc in Sources */ = {isa = PBXBuildFile; fileRef = 618BBE9520B89AAC00B5BCE7 /* annotations.pb.cc */; };
@@ -593,6 +595,7 @@
 		6EEA00A737690EF82A3C91C6 /* app_testing.mm in Sources */ = {isa = PBXBuildFile; fileRef = 5467FB07203E6A44009C9584 /* app_testing.mm */; };
 		6F3CAC76D918D6B0917EDF92 /* query_test.cc in Sources */ = {isa = PBXBuildFile; fileRef = B9C261C26C5D311E1E3C0CB9 /* query_test.cc */; };
 		6F45846C159D3C063DBD3CBE /* FirestoreEncoderTests.swift in Sources */ = {isa = PBXBuildFile; fileRef = 1235769422B86E65007DDFA9 /* FirestoreEncoderTests.swift */; };
+		6F511ABFD023AEB81F92DB12 /* maybe_document.pb.cc in Sources */ = {isa = PBXBuildFile; fileRef = 618BBE7E20B89AAC00B5BCE7 /* maybe_document.pb.cc */; };
 		6F914209F46E6552B5A79570 /* async_queue_std_test.cc in Sources */ = {isa = PBXBuildFile; fileRef = B6FB4681208EA0BE00554BA2 /* async_queue_std_test.cc */; };
 		6FAC16B7FBD3B40D11A6A816 /* target.pb.cc in Sources */ = {isa = PBXBuildFile; fileRef = 618BBE7D20B89AAC00B5BCE7 /* target.pb.cc */; };
 		6FD2369F24E884A9D767DD80 /* FIRDocumentSnapshotTests.mm in Sources */ = {isa = PBXBuildFile; fileRef = 5492E04B202154AA00B64F25 /* FIRDocumentSnapshotTests.mm */; };
@@ -618,11 +621,6 @@
 		736C4E82689F1CA1859C4A3F /* XCTestCase+Await.mm in Sources */ = {isa = PBXBuildFile; fileRef = 5492E0372021401E00B64F25 /* XCTestCase+Await.mm */; };
 		73866AA12082B0A5009BB4FF /* FIRArrayTransformTests.mm in Sources */ = {isa = PBXBuildFile; fileRef = 73866A9F2082B069009BB4FF /* FIRArrayTransformTests.mm */; };
 		73E42D984FB36173A2BDA57C /* FSTEventAccumulator.mm in Sources */ = {isa = PBXBuildFile; fileRef = 5492E0392021401F00B64F25 /* FSTEventAccumulator.mm */; };
-<<<<<<< HEAD
-		73F1F7412211FEF300E1F692 /* leveldb_index_manager_test.mm in Sources */ = {isa = PBXBuildFile; fileRef = 73F1F7402211FEF300E1F692 /* leveldb_index_manager_test.mm */; };
-		73F948C36A8E0A94023D90C6 /* maybe_document.pb.cc in Sources */ = {isa = PBXBuildFile; fileRef = D5353D0876B748A08E25FFC6 /* maybe_document.pb.cc */; };
-=======
->>>>>>> fb441a03
 		73FE5066020EF9B2892C86BF /* hard_assert_test.cc in Sources */ = {isa = PBXBuildFile; fileRef = 444B7AB3F5A2929070CB1363 /* hard_assert_test.cc */; };
 		7400AC9377419A28B782B5EC /* objc_compatibility_apple_test.mm in Sources */ = {isa = PBXBuildFile; fileRef = B696858F221770F000271095 /* objc_compatibility_apple_test.mm */; };
 		7495E3BAE536CD839EE20F31 /* FSTLevelDBSpecTests.mm in Sources */ = {isa = PBXBuildFile; fileRef = 5492E02C20213FFB00B64F25 /* FSTLevelDBSpecTests.mm */; };
@@ -692,6 +690,7 @@
 		874F64A0211578F2FFEEAA84 /* FSTLevelDBQueryCacheTests.mm in Sources */ = {isa = PBXBuildFile; fileRef = 5492E0982021552C00B64F25 /* FSTLevelDBQueryCacheTests.mm */; };
 		87B5AC3EBF0E83166B142FA4 /* string_apple_benchmark.mm in Sources */ = {isa = PBXBuildFile; fileRef = 4C73C0CC6F62A90D8573F383 /* string_apple_benchmark.mm */; };
 		881E55152AB34465412F8542 /* FSTAPIHelpers.mm in Sources */ = {isa = PBXBuildFile; fileRef = 5492E04E202154AA00B64F25 /* FSTAPIHelpers.mm */; };
+		88FD82A1FC5FEC5D56B481D8 /* maybe_document.pb.cc in Sources */ = {isa = PBXBuildFile; fileRef = 618BBE7E20B89AAC00B5BCE7 /* maybe_document.pb.cc */; };
 		897F3C1936612ACB018CA1DD /* http.pb.cc in Sources */ = {isa = PBXBuildFile; fileRef = 618BBE9720B89AAC00B5BCE7 /* http.pb.cc */; };
 		89C71AEAA5316836BB1D5A01 /* view_test.cc in Sources */ = {isa = PBXBuildFile; fileRef = C7429071B33BDF80A7FA2F8A /* view_test.cc */; };
 		8A6C809B9F81C30B7333FCAA /* FIRFirestoreSourceTests.mm in Sources */ = {isa = PBXBuildFile; fileRef = 6161B5012047140400A99DBB /* FIRFirestoreSourceTests.mm */; };
@@ -740,7 +739,6 @@
 		9774A6C2AA02A12D80B34C3C /* database_id_test.cc in Sources */ = {isa = PBXBuildFile; fileRef = AB71064B201FA60300344F18 /* database_id_test.cc */; };
 		9783FAEA4CF758E8C4C2D76E /* hashing_test.cc in Sources */ = {isa = PBXBuildFile; fileRef = 54511E8D209805F8005BD28F /* hashing_test.cc */; };
 		9794E074439ABE5457E60F35 /* xcgmock_test.mm in Sources */ = {isa = PBXBuildFile; fileRef = 4425A513895DEC60325A139E /* xcgmock_test.mm */; };
-		97DEA4C04DD4BCF6D2A7F4A4 /* maybe_document.pb.cc in Sources */ = {isa = PBXBuildFile; fileRef = D5353D0876B748A08E25FFC6 /* maybe_document.pb.cc */; };
 		990EC10E92DADB7D86A4BEE3 /* string_format_test.cc in Sources */ = {isa = PBXBuildFile; fileRef = 54131E9620ADE678001DF3FF /* string_format_test.cc */; };
 		9A29D572C64CA1FA62F591D4 /* FIRQueryTests.mm in Sources */ = {isa = PBXBuildFile; fileRef = 5492E069202154D500B64F25 /* FIRQueryTests.mm */; };
 		9A7CF567C6FF0623EB4CFF64 /* datastore_test.cc in Sources */ = {isa = PBXBuildFile; fileRef = 3167BD972EFF8EC636530E59 /* datastore_test.cc */; };
@@ -916,6 +914,7 @@
 		BFEAC4151D3AA8CE1F92CC2D /* FSTSpecTests.mm in Sources */ = {isa = PBXBuildFile; fileRef = 5492E03020213FFC00B64F25 /* FSTSpecTests.mm */; };
 		C0AD8DB5A84CAAEE36230899 /* status_test.cc in Sources */ = {isa = PBXBuildFile; fileRef = 54A0352C20A3B3D7003E0143 /* status_test.cc */; };
 		C15F5F1E7427738F20C2D789 /* offline_spec_test.json in Resources */ = {isa = PBXBuildFile; fileRef = 54DA12A11F315EE100DD57A1 /* offline_spec_test.json */; };
+		C19214F5B43AA745A7FC2FC1 /* maybe_document.pb.cc in Sources */ = {isa = PBXBuildFile; fileRef = 618BBE7E20B89AAC00B5BCE7 /* maybe_document.pb.cc */; };
 		C1AA536F90A0A576CA2816EB /* Pods_Firestore_Example_iOS_Firestore_SwiftTests_iOS.framework in Frameworks */ = {isa = PBXBuildFile; fileRef = BB92EB03E3F92485023F64ED /* Pods_Firestore_Example_iOS_Firestore_SwiftTests_iOS.framework */; };
 		C1B4621C0820EEB0AC9CCD22 /* bits_test.cc in Sources */ = {isa = PBXBuildFile; fileRef = AB380D01201BC69F00D97691 /* bits_test.cc */; };
 		C1E35BCE2CFF9B56C28545A2 /* Pods_Firestore_Example_tvOS.framework in Frameworks */ = {isa = PBXBuildFile; fileRef = 62E103B28B48A81D682A0DE9 /* Pods_Firestore_Example_tvOS.framework */; };
@@ -1006,7 +1005,6 @@
 		DA9FA01D1A4D7EC7ACA14DAB /* field_value_test.cc in Sources */ = {isa = PBXBuildFile; fileRef = AB356EF6200EA5EB0089B766 /* field_value_test.cc */; };
 		DABB9FB61B1733F985CBF713 /* executor_test.cc in Sources */ = {isa = PBXBuildFile; fileRef = B6FB4688208F9B9100554BA2 /* executor_test.cc */; };
 		DAC43DD1FDFBAB1FE1AD6BE5 /* firebase_credentials_provider_test.mm in Sources */ = {isa = PBXBuildFile; fileRef = ABC1D7E22023CDC500BA84F0 /* firebase_credentials_provider_test.mm */; };
-		DAE7FC17773AC89DC90A5515 /* maybe_document.pb.cc in Sources */ = {isa = PBXBuildFile; fileRef = D5353D0876B748A08E25FFC6 /* maybe_document.pb.cc */; };
 		DAFF0CF921E64AC30062958F /* AppDelegate.m in Sources */ = {isa = PBXBuildFile; fileRef = DAFF0CF821E64AC30062958F /* AppDelegate.m */; };
 		DAFF0CFB21E64AC40062958F /* Assets.xcassets in Resources */ = {isa = PBXBuildFile; fileRef = DAFF0CFA21E64AC40062958F /* Assets.xcassets */; };
 		DAFF0CFE21E64AC40062958F /* MainMenu.xib in Resources */ = {isa = PBXBuildFile; fileRef = DAFF0CFC21E64AC40062958F /* MainMenu.xib */; };
@@ -1058,7 +1056,6 @@
 		E6688C8E524770A3C6EBB33A /* write_spec_test.json in Resources */ = {isa = PBXBuildFile; fileRef = 54DA12A51F315EE100DD57A1 /* write_spec_test.json */; };
 		E6821243C510797EFFC7BCE2 /* grpc_streaming_reader_test.cc in Sources */ = {isa = PBXBuildFile; fileRef = B6D964922154AB8F00EB9CFB /* grpc_streaming_reader_test.cc */; };
 		E688620D4578F1F7FBB1AF9C /* EncodableFieldValueTests.swift in Sources */ = {isa = PBXBuildFile; fileRef = 1235769122B7E915007DDFA9 /* EncodableFieldValueTests.swift */; };
-		E6969AE2DFB74A78BCA6D53C /* maybe_document.pb.cc in Sources */ = {isa = PBXBuildFile; fileRef = D5353D0876B748A08E25FFC6 /* maybe_document.pb.cc */; };
 		E6B825EE85BF20B88AF3E3CD /* memory_index_manager_test.cc in Sources */ = {isa = PBXBuildFile; fileRef = DB5A1E760451189DA36028B3 /* memory_index_manager_test.cc */; };
 		E6F8EB02A0E499F25160BB40 /* FIRFieldPathTests.mm in Sources */ = {isa = PBXBuildFile; fileRef = 5492E04C202154AA00B64F25 /* FIRFieldPathTests.mm */; };
 		E764F0F389E7119220EB212C /* target_id_generator_test.cc in Sources */ = {isa = PBXBuildFile; fileRef = AB380CF82019382300D97691 /* target_id_generator_test.cc */; };
@@ -1101,7 +1098,6 @@
 		F255C7CD0EB1970CB6740450 /* CAcert.pem in Resources */ = {isa = PBXBuildFile; fileRef = DE03B3621F215E1600A30B9C /* CAcert.pem */; };
 		F272A8C41D2353700A11D1FB /* field_mask_test.cc in Sources */ = {isa = PBXBuildFile; fileRef = 549CCA5320A36E1F00BCEB75 /* field_mask_test.cc */; };
 		F2AB7EACA1B9B1A7046D3995 /* FSTSyncEngineTestDriver.mm in Sources */ = {isa = PBXBuildFile; fileRef = 5492E02E20213FFC00B64F25 /* FSTSyncEngineTestDriver.mm */; };
-		F2CD573345ED6EE53639A626 /* maybe_document.pb.cc in Sources */ = {isa = PBXBuildFile; fileRef = D5353D0876B748A08E25FFC6 /* maybe_document.pb.cc */; };
 		F3261CBFC169DB375A0D9492 /* FSTMockDatastore.mm in Sources */ = {isa = PBXBuildFile; fileRef = 5492E02D20213FFC00B64F25 /* FSTMockDatastore.mm */; };
 		F386012CAB7F0C0A5564016A /* credentials_provider_test.cc in Sources */ = {isa = PBXBuildFile; fileRef = AB38D9342023966E000A432D /* credentials_provider_test.cc */; };
 		F3F09BC931A717CEFF4E14B9 /* FIRFieldValueTests.mm in Sources */ = {isa = PBXBuildFile; fileRef = 5492E04A202154AA00B64F25 /* FIRFieldValueTests.mm */; };
@@ -1390,6 +1386,7 @@
 		600A7D7D821CE84E0CA8CB89 /* async_testing.h */ = {isa = PBXFileReference; includeInIndex = 1; lastKnownFileType = sourcecode.c.h; path = async_testing.h; sourceTree = "<group>"; };
 		6161B5012047140400A99DBB /* FIRFirestoreSourceTests.mm */ = {isa = PBXFileReference; fileEncoding = 4; lastKnownFileType = sourcecode.cpp.objcpp; path = FIRFirestoreSourceTests.mm; sourceTree = "<group>"; };
 		618BBE7D20B89AAC00B5BCE7 /* target.pb.cc */ = {isa = PBXFileReference; fileEncoding = 4; lastKnownFileType = sourcecode.cpp.cpp; path = target.pb.cc; sourceTree = "<group>"; };
+		618BBE7E20B89AAC00B5BCE7 /* maybe_document.pb.cc */ = {isa = PBXFileReference; fileEncoding = 4; lastKnownFileType = sourcecode.cpp.cpp; path = maybe_document.pb.cc; sourceTree = "<group>"; };
 		618BBE7F20B89AAC00B5BCE7 /* target.pb.h */ = {isa = PBXFileReference; fileEncoding = 4; lastKnownFileType = sourcecode.c.h; path = target.pb.h; sourceTree = "<group>"; };
 		618BBE8020B89AAC00B5BCE7 /* maybe_document.pb.h */ = {isa = PBXFileReference; fileEncoding = 4; lastKnownFileType = sourcecode.c.h; path = maybe_document.pb.h; sourceTree = "<group>"; };
 		618BBE8120B89AAC00B5BCE7 /* mutation.pb.h */ = {isa = PBXFileReference; fileEncoding = 4; lastKnownFileType = sourcecode.c.h; path = mutation.pb.h; sourceTree = "<group>"; };
@@ -1505,7 +1502,6 @@
 		CE37875365497FFA8687B745 /* message_test.cc */ = {isa = PBXFileReference; includeInIndex = 1; name = message_test.cc; path = nanopb/message_test.cc; sourceTree = "<group>"; };
 		D0A6E9136804A41CEC9D55D4 /* delayed_constructor_test.cc */ = {isa = PBXFileReference; includeInIndex = 1; lastKnownFileType = sourcecode.cpp.cpp; path = delayed_constructor_test.cc; sourceTree = "<group>"; };
 		D3CC3DC5338DCAF43A211155 /* README.md */ = {isa = PBXFileReference; includeInIndex = 1; lastKnownFileType = net.daringfireball.markdown; name = README.md; path = ../README.md; sourceTree = "<group>"; };
-		D5353D0876B748A08E25FFC6 /* maybe_document.pb.cc */ = {isa = PBXFileReference; includeInIndex = 1; path = maybe_document.pb.cc; sourceTree = "<group>"; };
 		D5B2593BCB52957D62F1C9D3 /* perf_spec_test.json */ = {isa = PBXFileReference; fileEncoding = 4; lastKnownFileType = text.json; path = perf_spec_test.json; sourceTree = "<group>"; };
 		D5B25E7E7D6873CBA4571841 /* FIRNumericTransformTests.mm */ = {isa = PBXFileReference; fileEncoding = 4; lastKnownFileType = sourcecode.cpp.objcpp; path = FIRNumericTransformTests.mm; sourceTree = "<group>"; };
 		D7DF4A6F740086A2D8C0E28E /* Pods_Firestore_Tests_tvOS.framework */ = {isa = PBXFileReference; explicitFileType = wrapper.framework; includeInIndex = 0; path = Pods_Firestore_Tests_tvOS.framework; sourceTree = BUILT_PRODUCTS_DIR; };
@@ -2044,7 +2040,7 @@
 		618BBE7C20B89AAC00B5BCE7 /* local */ = {
 			isa = PBXGroup;
 			children = (
-				D5353D0876B748A08E25FFC6 /* maybe_document.pb.cc */,
+				618BBE7E20B89AAC00B5BCE7 /* maybe_document.pb.cc */,
 				618BBE8020B89AAC00B5BCE7 /* maybe_document.pb.h */,
 				618BBE8220B89AAC00B5BCE7 /* mutation.pb.cc */,
 				618BBE8120B89AAC00B5BCE7 /* mutation.pb.h */,
@@ -3443,7 +3439,7 @@
 				66FAB8EAC012A3822BD4D0C9 /* leveldb_util_test.cc in Sources */,
 				974FF09E6AFD24D5A39B898B /* local_serializer_test.cc in Sources */,
 				DBDC8E997E909804F1B43E92 /* log_test.cc in Sources */,
-				E6969AE2DFB74A78BCA6D53C /* maybe_document.pb.cc in Sources */,
+				12158DFCEE09D24B7988A340 /* maybe_document.pb.cc in Sources */,
 				CFF1EBC60A00BA5109893C6E /* memory_index_manager_test.cc in Sources */,
 				A61BB461F3E5822175F81719 /* memory_remote_document_cache_test.cc in Sources */,
 				FB3D9E01547436163C456A3C /* message_test.cc in Sources */,
@@ -3615,7 +3611,7 @@
 				7A3BE0ED54933C234FDE23D1 /* leveldb_util_test.cc in Sources */,
 				0FA4D5601BE9F0CB5EC2882C /* local_serializer_test.cc in Sources */,
 				12BB9ED1CA98AA52B92F497B /* log_test.cc in Sources */,
-				DAE7FC17773AC89DC90A5515 /* maybe_document.pb.cc in Sources */,
+				88FD82A1FC5FEC5D56B481D8 /* maybe_document.pb.cc in Sources */,
 				3987A3E8534BAA496D966735 /* memory_index_manager_test.cc in Sources */,
 				EADD28A7859FBB9BE4D913B0 /* memory_remote_document_cache_test.cc in Sources */,
 				ED9DF1EB20025227B38736EC /* message_test.cc in Sources */,
@@ -3798,7 +3794,7 @@
 				3ABF84FC618016CA6E1D3C03 /* leveldb_util_test.cc in Sources */,
 				F05B277F16BDE6A47FE0F943 /* local_serializer_test.cc in Sources */,
 				CAFB1E0ED514FEF4641E3605 /* log_test.cc in Sources */,
-				302669EB8B2C92FE32A49D06 /* maybe_document.pb.cc in Sources */,
+				6F511ABFD023AEB81F92DB12 /* maybe_document.pb.cc in Sources */,
 				E6B825EE85BF20B88AF3E3CD /* memory_index_manager_test.cc in Sources */,
 				F7B1DF16A9DDFB664EA98EBB /* memory_remote_document_cache_test.cc in Sources */,
 				00F1CB487E8E0DA48F2E8FEC /* message_test.cc in Sources */,
@@ -3981,7 +3977,7 @@
 				08FA4102AD14452E9587A1F2 /* leveldb_util_test.cc in Sources */,
 				009CDC5D8C96F54A229F462F /* local_serializer_test.cc in Sources */,
 				6B94E0AE1002C5C9EA0F5582 /* log_test.cc in Sources */,
-				73F948C36A8E0A94023D90C6 /* maybe_document.pb.cc in Sources */,
+				C19214F5B43AA745A7FC2FC1 /* maybe_document.pb.cc in Sources */,
 				4D8367018652104A8803E8DB /* memory_index_manager_test.cc in Sources */,
 				7281C2F04838AFFDF6A762DF /* memory_remote_document_cache_test.cc in Sources */,
 				2A499CFB2831612A045977CD /* message_test.cc in Sources */,
@@ -4175,7 +4171,7 @@
 				BEE0294A23AB993E5DE0E946 /* leveldb_util_test.cc in Sources */,
 				020AFD89BB40E5175838BB76 /* local_serializer_test.cc in Sources */,
 				54C2294F1FECABAE007D065B /* log_test.cc in Sources */,
-				F2CD573345ED6EE53639A626 /* maybe_document.pb.cc in Sources */,
+				618BBEA720B89AAC00B5BCE7 /* maybe_document.pb.cc in Sources */,
 				3B47CC43DBA24434E215B8ED /* memory_index_manager_test.cc in Sources */,
 				CEA91CE103B42533C54DBAD6 /* memory_remote_document_cache_test.cc in Sources */,
 				2B4D0509577E5CE0B0B8CEDF /* message_test.cc in Sources */,
@@ -4377,7 +4373,7 @@
 				BC549E3F3F119D80741D8612 /* leveldb_util_test.cc in Sources */,
 				A585BD0F31E90980B5F5FBCA /* local_serializer_test.cc in Sources */,
 				677C833244550767B71DB1BA /* log_test.cc in Sources */,
-				97DEA4C04DD4BCF6D2A7F4A4 /* maybe_document.pb.cc in Sources */,
+				12E04A12ABD5533B616D552A /* maybe_document.pb.cc in Sources */,
 				90FE088B8FD9EC06EEED1F39 /* memory_index_manager_test.cc in Sources */,
 				31850B3D5232E8D3F8C4D90C /* memory_remote_document_cache_test.cc in Sources */,
 				26777815544F549DD18D87AF /* message_test.cc in Sources */,
