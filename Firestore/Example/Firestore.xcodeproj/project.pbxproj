--- conflicted
+++ resolved
@@ -120,15 +120,7 @@
 		54DA12AD1F315EE100DD57A1 /* persistence_spec_test.json in Resources */ = {isa = PBXBuildFile; fileRef = 54DA12A31F315EE100DD57A1 /* persistence_spec_test.json */; };
 		54DA12AE1F315EE100DD57A1 /* resume_token_spec_test.json in Resources */ = {isa = PBXBuildFile; fileRef = 54DA12A41F315EE100DD57A1 /* resume_token_spec_test.json */; };
 		54DA12AF1F315EE100DD57A1 /* write_spec_test.json in Resources */ = {isa = PBXBuildFile; fileRef = 54DA12A51F315EE100DD57A1 /* write_spec_test.json */; };
-<<<<<<< HEAD
-		54DA12B11F315F3800DD57A1 /* FIRValidationTests.m in Sources */ = {isa = PBXBuildFile; fileRef = 54DA12B01F315F3800DD57A1 /* FIRValidationTests.m */; };
-		54E001ED201EF0FC00D83E67 /* array_sorted_map_test.cc in Sources */ = {isa = PBXBuildFile; fileRef = 54E001EC201EF0FC00D83E67 /* array_sorted_map_test.cc */; };
-		54E928241F33953300C1953E /* FSTEventAccumulator.m in Sources */ = {isa = PBXBuildFile; fileRef = 54E9281D1F33950B00C1953E /* FSTEventAccumulator.m */; };
-		54E928251F33953400C1953E /* FSTEventAccumulator.m in Sources */ = {isa = PBXBuildFile; fileRef = 54E9281D1F33950B00C1953E /* FSTEventAccumulator.m */; };
-		54E9282C1F339CAD00C1953E /* XCTestCase+Await.m in Sources */ = {isa = PBXBuildFile; fileRef = 54E9282B1F339CAD00C1953E /* XCTestCase+Await.m */; };
-		54E9282D1F339CAD00C1953E /* XCTestCase+Await.m in Sources */ = {isa = PBXBuildFile; fileRef = 54E9282B1F339CAD00C1953E /* XCTestCase+Await.m */; };
-=======
->>>>>>> 729b8d17
+		54EB764D202277B30088B8F3 /* array_sorted_map_test.cc in Sources */ = {isa = PBXBuildFile; fileRef = 54EB764C202277B30088B8F3 /* array_sorted_map_test.cc */; };
 		6003F58E195388D20070C39A /* Foundation.framework in Frameworks */ = {isa = PBXBuildFile; fileRef = 6003F58D195388D20070C39A /* Foundation.framework */; };
 		6003F590195388D20070C39A /* CoreGraphics.framework in Frameworks */ = {isa = PBXBuildFile; fileRef = 6003F58F195388D20070C39A /* CoreGraphics.framework */; };
 		6003F592195388D20070C39A /* UIKit.framework in Frameworks */ = {isa = PBXBuildFile; fileRef = 6003F591195388D20070C39A /* UIKit.framework */; };
@@ -312,14 +304,10 @@
 		54DA12A31F315EE100DD57A1 /* persistence_spec_test.json */ = {isa = PBXFileReference; fileEncoding = 4; lastKnownFileType = text.json; path = persistence_spec_test.json; sourceTree = "<group>"; };
 		54DA12A41F315EE100DD57A1 /* resume_token_spec_test.json */ = {isa = PBXFileReference; fileEncoding = 4; lastKnownFileType = text.json; path = resume_token_spec_test.json; sourceTree = "<group>"; };
 		54DA12A51F315EE100DD57A1 /* write_spec_test.json */ = {isa = PBXFileReference; fileEncoding = 4; lastKnownFileType = text.json; path = write_spec_test.json; sourceTree = "<group>"; };
-<<<<<<< HEAD
-		54DA12B01F315F3800DD57A1 /* FIRValidationTests.m */ = {isa = PBXFileReference; fileEncoding = 4; lastKnownFileType = sourcecode.c.objc; path = FIRValidationTests.m; sourceTree = "<group>"; };
-		54E001EC201EF0FC00D83E67 /* array_sorted_map_test.cc */ = {isa = PBXFileReference; fileEncoding = 4; lastKnownFileType = sourcecode.cpp.cpp; name = array_sorted_map_test.cc; path = ../../../core/test/firebase/firestore/immutable/array_sorted_map_test.cc; sourceTree = "<group>"; };
-=======
->>>>>>> 729b8d17
 		54E9281C1F33950B00C1953E /* FSTEventAccumulator.h */ = {isa = PBXFileReference; fileEncoding = 4; lastKnownFileType = sourcecode.c.h; path = FSTEventAccumulator.h; sourceTree = "<group>"; };
 		54E9281E1F33950B00C1953E /* FSTIntegrationTestCase.h */ = {isa = PBXFileReference; fileEncoding = 4; lastKnownFileType = sourcecode.c.h; path = FSTIntegrationTestCase.h; sourceTree = "<group>"; };
 		54E9282A1F339CAD00C1953E /* XCTestCase+Await.h */ = {isa = PBXFileReference; fileEncoding = 4; lastKnownFileType = sourcecode.c.h; path = "XCTestCase+Await.h"; sourceTree = "<group>"; };
+		54EB764C202277B30088B8F3 /* array_sorted_map_test.cc */ = {isa = PBXFileReference; fileEncoding = 4; lastKnownFileType = sourcecode.cpp.cpp; name = array_sorted_map_test.cc; path = ../../immutable/array_sorted_map_test.cc; sourceTree = "<group>"; };
 		6003F58A195388D20070C39A /* Firestore_Example.app */ = {isa = PBXFileReference; explicitFileType = wrapper.application; includeInIndex = 0; path = Firestore_Example.app; sourceTree = BUILT_PRODUCTS_DIR; };
 		6003F58D195388D20070C39A /* Foundation.framework */ = {isa = PBXFileReference; lastKnownFileType = wrapper.framework; name = Foundation.framework; path = System/Library/Frameworks/Foundation.framework; sourceTree = SDKROOT; };
 		6003F58F195388D20070C39A /* CoreGraphics.framework */ = {isa = PBXFileReference; lastKnownFileType = wrapper.framework; name = CoreGraphics.framework; path = System/Library/Frameworks/CoreGraphics.framework; sourceTree = SDKROOT; };
@@ -441,7 +429,7 @@
 			isa = PBXGroup;
 			children = (
 				AB380CF7201937B800D97691 /* core */,
-				54E001EB201EF0CE00D83E67 /* immutable */,
+				54EB764B202277970088B8F3 /* immutable */,
 				AB356EF5200E9D1A0089B766 /* model */,
 				54740A561FC913EB00713A1A /* util */,
 				54764FAE1FAA21B90085E60A /* FSTGoogleTestTests.mm */,
@@ -450,12 +438,13 @@
 			name = GoogleTests;
 			sourceTree = "<group>";
 		};
-		54E001EB201EF0CE00D83E67 /* immutable */ = {
-			isa = PBXGroup;
-			children = (
-				54E001EC201EF0FC00D83E67 /* array_sorted_map_test.cc */,
-			);
-			path = immutable;
+		54EB764B202277970088B8F3 /* immutable */ = {
+			isa = PBXGroup;
+			children = (
+				54EB764C202277B30088B8F3 /* array_sorted_map_test.cc */,
+			);
+			name = immutable;
+			path = ../../core/test/firebase/firestore/core/immutable;
 			sourceTree = "<group>";
 		};
 		6003F581195388D10070C39A = {
@@ -1300,27 +1289,16 @@
 				5492E03C2021401F00B64F25 /* XCTestCase+Await.mm in Sources */,
 				54764FAF1FAA21B90085E60A /* FSTGoogleTestTests.mm in Sources */,
 				AB380D04201BC6E400D97691 /* ordered_code_test.cc in Sources */,
-<<<<<<< HEAD
-				DE51B1E61F0D490D0013853F /* FSTRemoteDocumentCacheTests.m in Sources */,
-				61E1D8B11FCF6C5700753285 /* StringViewTests.mm in Sources */,
-				DE51B1D91F0D490D0013853F /* FSTEagerGarbageCollectorTests.m in Sources */,
-				54E001ED201EF0FC00D83E67 /* array_sorted_map_test.cc in Sources */,
-				DE51B1E21F0D490D0013853F /* FSTMutationQueueTests.m in Sources */,
-				DE51B1E81F0D490D0013853F /* FSTLevelDBKeyTests.mm in Sources */,
-				AB9945261FE2D71100DFC1E6 /* FIRCollectionReferenceTests.m in Sources */,
-				DE51B1E31F0D490D0013853F /* FSTPersistenceTestHelpers.m in Sources */,
-				AB382F7C1FE02A1F007CA955 /* FIRDocumentReferenceTests.m in Sources */,
-=======
 				5492E03F2021401F00B64F25 /* FSTHelpers.mm in Sources */,
 				5492E068202154B900B64F25 /* FSTQueryTests.mm in Sources */,
 				5492E0AB2021552D00B64F25 /* StringViewTests.mm in Sources */,
 				5492E0C92021557E00B64F25 /* FSTRemoteEventTests.mm in Sources */,
->>>>>>> 729b8d17
 				ABF6506C201131F8005F2C74 /* timestamp_test.cc in Sources */,
 				5492E0AE2021552D00B64F25 /* FSTLevelDBQueryCacheTests.mm in Sources */,
 				5492E059202154AB00B64F25 /* FIRQuerySnapshotTests.mm in Sources */,
 				5492E050202154AA00B64F25 /* FIRCollectionReferenceTests.mm in Sources */,
 				5492E0A02021552D00B64F25 /* FSTLevelDBMutationQueueTests.mm in Sources */,
+				54EB764D202277B30088B8F3 /* array_sorted_map_test.cc in Sources */,
 				5492E03420213FFC00B64F25 /* FSTMemorySpecTests.mm in Sources */,
 				AB380D02201BC69F00D97691 /* bits_test.cc in Sources */,
 				548DB929200D59F600E00ABC /* comparison_test.cc in Sources */,
