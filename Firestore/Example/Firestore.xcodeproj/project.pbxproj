--- conflicted
+++ resolved
@@ -286,11 +286,8 @@
 		3B843E4A1F3930A400548890 /* remote_store_spec_test.json */ = {isa = PBXFileReference; fileEncoding = 4; lastKnownFileType = text.json; path = remote_store_spec_test.json; sourceTree = "<group>"; };
 		3C81DE3772628FE297055662 /* Pods-Firestore_Example_iOS.debug.xcconfig */ = {isa = PBXFileReference; includeInIndex = 1; lastKnownFileType = text.xcconfig; name = "Pods-Firestore_Example_iOS.debug.xcconfig"; path = "Pods/Target Support Files/Pods-Firestore_Example_iOS/Pods-Firestore_Example_iOS.debug.xcconfig"; sourceTree = "<group>"; };
 		3F0992A4B83C60841C52E960 /* Pods-Firestore_Example_iOS.release.xcconfig */ = {isa = PBXFileReference; includeInIndex = 1; lastKnownFileType = text.xcconfig; name = "Pods-Firestore_Example_iOS.release.xcconfig"; path = "Pods/Target Support Files/Pods-Firestore_Example_iOS/Pods-Firestore_Example_iOS.release.xcconfig"; sourceTree = "<group>"; };
-<<<<<<< HEAD
 		4280A9CD97BB27955F81042C /* struct.pb.cc */ = {isa = PBXFileReference; includeInIndex = 1; lastKnownFileType = sourcecode.cpp.cpp; path = struct.pb.cc; sourceTree = "<group>"; };
-=======
 		403DBF6EFB541DFD01582AA3 /* path_test.cc */ = {isa = PBXFileReference; includeInIndex = 1; path = path_test.cc; sourceTree = "<group>"; };
->>>>>>> f5bf0a37
 		444B7AB3F5A2929070CB1363 /* hard_assert_test.cc */ = {isa = PBXFileReference; includeInIndex = 1; lastKnownFileType = sourcecode.cpp.cpp; path = hard_assert_test.cc; sourceTree = "<group>"; };
 		54131E9620ADE678001DF3FF /* string_format_test.cc */ = {isa = PBXFileReference; fileEncoding = 4; lastKnownFileType = sourcecode.cpp.cpp; path = string_format_test.cc; sourceTree = "<group>"; };
 		54511E8D209805F8005BD28F /* hashing_test.cc */ = {isa = PBXFileReference; fileEncoding = 4; lastKnownFileType = sourcecode.cpp.cpp; path = hashing_test.cc; sourceTree = "<group>"; };
