--- conflicted
+++ resolved
@@ -571,12 +571,9 @@
 		AB356EF5200E9D1A0089B766 /* model */ = {
 			isa = PBXGroup;
 			children = (
-<<<<<<< HEAD
 				B686F2B02024FFD70028D6BE /* resource_path_test.cc */,
 				B686F2AD2023DDB20028D6BE /* field_path_test.cc */,
-=======
 				AB71064B201FA60300344F18 /* database_id_test.cc */,
->>>>>>> 32266c5d
 				AB356EF6200EA5EB0089B766 /* field_value_test.cc */,
 				ABF6506B201131F8005F2C74 /* timestamp_test.cc */,
 			);
@@ -1250,31 +1247,20 @@
 				5492E0A42021552D00B64F25 /* FSTMemoryQueryCacheTests.mm in Sources */,
 				5492E0A92021552D00B64F25 /* FSTRemoteDocumentChangeBufferTests.mm in Sources */,
 				54C2294F1FECABAE007D065B /* log_test.cc in Sources */,
-<<<<<<< HEAD
 				B686F2B22025000D0028D6BE /* resource_path_test.cc in Sources */,
-				DE51B2011F0D493E0013853F /* FSTHelpers.m in Sources */,
-=======
 				5492E0CA2021557E00B64F25 /* FSTWatchChangeTests.mm in Sources */,
 				5492E063202154B900B64F25 /* FSTViewSnapshotTest.mm in Sources */,
 				5492E0BC2021555100B64F25 /* FSTPathTests.mm in Sources */,
 				5492E0B02021552D00B64F25 /* FSTWriteGroupTests.mm in Sources */,
 				5492E058202154AB00B64F25 /* FSTAPIHelpers.mm in Sources */,
->>>>>>> 32266c5d
 				AB380CFB2019388600D97691 /* target_id_generator_test.cc in Sources */,
 				5492E0A82021552D00B64F25 /* FSTLevelDBLocalStoreTests.mm in Sources */,
 				5491BC721FB44593008B3588 /* FSTIntegrationTestCase.mm in Sources */,
 				DE2EF0861F3D0B6E003D0CDC /* FSTImmutableSortedDictionary+Testing.m in Sources */,
-<<<<<<< HEAD
 				B686F2AF2023DDEE0028D6BE /* field_path_test.cc in Sources */,
-				DE51B1DE1F0D490D0013853F /* FSTMemoryLocalStoreTests.m in Sources */,
-				DE51B1EC1F0D49140013853F /* FSTDatabaseIDTests.m in Sources */,
-				DE51B1ED1F0D49140013853F /* FSTDocumentKeyTests.m in Sources */,
-				DE51B1D41F0D48CD0013853F /* FSTViewTests.m in Sources */,
-=======
 				5492E03120213FFC00B64F25 /* FSTLevelDBSpecTests.mm in Sources */,
 				5492E0B12021552D00B64F25 /* FSTRemoteDocumentCacheTests.mm in Sources */,
 				5492E0BA2021555100B64F25 /* FSTDocumentSetTests.mm in Sources */,
->>>>>>> 32266c5d
 				54740A581FC914F000713A1A /* autoid_test.cc in Sources */,
 				548DB927200D590300E00ABC /* assert_test.cc in Sources */,
 				5492E0A62021552D00B64F25 /* FSTPersistenceTestHelpers.mm in Sources */,
