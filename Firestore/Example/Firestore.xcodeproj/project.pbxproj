--- conflicted
+++ resolved
@@ -264,12 +264,7 @@
 		546854A820A36867004BDBD5 /* datastore_test.cc */ = {isa = PBXFileReference; fileEncoding = 4; lastKnownFileType = sourcecode.cpp.cpp; path = datastore_test.cc; sourceTree = "<group>"; };
 		54740A521FC913E500713A1A /* autoid_test.cc */ = {isa = PBXFileReference; fileEncoding = 4; lastKnownFileType = sourcecode.cpp.cpp; path = autoid_test.cc; sourceTree = "<group>"; };
 		54740A531FC913E500713A1A /* secure_random_test.cc */ = {isa = PBXFileReference; fileEncoding = 4; lastKnownFileType = sourcecode.cpp.cpp; path = secure_random_test.cc; sourceTree = "<group>"; };
-<<<<<<< HEAD
-		54764FAE1FAA21B90085E60A /* FSTGoogleTestTests.mm */ = {isa = PBXFileReference; fileEncoding = 4; lastKnownFileType = sourcecode.cpp.objcpp; name = FSTGoogleTestTests.mm; path = ../../../../Example/Tests/GoogleTest/FSTGoogleTestTests.mm; sourceTree = "<group>"; };
-=======
 		54764FAE1FAA21B90085E60A /* FSTGoogleTestTests.mm */ = {isa = PBXFileReference; fileEncoding = 4; lastKnownFileType = sourcecode.cpp.objcpp; path = FSTGoogleTestTests.mm; sourceTree = "<group>"; };
-		548DB926200D590300E00ABC /* assert_test.cc */ = {isa = PBXFileReference; fileEncoding = 4; lastKnownFileType = sourcecode.cpp.cpp; path = assert_test.cc; sourceTree = "<group>"; };
->>>>>>> 476be0ba
 		548DB928200D59F600E00ABC /* comparison_test.cc */ = {isa = PBXFileReference; fileEncoding = 4; lastKnownFileType = sourcecode.cpp.cpp; path = comparison_test.cc; sourceTree = "<group>"; };
 		5491BC711FB44593008B3588 /* FSTIntegrationTestCase.mm */ = {isa = PBXFileReference; fileEncoding = 4; lastKnownFileType = sourcecode.cpp.objcpp; path = FSTIntegrationTestCase.mm; sourceTree = "<group>"; };
 		5492E02C20213FFB00B64F25 /* FSTLevelDBSpecTests.mm */ = {isa = PBXFileReference; fileEncoding = 4; lastKnownFileType = sourcecode.cpp.objcpp; path = FSTLevelDBSpecTests.mm; sourceTree = "<group>"; };
