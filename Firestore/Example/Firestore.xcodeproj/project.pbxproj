--- conflicted
+++ resolved
@@ -2111,10 +2111,6 @@
 				C80B10E79CDD7EF7843C321E /* type_traits_apple_test.mm in Sources */,
 				ABC1D7DE2023A05300BA84F0 /* user_test.cc in Sources */,
 				544129DE21C2DDC800EFB9CC /* write.pb.cc in Sources */,
-<<<<<<< HEAD
-				132E3483789344640A52F223 /* reference_set_test.cc in Sources */,
-=======
->>>>>>> 0b51d277
 			);
 			runOnlyForDeploymentPostprocessing = 0;
 		};
