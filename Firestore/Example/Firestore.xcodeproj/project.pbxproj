// !$*UTF8*$!
{
	archiveVersion = 1;
	classes = {
	};
	objectVersion = 46;
	objects = {

/* Begin PBXBuildFile section */
		000212BFBE7A17712FC9754A /* leveldb_lru_garbage_collector_test.cc in Sources */ = {isa = PBXBuildFile; fileRef = B629525F7A1AAC1AB765C74F /* leveldb_lru_garbage_collector_test.cc */; };
		002EC02E9F86464049A69A06 /* nanopb_util_test.cc in Sources */ = {isa = PBXBuildFile; fileRef = 6F5B6C1399F92FD60F2C582B /* nanopb_util_test.cc */; };
		0087625FD31D76E1365C589E /* string_apple_test.mm in Sources */ = {isa = PBXBuildFile; fileRef = 0EE5300F8233D14025EF0456 /* string_apple_test.mm */; };
		009CDC5D8C96F54A229F462F /* local_serializer_test.cc in Sources */ = {isa = PBXBuildFile; fileRef = F8043813A5D16963EC02B182 /* local_serializer_test.cc */; };
		009CDC6F03AC92F3E345085E /* collection_spec_test.json in Resources */ = {isa = PBXBuildFile; fileRef = 54DA129C1F315EE100DD57A1 /* collection_spec_test.json */; };
		009F5174BD172716AFE9F20A /* string_apple_test.mm in Sources */ = {isa = PBXBuildFile; fileRef = 0EE5300F8233D14025EF0456 /* string_apple_test.mm */; };
		00B7AFE2A7C158DD685EB5EE /* FIRCollectionReferenceTests.mm in Sources */ = {isa = PBXBuildFile; fileRef = 5492E045202154AA00B64F25 /* FIRCollectionReferenceTests.mm */; };
		00F1CB487E8E0DA48F2E8FEC /* message_test.cc in Sources */ = {isa = PBXBuildFile; fileRef = CE37875365497FFA8687B745 /* message_test.cc */; };
		0131DEDEF2C3CCAB2AB918A5 /* nanopb_util_test.cc in Sources */ = {isa = PBXBuildFile; fileRef = 6F5B6C1399F92FD60F2C582B /* nanopb_util_test.cc */; };
		01C66732ECCB83AB1D896026 /* bundle.pb.cc in Sources */ = {isa = PBXBuildFile; fileRef = A366F6AE1A5A77548485C091 /* bundle.pb.cc */; };
		01CF72FBF97CEB0AEFD9FAFE /* leveldb_document_overlay_cache_test.cc in Sources */ = {isa = PBXBuildFile; fileRef = AE89CFF09C6804573841397F /* leveldb_document_overlay_cache_test.cc */; };
		01D9704C3AAA13FAD2F962AB /* statusor_test.cc in Sources */ = {isa = PBXBuildFile; fileRef = 54A0352D20A3B3D7003E0143 /* statusor_test.cc */; };
		020AFD89BB40E5175838BB76 /* local_serializer_test.cc in Sources */ = {isa = PBXBuildFile; fileRef = F8043813A5D16963EC02B182 /* local_serializer_test.cc */; };
		022BA1619A576F6818B212C5 /* remote_store_spec_test.json in Resources */ = {isa = PBXBuildFile; fileRef = 3B843E4A1F3930A400548890 /* remote_store_spec_test.json */; };
		02B83EB79020AE6CBA60A410 /* FIRTimestampTest.m in Sources */ = {isa = PBXBuildFile; fileRef = B65D34A7203C99090076A5E1 /* FIRTimestampTest.m */; };
		02C953A7B0FA5EF87DB0361A /* FSTIntegrationTestCase.mm in Sources */ = {isa = PBXBuildFile; fileRef = 5491BC711FB44593008B3588 /* FSTIntegrationTestCase.mm */; };
		02EB33CC2590E1484D462912 /* annotations.pb.cc in Sources */ = {isa = PBXBuildFile; fileRef = 618BBE9520B89AAC00B5BCE7 /* annotations.pb.cc */; };
		035DE410628A8F804F6F2790 /* target_test.cc in Sources */ = {isa = PBXBuildFile; fileRef = 526D755F65AC676234F57125 /* target_test.cc */; };
		03AEB9E07A605AE1B5827548 /* field_index_test.cc in Sources */ = {isa = PBXBuildFile; fileRef = BF76A8DA34B5B67B4DD74666 /* field_index_test.cc */; };
		041CF73F67F6A22BF317625A /* FIRTimestampTest.m in Sources */ = {isa = PBXBuildFile; fileRef = B65D34A7203C99090076A5E1 /* FIRTimestampTest.m */; };
		0455FC6E2A281BD755FD933A /* precondition_test.cc in Sources */ = {isa = PBXBuildFile; fileRef = 549CCA5520A36E1F00BCEB75 /* precondition_test.cc */; };
		047F5209AB055A884D795B8A /* field_filter_test.cc in Sources */ = {isa = PBXBuildFile; fileRef = E8551D6C6FB0B1BACE9E5BAD /* field_filter_test.cc */; };
		04887E378B39FB86A8A5B52B /* leveldb_local_store_test.cc in Sources */ = {isa = PBXBuildFile; fileRef = 5FF903AEFA7A3284660FA4C5 /* leveldb_local_store_test.cc */; };
		048A55EED3241ABC28752F86 /* memory_mutation_queue_test.cc in Sources */ = {isa = PBXBuildFile; fileRef = 74FBEFA4FE4B12C435011763 /* memory_mutation_queue_test.cc */; };
		04D7D9DB95E66FECF2C0A412 /* bundle_cache_test.cc in Sources */ = {isa = PBXBuildFile; fileRef = F7FC06E0A47D393DE1759AE1 /* bundle_cache_test.cc */; };
		0500A324CEC854C5B0CF364C /* FIRCollectionReferenceTests.mm in Sources */ = {isa = PBXBuildFile; fileRef = 5492E045202154AA00B64F25 /* FIRCollectionReferenceTests.mm */; };
		050FB0783F462CEDD44BEFFD /* document_overlay_cache_test.cc in Sources */ = {isa = PBXBuildFile; fileRef = FFCA39825D9678A03D1845D0 /* document_overlay_cache_test.cc */; };
		0535C1B65DADAE1CE47FA3CA /* string_format_apple_test.mm in Sources */ = {isa = PBXBuildFile; fileRef = 9CFD366B783AE27B9E79EE7A /* string_format_apple_test.mm */; };
		053C11420E49AE1A77E21C20 /* memory_document_overlay_cache_test.cc in Sources */ = {isa = PBXBuildFile; fileRef = 29D9C76922DAC6F710BC1EF4 /* memory_document_overlay_cache_test.cc */; };
		056542AD1D0F78E29E22EFA9 /* grpc_connection_test.cc in Sources */ = {isa = PBXBuildFile; fileRef = B6D9649021544D4F00EB9CFB /* grpc_connection_test.cc */; };
		0575F3004B896D94456A74CE /* status_testing.cc in Sources */ = {isa = PBXBuildFile; fileRef = 3CAA33F964042646FDDAF9F9 /* status_testing.cc */; };
		05D99904EA713414928DD920 /* query_listener_test.cc in Sources */ = {isa = PBXBuildFile; fileRef = 7C3F995E040E9E9C5E8514BB /* query_listener_test.cc */; };
		062072B72773A055001655D7 /* AsyncAwaitIntegrationTests.swift in Sources */ = {isa = PBXBuildFile; fileRef = 062072B62773A055001655D7 /* AsyncAwaitIntegrationTests.swift */; };
		062072B82773A055001655D7 /* AsyncAwaitIntegrationTests.swift in Sources */ = {isa = PBXBuildFile; fileRef = 062072B62773A055001655D7 /* AsyncAwaitIntegrationTests.swift */; };
		062072B92773A055001655D7 /* AsyncAwaitIntegrationTests.swift in Sources */ = {isa = PBXBuildFile; fileRef = 062072B62773A055001655D7 /* AsyncAwaitIntegrationTests.swift */; };
		06485D6DA8F64757D72636E1 /* leveldb_target_cache_test.cc in Sources */ = {isa = PBXBuildFile; fileRef = E76F0CDF28E5FA62D21DE648 /* leveldb_target_cache_test.cc */; };
		06A3926F89C847846BE4D6BE /* http.pb.cc in Sources */ = {isa = PBXBuildFile; fileRef = 618BBE9720B89AAC00B5BCE7 /* http.pb.cc */; };
		06BCEB9C65DFAA142F3D3F0B /* view_testing.cc in Sources */ = {isa = PBXBuildFile; fileRef = A5466E7809AD2871FFDE6C76 /* view_testing.cc */; };
		072D805A94E767DE4D371881 /* FSTSyncEngineTestDriver.mm in Sources */ = {isa = PBXBuildFile; fileRef = 5492E02E20213FFC00B64F25 /* FSTSyncEngineTestDriver.mm */; };
		0794FACCB1C0C4881A76C28D /* value_util_test.cc in Sources */ = {isa = PBXBuildFile; fileRef = 40F9D09063A07F710811A84F /* value_util_test.cc */; };
		079E63E270F3EFCA175D2705 /* cc_compilation_test.cc in Sources */ = {isa = PBXBuildFile; fileRef = 1B342370EAE3AA02393E33EB /* cc_compilation_test.cc */; };
		07A64E6C4EB700E3AF3FD496 /* document_test.cc in Sources */ = {isa = PBXBuildFile; fileRef = AB6B908320322E4D00CC290A /* document_test.cc */; };
		07ADEF17BFBC07C0C2E306F6 /* FSTMockDatastore.mm in Sources */ = {isa = PBXBuildFile; fileRef = 5492E02D20213FFC00B64F25 /* FSTMockDatastore.mm */; };
		07B1E8C62772758BC82FEBEE /* field_mask_test.cc in Sources */ = {isa = PBXBuildFile; fileRef = 549CCA5320A36E1F00BCEB75 /* field_mask_test.cc */; };
		086E10B1B37666FB746D56BC /* FSTHelpers.mm in Sources */ = {isa = PBXBuildFile; fileRef = 5492E03A2021401F00B64F25 /* FSTHelpers.mm */; };
		08839E1CEAAC07E350257E9D /* collection_spec_test.json in Resources */ = {isa = PBXBuildFile; fileRef = 54DA129C1F315EE100DD57A1 /* collection_spec_test.json */; };
		08A9C531265B5E4C5367346E /* cc_compilation_test.cc in Sources */ = {isa = PBXBuildFile; fileRef = 1B342370EAE3AA02393E33EB /* cc_compilation_test.cc */; };
		08D853C9D3A4DC919C55671A /* comparison_test.cc in Sources */ = {isa = PBXBuildFile; fileRef = 548DB928200D59F600E00ABC /* comparison_test.cc */; };
		08E3D48B3651E4908D75B23A /* async_testing.cc in Sources */ = {isa = PBXBuildFile; fileRef = 872C92ABD71B12784A1C5520 /* async_testing.cc */; };
		08F44F7DF9A3EF0D35C8FB57 /* FIRNumericTransformTests.mm in Sources */ = {isa = PBXBuildFile; fileRef = D5B25E7E7D6873CBA4571841 /* FIRNumericTransformTests.mm */; };
		08FA4102AD14452E9587A1F2 /* leveldb_util_test.cc in Sources */ = {isa = PBXBuildFile; fileRef = 332485C4DCC6BA0DBB5E31B7 /* leveldb_util_test.cc */; };
		0929C73B3F3BFC331E9E9D2F /* resource.pb.cc in Sources */ = {isa = PBXBuildFile; fileRef = 1C3F7302BF4AE6CBC00ECDD0 /* resource.pb.cc */; };
		095A878BB33211AB52BFAD9F /* leveldb_document_overlay_cache_test.cc in Sources */ = {isa = PBXBuildFile; fileRef = AE89CFF09C6804573841397F /* leveldb_document_overlay_cache_test.cc */; };
		0963F6D7B0F9AE1E24B82866 /* path_test.cc in Sources */ = {isa = PBXBuildFile; fileRef = 403DBF6EFB541DFD01582AA3 /* path_test.cc */; };
		096BA3A3703AC1491F281618 /* index.pb.cc in Sources */ = {isa = PBXBuildFile; fileRef = 395E8B07639E69290A929695 /* index.pb.cc */; };
		098191405BA24F9A7E4F80C6 /* append_only_list_test.cc in Sources */ = {isa = PBXBuildFile; fileRef = 5477CDE922EE71C8000FCC1E /* append_only_list_test.cc */; };
		0A4E1B5E3E853763AE6ED7AE /* grpc_stream_tester.cc in Sources */ = {isa = PBXBuildFile; fileRef = 87553338E42B8ECA05BA987E /* grpc_stream_tester.cc */; };
		0A52B47C43B7602EE64F53A7 /* cc_compilation_test.cc in Sources */ = {isa = PBXBuildFile; fileRef = 1B342370EAE3AA02393E33EB /* cc_compilation_test.cc */; };
		0A6FBE65A7FE048BAD562A15 /* FSTGoogleTestTests.mm in Sources */ = {isa = PBXBuildFile; fileRef = 54764FAE1FAA21B90085E60A /* FSTGoogleTestTests.mm */; };
		0ABCE06A0D96EA3899B3A259 /* query_engine_test.cc in Sources */ = {isa = PBXBuildFile; fileRef = B8A853940305237AFDA8050B /* query_engine_test.cc */; };
		0AE084A7886BC11B8C305122 /* string_util_test.cc in Sources */ = {isa = PBXBuildFile; fileRef = AB380CFC201A2EE200D97691 /* string_util_test.cc */; };
		0B002E2E2012B32EB801C6D5 /* bundle_spec_test.json in Resources */ = {isa = PBXBuildFile; fileRef = 79EAA9F7B1B9592B5F053923 /* bundle_spec_test.json */; };
		0B071E9044CEEF666D829354 /* field_filter_test.cc in Sources */ = {isa = PBXBuildFile; fileRef = E8551D6C6FB0B1BACE9E5BAD /* field_filter_test.cc */; };
		0B55CD5CB8DFEBF2D22A2332 /* byte_stream_cpp_test.cc in Sources */ = {isa = PBXBuildFile; fileRef = 01D10113ECC5B446DB35E96D /* byte_stream_cpp_test.cc */; };
		0B7B24194E2131F5C325FE0E /* async_queue_test.cc in Sources */ = {isa = PBXBuildFile; fileRef = B6FB467B208E9A8200554BA2 /* async_queue_test.cc */; };
		0B9BD73418289EFF91917934 /* bits_test.cc in Sources */ = {isa = PBXBuildFile; fileRef = AB380D01201BC69F00D97691 /* bits_test.cc */; };
		0BC541D6457CBEDEA7BCF180 /* objc_type_traits_apple_test.mm in Sources */ = {isa = PBXBuildFile; fileRef = 2A0CF41BA5AED6049B0BEB2C /* objc_type_traits_apple_test.mm */; };
		0BDC438E72D4DD44877BEDEE /* string_win_test.cc in Sources */ = {isa = PBXBuildFile; fileRef = 79507DF8378D3C42F5B36268 /* string_win_test.cc */; };
		0C18678CE7E355B17C34F2EE /* grpc_stream_test.cc in Sources */ = {isa = PBXBuildFile; fileRef = B6BBE42F21262CF400C6A53E /* grpc_stream_test.cc */; };
		0C4219F37CC83614F1FD44ED /* local_store_test.cc in Sources */ = {isa = PBXBuildFile; fileRef = 307FF03D0297024D59348EBD /* local_store_test.cc */; };
		0CEE93636BA4852D3C5EC428 /* timestamp_test.cc in Sources */ = {isa = PBXBuildFile; fileRef = ABF6506B201131F8005F2C74 /* timestamp_test.cc */; };
		0D124ED1B567672DD1BCEF05 /* memory_target_cache_test.cc in Sources */ = {isa = PBXBuildFile; fileRef = 2286F308EFB0534B1BDE05B9 /* memory_target_cache_test.cc */; };
		0D2D25522A94AA8195907870 /* status.pb.cc in Sources */ = {isa = PBXBuildFile; fileRef = 618BBE9920B89AAC00B5BCE7 /* status.pb.cc */; };
		0D88B4CB916A4752B08E5B42 /* query_listener_test.cc in Sources */ = {isa = PBXBuildFile; fileRef = 7C3F995E040E9E9C5E8514BB /* query_listener_test.cc */; };
		0DAA255C2FEB387895ADEE12 /* bits_test.cc in Sources */ = {isa = PBXBuildFile; fileRef = AB380D01201BC69F00D97691 /* bits_test.cc */; };
		0DBD29A16030CDCD55E38CAB /* mutation_queue_test.cc in Sources */ = {isa = PBXBuildFile; fileRef = 3068AA9DFBBA86C1FE2A946E /* mutation_queue_test.cc */; };
		0DDEE9FE08845BB7CA4607DE /* grpc_connection_test.cc in Sources */ = {isa = PBXBuildFile; fileRef = B6D9649021544D4F00EB9CFB /* grpc_connection_test.cc */; };
		0E17927CE45F5E3FC6691E24 /* firebase_auth_credentials_provider_test.mm in Sources */ = {isa = PBXBuildFile; fileRef = F869D85E900E5AF6CD02E2FC /* firebase_auth_credentials_provider_test.mm */; };
		0E4C94369FFF7EC0C9229752 /* iterator_adaptors_test.cc in Sources */ = {isa = PBXBuildFile; fileRef = 54A0353420A3D8CB003E0143 /* iterator_adaptors_test.cc */; };
		0EA40EDACC28F445F9A3F32F /* pretty_printing_test.cc in Sources */ = {isa = PBXBuildFile; fileRef = AB323F9553050F4F6490F9FF /* pretty_printing_test.cc */; };
		0EDFC8A6593477E1D17CDD8F /* leveldb_bundle_cache_test.cc in Sources */ = {isa = PBXBuildFile; fileRef = 8E9CD82E60893DDD7757B798 /* leveldb_bundle_cache_test.cc */; };
		0F54634745BA07B09BDC14D7 /* FSTIntegrationTestCase.mm in Sources */ = {isa = PBXBuildFile; fileRef = 5491BC711FB44593008B3588 /* FSTIntegrationTestCase.mm */; };
		0F5D0C58444564D97AF0C98E /* nanopb_util_test.cc in Sources */ = {isa = PBXBuildFile; fileRef = 6F5B6C1399F92FD60F2C582B /* nanopb_util_test.cc */; };
		0F99BB63CE5B3CFE35F9027E /* event_manager_test.cc in Sources */ = {isa = PBXBuildFile; fileRef = 6F57521E161450FAF89075ED /* event_manager_test.cc */; };
		0FA4D5601BE9F0CB5EC2882C /* local_serializer_test.cc in Sources */ = {isa = PBXBuildFile; fileRef = F8043813A5D16963EC02B182 /* local_serializer_test.cc */; };
		0FBDD5991E8F6CD5F8542474 /* latlng.pb.cc in Sources */ = {isa = PBXBuildFile; fileRef = 618BBE9220B89AAC00B5BCE7 /* latlng.pb.cc */; };
		10120B9B650091B49D3CF57B /* grpc_stream_tester.cc in Sources */ = {isa = PBXBuildFile; fileRef = 87553338E42B8ECA05BA987E /* grpc_stream_tester.cc */; };
		1029F0461945A444FCB523B3 /* leveldb_local_store_test.cc in Sources */ = {isa = PBXBuildFile; fileRef = 5FF903AEFA7A3284660FA4C5 /* leveldb_local_store_test.cc */; };
		10B69419AC04F157D855FED7 /* leveldb_document_overlay_cache_test.cc in Sources */ = {isa = PBXBuildFile; fileRef = AE89CFF09C6804573841397F /* leveldb_document_overlay_cache_test.cc */; };
		1115DB1F1DCE93B63E03BA8C /* comparison_test.cc in Sources */ = {isa = PBXBuildFile; fileRef = 548DB928200D59F600E00ABC /* comparison_test.cc */; };
		113190791F42202FDE1ABC14 /* FIRQuerySnapshotTests.mm in Sources */ = {isa = PBXBuildFile; fileRef = 5492E04F202154AA00B64F25 /* FIRQuerySnapshotTests.mm */; };
		1145D70555D8CDC75183A88C /* leveldb_mutation_queue_test.cc in Sources */ = {isa = PBXBuildFile; fileRef = 5C7942B6244F4C416B11B86C /* leveldb_mutation_queue_test.cc */; };
		11BC867491A6631D37DE56A8 /* async_testing.cc in Sources */ = {isa = PBXBuildFile; fileRef = 872C92ABD71B12784A1C5520 /* async_testing.cc */; };
		11EBD28DBD24063332433947 /* value_util_test.cc in Sources */ = {isa = PBXBuildFile; fileRef = 40F9D09063A07F710811A84F /* value_util_test.cc */; };
		11F8EE69182C9699E90A9E3D /* database_info_test.cc in Sources */ = {isa = PBXBuildFile; fileRef = AB38D92E20235D22000A432D /* database_info_test.cc */; };
		12158DFCEE09D24B7988A340 /* maybe_document.pb.cc in Sources */ = {isa = PBXBuildFile; fileRef = 618BBE7E20B89AAC00B5BCE7 /* maybe_document.pb.cc */; };
		121F0FB9DCCBFB7573C7AF48 /* bundle_serializer_test.cc in Sources */ = {isa = PBXBuildFile; fileRef = B5C2A94EE24E60543F62CC35 /* bundle_serializer_test.cc */; };
		124AAEE987451820F24EEA8E /* user_test.cc in Sources */ = {isa = PBXBuildFile; fileRef = CCC9BD953F121B9E29F9AA42 /* user_test.cc */; };
		125B1048ECB755C2106802EB /* executor_std_test.cc in Sources */ = {isa = PBXBuildFile; fileRef = B6FB4687208F9B9100554BA2 /* executor_std_test.cc */; };
		1290FA77A922B76503AE407C /* lru_garbage_collector_test.cc in Sources */ = {isa = PBXBuildFile; fileRef = 277EAACC4DD7C21332E8496A /* lru_garbage_collector_test.cc */; };
		1291D9F5300AFACD1FBD262D /* array_sorted_map_test.cc in Sources */ = {isa = PBXBuildFile; fileRef = 54EB764C202277B30088B8F3 /* array_sorted_map_test.cc */; };
		12A3FB93C06C8EEB3971289A /* firebase_app_check_credentials_provider_test.mm in Sources */ = {isa = PBXBuildFile; fileRef = F119BDDF2F06B3C0883B8297 /* firebase_app_check_credentials_provider_test.mm */; };
		12BB9ED1CA98AA52B92F497B /* log_test.cc in Sources */ = {isa = PBXBuildFile; fileRef = 54C2294E1FECABAE007D065B /* log_test.cc */; };
		12DB753599571E24DCED0C2C /* FIRValidationTests.mm in Sources */ = {isa = PBXBuildFile; fileRef = 5492E06D202154D600B64F25 /* FIRValidationTests.mm */; };
		12E04A12ABD5533B616D552A /* maybe_document.pb.cc in Sources */ = {isa = PBXBuildFile; fileRef = 618BBE7E20B89AAC00B5BCE7 /* maybe_document.pb.cc */; };
		132E3483789344640A52F223 /* reference_set_test.cc in Sources */ = {isa = PBXBuildFile; fileRef = 132E32997D781B896672D30A /* reference_set_test.cc */; };
		1357806B4CD3A62A8F5DE86D /* http.pb.cc in Sources */ = {isa = PBXBuildFile; fileRef = 618BBE9720B89AAC00B5BCE7 /* http.pb.cc */; };
		13D8F4196528BAB19DBB18A7 /* snapshot_version_test.cc in Sources */ = {isa = PBXBuildFile; fileRef = ABA495B9202B7E79008A7851 /* snapshot_version_test.cc */; };
		13E264F840239C8C99865921 /* document_test.cc in Sources */ = {isa = PBXBuildFile; fileRef = AB6B908320322E4D00CC290A /* document_test.cc */; };
		1465E362F7BA7A3D063E61C7 /* database_id_test.cc in Sources */ = {isa = PBXBuildFile; fileRef = AB71064B201FA60300344F18 /* database_id_test.cc */; };
		146C140B254F3837A4DD7AE8 /* bits_test.cc in Sources */ = {isa = PBXBuildFile; fileRef = AB380D01201BC69F00D97691 /* bits_test.cc */; };
		152543FD706D5E8851C8DA92 /* precondition_test.cc in Sources */ = {isa = PBXBuildFile; fileRef = 549CCA5520A36E1F00BCEB75 /* precondition_test.cc */; };
		153F3E4E9E3A0174E29550B4 /* mutation.pb.cc in Sources */ = {isa = PBXBuildFile; fileRef = 618BBE8220B89AAC00B5BCE7 /* mutation.pb.cc */; };
		15A5DEC8430E71D64424CBFD /* target_index_matcher_test.cc in Sources */ = {isa = PBXBuildFile; fileRef = 63136A2371C0C013EC7A540C /* target_index_matcher_test.cc */; };
		15A5F95DA733FD89A1E4147D /* limit_spec_test.json in Resources */ = {isa = PBXBuildFile; fileRef = 54DA129F1F315EE100DD57A1 /* limit_spec_test.json */; };
		15BF63DFF3A7E9A5376C4233 /* transform_operation_test.cc in Sources */ = {isa = PBXBuildFile; fileRef = 33607A3AE91548BD219EC9C6 /* transform_operation_test.cc */; };
		15F54E9538839D56A40C5565 /* watch_change_test.cc in Sources */ = {isa = PBXBuildFile; fileRef = 2D7472BC70C024D736FF74D9 /* watch_change_test.cc */; };
		16791B16601204220623916C /* status_test.cc in Sources */ = {isa = PBXBuildFile; fileRef = 54A0352C20A3B3D7003E0143 /* status_test.cc */; };
		16FE432587C1B40AF08613D2 /* objc_type_traits_apple_test.mm in Sources */ = {isa = PBXBuildFile; fileRef = 2A0CF41BA5AED6049B0BEB2C /* objc_type_traits_apple_test.mm */; };
		1733601ECCEA33E730DEAF45 /* autoid_test.cc in Sources */ = {isa = PBXBuildFile; fileRef = 54740A521FC913E500713A1A /* autoid_test.cc */; };
		17473086EBACB98CDC3CC65C /* view_test.cc in Sources */ = {isa = PBXBuildFile; fileRef = C7429071B33BDF80A7FA2F8A /* view_test.cc */; };
		17638F813B9B556FE7718C0C /* FIRQuerySnapshotTests.mm in Sources */ = {isa = PBXBuildFile; fileRef = 5492E04F202154AA00B64F25 /* FIRQuerySnapshotTests.mm */; };
		17DC97DE15D200932174EC1F /* defer_test.cc in Sources */ = {isa = PBXBuildFile; fileRef = 8ABAC2E0402213D837F73DC3 /* defer_test.cc */; };
		17DFF30CF61D87883986E8B6 /* executor_std_test.cc in Sources */ = {isa = PBXBuildFile; fileRef = B6FB4687208F9B9100554BA2 /* executor_std_test.cc */; };
		1817DEF8FF479D218381C541 /* FSTGoogleTestTests.mm in Sources */ = {isa = PBXBuildFile; fileRef = 54764FAE1FAA21B90085E60A /* FSTGoogleTestTests.mm */; };
		18638EAED9E126FC5D895B14 /* common.pb.cc in Sources */ = {isa = PBXBuildFile; fileRef = 544129D221C2DDC800EFB9CC /* common.pb.cc */; };
		18CF41A17EA3292329E1119D /* FIRGeoPointTests.mm in Sources */ = {isa = PBXBuildFile; fileRef = 5492E048202154AA00B64F25 /* FIRGeoPointTests.mm */; };
		18F644E6AA98E6D6F3F1F809 /* executor_test.cc in Sources */ = {isa = PBXBuildFile; fileRef = B6FB4688208F9B9100554BA2 /* executor_test.cc */; };
		190F9885BAA81587F08CD26C /* index.pb.cc in Sources */ = {isa = PBXBuildFile; fileRef = 395E8B07639E69290A929695 /* index.pb.cc */; };
		1989623826923A9D5A7EFA40 /* create_noop_connectivity_monitor.cc in Sources */ = {isa = PBXBuildFile; fileRef = CF39535F2C41AB0006FA6C0E /* create_noop_connectivity_monitor.cc */; };
		198F193BD9484E49375A7BE7 /* FSTHelpers.mm in Sources */ = {isa = PBXBuildFile; fileRef = 5492E03A2021401F00B64F25 /* FSTHelpers.mm */; };
		199B778D5820495797E0BE02 /* filesystem_test.cc in Sources */ = {isa = PBXBuildFile; fileRef = F51859B394D01C0C507282F1 /* filesystem_test.cc */; };
		1B4794A51F4266556CD0976B /* view_snapshot_test.cc in Sources */ = {isa = PBXBuildFile; fileRef = CC572A9168BBEF7B83E4BBC5 /* view_snapshot_test.cc */; };
		1B6E74BA33B010D76DB1E2F9 /* FIRGeoPointTests.mm in Sources */ = {isa = PBXBuildFile; fileRef = 5492E048202154AA00B64F25 /* FIRGeoPointTests.mm */; };
		1B816F48012524939CA57CB3 /* user_test.cc in Sources */ = {isa = PBXBuildFile; fileRef = CCC9BD953F121B9E29F9AA42 /* user_test.cc */; };
		1B9653C51491FAA4BCDE1E11 /* byte_stream_apple_test.mm in Sources */ = {isa = PBXBuildFile; fileRef = 7628664347B9C96462D4BF17 /* byte_stream_apple_test.mm */; };
		1B9E54F4C4280A713B825981 /* token_test.cc in Sources */ = {isa = PBXBuildFile; fileRef = A082AFDD981B07B5AD78FDE8 /* token_test.cc */; };
		1BF1F9A0CBB6B01654D3C2BE /* field_transform_test.cc in Sources */ = {isa = PBXBuildFile; fileRef = 7515B47C92ABEEC66864B55C /* field_transform_test.cc */; };
		1C19D796DB6715368407387A /* annotations.pb.cc in Sources */ = {isa = PBXBuildFile; fileRef = 618BBE9520B89AAC00B5BCE7 /* annotations.pb.cc */; };
		1C4F88DDEFA6FA23E9E4DB4B /* mutation_queue_test.cc in Sources */ = {isa = PBXBuildFile; fileRef = 3068AA9DFBBA86C1FE2A946E /* mutation_queue_test.cc */; };
		1C7254742A9F6F7042C9D78E /* FSTEventAccumulator.mm in Sources */ = {isa = PBXBuildFile; fileRef = 5492E0392021401F00B64F25 /* FSTEventAccumulator.mm */; };
		1C79AE3FBFC91800E30D092C /* CodableIntegrationTests.swift in Sources */ = {isa = PBXBuildFile; fileRef = 124C932B22C1642C00CA8C2D /* CodableIntegrationTests.swift */; };
		1C7F8733582BAF99EDAA851E /* empty_credentials_provider_test.cc in Sources */ = {isa = PBXBuildFile; fileRef = 8FA60B08D59FEA0D6751E87F /* empty_credentials_provider_test.cc */; };
		1CAA9012B25F975D445D5978 /* strerror_test.cc in Sources */ = {isa = PBXBuildFile; fileRef = 358C3B5FE573B1D60A4F7592 /* strerror_test.cc */; };
		1CB8AEFBF3E9565FF9955B50 /* async_queue_libdispatch_test.mm in Sources */ = {isa = PBXBuildFile; fileRef = B6FB4680208EA0BE00554BA2 /* async_queue_libdispatch_test.mm */; };
		1CC56DCA513B98CE39A6ED45 /* memory_local_store_test.cc in Sources */ = {isa = PBXBuildFile; fileRef = F6CA0C5638AB6627CB5B4CF4 /* memory_local_store_test.cc */; };
		1CC9BABDD52B2A1E37E2698D /* mutation_test.cc in Sources */ = {isa = PBXBuildFile; fileRef = C8522DE226C467C54E6788D8 /* mutation_test.cc */; };
		1D618761796DE311A1707AA2 /* database_id_test.cc in Sources */ = {isa = PBXBuildFile; fileRef = AB71064B201FA60300344F18 /* database_id_test.cc */; };
		1D71CA6BBA1E3433F243188E /* common.pb.cc in Sources */ = {isa = PBXBuildFile; fileRef = 544129D221C2DDC800EFB9CC /* common.pb.cc */; };
		1D76DDBE57A4D66C64C00B65 /* FIRFieldValueTests.mm in Sources */ = {isa = PBXBuildFile; fileRef = 5492E04A202154AA00B64F25 /* FIRFieldValueTests.mm */; };
		1D7919CD2A05C15803F5FE05 /* leveldb_mutation_queue_test.cc in Sources */ = {isa = PBXBuildFile; fileRef = 5C7942B6244F4C416B11B86C /* leveldb_mutation_queue_test.cc */; };
		1DB3013C5FC736B519CD65A3 /* common.pb.cc in Sources */ = {isa = PBXBuildFile; fileRef = 544129D221C2DDC800EFB9CC /* common.pb.cc */; };
		1DCA68BB2EF7A9144B35411F /* leveldb_opener_test.cc in Sources */ = {isa = PBXBuildFile; fileRef = 75860CD13AF47EB1EA39EC2F /* leveldb_opener_test.cc */; };
		1E2AE064CF32A604DC7BFD4D /* to_string_test.cc in Sources */ = {isa = PBXBuildFile; fileRef = B696858D2214B53900271095 /* to_string_test.cc */; };
		1E41BEEDB1F7F23D8A7C47E6 /* bundle_reader_test.cc in Sources */ = {isa = PBXBuildFile; fileRef = 6ECAF7DE28A19C69DF386D88 /* bundle_reader_test.cc */; };
		1E42CD0F60EB22A5D0C86D1F /* timestamp_test.cc in Sources */ = {isa = PBXBuildFile; fileRef = ABF6506B201131F8005F2C74 /* timestamp_test.cc */; };
		1E6E2AE74B7C9DEDFC07E76B /* FSTGoogleTestTests.mm in Sources */ = {isa = PBXBuildFile; fileRef = 54764FAE1FAA21B90085E60A /* FSTGoogleTestTests.mm */; };
		1E8A00ABF414AC6C6591D9AC /* cc_compilation_test.cc in Sources */ = {isa = PBXBuildFile; fileRef = 1B342370EAE3AA02393E33EB /* cc_compilation_test.cc */; };
		1E8F5F37052AB0C087D69DF9 /* leveldb_bundle_cache_test.cc in Sources */ = {isa = PBXBuildFile; fileRef = 8E9CD82E60893DDD7757B798 /* leveldb_bundle_cache_test.cc */; };
		1EE2B61B15AAA7C864188A59 /* object_value_test.cc in Sources */ = {isa = PBXBuildFile; fileRef = 214877F52A705012D6720CA0 /* object_value_test.cc */; };
		1F38FD2703C58DFA69101183 /* document.pb.cc in Sources */ = {isa = PBXBuildFile; fileRef = 544129D821C2DDC800EFB9CC /* document.pb.cc */; };
		1F3DD2971C13CBBFA0D84866 /* memory_mutation_queue_test.cc in Sources */ = {isa = PBXBuildFile; fileRef = 74FBEFA4FE4B12C435011763 /* memory_mutation_queue_test.cc */; };
		1F4930A8366F74288121F627 /* create_noop_connectivity_monitor.cc in Sources */ = {isa = PBXBuildFile; fileRef = CF39535F2C41AB0006FA6C0E /* create_noop_connectivity_monitor.cc */; };
		1F56F51EB6DF0951B1F4F85B /* lru_garbage_collector_test.cc in Sources */ = {isa = PBXBuildFile; fileRef = 277EAACC4DD7C21332E8496A /* lru_garbage_collector_test.cc */; };
		1F998DDECB54A66222CC66AA /* string_format_test.cc in Sources */ = {isa = PBXBuildFile; fileRef = 54131E9620ADE678001DF3FF /* string_format_test.cc */; };
		2045517602D767BD01EA71D9 /* overlay_test.cc in Sources */ = {isa = PBXBuildFile; fileRef = E1459FA70B8FC18DE4B80D0D /* overlay_test.cc */; };
		205601D1C6A40A4DD3BBAA04 /* target_test.cc in Sources */ = {isa = PBXBuildFile; fileRef = 526D755F65AC676234F57125 /* target_test.cc */; };
		20814A477D00EA11D0E76631 /* FIRDocumentSnapshotTests.mm in Sources */ = {isa = PBXBuildFile; fileRef = 5492E04B202154AA00B64F25 /* FIRDocumentSnapshotTests.mm */; };
		20A26E9D0336F7F32A098D05 /* Pods_Firestore_IntegrationTests_tvOS.framework in Frameworks */ = {isa = PBXBuildFile; fileRef = 2220F583583EFC28DE792ABE /* Pods_Firestore_IntegrationTests_tvOS.framework */; };
		21836C4D9D48F962E7A3A244 /* ordered_code_test.cc in Sources */ = {isa = PBXBuildFile; fileRef = AB380D03201BC6E400D97691 /* ordered_code_test.cc */; };
		21A2A881F71CB825299DF06E /* hard_assert_test.cc in Sources */ = {isa = PBXBuildFile; fileRef = 444B7AB3F5A2929070CB1363 /* hard_assert_test.cc */; };
		21C17F15579341289AD01051 /* persistence_testing.cc in Sources */ = {isa = PBXBuildFile; fileRef = 9113B6F513D0473AEABBAF1F /* persistence_testing.cc */; };
		21E66B6A4A00786C3E934EB1 /* query_engine_test.cc in Sources */ = {isa = PBXBuildFile; fileRef = B8A853940305237AFDA8050B /* query_engine_test.cc */; };
		224496E752E42E220F809FAC /* resource.pb.cc in Sources */ = {isa = PBXBuildFile; fileRef = 1C3F7302BF4AE6CBC00ECDD0 /* resource.pb.cc */; };
		226574601C3F6D14DF14C16B /* recovery_spec_test.json in Resources */ = {isa = PBXBuildFile; fileRef = 9C1AFCC9E616EC33D6E169CF /* recovery_spec_test.json */; };
		227CFA0B2A01884C277E4F1D /* hashing_test.cc in Sources */ = {isa = PBXBuildFile; fileRef = 54511E8D209805F8005BD28F /* hashing_test.cc */; };
		229D1A9381F698D71F229471 /* string_win_test.cc in Sources */ = {isa = PBXBuildFile; fileRef = 79507DF8378D3C42F5B36268 /* string_win_test.cc */; };
		22A00AC39CAB3426A943E037 /* query.pb.cc in Sources */ = {isa = PBXBuildFile; fileRef = 544129D621C2DDC800EFB9CC /* query.pb.cc */; };
		23C04A637090E438461E4E70 /* latlng.pb.cc in Sources */ = {isa = PBXBuildFile; fileRef = 618BBE9220B89AAC00B5BCE7 /* latlng.pb.cc */; };
		23EFC681986488B033C2B318 /* leveldb_opener_test.cc in Sources */ = {isa = PBXBuildFile; fileRef = 75860CD13AF47EB1EA39EC2F /* leveldb_opener_test.cc */; };
		2428E92E063EBAEA44BA5913 /* target_index_matcher_test.cc in Sources */ = {isa = PBXBuildFile; fileRef = 63136A2371C0C013EC7A540C /* target_index_matcher_test.cc */; };
		248DE4F56DD938F4DBCCF39B /* bundle_reader_test.cc in Sources */ = {isa = PBXBuildFile; fileRef = 6ECAF7DE28A19C69DF386D88 /* bundle_reader_test.cc */; };
		24CB39421C63CD87242B31DF /* bundle_reader_test.cc in Sources */ = {isa = PBXBuildFile; fileRef = 6ECAF7DE28A19C69DF386D88 /* bundle_reader_test.cc */; };
		254CD651CB621D471BC5AC12 /* target_cache_test.cc in Sources */ = {isa = PBXBuildFile; fileRef = B5C37696557C81A6C2B7271A /* target_cache_test.cc */; };
		258B372CF33B7E7984BBA659 /* fake_target_metadata_provider.cc in Sources */ = {isa = PBXBuildFile; fileRef = 71140E5D09C6E76F7C71B2FC /* fake_target_metadata_provider.cc */; };
		25A75DFA730BAD21A5538EC5 /* document.pb.cc in Sources */ = {isa = PBXBuildFile; fileRef = 544129D821C2DDC800EFB9CC /* document.pb.cc */; };
		25C167BAA4284FC951206E1F /* FIRFirestoreTests.mm in Sources */ = {isa = PBXBuildFile; fileRef = 5467FAFF203E56F8009C9584 /* FIRFirestoreTests.mm */; };
		25FE27330996A59F31713A0C /* FIRDocumentReferenceTests.mm in Sources */ = {isa = PBXBuildFile; fileRef = 5492E049202154AA00B64F25 /* FIRDocumentReferenceTests.mm */; };
		2620644052E960310DADB298 /* FIRFieldValueTests.mm in Sources */ = {isa = PBXBuildFile; fileRef = 5492E04A202154AA00B64F25 /* FIRFieldValueTests.mm */; };
		2634E1C1971C05790B505824 /* resource_path_test.cc in Sources */ = {isa = PBXBuildFile; fileRef = B686F2B02024FFD70028D6BE /* resource_path_test.cc */; };
		2639ABDA17EECEB7F62D1D83 /* pretty_printing_test.cc in Sources */ = {isa = PBXBuildFile; fileRef = AB323F9553050F4F6490F9FF /* pretty_printing_test.cc */; };
		263BD3B99AC4965540235BA4 /* firebase_app_check_credentials_provider_test.mm in Sources */ = {isa = PBXBuildFile; fileRef = F119BDDF2F06B3C0883B8297 /* firebase_app_check_credentials_provider_test.mm */; };
		264AAB492E24318C5EEB0649 /* memory_lru_garbage_collector_test.cc in Sources */ = {isa = PBXBuildFile; fileRef = 9765D47FA12FA283F4EFAD02 /* memory_lru_garbage_collector_test.cc */; };
		26777815544F549DD18D87AF /* message_test.cc in Sources */ = {isa = PBXBuildFile; fileRef = CE37875365497FFA8687B745 /* message_test.cc */; };
		268FC3360157A2DCAF89F92D /* snapshot_version_test.cc in Sources */ = {isa = PBXBuildFile; fileRef = ABA495B9202B7E79008A7851 /* snapshot_version_test.cc */; };
		26B52236C9D049847042E1BD /* FSTMockDatastore.mm in Sources */ = {isa = PBXBuildFile; fileRef = 5492E02D20213FFC00B64F25 /* FSTMockDatastore.mm */; };
		26C4E52128C8E7B5B96BECC4 /* defer_test.cc in Sources */ = {isa = PBXBuildFile; fileRef = 8ABAC2E0402213D837F73DC3 /* defer_test.cc */; };
		26C577D159CFFD73E24D543C /* memory_mutation_queue_test.cc in Sources */ = {isa = PBXBuildFile; fileRef = 74FBEFA4FE4B12C435011763 /* memory_mutation_queue_test.cc */; };
		26CB3D7C871BC56456C6021E /* timestamp_test.cc in Sources */ = {isa = PBXBuildFile; fileRef = ABF6506B201131F8005F2C74 /* timestamp_test.cc */; };
		276A563D546698B6AAC20164 /* annotations.pb.cc in Sources */ = {isa = PBXBuildFile; fileRef = 618BBE9520B89AAC00B5BCE7 /* annotations.pb.cc */; };
		27E46C94AAB087C80A97FF7F /* FIRServerTimestampTests.mm in Sources */ = {isa = PBXBuildFile; fileRef = 5492E06E202154D600B64F25 /* FIRServerTimestampTests.mm */; };
		280A282BE9AF4DCF4E855EAB /* filesystem_test.cc in Sources */ = {isa = PBXBuildFile; fileRef = F51859B394D01C0C507282F1 /* filesystem_test.cc */; };
		2836CD14F6F0EA3B184E325E /* schedule_test.cc in Sources */ = {isa = PBXBuildFile; fileRef = 9B0B005A79E765AF02793DCE /* schedule_test.cc */; };
		284A5280F868B2B4B5A1C848 /* leveldb_target_cache_test.cc in Sources */ = {isa = PBXBuildFile; fileRef = E76F0CDF28E5FA62D21DE648 /* leveldb_target_cache_test.cc */; };
		28691225046DF9DF181B3350 /* ordered_code_benchmark.cc in Sources */ = {isa = PBXBuildFile; fileRef = 0473AFFF5567E667A125347B /* ordered_code_benchmark.cc */; };
		28E4B4A53A739AE2C9CF4159 /* FIRDocumentSnapshotTests.mm in Sources */ = {isa = PBXBuildFile; fileRef = 5492E04B202154AA00B64F25 /* FIRDocumentSnapshotTests.mm */; };
		29243A4BBB2E2B1530A62C59 /* leveldb_transaction_test.cc in Sources */ = {isa = PBXBuildFile; fileRef = 88CF09277CFA45EE1273E3BA /* leveldb_transaction_test.cc */; };
		292BCC76AF1B916752764A8F /* leveldb_bundle_cache_test.cc in Sources */ = {isa = PBXBuildFile; fileRef = 8E9CD82E60893DDD7757B798 /* leveldb_bundle_cache_test.cc */; };
		297DC2B3C1EB136D58F4BA9C /* byte_string_test.cc in Sources */ = {isa = PBXBuildFile; fileRef = 5342CDDB137B4E93E2E85CCA /* byte_string_test.cc */; };
		298E0F8F6EB27AA36BA1CE76 /* FIRQueryUnitTests.mm in Sources */ = {isa = PBXBuildFile; fileRef = FF73B39D04D1760190E6B84A /* FIRQueryUnitTests.mm */; };
		29954A3172DDFE5133D91E24 /* FSTLevelDBSpecTests.mm in Sources */ = {isa = PBXBuildFile; fileRef = 5492E02C20213FFB00B64F25 /* FSTLevelDBSpecTests.mm */; };
		2A0925323776AD50C1105BC0 /* counting_query_engine.cc in Sources */ = {isa = PBXBuildFile; fileRef = 99434327614FEFF7F7DC88EC /* counting_query_engine.cc */; };
		2A365DB6DF32631964FE690A /* stream_test.cc in Sources */ = {isa = PBXBuildFile; fileRef = 5B5414D28802BC76FDADABD6 /* stream_test.cc */; };
		2A499CFB2831612A045977CD /* message_test.cc in Sources */ = {isa = PBXBuildFile; fileRef = CE37875365497FFA8687B745 /* message_test.cc */; };
		2AAEABFD550255271E3BAC91 /* to_string_apple_test.mm in Sources */ = {isa = PBXBuildFile; fileRef = B68B1E002213A764008977EF /* to_string_apple_test.mm */; };
		2ABA80088D70E7A58F95F7D8 /* delayed_constructor_test.cc in Sources */ = {isa = PBXBuildFile; fileRef = D0A6E9136804A41CEC9D55D4 /* delayed_constructor_test.cc */; };
		2AD8EE91928AE68DF268BEDA /* limbo_spec_test.json in Resources */ = {isa = PBXBuildFile; fileRef = 54DA129E1F315EE100DD57A1 /* limbo_spec_test.json */; };
		2B4021C3E663DDDDD512E961 /* objc_type_traits_apple_test.mm in Sources */ = {isa = PBXBuildFile; fileRef = 2A0CF41BA5AED6049B0BEB2C /* objc_type_traits_apple_test.mm */; };
		2B4234B962625F9EE68B31AC /* index_manager_test.cc in Sources */ = {isa = PBXBuildFile; fileRef = AE4A9E38D65688EE000EE2A1 /* index_manager_test.cc */; };
		2B4D0509577E5CE0B0B8CEDF /* message_test.cc in Sources */ = {isa = PBXBuildFile; fileRef = CE37875365497FFA8687B745 /* message_test.cc */; };
		2BBFAD893295881057E6C1FD /* FSTMockDatastore.mm in Sources */ = {isa = PBXBuildFile; fileRef = 5492E02D20213FFC00B64F25 /* FSTMockDatastore.mm */; };
		2C5C612B26168BA9286290AE /* leveldb_index_manager_test.cc in Sources */ = {isa = PBXBuildFile; fileRef = 166CE73C03AB4366AAC5201C /* leveldb_index_manager_test.cc */; };
		2C5E4D9FDE7615AD0F63909E /* async_testing.cc in Sources */ = {isa = PBXBuildFile; fileRef = 872C92ABD71B12784A1C5520 /* async_testing.cc */; };
		2CBA4FA327C48B97D31F6373 /* watch_change_test.cc in Sources */ = {isa = PBXBuildFile; fileRef = 2D7472BC70C024D736FF74D9 /* watch_change_test.cc */; };
		2CD379584D1D35AAEA271D21 /* sorted_map_test.cc in Sources */ = {isa = PBXBuildFile; fileRef = 549CCA4E20A36DBB00BCEB75 /* sorted_map_test.cc */; };
		2D220B9ABFA36CD7AC43D0A7 /* time_testing.cc in Sources */ = {isa = PBXBuildFile; fileRef = 5497CB76229DECDE000FB92F /* time_testing.cc */; };
		2D65D31D71A75B046C47B0EB /* view_testing.cc in Sources */ = {isa = PBXBuildFile; fileRef = A5466E7809AD2871FFDE6C76 /* view_testing.cc */; };
		2DB56B6DED2C93014AE5C51A /* write_spec_test.json in Resources */ = {isa = PBXBuildFile; fileRef = 54DA12A51F315EE100DD57A1 /* write_spec_test.json */; };
		2E0BBA7E627EB240BA11B0D0 /* exponential_backoff_test.cc in Sources */ = {isa = PBXBuildFile; fileRef = B6D1B68420E2AB1A00B35856 /* exponential_backoff_test.cc */; };
		2E169CF1E9E499F054BB873A /* FSTEventAccumulator.mm in Sources */ = {isa = PBXBuildFile; fileRef = 5492E0392021401F00B64F25 /* FSTEventAccumulator.mm */; };
		2E373EA9D5FF8C6DE2507675 /* field_index_test.cc in Sources */ = {isa = PBXBuildFile; fileRef = BF76A8DA34B5B67B4DD74666 /* field_index_test.cc */; };
		2E76BC76BBCE5FCDDCF5EEBE /* leveldb_bundle_cache_test.cc in Sources */ = {isa = PBXBuildFile; fileRef = 8E9CD82E60893DDD7757B798 /* leveldb_bundle_cache_test.cc */; };
		2EAD77559EC654E6CA4D3E21 /* FIRSnapshotMetadataTests.mm in Sources */ = {isa = PBXBuildFile; fileRef = 5492E04D202154AA00B64F25 /* FIRSnapshotMetadataTests.mm */; };
		2EB2EE24076A4E4621E38E45 /* nanopb_util_test.cc in Sources */ = {isa = PBXBuildFile; fileRef = 6F5B6C1399F92FD60F2C582B /* nanopb_util_test.cc */; };
		2EC1C4D202A01A632339A161 /* field_transform_test.cc in Sources */ = {isa = PBXBuildFile; fileRef = 7515B47C92ABEEC66864B55C /* field_transform_test.cc */; };
		2F3740131CC8F8230351B91D /* byte_stream_cpp_test.cc in Sources */ = {isa = PBXBuildFile; fileRef = 01D10113ECC5B446DB35E96D /* byte_stream_cpp_test.cc */; };
		2F8FDF35BBB549A6F4D2118E /* FSTMemorySpecTests.mm in Sources */ = {isa = PBXBuildFile; fileRef = 5492E02F20213FFC00B64F25 /* FSTMemorySpecTests.mm */; };
		2FA0BAE32D587DF2EA5EEB97 /* async_queue_test.cc in Sources */ = {isa = PBXBuildFile; fileRef = B6FB467B208E9A8200554BA2 /* async_queue_test.cc */; };
		3040FD156E1B7C92B0F2A70C /* ordered_code_benchmark.cc in Sources */ = {isa = PBXBuildFile; fileRef = 0473AFFF5567E667A125347B /* ordered_code_benchmark.cc */; };
		3056418E81BC7584FBE8AD6C /* user_test.cc in Sources */ = {isa = PBXBuildFile; fileRef = CCC9BD953F121B9E29F9AA42 /* user_test.cc */; };
		306E762DC6B829CED4FD995D /* target_id_generator_test.cc in Sources */ = {isa = PBXBuildFile; fileRef = AB380CF82019382300D97691 /* target_id_generator_test.cc */; };
		3095316962A00DD6A4A2A441 /* counting_query_engine.cc in Sources */ = {isa = PBXBuildFile; fileRef = 99434327614FEFF7F7DC88EC /* counting_query_engine.cc */; };
		314D231A9F33E0502611DD20 /* sorted_set_test.cc in Sources */ = {isa = PBXBuildFile; fileRef = 549CCA4C20A36DBB00BCEB75 /* sorted_set_test.cc */; };
		31850B3D5232E8D3F8C4D90C /* memory_remote_document_cache_test.cc in Sources */ = {isa = PBXBuildFile; fileRef = 1CA9800A53669EFBFFB824E3 /* memory_remote_document_cache_test.cc */; };
		31A396C81A107D1DEFDF4A34 /* serializer_test.cc in Sources */ = {isa = PBXBuildFile; fileRef = 61F72C5520BC48FD001A68CB /* serializer_test.cc */; };
		31BDB4CB0E7458C650A77ED0 /* FIRFirestoreTests.mm in Sources */ = {isa = PBXBuildFile; fileRef = 5467FAFF203E56F8009C9584 /* FIRFirestoreTests.mm */; };
		31D8E3D925FA3F70AA20ACCE /* FSTMockDatastore.mm in Sources */ = {isa = PBXBuildFile; fileRef = 5492E02D20213FFC00B64F25 /* FSTMockDatastore.mm */; };
		32030FA5B4BE6ABDFF2F974E /* bundle_spec_test.json in Resources */ = {isa = PBXBuildFile; fileRef = 79EAA9F7B1B9592B5F053923 /* bundle_spec_test.json */; };
		32A635B2EBF461CE7A7B5C31 /* resource.pb.cc in Sources */ = {isa = PBXBuildFile; fileRef = 1C3F7302BF4AE6CBC00ECDD0 /* resource.pb.cc */; };
		32A95242C56A1A230231DB6A /* testutil.cc in Sources */ = {isa = PBXBuildFile; fileRef = 54A0352820A3B3BD003E0143 /* testutil.cc */; };
		32B0739404FA588608E1F41A /* CodableTimestampTests.swift in Sources */ = {isa = PBXBuildFile; fileRef = 7B65C996438B84DBC7616640 /* CodableTimestampTests.swift */; };
		32F022CB75AEE48CDDAF2982 /* mutation_test.cc in Sources */ = {isa = PBXBuildFile; fileRef = C8522DE226C467C54E6788D8 /* mutation_test.cc */; };
		32F8B4652010E8224E353041 /* persistence_spec_test.json in Resources */ = {isa = PBXBuildFile; fileRef = 54DA12A31F315EE100DD57A1 /* persistence_spec_test.json */; };
		336E415DD06E719F9C9E2A14 /* grpc_stream_tester.cc in Sources */ = {isa = PBXBuildFile; fileRef = 87553338E42B8ECA05BA987E /* grpc_stream_tester.cc */; };
		338DFD5BCD142DF6C82A0D56 /* cc_compilation_test.cc in Sources */ = {isa = PBXBuildFile; fileRef = 1B342370EAE3AA02393E33EB /* cc_compilation_test.cc */; };
		339CFFD1323BDCA61EAAFE31 /* query_test.cc in Sources */ = {isa = PBXBuildFile; fileRef = B9C261C26C5D311E1E3C0CB9 /* query_test.cc */; };
		340987A77D72C80A3E0FDADF /* view_snapshot_test.cc in Sources */ = {isa = PBXBuildFile; fileRef = CC572A9168BBEF7B83E4BBC5 /* view_snapshot_test.cc */; };
		3409F2AEB7D6D95478D4344A /* random_access_queue_test.cc in Sources */ = {isa = PBXBuildFile; fileRef = 014C60628830D95031574D15 /* random_access_queue_test.cc */; };
		34202A37E0B762386967AF3D /* grpc_stream_tester.cc in Sources */ = {isa = PBXBuildFile; fileRef = 87553338E42B8ECA05BA987E /* grpc_stream_tester.cc */; };
		342724CA250A65E23CB133AC /* async_queue_std_test.cc in Sources */ = {isa = PBXBuildFile; fileRef = B6FB4681208EA0BE00554BA2 /* async_queue_std_test.cc */; };
		3451DC1712D7BF5D288339A2 /* view_testing.cc in Sources */ = {isa = PBXBuildFile; fileRef = A5466E7809AD2871FFDE6C76 /* view_testing.cc */; };
		34D69886DAD4A2029BFC5C63 /* precondition_test.cc in Sources */ = {isa = PBXBuildFile; fileRef = 549CCA5520A36E1F00BCEB75 /* precondition_test.cc */; };
		34E866DB52AAB7DB76B69A91 /* recovery_spec_test.json in Resources */ = {isa = PBXBuildFile; fileRef = 9C1AFCC9E616EC33D6E169CF /* recovery_spec_test.json */; };
		353E47129584B8DDF10138BD /* stream_test.cc in Sources */ = {isa = PBXBuildFile; fileRef = 5B5414D28802BC76FDADABD6 /* stream_test.cc */; };
		35503DAC4FD0D765A2DE82A8 /* byte_stream_test.cc in Sources */ = {isa = PBXBuildFile; fileRef = 432C71959255C5DBDF522F52 /* byte_stream_test.cc */; };
		355A9171EF3F7AD44A9C60CB /* document_test.cc in Sources */ = {isa = PBXBuildFile; fileRef = AB6B908320322E4D00CC290A /* document_test.cc */; };
		358DBA8B2560C65D9EB23C35 /* Pods_Firestore_IntegrationTests_macOS.framework in Frameworks */ = {isa = PBXBuildFile; fileRef = 39B832380209CC5BAF93BC52 /* Pods_Firestore_IntegrationTests_macOS.framework */; };
		35C330499D50AC415B24C580 /* async_testing.cc in Sources */ = {isa = PBXBuildFile; fileRef = 872C92ABD71B12784A1C5520 /* async_testing.cc */; };
		35DB74DFB2F174865BCCC264 /* leveldb_transaction_test.cc in Sources */ = {isa = PBXBuildFile; fileRef = 88CF09277CFA45EE1273E3BA /* leveldb_transaction_test.cc */; };
		35FEB53E165518C0DE155CB0 /* target_test.cc in Sources */ = {isa = PBXBuildFile; fileRef = 526D755F65AC676234F57125 /* target_test.cc */; };
		36999FC1F37930E8C9B6DA25 /* stream_test.cc in Sources */ = {isa = PBXBuildFile; fileRef = 5B5414D28802BC76FDADABD6 /* stream_test.cc */; };
		36E174A66C323891AEA16A2A /* FIRTimestampTest.m in Sources */ = {isa = PBXBuildFile; fileRef = B65D34A7203C99090076A5E1 /* FIRTimestampTest.m */; };
		36FD4CE79613D18BC783C55B /* string_apple_test.mm in Sources */ = {isa = PBXBuildFile; fileRef = 0EE5300F8233D14025EF0456 /* string_apple_test.mm */; };
		37286D731E432CB873354357 /* remote_event_test.cc in Sources */ = {isa = PBXBuildFile; fileRef = 584AE2C37A55B408541A6FF3 /* remote_event_test.cc */; };
		37C4BF11C8B2B8B54B5ED138 /* string_apple_benchmark.mm in Sources */ = {isa = PBXBuildFile; fileRef = 4C73C0CC6F62A90D8573F383 /* string_apple_benchmark.mm */; };
		37EC6C6EA9169BB99078CA96 /* reference_set_test.cc in Sources */ = {isa = PBXBuildFile; fileRef = 132E32997D781B896672D30A /* reference_set_test.cc */; };
		380A137B785A5A6991BEDF4B /* leveldb_local_store_test.cc in Sources */ = {isa = PBXBuildFile; fileRef = 5FF903AEFA7A3284660FA4C5 /* leveldb_local_store_test.cc */; };
		38208AC761FF994BA69822BE /* async_queue_std_test.cc in Sources */ = {isa = PBXBuildFile; fileRef = B6FB4681208EA0BE00554BA2 /* async_queue_std_test.cc */; };
		3887E1635B31DCD7BC0922BD /* existence_filter_spec_test.json in Resources */ = {isa = PBXBuildFile; fileRef = 54DA129D1F315EE100DD57A1 /* existence_filter_spec_test.json */; };
		392966346DA5EB3165E16A22 /* bundle_cache_test.cc in Sources */ = {isa = PBXBuildFile; fileRef = F7FC06E0A47D393DE1759AE1 /* bundle_cache_test.cc */; };
		392F527F144BADDAC69C5485 /* string_format_test.cc in Sources */ = {isa = PBXBuildFile; fileRef = 54131E9620ADE678001DF3FF /* string_format_test.cc */; };
		394259BB091E1DB5994B91A2 /* bundle.pb.cc in Sources */ = {isa = PBXBuildFile; fileRef = A366F6AE1A5A77548485C091 /* bundle.pb.cc */; };
		3987A3E8534BAA496D966735 /* memory_index_manager_test.cc in Sources */ = {isa = PBXBuildFile; fileRef = DB5A1E760451189DA36028B3 /* memory_index_manager_test.cc */; };
		39CDC9EC5FD2E891D6D49151 /* secure_random_test.cc in Sources */ = {isa = PBXBuildFile; fileRef = 54740A531FC913E500713A1A /* secure_random_test.cc */; };
		3A307F319553A977258BB3D6 /* view_snapshot_test.cc in Sources */ = {isa = PBXBuildFile; fileRef = CC572A9168BBEF7B83E4BBC5 /* view_snapshot_test.cc */; };
		3A7CB01751697ED599F2D9A1 /* executor_test.cc in Sources */ = {isa = PBXBuildFile; fileRef = B6FB4688208F9B9100554BA2 /* executor_test.cc */; };
		3ABF84FC618016CA6E1D3C03 /* leveldb_util_test.cc in Sources */ = {isa = PBXBuildFile; fileRef = 332485C4DCC6BA0DBB5E31B7 /* leveldb_util_test.cc */; };
		3AC147E153D4A535B71C519E /* sorted_set_test.cc in Sources */ = {isa = PBXBuildFile; fileRef = 549CCA4C20A36DBB00BCEB75 /* sorted_set_test.cc */; };
		3AFBEF94A35034719477C066 /* random_access_queue_test.cc in Sources */ = {isa = PBXBuildFile; fileRef = 014C60628830D95031574D15 /* random_access_queue_test.cc */; };
		3B1E27D951407FD237E64D07 /* FirestoreEncoderTests.swift in Sources */ = {isa = PBXBuildFile; fileRef = 1235769422B86E65007DDFA9 /* FirestoreEncoderTests.swift */; };
		3B23E21D5D7ACF54EBD8CF67 /* memory_lru_garbage_collector_test.cc in Sources */ = {isa = PBXBuildFile; fileRef = 9765D47FA12FA283F4EFAD02 /* memory_lru_garbage_collector_test.cc */; };
		3B256CCF6AEEE12E22F16BB8 /* hashing_test_apple.mm in Sources */ = {isa = PBXBuildFile; fileRef = B69CF3F02227386500B281C8 /* hashing_test_apple.mm */; };
		3B37BD3C13A66625EC82CF77 /* hard_assert_test.cc in Sources */ = {isa = PBXBuildFile; fileRef = 444B7AB3F5A2929070CB1363 /* hard_assert_test.cc */; };
		3B47CC43DBA24434E215B8ED /* memory_index_manager_test.cc in Sources */ = {isa = PBXBuildFile; fileRef = DB5A1E760451189DA36028B3 /* memory_index_manager_test.cc */; };
		3B843E4C1F3A182900548890 /* remote_store_spec_test.json in Resources */ = {isa = PBXBuildFile; fileRef = 3B843E4A1F3930A400548890 /* remote_store_spec_test.json */; };
		3BA4EEA6153B3833F86B8104 /* writer_test.cc in Sources */ = {isa = PBXBuildFile; fileRef = BC3C788D290A935C353CEAA1 /* writer_test.cc */; };
		3BAFCABA851AE1865D904323 /* to_string_test.cc in Sources */ = {isa = PBXBuildFile; fileRef = B696858D2214B53900271095 /* to_string_test.cc */; };
		3CFFA6F016231446367E3A69 /* listen_spec_test.json in Resources */ = {isa = PBXBuildFile; fileRef = 54DA12A01F315EE100DD57A1 /* listen_spec_test.json */; };
		3D22F56C0DE7C7256C75DC06 /* tree_sorted_map_test.cc in Sources */ = {isa = PBXBuildFile; fileRef = 549CCA4D20A36DBB00BCEB75 /* tree_sorted_map_test.cc */; };
		3D9619906F09108E34FF0C95 /* FSTSmokeTests.mm in Sources */ = {isa = PBXBuildFile; fileRef = 5492E07C202154EB00B64F25 /* FSTSmokeTests.mm */; };
		3DBB48F077C97200F32B51A0 /* value_util_test.cc in Sources */ = {isa = PBXBuildFile; fileRef = 40F9D09063A07F710811A84F /* value_util_test.cc */; };
		3DBBC644BE08B140BCC23BD5 /* string_apple_benchmark.mm in Sources */ = {isa = PBXBuildFile; fileRef = 4C73C0CC6F62A90D8573F383 /* string_apple_benchmark.mm */; };
		3DDC57212ADBA9AD498EAA4C /* bundle.pb.cc in Sources */ = {isa = PBXBuildFile; fileRef = A366F6AE1A5A77548485C091 /* bundle.pb.cc */; };
		3DFBA7413965F3E6F366E923 /* grpc_unary_call_test.cc in Sources */ = {isa = PBXBuildFile; fileRef = B6D964942163E63900EB9CFB /* grpc_unary_call_test.cc */; };
		3E38E4B33855DD6CF7526225 /* bundle_serializer_test.cc in Sources */ = {isa = PBXBuildFile; fileRef = B5C2A94EE24E60543F62CC35 /* bundle_serializer_test.cc */; };
		3F3C2DAD9F9326BF789B1C96 /* serializer_test.cc in Sources */ = {isa = PBXBuildFile; fileRef = 61F72C5520BC48FD001A68CB /* serializer_test.cc */; };
		3F4B6300198FD78E7B19BC5A /* strerror_test.cc in Sources */ = {isa = PBXBuildFile; fileRef = 358C3B5FE573B1D60A4F7592 /* strerror_test.cc */; };
		3F6C9F8A993CF4B0CD51E7F0 /* lru_garbage_collector_test.cc in Sources */ = {isa = PBXBuildFile; fileRef = 277EAACC4DD7C21332E8496A /* lru_garbage_collector_test.cc */; };
		3FF88C11276449F00F79AF48 /* status_testing.cc in Sources */ = {isa = PBXBuildFile; fileRef = 3CAA33F964042646FDDAF9F9 /* status_testing.cc */; };
		3FFFC1FE083D8BE9C4D9A148 /* string_util_test.cc in Sources */ = {isa = PBXBuildFile; fileRef = AB380CFC201A2EE200D97691 /* string_util_test.cc */; };
		401BBE4D4572EEBAA80E0B89 /* field_filter_test.cc in Sources */ = {isa = PBXBuildFile; fileRef = E8551D6C6FB0B1BACE9E5BAD /* field_filter_test.cc */; };
		40431BF2A368D0C891229F6E /* FSTMemorySpecTests.mm in Sources */ = {isa = PBXBuildFile; fileRef = 5492E02F20213FFC00B64F25 /* FSTMemorySpecTests.mm */; };
		409C0F2BFC2E1BECFFAC4D32 /* testutil.cc in Sources */ = {isa = PBXBuildFile; fileRef = 54A0352820A3B3BD003E0143 /* testutil.cc */; };
		4173B61CB74EB4CD1D89EE68 /* latlng.pb.cc in Sources */ = {isa = PBXBuildFile; fileRef = 618BBE9220B89AAC00B5BCE7 /* latlng.pb.cc */; };
		4194B7BB8B0352E1AC5D69B9 /* precondition_test.cc in Sources */ = {isa = PBXBuildFile; fileRef = 549CCA5520A36E1F00BCEB75 /* precondition_test.cc */; };
		41EAC526C543064B8F3F7EDA /* field_path_test.cc in Sources */ = {isa = PBXBuildFile; fileRef = B686F2AD2023DDB20028D6BE /* field_path_test.cc */; };
		42063E6AE9ADF659AA6D4E18 /* FSTSmokeTests.mm in Sources */ = {isa = PBXBuildFile; fileRef = 5492E07C202154EB00B64F25 /* FSTSmokeTests.mm */; };
		42208EDA18C500BC271B6E95 /* FSTSyncEngineTestDriver.mm in Sources */ = {isa = PBXBuildFile; fileRef = 5492E02E20213FFC00B64F25 /* FSTSyncEngineTestDriver.mm */; };
		432056C4D1259F76C80FC2A8 /* FSTUserDataReaderTests.mm in Sources */ = {isa = PBXBuildFile; fileRef = 8D9892F204959C50613F16C8 /* FSTUserDataReaderTests.mm */; };
		433474A3416B76645FFD17BB /* hashing_test_apple.mm in Sources */ = {isa = PBXBuildFile; fileRef = B69CF3F02227386500B281C8 /* hashing_test_apple.mm */; };
		444298A613D027AC67F7E977 /* memory_lru_garbage_collector_test.cc in Sources */ = {isa = PBXBuildFile; fileRef = 9765D47FA12FA283F4EFAD02 /* memory_lru_garbage_collector_test.cc */; };
		44A8B51C05538A8DACB85578 /* byte_stream_test.cc in Sources */ = {isa = PBXBuildFile; fileRef = 432C71959255C5DBDF522F52 /* byte_stream_test.cc */; };
		44C4244E42FFFB6E9D7F28BA /* byte_stream_test.cc in Sources */ = {isa = PBXBuildFile; fileRef = 432C71959255C5DBDF522F52 /* byte_stream_test.cc */; };
		44EAF3E6EAC0CC4EB2147D16 /* transform_operation_test.cc in Sources */ = {isa = PBXBuildFile; fileRef = 33607A3AE91548BD219EC9C6 /* transform_operation_test.cc */; };
		4562CDD90F5FF0491F07C5DA /* leveldb_opener_test.cc in Sources */ = {isa = PBXBuildFile; fileRef = 75860CD13AF47EB1EA39EC2F /* leveldb_opener_test.cc */; };
		457171CE2510EEA46F7D8A30 /* FIRFirestoreTests.mm in Sources */ = {isa = PBXBuildFile; fileRef = 5467FAFF203E56F8009C9584 /* FIRFirestoreTests.mm */; };
		45939AFF906155EA27D281AB /* annotations.pb.cc in Sources */ = {isa = PBXBuildFile; fileRef = 618BBE9520B89AAC00B5BCE7 /* annotations.pb.cc */; };
		45A5504D33D39C6F80302450 /* async_queue_libdispatch_test.mm in Sources */ = {isa = PBXBuildFile; fileRef = B6FB4680208EA0BE00554BA2 /* async_queue_libdispatch_test.mm */; };
		45CECACC11031B4FA6A2F4E8 /* bundle_loader_test.cc in Sources */ = {isa = PBXBuildFile; fileRef = A853C81A6A5A51C9D0389EDA /* bundle_loader_test.cc */; };
		45FF545C6421398E9E1D647E /* persistence_spec_test.json in Resources */ = {isa = PBXBuildFile; fileRef = 54DA12A31F315EE100DD57A1 /* persistence_spec_test.json */; };
		4616CB6342775972F49EDB9B /* leveldb_lru_garbage_collector_test.cc in Sources */ = {isa = PBXBuildFile; fileRef = B629525F7A1AAC1AB765C74F /* leveldb_lru_garbage_collector_test.cc */; };
		46683E00E0119595555018AB /* hashing_test.cc in Sources */ = {isa = PBXBuildFile; fileRef = 54511E8D209805F8005BD28F /* hashing_test.cc */; };
		46999832F7D1709B4C29FAA8 /* FIRDocumentReferenceTests.mm in Sources */ = {isa = PBXBuildFile; fileRef = 5492E049202154AA00B64F25 /* FIRDocumentReferenceTests.mm */; };
		46B104DEE6014D881F7ED169 /* collection_spec_test.json in Resources */ = {isa = PBXBuildFile; fileRef = 54DA129C1F315EE100DD57A1 /* collection_spec_test.json */; };
		46EAC2828CD942F27834F497 /* persistence_testing.cc in Sources */ = {isa = PBXBuildFile; fileRef = 9113B6F513D0473AEABBAF1F /* persistence_testing.cc */; };
		470A37727BBF516B05ED276A /* executor_test.cc in Sources */ = {isa = PBXBuildFile; fileRef = B6FB4688208F9B9100554BA2 /* executor_test.cc */; };
		4747A986288114C2B7CD179E /* statusor_test.cc in Sources */ = {isa = PBXBuildFile; fileRef = 54A0352D20A3B3D7003E0143 /* statusor_test.cc */; };
		474DF520B9859479845C8A4D /* bundle_builder.cc in Sources */ = {isa = PBXBuildFile; fileRef = 4F5B96F3ABCD2CA901DB1CD4 /* bundle_builder.cc */; };
		475FE2D34C6555A54D77A054 /* empty_credentials_provider_test.cc in Sources */ = {isa = PBXBuildFile; fileRef = 8FA60B08D59FEA0D6751E87F /* empty_credentials_provider_test.cc */; };
		4781186C01D33E67E07F0D0D /* orderby_spec_test.json in Resources */ = {isa = PBXBuildFile; fileRef = 54DA12A21F315EE100DD57A1 /* orderby_spec_test.json */; };
		479A392EAB42453D49435D28 /* memory_bundle_cache_test.cc in Sources */ = {isa = PBXBuildFile; fileRef = AB4AB1388538CD3CB19EB028 /* memory_bundle_cache_test.cc */; };
		4809D7ACAA9414E3192F04FF /* FIRGeoPointTests.mm in Sources */ = {isa = PBXBuildFile; fileRef = 5492E048202154AA00B64F25 /* FIRGeoPointTests.mm */; };
		485CBA9F99771437BA1CB401 /* event_manager_test.cc in Sources */ = {isa = PBXBuildFile; fileRef = 6F57521E161450FAF89075ED /* event_manager_test.cc */; };
		489D672CAA09B9BC66798E9F /* status.pb.cc in Sources */ = {isa = PBXBuildFile; fileRef = 618BBE9920B89AAC00B5BCE7 /* status.pb.cc */; };
		48BC5801432127A90CFF55E3 /* index.pb.cc in Sources */ = {isa = PBXBuildFile; fileRef = 395E8B07639E69290A929695 /* index.pb.cc */; };
		48D1B38B93D34F1B82320577 /* view_testing.cc in Sources */ = {isa = PBXBuildFile; fileRef = A5466E7809AD2871FFDE6C76 /* view_testing.cc */; };
		49774EBBC8496FE1E43AEE29 /* memory_local_store_test.cc in Sources */ = {isa = PBXBuildFile; fileRef = F6CA0C5638AB6627CB5B4CF4 /* memory_local_store_test.cc */; };
		49794806F3D5052E5F61A40D /* http.pb.cc in Sources */ = {isa = PBXBuildFile; fileRef = 618BBE9720B89AAC00B5BCE7 /* http.pb.cc */; };
		498A45B1EEBAC97A1C547BAC /* grpc_unary_call_test.cc in Sources */ = {isa = PBXBuildFile; fileRef = B6D964942163E63900EB9CFB /* grpc_unary_call_test.cc */; };
		49C04B97AB282FFA82FD98CD /* latlng.pb.cc in Sources */ = {isa = PBXBuildFile; fileRef = 618BBE9220B89AAC00B5BCE7 /* latlng.pb.cc */; };
		49C593017B5438B216FAF593 /* executor_libdispatch_test.mm in Sources */ = {isa = PBXBuildFile; fileRef = B6FB4689208F9B9100554BA2 /* executor_libdispatch_test.mm */; };
		49DB9113178FAA52F14477B2 /* secure_random_test.cc in Sources */ = {isa = PBXBuildFile; fileRef = 54740A531FC913E500713A1A /* secure_random_test.cc */; };
		4A22BE9429A75E8E0EC4BC14 /* grpc_streaming_reader_test.cc in Sources */ = {isa = PBXBuildFile; fileRef = B6D964922154AB8F00EB9CFB /* grpc_streaming_reader_test.cc */; };
		4A3FF3B16A39A5DC6B7EBA51 /* target.pb.cc in Sources */ = {isa = PBXBuildFile; fileRef = 618BBE7D20B89AAC00B5BCE7 /* target.pb.cc */; };
		4A52CEB97A43F2F3ABC6A5C8 /* stream_test.cc in Sources */ = {isa = PBXBuildFile; fileRef = 5B5414D28802BC76FDADABD6 /* stream_test.cc */; };
		4A62B708A6532DD45414DA3A /* sorted_set_test.cc in Sources */ = {isa = PBXBuildFile; fileRef = 549CCA4C20A36DBB00BCEB75 /* sorted_set_test.cc */; };
		4A64A339BCA77B9F875D1D8B /* FSTDatastoreTests.mm in Sources */ = {isa = PBXBuildFile; fileRef = 5492E07E202154EC00B64F25 /* FSTDatastoreTests.mm */; };
		4AA4ABE36065DB79CD76DD8D /* Pods_Firestore_Benchmarks_iOS.framework in Frameworks */ = {isa = PBXBuildFile; fileRef = F694C3CE4B77B3C0FA4BBA53 /* Pods_Firestore_Benchmarks_iOS.framework */; };
		4AD9809C9CE9FA09AC40992F /* async_queue_libdispatch_test.mm in Sources */ = {isa = PBXBuildFile; fileRef = B6FB4680208EA0BE00554BA2 /* async_queue_libdispatch_test.mm */; };
		4B54FA587C7107973FD76044 /* FIRBundlesTests.mm in Sources */ = {isa = PBXBuildFile; fileRef = 776530F066E788C355B78457 /* FIRBundlesTests.mm */; };
		4B5FA86D9568ECE20C6D3AD1 /* bundle_spec_test.json in Resources */ = {isa = PBXBuildFile; fileRef = 79EAA9F7B1B9592B5F053923 /* bundle_spec_test.json */; };
		4BFEEB7FDD7CD5A693B5B5C1 /* index_manager_test.cc in Sources */ = {isa = PBXBuildFile; fileRef = AE4A9E38D65688EE000EE2A1 /* index_manager_test.cc */; };
		4C4D780CA9367DBA324D97FF /* load_bundle_task_test.cc in Sources */ = {isa = PBXBuildFile; fileRef = 8F1A7B4158D9DD76EE4836BF /* load_bundle_task_test.cc */; };
		4C66806697D7BCA730FA3697 /* common.pb.cc in Sources */ = {isa = PBXBuildFile; fileRef = 544129D221C2DDC800EFB9CC /* common.pb.cc */; };
		4CC78CA0E9E03F5DCF13FEBD /* Pods_Firestore_Tests_tvOS.framework in Frameworks */ = {isa = PBXBuildFile; fileRef = D7DF4A6F740086A2D8C0E28E /* Pods_Firestore_Tests_tvOS.framework */; };
		4CDFF1AE3D639AA89C5C4411 /* query_spec_test.json in Resources */ = {isa = PBXBuildFile; fileRef = 731541602214AFFA0037F4DC /* query_spec_test.json */; };
		4D1775B7916D4CDAD1BF1876 /* bundle.pb.cc in Sources */ = {isa = PBXBuildFile; fileRef = A366F6AE1A5A77548485C091 /* bundle.pb.cc */; };
		4D20563D846FA0F3BEBFDE9D /* overlay_test.cc in Sources */ = {isa = PBXBuildFile; fileRef = E1459FA70B8FC18DE4B80D0D /* overlay_test.cc */; };
		4D2655C5675D83205C3749DC /* fake_target_metadata_provider.cc in Sources */ = {isa = PBXBuildFile; fileRef = 71140E5D09C6E76F7C71B2FC /* fake_target_metadata_provider.cc */; };
		4D42E5C756229C08560DD731 /* XCTestCase+Await.mm in Sources */ = {isa = PBXBuildFile; fileRef = 5492E0372021401E00B64F25 /* XCTestCase+Await.mm */; };
		4D6761FB02F4D915E466A985 /* datastore_test.cc in Sources */ = {isa = PBXBuildFile; fileRef = 3167BD972EFF8EC636530E59 /* datastore_test.cc */; };
		4D7900401B1BF3D3C24DDC7E /* overlay_test.cc in Sources */ = {isa = PBXBuildFile; fileRef = E1459FA70B8FC18DE4B80D0D /* overlay_test.cc */; };
		4D8367018652104A8803E8DB /* memory_index_manager_test.cc in Sources */ = {isa = PBXBuildFile; fileRef = DB5A1E760451189DA36028B3 /* memory_index_manager_test.cc */; };
		4D903ED7B7E4D38F988CD3F8 /* create_noop_connectivity_monitor.cc in Sources */ = {isa = PBXBuildFile; fileRef = CF39535F2C41AB0006FA6C0E /* create_noop_connectivity_monitor.cc */; };
		4D98894EB5B3D778F5628456 /* grpc_stream_test.cc in Sources */ = {isa = PBXBuildFile; fileRef = B6BBE42F21262CF400C6A53E /* grpc_stream_test.cc */; };
		4DA3EB6F1DF1E4C612CFBC0D /* byte_stream_apple_test.mm in Sources */ = {isa = PBXBuildFile; fileRef = 7628664347B9C96462D4BF17 /* byte_stream_apple_test.mm */; };
		4DAF501EE4B4DB79ED4239B0 /* secure_random_test.cc in Sources */ = {isa = PBXBuildFile; fileRef = 54740A531FC913E500713A1A /* secure_random_test.cc */; };
		4DAFC3A3FD5E96910A517320 /* fake_target_metadata_provider.cc in Sources */ = {isa = PBXBuildFile; fileRef = 71140E5D09C6E76F7C71B2FC /* fake_target_metadata_provider.cc */; };
		4DC660A62BC2B6369DA5C563 /* status_test.cc in Sources */ = {isa = PBXBuildFile; fileRef = 54A0352C20A3B3D7003E0143 /* status_test.cc */; };
		4DF18D15AC926FB7A4888313 /* lru_garbage_collector_test.cc in Sources */ = {isa = PBXBuildFile; fileRef = 277EAACC4DD7C21332E8496A /* lru_garbage_collector_test.cc */; };
		4E0777435A9A26B8B2C08A1E /* remote_document_cache_test.cc in Sources */ = {isa = PBXBuildFile; fileRef = 7EB299CF85034F09CFD6F3FD /* remote_document_cache_test.cc */; };
		4E2E0314F9FDD7BCED60254A /* counting_query_engine.cc in Sources */ = {isa = PBXBuildFile; fileRef = 99434327614FEFF7F7DC88EC /* counting_query_engine.cc */; };
		4EE1ABA574FBFDC95165624C /* delayed_constructor_test.cc in Sources */ = {isa = PBXBuildFile; fileRef = D0A6E9136804A41CEC9D55D4 /* delayed_constructor_test.cc */; };
		4F5714D37B6D119CB07ED8AE /* orderby_spec_test.json in Resources */ = {isa = PBXBuildFile; fileRef = 54DA12A21F315EE100DD57A1 /* orderby_spec_test.json */; };
		4F65FD71B7960944C708A962 /* leveldb_lru_garbage_collector_test.cc in Sources */ = {isa = PBXBuildFile; fileRef = B629525F7A1AAC1AB765C74F /* leveldb_lru_garbage_collector_test.cc */; };
		4F857404731D45F02C5EE4C3 /* async_queue_libdispatch_test.mm in Sources */ = {isa = PBXBuildFile; fileRef = B6FB4680208EA0BE00554BA2 /* async_queue_libdispatch_test.mm */; };
		4FAB27F13EA5D3D79E770EA2 /* ordered_code_benchmark.cc in Sources */ = {isa = PBXBuildFile; fileRef = 0473AFFF5567E667A125347B /* ordered_code_benchmark.cc */; };
		4FAD8823DC37B9CA24379E85 /* leveldb_mutation_queue_test.cc in Sources */ = {isa = PBXBuildFile; fileRef = 5C7942B6244F4C416B11B86C /* leveldb_mutation_queue_test.cc */; };
		50059FDCD2DAAB755FEEEDF2 /* resource.pb.cc in Sources */ = {isa = PBXBuildFile; fileRef = 1C3F7302BF4AE6CBC00ECDD0 /* resource.pb.cc */; };
		50454F81EC4584D4EB5F5ED5 /* serializer_test.cc in Sources */ = {isa = PBXBuildFile; fileRef = 61F72C5520BC48FD001A68CB /* serializer_test.cc */; };
		50C852E08626CFA7DC889EEA /* field_index_test.cc in Sources */ = {isa = PBXBuildFile; fileRef = BF76A8DA34B5B67B4DD74666 /* field_index_test.cc */; };
		513D34C9964E8C60C5C2EE1C /* leveldb_bundle_cache_test.cc in Sources */ = {isa = PBXBuildFile; fileRef = 8E9CD82E60893DDD7757B798 /* leveldb_bundle_cache_test.cc */; };
		5150E9F256E6E82D6F3CB3F1 /* bundle_cache_test.cc in Sources */ = {isa = PBXBuildFile; fileRef = F7FC06E0A47D393DE1759AE1 /* bundle_cache_test.cc */; };
		518BF03D57FBAD7C632D18F8 /* FIRQueryUnitTests.mm in Sources */ = {isa = PBXBuildFile; fileRef = FF73B39D04D1760190E6B84A /* FIRQueryUnitTests.mm */; };
		52967C3DD7896BFA48840488 /* byte_string_test.cc in Sources */ = {isa = PBXBuildFile; fileRef = 5342CDDB137B4E93E2E85CCA /* byte_string_test.cc */; };
		53AB47E44D897C81A94031F6 /* write.pb.cc in Sources */ = {isa = PBXBuildFile; fileRef = 544129D921C2DDC800EFB9CC /* write.pb.cc */; };
		53BBB5CDED453F923ADD08D2 /* stream_test.cc in Sources */ = {isa = PBXBuildFile; fileRef = 5B5414D28802BC76FDADABD6 /* stream_test.cc */; };
		53F449F69DF8A3ABC711FD59 /* secure_random_test.cc in Sources */ = {isa = PBXBuildFile; fileRef = 54740A531FC913E500713A1A /* secure_random_test.cc */; };
		5412671B23D1536B001E41A0 /* FSTBenchmarkTests.mm in Sources */ = {isa = PBXBuildFile; fileRef = 5412671923D1536B001E41A0 /* FSTBenchmarkTests.mm */; };
		5412671C23D1536B001E41A0 /* remote_document_cache_benchmark.mm in Sources */ = {isa = PBXBuildFile; fileRef = 5412671A23D1536B001E41A0 /* remote_document_cache_benchmark.mm */; };
		5412671D23D153EB001E41A0 /* app_testing.mm in Sources */ = {isa = PBXBuildFile; fileRef = 5467FB07203E6A44009C9584 /* app_testing.mm */; };
		54131E9720ADE679001DF3FF /* string_format_test.cc in Sources */ = {isa = PBXBuildFile; fileRef = 54131E9620ADE678001DF3FF /* string_format_test.cc */; };
		5424AB6FF5035495C03344E7 /* FSTUserDataReaderTests.mm in Sources */ = {isa = PBXBuildFile; fileRef = 8D9892F204959C50613F16C8 /* FSTUserDataReaderTests.mm */; };
		544129DA21C2DDC800EFB9CC /* common.pb.cc in Sources */ = {isa = PBXBuildFile; fileRef = 544129D221C2DDC800EFB9CC /* common.pb.cc */; };
		544129DB21C2DDC800EFB9CC /* firestore.pb.cc in Sources */ = {isa = PBXBuildFile; fileRef = 544129D421C2DDC800EFB9CC /* firestore.pb.cc */; };
		544129DC21C2DDC800EFB9CC /* query.pb.cc in Sources */ = {isa = PBXBuildFile; fileRef = 544129D621C2DDC800EFB9CC /* query.pb.cc */; };
		544129DD21C2DDC800EFB9CC /* document.pb.cc in Sources */ = {isa = PBXBuildFile; fileRef = 544129D821C2DDC800EFB9CC /* document.pb.cc */; };
		544129DE21C2DDC800EFB9CC /* write.pb.cc in Sources */ = {isa = PBXBuildFile; fileRef = 544129D921C2DDC800EFB9CC /* write.pb.cc */; };
		54511E8E209805F8005BD28F /* hashing_test.cc in Sources */ = {isa = PBXBuildFile; fileRef = 54511E8D209805F8005BD28F /* hashing_test.cc */; };
		5467FB01203E5717009C9584 /* FIRFirestoreTests.mm in Sources */ = {isa = PBXBuildFile; fileRef = 5467FAFF203E56F8009C9584 /* FIRFirestoreTests.mm */; };
		5467FB08203E6A44009C9584 /* app_testing.mm in Sources */ = {isa = PBXBuildFile; fileRef = 5467FB07203E6A44009C9584 /* app_testing.mm */; };
		546877D52248206A005E3DE0 /* collection_spec_test.json in Resources */ = {isa = PBXBuildFile; fileRef = 54DA129C1F315EE100DD57A1 /* collection_spec_test.json */; };
		546877D62248206A005E3DE0 /* existence_filter_spec_test.json in Resources */ = {isa = PBXBuildFile; fileRef = 54DA129D1F315EE100DD57A1 /* existence_filter_spec_test.json */; };
		546877D72248206A005E3DE0 /* limbo_spec_test.json in Resources */ = {isa = PBXBuildFile; fileRef = 54DA129E1F315EE100DD57A1 /* limbo_spec_test.json */; };
		546877D82248206A005E3DE0 /* limit_spec_test.json in Resources */ = {isa = PBXBuildFile; fileRef = 54DA129F1F315EE100DD57A1 /* limit_spec_test.json */; };
		546877D92248206A005E3DE0 /* listen_spec_test.json in Resources */ = {isa = PBXBuildFile; fileRef = 54DA12A01F315EE100DD57A1 /* listen_spec_test.json */; };
		546877DA2248206A005E3DE0 /* offline_spec_test.json in Resources */ = {isa = PBXBuildFile; fileRef = 54DA12A11F315EE100DD57A1 /* offline_spec_test.json */; };
		546877DB2248206A005E3DE0 /* orderby_spec_test.json in Resources */ = {isa = PBXBuildFile; fileRef = 54DA12A21F315EE100DD57A1 /* orderby_spec_test.json */; };
		546877DC2248206A005E3DE0 /* perf_spec_test.json in Resources */ = {isa = PBXBuildFile; fileRef = D5B2593BCB52957D62F1C9D3 /* perf_spec_test.json */; };
		546877DD2248206A005E3DE0 /* persistence_spec_test.json in Resources */ = {isa = PBXBuildFile; fileRef = 54DA12A31F315EE100DD57A1 /* persistence_spec_test.json */; };
		546877DE2248206A005E3DE0 /* query_spec_test.json in Resources */ = {isa = PBXBuildFile; fileRef = 731541602214AFFA0037F4DC /* query_spec_test.json */; };
		546877DF2248206A005E3DE0 /* remote_store_spec_test.json in Resources */ = {isa = PBXBuildFile; fileRef = 3B843E4A1F3930A400548890 /* remote_store_spec_test.json */; };
		546877E02248206A005E3DE0 /* resume_token_spec_test.json in Resources */ = {isa = PBXBuildFile; fileRef = 54DA12A41F315EE100DD57A1 /* resume_token_spec_test.json */; };
		546877E12248206A005E3DE0 /* write_spec_test.json in Resources */ = {isa = PBXBuildFile; fileRef = 54DA12A51F315EE100DD57A1 /* write_spec_test.json */; };
		54740A571FC914BA00713A1A /* secure_random_test.cc in Sources */ = {isa = PBXBuildFile; fileRef = 54740A531FC913E500713A1A /* secure_random_test.cc */; };
		54740A581FC914F000713A1A /* autoid_test.cc in Sources */ = {isa = PBXBuildFile; fileRef = 54740A521FC913E500713A1A /* autoid_test.cc */; };
		54764FAF1FAA21B90085E60A /* FSTGoogleTestTests.mm in Sources */ = {isa = PBXBuildFile; fileRef = 54764FAE1FAA21B90085E60A /* FSTGoogleTestTests.mm */; };
		5477CDEA22EE71C8000FCC1E /* append_only_list_test.cc in Sources */ = {isa = PBXBuildFile; fileRef = 5477CDE922EE71C8000FCC1E /* append_only_list_test.cc */; };
		5477CDEB22EE71C8000FCC1E /* append_only_list_test.cc in Sources */ = {isa = PBXBuildFile; fileRef = 5477CDE922EE71C8000FCC1E /* append_only_list_test.cc */; };
		547E9A4222F9EA7300A275E0 /* document_set_test.cc in Sources */ = {isa = PBXBuildFile; fileRef = 547E9A4122F9EA7300A275E0 /* document_set_test.cc */; };
		547E9A4322F9EA7300A275E0 /* document_set_test.cc in Sources */ = {isa = PBXBuildFile; fileRef = 547E9A4122F9EA7300A275E0 /* document_set_test.cc */; };
		547E9A4422F9EA7300A275E0 /* document_set_test.cc in Sources */ = {isa = PBXBuildFile; fileRef = 547E9A4122F9EA7300A275E0 /* document_set_test.cc */; };
		547E9A4522F9EA7300A275E0 /* document_set_test.cc in Sources */ = {isa = PBXBuildFile; fileRef = 547E9A4122F9EA7300A275E0 /* document_set_test.cc */; };
		547E9A4622F9EA7300A275E0 /* document_set_test.cc in Sources */ = {isa = PBXBuildFile; fileRef = 547E9A4122F9EA7300A275E0 /* document_set_test.cc */; };
		547E9A4722F9EA7300A275E0 /* document_set_test.cc in Sources */ = {isa = PBXBuildFile; fileRef = 547E9A4122F9EA7300A275E0 /* document_set_test.cc */; };
		548DB929200D59F600E00ABC /* comparison_test.cc in Sources */ = {isa = PBXBuildFile; fileRef = 548DB928200D59F600E00ABC /* comparison_test.cc */; };
		5491BC721FB44593008B3588 /* FSTIntegrationTestCase.mm in Sources */ = {isa = PBXBuildFile; fileRef = 5491BC711FB44593008B3588 /* FSTIntegrationTestCase.mm */; };
		5491BC731FB44593008B3588 /* FSTIntegrationTestCase.mm in Sources */ = {isa = PBXBuildFile; fileRef = 5491BC711FB44593008B3588 /* FSTIntegrationTestCase.mm */; };
		5492E03120213FFC00B64F25 /* FSTLevelDBSpecTests.mm in Sources */ = {isa = PBXBuildFile; fileRef = 5492E02C20213FFB00B64F25 /* FSTLevelDBSpecTests.mm */; };
		5492E03220213FFC00B64F25 /* FSTMockDatastore.mm in Sources */ = {isa = PBXBuildFile; fileRef = 5492E02D20213FFC00B64F25 /* FSTMockDatastore.mm */; };
		5492E03320213FFC00B64F25 /* FSTSyncEngineTestDriver.mm in Sources */ = {isa = PBXBuildFile; fileRef = 5492E02E20213FFC00B64F25 /* FSTSyncEngineTestDriver.mm */; };
		5492E03420213FFC00B64F25 /* FSTMemorySpecTests.mm in Sources */ = {isa = PBXBuildFile; fileRef = 5492E02F20213FFC00B64F25 /* FSTMemorySpecTests.mm */; };
		5492E03520213FFC00B64F25 /* FSTSpecTests.mm in Sources */ = {isa = PBXBuildFile; fileRef = 5492E03020213FFC00B64F25 /* FSTSpecTests.mm */; };
		5492E03C2021401F00B64F25 /* XCTestCase+Await.mm in Sources */ = {isa = PBXBuildFile; fileRef = 5492E0372021401E00B64F25 /* XCTestCase+Await.mm */; };
		5492E03E2021401F00B64F25 /* FSTEventAccumulator.mm in Sources */ = {isa = PBXBuildFile; fileRef = 5492E0392021401F00B64F25 /* FSTEventAccumulator.mm */; };
		5492E03F2021401F00B64F25 /* FSTHelpers.mm in Sources */ = {isa = PBXBuildFile; fileRef = 5492E03A2021401F00B64F25 /* FSTHelpers.mm */; };
		5492E041202143E700B64F25 /* FSTEventAccumulator.mm in Sources */ = {isa = PBXBuildFile; fileRef = 5492E0392021401F00B64F25 /* FSTEventAccumulator.mm */; };
		5492E0422021440500B64F25 /* FSTHelpers.mm in Sources */ = {isa = PBXBuildFile; fileRef = 5492E03A2021401F00B64F25 /* FSTHelpers.mm */; };
		5492E0442021457E00B64F25 /* XCTestCase+Await.mm in Sources */ = {isa = PBXBuildFile; fileRef = 5492E0372021401E00B64F25 /* XCTestCase+Await.mm */; };
		5492E050202154AA00B64F25 /* FIRCollectionReferenceTests.mm in Sources */ = {isa = PBXBuildFile; fileRef = 5492E045202154AA00B64F25 /* FIRCollectionReferenceTests.mm */; };
		5492E052202154AB00B64F25 /* FIRGeoPointTests.mm in Sources */ = {isa = PBXBuildFile; fileRef = 5492E048202154AA00B64F25 /* FIRGeoPointTests.mm */; };
		5492E053202154AB00B64F25 /* FIRDocumentReferenceTests.mm in Sources */ = {isa = PBXBuildFile; fileRef = 5492E049202154AA00B64F25 /* FIRDocumentReferenceTests.mm */; };
		5492E054202154AB00B64F25 /* FIRFieldValueTests.mm in Sources */ = {isa = PBXBuildFile; fileRef = 5492E04A202154AA00B64F25 /* FIRFieldValueTests.mm */; };
		5492E055202154AB00B64F25 /* FIRDocumentSnapshotTests.mm in Sources */ = {isa = PBXBuildFile; fileRef = 5492E04B202154AA00B64F25 /* FIRDocumentSnapshotTests.mm */; };
		5492E056202154AB00B64F25 /* FIRFieldPathTests.mm in Sources */ = {isa = PBXBuildFile; fileRef = 5492E04C202154AA00B64F25 /* FIRFieldPathTests.mm */; };
		5492E057202154AB00B64F25 /* FIRSnapshotMetadataTests.mm in Sources */ = {isa = PBXBuildFile; fileRef = 5492E04D202154AA00B64F25 /* FIRSnapshotMetadataTests.mm */; };
		5492E058202154AB00B64F25 /* FSTAPIHelpers.mm in Sources */ = {isa = PBXBuildFile; fileRef = 5492E04E202154AA00B64F25 /* FSTAPIHelpers.mm */; };
		5492E059202154AB00B64F25 /* FIRQuerySnapshotTests.mm in Sources */ = {isa = PBXBuildFile; fileRef = 5492E04F202154AA00B64F25 /* FIRQuerySnapshotTests.mm */; };
		5492E072202154D600B64F25 /* FIRQueryTests.mm in Sources */ = {isa = PBXBuildFile; fileRef = 5492E069202154D500B64F25 /* FIRQueryTests.mm */; };
		5492E073202154D600B64F25 /* FIRFieldsTests.mm in Sources */ = {isa = PBXBuildFile; fileRef = 5492E06A202154D500B64F25 /* FIRFieldsTests.mm */; };
		5492E074202154D600B64F25 /* FIRListenerRegistrationTests.mm in Sources */ = {isa = PBXBuildFile; fileRef = 5492E06B202154D500B64F25 /* FIRListenerRegistrationTests.mm */; };
		5492E075202154D600B64F25 /* FIRDatabaseTests.mm in Sources */ = {isa = PBXBuildFile; fileRef = 5492E06C202154D500B64F25 /* FIRDatabaseTests.mm */; };
		5492E076202154D600B64F25 /* FIRValidationTests.mm in Sources */ = {isa = PBXBuildFile; fileRef = 5492E06D202154D600B64F25 /* FIRValidationTests.mm */; };
		5492E077202154D600B64F25 /* FIRServerTimestampTests.mm in Sources */ = {isa = PBXBuildFile; fileRef = 5492E06E202154D600B64F25 /* FIRServerTimestampTests.mm */; };
		5492E078202154D600B64F25 /* FIRWriteBatchTests.mm in Sources */ = {isa = PBXBuildFile; fileRef = 5492E06F202154D600B64F25 /* FIRWriteBatchTests.mm */; };
		5492E079202154D600B64F25 /* FIRCursorTests.mm in Sources */ = {isa = PBXBuildFile; fileRef = 5492E070202154D600B64F25 /* FIRCursorTests.mm */; };
		5492E07A202154D600B64F25 /* FIRTypeTests.mm in Sources */ = {isa = PBXBuildFile; fileRef = 5492E071202154D600B64F25 /* FIRTypeTests.mm */; };
		5492E07F202154EC00B64F25 /* FSTTransactionTests.mm in Sources */ = {isa = PBXBuildFile; fileRef = 5492E07B202154EB00B64F25 /* FSTTransactionTests.mm */; };
		5492E080202154EC00B64F25 /* FSTSmokeTests.mm in Sources */ = {isa = PBXBuildFile; fileRef = 5492E07C202154EB00B64F25 /* FSTSmokeTests.mm */; };
		5492E082202154EC00B64F25 /* FSTDatastoreTests.mm in Sources */ = {isa = PBXBuildFile; fileRef = 5492E07E202154EC00B64F25 /* FSTDatastoreTests.mm */; };
		5493A424225F9990006DE7BA /* status_apple_test.mm in Sources */ = {isa = PBXBuildFile; fileRef = 5493A423225F9990006DE7BA /* status_apple_test.mm */; };
		5493A425225F9990006DE7BA /* status_apple_test.mm in Sources */ = {isa = PBXBuildFile; fileRef = 5493A423225F9990006DE7BA /* status_apple_test.mm */; };
		5493A426225F9990006DE7BA /* status_apple_test.mm in Sources */ = {isa = PBXBuildFile; fileRef = 5493A423225F9990006DE7BA /* status_apple_test.mm */; };
		5497CB77229DECDE000FB92F /* time_testing.cc in Sources */ = {isa = PBXBuildFile; fileRef = 5497CB76229DECDE000FB92F /* time_testing.cc */; };
		5497CB78229DECDE000FB92F /* time_testing.cc in Sources */ = {isa = PBXBuildFile; fileRef = 5497CB76229DECDE000FB92F /* time_testing.cc */; };
		5497CB79229DECDE000FB92F /* time_testing.cc in Sources */ = {isa = PBXBuildFile; fileRef = 5497CB76229DECDE000FB92F /* time_testing.cc */; };
		54995F6F205B6E12004EFFA0 /* leveldb_key_test.cc in Sources */ = {isa = PBXBuildFile; fileRef = 54995F6E205B6E12004EFFA0 /* leveldb_key_test.cc */; };
		549CCA5020A36DBC00BCEB75 /* sorted_set_test.cc in Sources */ = {isa = PBXBuildFile; fileRef = 549CCA4C20A36DBB00BCEB75 /* sorted_set_test.cc */; };
		549CCA5120A36DBC00BCEB75 /* tree_sorted_map_test.cc in Sources */ = {isa = PBXBuildFile; fileRef = 549CCA4D20A36DBB00BCEB75 /* tree_sorted_map_test.cc */; };
		549CCA5220A36DBC00BCEB75 /* sorted_map_test.cc in Sources */ = {isa = PBXBuildFile; fileRef = 549CCA4E20A36DBB00BCEB75 /* sorted_map_test.cc */; };
		549CCA5720A36E1F00BCEB75 /* field_mask_test.cc in Sources */ = {isa = PBXBuildFile; fileRef = 549CCA5320A36E1F00BCEB75 /* field_mask_test.cc */; };
		549CCA5920A36E1F00BCEB75 /* precondition_test.cc in Sources */ = {isa = PBXBuildFile; fileRef = 549CCA5520A36E1F00BCEB75 /* precondition_test.cc */; };
		549CEDA0519BA5F2508794E1 /* grpc_stream_test.cc in Sources */ = {isa = PBXBuildFile; fileRef = B6BBE42F21262CF400C6A53E /* grpc_stream_test.cc */; };
		54A0352A20A3B3BD003E0143 /* testutil.cc in Sources */ = {isa = PBXBuildFile; fileRef = 54A0352820A3B3BD003E0143 /* testutil.cc */; };
		54A0352F20A3B3D8003E0143 /* status_test.cc in Sources */ = {isa = PBXBuildFile; fileRef = 54A0352C20A3B3D7003E0143 /* status_test.cc */; };
		54A0353020A3B3D8003E0143 /* statusor_test.cc in Sources */ = {isa = PBXBuildFile; fileRef = 54A0352D20A3B3D7003E0143 /* statusor_test.cc */; };
		54A0353520A3D8CB003E0143 /* iterator_adaptors_test.cc in Sources */ = {isa = PBXBuildFile; fileRef = 54A0353420A3D8CB003E0143 /* iterator_adaptors_test.cc */; };
		54A1093731D40F1D143D390C /* event_manager_test.cc in Sources */ = {isa = PBXBuildFile; fileRef = 6F57521E161450FAF89075ED /* event_manager_test.cc */; };
		54AA3393224BF935006CE580 /* AppDelegate.m in Sources */ = {isa = PBXBuildFile; fileRef = 54AA3392224BF935006CE580 /* AppDelegate.m */; };
		54AA3396224BF935006CE580 /* ViewController.m in Sources */ = {isa = PBXBuildFile; fileRef = 54AA3395224BF935006CE580 /* ViewController.m */; };
		54AA3399224BF935006CE580 /* Main.storyboard in Resources */ = {isa = PBXBuildFile; fileRef = 54AA3397224BF935006CE580 /* Main.storyboard */; };
		54AA339B224BF936006CE580 /* Assets.xcassets in Resources */ = {isa = PBXBuildFile; fileRef = 54AA339A224BF936006CE580 /* Assets.xcassets */; };
		54AA339E224BF936006CE580 /* main.m in Sources */ = {isa = PBXBuildFile; fileRef = 54AA339D224BF936006CE580 /* main.m */; };
		54ACB6C9224C11F400172E69 /* collection_spec_test.json in Resources */ = {isa = PBXBuildFile; fileRef = 54DA129C1F315EE100DD57A1 /* collection_spec_test.json */; };
		54ACB6CA224C11F400172E69 /* existence_filter_spec_test.json in Resources */ = {isa = PBXBuildFile; fileRef = 54DA129D1F315EE100DD57A1 /* existence_filter_spec_test.json */; };
		54ACB6CB224C11F400172E69 /* limbo_spec_test.json in Resources */ = {isa = PBXBuildFile; fileRef = 54DA129E1F315EE100DD57A1 /* limbo_spec_test.json */; };
		54ACB6CC224C11F400172E69 /* limit_spec_test.json in Resources */ = {isa = PBXBuildFile; fileRef = 54DA129F1F315EE100DD57A1 /* limit_spec_test.json */; };
		54ACB6CD224C11F400172E69 /* listen_spec_test.json in Resources */ = {isa = PBXBuildFile; fileRef = 54DA12A01F315EE100DD57A1 /* listen_spec_test.json */; };
		54ACB6CE224C11F400172E69 /* offline_spec_test.json in Resources */ = {isa = PBXBuildFile; fileRef = 54DA12A11F315EE100DD57A1 /* offline_spec_test.json */; };
		54ACB6CF224C11F400172E69 /* orderby_spec_test.json in Resources */ = {isa = PBXBuildFile; fileRef = 54DA12A21F315EE100DD57A1 /* orderby_spec_test.json */; };
		54ACB6D0224C11F400172E69 /* perf_spec_test.json in Resources */ = {isa = PBXBuildFile; fileRef = D5B2593BCB52957D62F1C9D3 /* perf_spec_test.json */; };
		54ACB6D1224C11F400172E69 /* persistence_spec_test.json in Resources */ = {isa = PBXBuildFile; fileRef = 54DA12A31F315EE100DD57A1 /* persistence_spec_test.json */; };
		54ACB6D2224C11F400172E69 /* query_spec_test.json in Resources */ = {isa = PBXBuildFile; fileRef = 731541602214AFFA0037F4DC /* query_spec_test.json */; };
		54ACB6D3224C11F400172E69 /* remote_store_spec_test.json in Resources */ = {isa = PBXBuildFile; fileRef = 3B843E4A1F3930A400548890 /* remote_store_spec_test.json */; };
		54ACB6D4224C11F400172E69 /* resume_token_spec_test.json in Resources */ = {isa = PBXBuildFile; fileRef = 54DA12A41F315EE100DD57A1 /* resume_token_spec_test.json */; };
		54ACB6D5224C11F400172E69 /* write_spec_test.json in Resources */ = {isa = PBXBuildFile; fileRef = 54DA12A51F315EE100DD57A1 /* write_spec_test.json */; };
		54ACB6D6224C125B00172E69 /* GoogleService-Info.plist in Resources */ = {isa = PBXBuildFile; fileRef = 54D400D32148BACE001D2BCC /* GoogleService-Info.plist */; };
		54B91B921DA757C64CC67C90 /* tree_sorted_map_test.cc in Sources */ = {isa = PBXBuildFile; fileRef = 549CCA4D20A36DBB00BCEB75 /* tree_sorted_map_test.cc */; };
		54C2294F1FECABAE007D065B /* log_test.cc in Sources */ = {isa = PBXBuildFile; fileRef = 54C2294E1FECABAE007D065B /* log_test.cc */; };
		54C3242322D3B627000FE6DD /* CodableIntegrationTests.swift in Sources */ = {isa = PBXBuildFile; fileRef = 124C932B22C1642C00CA8C2D /* CodableIntegrationTests.swift */; };
		54D400D42148BACE001D2BCC /* GoogleService-Info.plist in Resources */ = {isa = PBXBuildFile; fileRef = 54D400D32148BACE001D2BCC /* GoogleService-Info.plist */; };
		54DA12A61F315EE100DD57A1 /* collection_spec_test.json in Resources */ = {isa = PBXBuildFile; fileRef = 54DA129C1F315EE100DD57A1 /* collection_spec_test.json */; };
		54DA12A71F315EE100DD57A1 /* existence_filter_spec_test.json in Resources */ = {isa = PBXBuildFile; fileRef = 54DA129D1F315EE100DD57A1 /* existence_filter_spec_test.json */; };
		54DA12A81F315EE100DD57A1 /* limbo_spec_test.json in Resources */ = {isa = PBXBuildFile; fileRef = 54DA129E1F315EE100DD57A1 /* limbo_spec_test.json */; };
		54DA12A91F315EE100DD57A1 /* limit_spec_test.json in Resources */ = {isa = PBXBuildFile; fileRef = 54DA129F1F315EE100DD57A1 /* limit_spec_test.json */; };
		54DA12AA1F315EE100DD57A1 /* listen_spec_test.json in Resources */ = {isa = PBXBuildFile; fileRef = 54DA12A01F315EE100DD57A1 /* listen_spec_test.json */; };
		54DA12AB1F315EE100DD57A1 /* offline_spec_test.json in Resources */ = {isa = PBXBuildFile; fileRef = 54DA12A11F315EE100DD57A1 /* offline_spec_test.json */; };
		54DA12AC1F315EE100DD57A1 /* orderby_spec_test.json in Resources */ = {isa = PBXBuildFile; fileRef = 54DA12A21F315EE100DD57A1 /* orderby_spec_test.json */; };
		54DA12AD1F315EE100DD57A1 /* persistence_spec_test.json in Resources */ = {isa = PBXBuildFile; fileRef = 54DA12A31F315EE100DD57A1 /* persistence_spec_test.json */; };
		54DA12AE1F315EE100DD57A1 /* resume_token_spec_test.json in Resources */ = {isa = PBXBuildFile; fileRef = 54DA12A41F315EE100DD57A1 /* resume_token_spec_test.json */; };
		54DA12AF1F315EE100DD57A1 /* write_spec_test.json in Resources */ = {isa = PBXBuildFile; fileRef = 54DA12A51F315EE100DD57A1 /* write_spec_test.json */; };
		54EB764D202277B30088B8F3 /* array_sorted_map_test.cc in Sources */ = {isa = PBXBuildFile; fileRef = 54EB764C202277B30088B8F3 /* array_sorted_map_test.cc */; };
		55427A6CFFB22E069DCC0CC4 /* target_test.cc in Sources */ = {isa = PBXBuildFile; fileRef = 526D755F65AC676234F57125 /* target_test.cc */; };
		555161D6DB2DDC8B57F72A70 /* comparison_test.cc in Sources */ = {isa = PBXBuildFile; fileRef = 548DB928200D59F600E00ABC /* comparison_test.cc */; };
		5556B648B9B1C2F79A706B4F /* common.pb.cc in Sources */ = {isa = PBXBuildFile; fileRef = 544129D221C2DDC800EFB9CC /* common.pb.cc */; };
		55E84644D385A70E607A0F91 /* leveldb_local_store_test.cc in Sources */ = {isa = PBXBuildFile; fileRef = 5FF903AEFA7A3284660FA4C5 /* leveldb_local_store_test.cc */; };
		568EC1C0F68A7B95E57C8C6C /* leveldb_key_test.cc in Sources */ = {isa = PBXBuildFile; fileRef = 54995F6E205B6E12004EFFA0 /* leveldb_key_test.cc */; };
		56D85436D3C864B804851B15 /* string_format_apple_test.mm in Sources */ = {isa = PBXBuildFile; fileRef = 9CFD366B783AE27B9E79EE7A /* string_format_apple_test.mm */; };
		57BDB8DBEDEC4C61DB497CB4 /* append_only_list_test.cc in Sources */ = {isa = PBXBuildFile; fileRef = 5477CDE922EE71C8000FCC1E /* append_only_list_test.cc */; };
		583DF65751B7BBD0A222CAB4 /* byte_stream_cpp_test.cc in Sources */ = {isa = PBXBuildFile; fileRef = 01D10113ECC5B446DB35E96D /* byte_stream_cpp_test.cc */; };
		58693C153EC597BC25EE9648 /* firebase_auth_credentials_provider_test.mm in Sources */ = {isa = PBXBuildFile; fileRef = F869D85E900E5AF6CD02E2FC /* firebase_auth_credentials_provider_test.mm */; };
		58E377DCCC64FE7D2C6B59A1 /* database_id_test.cc in Sources */ = {isa = PBXBuildFile; fileRef = AB71064B201FA60300344F18 /* database_id_test.cc */; };
		5958E3E3A0446A88B815CB70 /* grpc_connection_test.cc in Sources */ = {isa = PBXBuildFile; fileRef = B6D9649021544D4F00EB9CFB /* grpc_connection_test.cc */; };
		59880AE766F7FBFF0C41A94E /* remote_event_test.cc in Sources */ = {isa = PBXBuildFile; fileRef = 584AE2C37A55B408541A6FF3 /* remote_event_test.cc */; };
		59E6941008253D4B0F77C2BA /* writer_test.cc in Sources */ = {isa = PBXBuildFile; fileRef = BC3C788D290A935C353CEAA1 /* writer_test.cc */; };
		59E89A97A476790E89AFC7E7 /* view_snapshot_test.cc in Sources */ = {isa = PBXBuildFile; fileRef = CC572A9168BBEF7B83E4BBC5 /* view_snapshot_test.cc */; };
		59E95B64C460C860E2BC7464 /* load_bundle_task_test.cc in Sources */ = {isa = PBXBuildFile; fileRef = 8F1A7B4158D9DD76EE4836BF /* load_bundle_task_test.cc */; };
		59F512D155DE361095A04ED4 /* FIRSnapshotMetadataTests.mm in Sources */ = {isa = PBXBuildFile; fileRef = 5492E04D202154AA00B64F25 /* FIRSnapshotMetadataTests.mm */; };
		5A080105CCBFDB6BF3F3772D /* path_test.cc in Sources */ = {isa = PBXBuildFile; fileRef = 403DBF6EFB541DFD01582AA3 /* path_test.cc */; };
		5A44725457D6B7805FD66EEB /* bundle_loader_test.cc in Sources */ = {isa = PBXBuildFile; fileRef = A853C81A6A5A51C9D0389EDA /* bundle_loader_test.cc */; };
		5AFA1055E8F6B4E4B1CCE2C4 /* bundle_builder.cc in Sources */ = {isa = PBXBuildFile; fileRef = 4F5B96F3ABCD2CA901DB1CD4 /* bundle_builder.cc */; };
		5B0E2D0595BE30B2320D96F1 /* EncodableFieldValueTests.swift in Sources */ = {isa = PBXBuildFile; fileRef = 1235769122B7E915007DDFA9 /* EncodableFieldValueTests.swift */; };
		5B4391097A6DF86EC3801DEE /* string_win_test.cc in Sources */ = {isa = PBXBuildFile; fileRef = 79507DF8378D3C42F5B36268 /* string_win_test.cc */; };
		5B62003FEA9A3818FDF4E2DD /* document_key_test.cc in Sources */ = {isa = PBXBuildFile; fileRef = B6152AD5202A5385000E5744 /* document_key_test.cc */; };
		5B89B1BA0AD400D9BF581420 /* listen_spec_test.json in Resources */ = {isa = PBXBuildFile; fileRef = 54DA12A01F315EE100DD57A1 /* listen_spec_test.json */; };
		5BC8406FD842B2FC2C200B2F /* stream_test.cc in Sources */ = {isa = PBXBuildFile; fileRef = 5B5414D28802BC76FDADABD6 /* stream_test.cc */; };
		5BE49546D57C43DDFCDB6FBD /* to_string_apple_test.mm in Sources */ = {isa = PBXBuildFile; fileRef = B68B1E002213A764008977EF /* to_string_apple_test.mm */; };
		5C9B5696644675636A052018 /* token_test.cc in Sources */ = {isa = PBXBuildFile; fileRef = A082AFDD981B07B5AD78FDE8 /* token_test.cc */; };
		5CADE71A1CA6358E1599F0F9 /* hashing_test.cc in Sources */ = {isa = PBXBuildFile; fileRef = 54511E8D209805F8005BD28F /* hashing_test.cc */; };
		5CEB0E83DA68652927D2CF07 /* memory_document_overlay_cache_test.cc in Sources */ = {isa = PBXBuildFile; fileRef = 29D9C76922DAC6F710BC1EF4 /* memory_document_overlay_cache_test.cc */; };
		5D405BE298CE4692CB00790A /* Pods_Firestore_Tests_iOS.framework in Frameworks */ = {isa = PBXBuildFile; fileRef = 2B50B3A0DF77100EEE887891 /* Pods_Firestore_Tests_iOS.framework */; };
		5D45CC300ED037358EF33A8F /* snapshot_version_test.cc in Sources */ = {isa = PBXBuildFile; fileRef = ABA495B9202B7E79008A7851 /* snapshot_version_test.cc */; };
		5D51D8B166D24EFEF73D85A2 /* transform_operation_test.cc in Sources */ = {isa = PBXBuildFile; fileRef = 33607A3AE91548BD219EC9C6 /* transform_operation_test.cc */; };
		5D5E24E3FA1128145AA117D2 /* autoid_test.cc in Sources */ = {isa = PBXBuildFile; fileRef = 54740A521FC913E500713A1A /* autoid_test.cc */; };
		5DA343D28AE05B0B2FE9FFB3 /* tree_sorted_map_test.cc in Sources */ = {isa = PBXBuildFile; fileRef = 549CCA4D20A36DBB00BCEB75 /* tree_sorted_map_test.cc */; };
		5DA741B0B90DB8DAB0AAE53C /* query_engine_test.cc in Sources */ = {isa = PBXBuildFile; fileRef = B8A853940305237AFDA8050B /* query_engine_test.cc */; };
		5DDEC1A08F13226271FE636E /* resource_path_test.cc in Sources */ = {isa = PBXBuildFile; fileRef = B686F2B02024FFD70028D6BE /* resource_path_test.cc */; };
		5E53122E4214FC4EA3B3DC1E /* resource.pb.cc in Sources */ = {isa = PBXBuildFile; fileRef = 1C3F7302BF4AE6CBC00ECDD0 /* resource.pb.cc */; };
		5E5B3B8B3A41C8EB70035A6B /* FSTTransactionTests.mm in Sources */ = {isa = PBXBuildFile; fileRef = 5492E07B202154EB00B64F25 /* FSTTransactionTests.mm */; };
		5E6F9184B271F6D5312412FF /* mutation_test.cc in Sources */ = {isa = PBXBuildFile; fileRef = C8522DE226C467C54E6788D8 /* mutation_test.cc */; };
		5E7812753D960FBB373435BD /* defer_test.cc in Sources */ = {isa = PBXBuildFile; fileRef = 8ABAC2E0402213D837F73DC3 /* defer_test.cc */; };
		5E89B1A5A5430713C79C4854 /* FirestoreEncoderTests.swift in Sources */ = {isa = PBXBuildFile; fileRef = 1235769422B86E65007DDFA9 /* FirestoreEncoderTests.swift */; };
		5EA75A5DE1A705BE77BB8768 /* recovery_spec_test.json in Resources */ = {isa = PBXBuildFile; fileRef = 9C1AFCC9E616EC33D6E169CF /* recovery_spec_test.json */; };
		5ECE040F87E9FCD0A5D215DB /* pretty_printing_test.cc in Sources */ = {isa = PBXBuildFile; fileRef = AB323F9553050F4F6490F9FF /* pretty_printing_test.cc */; };
		5EDF0D63EAD6A65D4F8CDF45 /* schedule_test.cc in Sources */ = {isa = PBXBuildFile; fileRef = 9B0B005A79E765AF02793DCE /* schedule_test.cc */; };
		5EE21E86159A1911E9503BC1 /* transform_operation_test.cc in Sources */ = {isa = PBXBuildFile; fileRef = 33607A3AE91548BD219EC9C6 /* transform_operation_test.cc */; };
		5EFBAD082CB0F86CD0711979 /* string_apple_test.mm in Sources */ = {isa = PBXBuildFile; fileRef = 0EE5300F8233D14025EF0456 /* string_apple_test.mm */; };
		5F05A801B1EA44BC1264E55A /* FIRTypeTests.mm in Sources */ = {isa = PBXBuildFile; fileRef = 5492E071202154D600B64F25 /* FIRTypeTests.mm */; };
		5F096E8A16A3FAC824E194D1 /* FIRDocumentSnapshotTests.mm in Sources */ = {isa = PBXBuildFile; fileRef = 5492E04B202154AA00B64F25 /* FIRDocumentSnapshotTests.mm */; };
		5F1165471E765DD20E092C88 /* load_bundle_task_test.cc in Sources */ = {isa = PBXBuildFile; fileRef = 8F1A7B4158D9DD76EE4836BF /* load_bundle_task_test.cc */; };
		5F19F66D8B01BA2B97579017 /* tree_sorted_map_test.cc in Sources */ = {isa = PBXBuildFile; fileRef = 549CCA4D20A36DBB00BCEB75 /* tree_sorted_map_test.cc */; };
		5F6CE37B34C542704C5605A4 /* executor_libdispatch_test.mm in Sources */ = {isa = PBXBuildFile; fileRef = B6FB4689208F9B9100554BA2 /* executor_libdispatch_test.mm */; };
		5F6FD840AC2D729B50991CCB /* memory_document_overlay_cache_test.cc in Sources */ = {isa = PBXBuildFile; fileRef = 29D9C76922DAC6F710BC1EF4 /* memory_document_overlay_cache_test.cc */; };
		5FA3DB52A478B01384D3A2ED /* query.pb.cc in Sources */ = {isa = PBXBuildFile; fileRef = 544129D621C2DDC800EFB9CC /* query.pb.cc */; };
		5FC0157A03EF9820BCCCC4A3 /* FSTSyncEngineTestDriver.mm in Sources */ = {isa = PBXBuildFile; fileRef = 5492E02E20213FFC00B64F25 /* FSTSyncEngineTestDriver.mm */; };
		5FE047FE866758FD6A6A6478 /* FIRFieldPathTests.mm in Sources */ = {isa = PBXBuildFile; fileRef = 5492E04C202154AA00B64F25 /* FIRFieldPathTests.mm */; };
		5FE84472E5369DA866193C45 /* geo_point_test.cc in Sources */ = {isa = PBXBuildFile; fileRef = AB7BAB332012B519001E0872 /* geo_point_test.cc */; };
		5FFDDAA9FBBBD14052D19EF4 /* schedule_test.cc in Sources */ = {isa = PBXBuildFile; fileRef = 9B0B005A79E765AF02793DCE /* schedule_test.cc */; };
		6003F58E195388D20070C39A /* Foundation.framework in Frameworks */ = {isa = PBXBuildFile; fileRef = 6003F58D195388D20070C39A /* Foundation.framework */; };
		6003F590195388D20070C39A /* CoreGraphics.framework in Frameworks */ = {isa = PBXBuildFile; fileRef = 6003F58F195388D20070C39A /* CoreGraphics.framework */; };
		6003F592195388D20070C39A /* UIKit.framework in Frameworks */ = {isa = PBXBuildFile; fileRef = 6003F591195388D20070C39A /* UIKit.framework */; };
		6003F598195388D20070C39A /* InfoPlist.strings in Resources */ = {isa = PBXBuildFile; fileRef = 6003F596195388D20070C39A /* InfoPlist.strings */; };
		6003F59A195388D20070C39A /* main.m in Sources */ = {isa = PBXBuildFile; fileRef = 6003F599195388D20070C39A /* main.m */; };
		6003F59E195388D20070C39A /* FIRAppDelegate.m in Sources */ = {isa = PBXBuildFile; fileRef = 6003F59D195388D20070C39A /* FIRAppDelegate.m */; };
		6003F5A7195388D20070C39A /* FIRViewController.m in Sources */ = {isa = PBXBuildFile; fileRef = 6003F5A6195388D20070C39A /* FIRViewController.m */; };
		6003F5A9195388D20070C39A /* Images.xcassets in Resources */ = {isa = PBXBuildFile; fileRef = 6003F5A8195388D20070C39A /* Images.xcassets */; };
		6003F5B0195388D20070C39A /* XCTest.framework in Frameworks */ = {isa = PBXBuildFile; fileRef = 6003F5AF195388D20070C39A /* XCTest.framework */; };
		6003F5B1195388D20070C39A /* Foundation.framework in Frameworks */ = {isa = PBXBuildFile; fileRef = 6003F58D195388D20070C39A /* Foundation.framework */; };
		6003F5B2195388D20070C39A /* UIKit.framework in Frameworks */ = {isa = PBXBuildFile; fileRef = 6003F591195388D20070C39A /* UIKit.framework */; };
		60186935E36CF79E48A0B293 /* transform_operation_test.cc in Sources */ = {isa = PBXBuildFile; fileRef = 33607A3AE91548BD219EC9C6 /* transform_operation_test.cc */; };
		60260A06871DCB1A5F3448D3 /* to_string_apple_test.mm in Sources */ = {isa = PBXBuildFile; fileRef = B68B1E002213A764008977EF /* to_string_apple_test.mm */; };
		60985657831B8DDE2C65AC8B /* FIRFieldsTests.mm in Sources */ = {isa = PBXBuildFile; fileRef = 5492E06A202154D500B64F25 /* FIRFieldsTests.mm */; };
		60C72F86D2231B1B6592A5E6 /* filesystem_test.cc in Sources */ = {isa = PBXBuildFile; fileRef = F51859B394D01C0C507282F1 /* filesystem_test.cc */; };
		6105A1365831B79A7DEEA4F3 /* path_test.cc in Sources */ = {isa = PBXBuildFile; fileRef = 403DBF6EFB541DFD01582AA3 /* path_test.cc */; };
		6141D3FDF5728FCE9CC1DBFA /* bundle_spec_test.json in Resources */ = {isa = PBXBuildFile; fileRef = 79EAA9F7B1B9592B5F053923 /* bundle_spec_test.json */; };
		6161B5032047140C00A99DBB /* FIRFirestoreSourceTests.mm in Sources */ = {isa = PBXBuildFile; fileRef = 6161B5012047140400A99DBB /* FIRFirestoreSourceTests.mm */; };
		618BBEA620B89AAC00B5BCE7 /* target.pb.cc in Sources */ = {isa = PBXBuildFile; fileRef = 618BBE7D20B89AAC00B5BCE7 /* target.pb.cc */; };
		618BBEA720B89AAC00B5BCE7 /* maybe_document.pb.cc in Sources */ = {isa = PBXBuildFile; fileRef = 618BBE7E20B89AAC00B5BCE7 /* maybe_document.pb.cc */; };
		618BBEA820B89AAC00B5BCE7 /* mutation.pb.cc in Sources */ = {isa = PBXBuildFile; fileRef = 618BBE8220B89AAC00B5BCE7 /* mutation.pb.cc */; };
		618BBEAE20B89AAC00B5BCE7 /* latlng.pb.cc in Sources */ = {isa = PBXBuildFile; fileRef = 618BBE9220B89AAC00B5BCE7 /* latlng.pb.cc */; };
		618BBEAF20B89AAC00B5BCE7 /* annotations.pb.cc in Sources */ = {isa = PBXBuildFile; fileRef = 618BBE9520B89AAC00B5BCE7 /* annotations.pb.cc */; };
		618BBEB020B89AAC00B5BCE7 /* http.pb.cc in Sources */ = {isa = PBXBuildFile; fileRef = 618BBE9720B89AAC00B5BCE7 /* http.pb.cc */; };
		618BBEB120B89AAC00B5BCE7 /* status.pb.cc in Sources */ = {isa = PBXBuildFile; fileRef = 618BBE9920B89AAC00B5BCE7 /* status.pb.cc */; };
		61976CE9C088131EC564A503 /* database_id_test.cc in Sources */ = {isa = PBXBuildFile; fileRef = AB71064B201FA60300344F18 /* database_id_test.cc */; };
		61D35E0DE04E70D3BC243A65 /* FIRGeoPointTests.mm in Sources */ = {isa = PBXBuildFile; fileRef = 5492E048202154AA00B64F25 /* FIRGeoPointTests.mm */; };
		61ECC7CE18700CBD73D0D810 /* leveldb_migrations_test.cc in Sources */ = {isa = PBXBuildFile; fileRef = EF83ACD5E1E9F25845A9ACED /* leveldb_migrations_test.cc */; };
		61F72C5620BC48FD001A68CB /* serializer_test.cc in Sources */ = {isa = PBXBuildFile; fileRef = 61F72C5520BC48FD001A68CB /* serializer_test.cc */; };
		623AA12C3481646B0715006D /* string_apple_test.mm in Sources */ = {isa = PBXBuildFile; fileRef = 0EE5300F8233D14025EF0456 /* string_apple_test.mm */; };
		627253FDEC6BB5549FE77F4E /* tree_sorted_map_test.cc in Sources */ = {isa = PBXBuildFile; fileRef = 549CCA4D20A36DBB00BCEB75 /* tree_sorted_map_test.cc */; };
		62B1C1100A8C68D94565916C /* document_overlay_cache_test.cc in Sources */ = {isa = PBXBuildFile; fileRef = FFCA39825D9678A03D1845D0 /* document_overlay_cache_test.cc */; };
		62DA31B79FE97A90EEF28B0B /* delayed_constructor_test.cc in Sources */ = {isa = PBXBuildFile; fileRef = D0A6E9136804A41CEC9D55D4 /* delayed_constructor_test.cc */; };
		62EC5F7FB416BA124A2B4604 /* byte_stream_test.cc in Sources */ = {isa = PBXBuildFile; fileRef = 432C71959255C5DBDF522F52 /* byte_stream_test.cc */; };
		62F86BBE7DDA5B295B57C8DA /* string_apple_test.mm in Sources */ = {isa = PBXBuildFile; fileRef = 0EE5300F8233D14025EF0456 /* string_apple_test.mm */; };
		6300709ECDE8E0B5A8645F8D /* time_testing.cc in Sources */ = {isa = PBXBuildFile; fileRef = 5497CB76229DECDE000FB92F /* time_testing.cc */; };
		6325D0E43A402BC5866C9C0E /* defer_test.cc in Sources */ = {isa = PBXBuildFile; fileRef = 8ABAC2E0402213D837F73DC3 /* defer_test.cc */; };
		6359EA7D5C76D462BD31B5E5 /* watch_change_test.cc in Sources */ = {isa = PBXBuildFile; fileRef = 2D7472BC70C024D736FF74D9 /* watch_change_test.cc */; };
		6369DE4E258556FE3382DD78 /* field_filter_test.cc in Sources */ = {isa = PBXBuildFile; fileRef = E8551D6C6FB0B1BACE9E5BAD /* field_filter_test.cc */; };
		6380CACCF96A9B26900983DC /* leveldb_target_cache_test.cc in Sources */ = {isa = PBXBuildFile; fileRef = E76F0CDF28E5FA62D21DE648 /* leveldb_target_cache_test.cc */; };
		63B91FC476F3915A44F00796 /* query.pb.cc in Sources */ = {isa = PBXBuildFile; fileRef = 544129D621C2DDC800EFB9CC /* query.pb.cc */; };
		650B31A5EC6F8D2AEA79C350 /* index_manager_test.cc in Sources */ = {isa = PBXBuildFile; fileRef = AE4A9E38D65688EE000EE2A1 /* index_manager_test.cc */; };
		65537B22A73E3909666FB5BC /* remote_document_cache_test.cc in Sources */ = {isa = PBXBuildFile; fileRef = 7EB299CF85034F09CFD6F3FD /* remote_document_cache_test.cc */; };
		65D54B964A2021E5A36AB21F /* bundle_loader_test.cc in Sources */ = {isa = PBXBuildFile; fileRef = A853C81A6A5A51C9D0389EDA /* bundle_loader_test.cc */; };
		65E67ED71688670CC6715800 /* load_bundle_task_test.cc in Sources */ = {isa = PBXBuildFile; fileRef = 8F1A7B4158D9DD76EE4836BF /* load_bundle_task_test.cc */; };
		65FC1A102890C02EF1A65213 /* database_info_test.cc in Sources */ = {isa = PBXBuildFile; fileRef = AB38D92E20235D22000A432D /* database_info_test.cc */; };
		660E99DEDA0A6FC1CCB200F9 /* FIRArrayTransformTests.mm in Sources */ = {isa = PBXBuildFile; fileRef = 73866A9F2082B069009BB4FF /* FIRArrayTransformTests.mm */; };
		662793139A36E5CFC935B949 /* task_test.cc in Sources */ = {isa = PBXBuildFile; fileRef = 899FC22684B0F7BEEAE13527 /* task_test.cc */; };
		66464C291396AF149AD908FD /* FIRDocumentReferenceTests.mm in Sources */ = {isa = PBXBuildFile; fileRef = 5492E049202154AA00B64F25 /* FIRDocumentReferenceTests.mm */; };
		66CA091F8B610E0FB0A3F8A4 /* target_cache_test.cc in Sources */ = {isa = PBXBuildFile; fileRef = B5C37696557C81A6C2B7271A /* target_cache_test.cc */; };
		66D9F8E8A65F97F436B1EE5E /* memory_lru_garbage_collector_test.cc in Sources */ = {isa = PBXBuildFile; fileRef = 9765D47FA12FA283F4EFAD02 /* memory_lru_garbage_collector_test.cc */; };
		66DFEA9E324797E6EA81CBA9 /* perf_spec_test.json in Resources */ = {isa = PBXBuildFile; fileRef = D5B2593BCB52957D62F1C9D3 /* perf_spec_test.json */; };
		66FAB8EAC012A3822BD4D0C9 /* leveldb_util_test.cc in Sources */ = {isa = PBXBuildFile; fileRef = 332485C4DCC6BA0DBB5E31B7 /* leveldb_util_test.cc */; };
		6711E75A10EBA662341F5C9D /* leveldb_document_overlay_cache_test.cc in Sources */ = {isa = PBXBuildFile; fileRef = AE89CFF09C6804573841397F /* leveldb_document_overlay_cache_test.cc */; };
		677C833244550767B71DB1BA /* log_test.cc in Sources */ = {isa = PBXBuildFile; fileRef = 54C2294E1FECABAE007D065B /* log_test.cc */; };
		67BC2B77C1CC47388E79D774 /* FIRSnapshotMetadataTests.mm in Sources */ = {isa = PBXBuildFile; fileRef = 5492E04D202154AA00B64F25 /* FIRSnapshotMetadataTests.mm */; };
		67CF9FAA890307780731E1DA /* task_test.cc in Sources */ = {isa = PBXBuildFile; fileRef = 899FC22684B0F7BEEAE13527 /* task_test.cc */; };
		6938575C8B5E6FE0D562547A /* exponential_backoff_test.cc in Sources */ = {isa = PBXBuildFile; fileRef = B6D1B68420E2AB1A00B35856 /* exponential_backoff_test.cc */; };
		6938ABD1891AD4B9FD5FE664 /* document_overlay_cache_test.cc in Sources */ = {isa = PBXBuildFile; fileRef = FFCA39825D9678A03D1845D0 /* document_overlay_cache_test.cc */; };
		69D3AD697D1A7BF803A08160 /* field_index_test.cc in Sources */ = {isa = PBXBuildFile; fileRef = BF76A8DA34B5B67B4DD74666 /* field_index_test.cc */; };
		69ED7BC38B3F981DE91E7933 /* strerror_test.cc in Sources */ = {isa = PBXBuildFile; fileRef = 358C3B5FE573B1D60A4F7592 /* strerror_test.cc */; };
		6A40835DB2C02B9F07C02E88 /* field_mask_test.cc in Sources */ = {isa = PBXBuildFile; fileRef = 549CCA5320A36E1F00BCEB75 /* field_mask_test.cc */; };
		6A4F6B42C628D55CCE0C311F /* FIRQueryTests.mm in Sources */ = {isa = PBXBuildFile; fileRef = 5492E069202154D500B64F25 /* FIRQueryTests.mm */; };
		6A94393D83EB338DFAF6A0D2 /* pretty_printing_test.cc in Sources */ = {isa = PBXBuildFile; fileRef = AB323F9553050F4F6490F9FF /* pretty_printing_test.cc */; };
		6ABB82D43C0728EB095947AF /* geo_point_test.cc in Sources */ = {isa = PBXBuildFile; fileRef = AB7BAB332012B519001E0872 /* geo_point_test.cc */; };
		6AED40FF444F0ACFE3AE96E3 /* target_cache_test.cc in Sources */ = {isa = PBXBuildFile; fileRef = B5C37696557C81A6C2B7271A /* target_cache_test.cc */; };
		6AF739DDA9D33DF756DE7CDE /* autoid_test.cc in Sources */ = {isa = PBXBuildFile; fileRef = 54740A521FC913E500713A1A /* autoid_test.cc */; };
		6B94E0AE1002C5C9EA0F5582 /* log_test.cc in Sources */ = {isa = PBXBuildFile; fileRef = 54C2294E1FECABAE007D065B /* log_test.cc */; };
		6BA8753F49951D7AEAD70199 /* watch_change_test.cc in Sources */ = {isa = PBXBuildFile; fileRef = 2D7472BC70C024D736FF74D9 /* watch_change_test.cc */; };
		6C143182916AC638707DB854 /* FIRQuerySnapshotTests.mm in Sources */ = {isa = PBXBuildFile; fileRef = 5492E04F202154AA00B64F25 /* FIRQuerySnapshotTests.mm */; };
		6C388B2D0967088758FF2425 /* leveldb_target_cache_test.cc in Sources */ = {isa = PBXBuildFile; fileRef = E76F0CDF28E5FA62D21DE648 /* leveldb_target_cache_test.cc */; };
		6C92AD45A3619A18ECCA5B1F /* query_listener_test.cc in Sources */ = {isa = PBXBuildFile; fileRef = 7C3F995E040E9E9C5E8514BB /* query_listener_test.cc */; };
		6D578695E8E03988820D401C /* string_util_test.cc in Sources */ = {isa = PBXBuildFile; fileRef = AB380CFC201A2EE200D97691 /* string_util_test.cc */; };
		6D7F70938662E8CA334F11C2 /* target_cache_test.cc in Sources */ = {isa = PBXBuildFile; fileRef = B5C37696557C81A6C2B7271A /* target_cache_test.cc */; };
		6DBB3DB3FD6B4981B7F26A55 /* FIRQuerySnapshotTests.mm in Sources */ = {isa = PBXBuildFile; fileRef = 5492E04F202154AA00B64F25 /* FIRQuerySnapshotTests.mm */; };
		6DCA8E54E652B78EFF3EEDAC /* XCTestCase+Await.mm in Sources */ = {isa = PBXBuildFile; fileRef = 5492E0372021401E00B64F25 /* XCTestCase+Await.mm */; };
		6E10507432E1D7AE658D16BD /* FSTSpecTests.mm in Sources */ = {isa = PBXBuildFile; fileRef = 5492E03020213FFC00B64F25 /* FSTSpecTests.mm */; };
		6E4854B19B120C6F0F8192CC /* FSTAPIHelpers.mm in Sources */ = {isa = PBXBuildFile; fileRef = 5492E04E202154AA00B64F25 /* FSTAPIHelpers.mm */; };
		6E59498D20F55BA800ECD9A5 /* FuzzingResources in Resources */ = {isa = PBXBuildFile; fileRef = 6ED6DEA120F5502700FC6076 /* FuzzingResources */; };
		6E7603BC1D8011A5D6F62072 /* credentials_provider_test.cc in Sources */ = {isa = PBXBuildFile; fileRef = 2F4FA4576525144C5069A7A5 /* credentials_provider_test.cc */; };
		6E8302E021022309003E1EA3 /* FSTFuzzTestFieldPath.mm in Sources */ = {isa = PBXBuildFile; fileRef = 6E8302DF21022309003E1EA3 /* FSTFuzzTestFieldPath.mm */; };
		6E8CD8F545C8EDA84918977C /* index.pb.cc in Sources */ = {isa = PBXBuildFile; fileRef = 395E8B07639E69290A929695 /* index.pb.cc */; };
		6EA39FDE20FE820E008D461F /* FSTFuzzTestSerializer.mm in Sources */ = {isa = PBXBuildFile; fileRef = 6EA39FDD20FE820E008D461F /* FSTFuzzTestSerializer.mm */; };
		6EC28BB8C38E3FD126F68211 /* delayed_constructor_test.cc in Sources */ = {isa = PBXBuildFile; fileRef = D0A6E9136804A41CEC9D55D4 /* delayed_constructor_test.cc */; };
		6EDD3B4620BF247500C33877 /* Foundation.framework in Frameworks */ = {isa = PBXBuildFile; fileRef = 6003F58D195388D20070C39A /* Foundation.framework */; };
		6EDD3B4820BF247500C33877 /* UIKit.framework in Frameworks */ = {isa = PBXBuildFile; fileRef = 6003F591195388D20070C39A /* UIKit.framework */; };
		6EDD3B4920BF247500C33877 /* XCTest.framework in Frameworks */ = {isa = PBXBuildFile; fileRef = 6003F5AF195388D20070C39A /* XCTest.framework */; };
		6EDD3B6020BF25AE00C33877 /* FSTFuzzTestsPrincipal.mm in Sources */ = {isa = PBXBuildFile; fileRef = 6EDD3B5E20BF24D000C33877 /* FSTFuzzTestsPrincipal.mm */; };
		6EEA00A737690EF82A3C91C6 /* app_testing.mm in Sources */ = {isa = PBXBuildFile; fileRef = 5467FB07203E6A44009C9584 /* app_testing.mm */; };
		6F3CAC76D918D6B0917EDF92 /* query_test.cc in Sources */ = {isa = PBXBuildFile; fileRef = B9C261C26C5D311E1E3C0CB9 /* query_test.cc */; };
		6F45846C159D3C063DBD3CBE /* FirestoreEncoderTests.swift in Sources */ = {isa = PBXBuildFile; fileRef = 1235769422B86E65007DDFA9 /* FirestoreEncoderTests.swift */; };
		6F511ABFD023AEB81F92DB12 /* maybe_document.pb.cc in Sources */ = {isa = PBXBuildFile; fileRef = 618BBE7E20B89AAC00B5BCE7 /* maybe_document.pb.cc */; };
		6F914209F46E6552B5A79570 /* async_queue_std_test.cc in Sources */ = {isa = PBXBuildFile; fileRef = B6FB4681208EA0BE00554BA2 /* async_queue_std_test.cc */; };
		6FAC16B7FBD3B40D11A6A816 /* target.pb.cc in Sources */ = {isa = PBXBuildFile; fileRef = 618BBE7D20B89AAC00B5BCE7 /* target.pb.cc */; };
		6FC85C48CF8235BA1845E1C8 /* FSTUserDataReaderTests.mm in Sources */ = {isa = PBXBuildFile; fileRef = 8D9892F204959C50613F16C8 /* FSTUserDataReaderTests.mm */; };
		6FD2369F24E884A9D767DD80 /* FIRDocumentSnapshotTests.mm in Sources */ = {isa = PBXBuildFile; fileRef = 5492E04B202154AA00B64F25 /* FIRDocumentSnapshotTests.mm */; };
		6FF2B680CC8631B06C7BD7AB /* FSTMemorySpecTests.mm in Sources */ = {isa = PBXBuildFile; fileRef = 5492E02F20213FFC00B64F25 /* FSTMemorySpecTests.mm */; };
		70A171FC43BE328767D1B243 /* path_test.cc in Sources */ = {isa = PBXBuildFile; fileRef = 403DBF6EFB541DFD01582AA3 /* path_test.cc */; };
		70AB665EB6A473FF6C4CFD31 /* CodableTimestampTests.swift in Sources */ = {isa = PBXBuildFile; fileRef = 7B65C996438B84DBC7616640 /* CodableTimestampTests.swift */; };
		716289F99B5316B3CC5E5CE9 /* FIRSnapshotMetadataTests.mm in Sources */ = {isa = PBXBuildFile; fileRef = 5492E04D202154AA00B64F25 /* FIRSnapshotMetadataTests.mm */; };
		71702588BFBF5D3A670508E7 /* ordered_code_benchmark.cc in Sources */ = {isa = PBXBuildFile; fileRef = 0473AFFF5567E667A125347B /* ordered_code_benchmark.cc */; };
		71719F9F1E33DC2100824A3D /* LaunchScreen.storyboard in Resources */ = {isa = PBXBuildFile; fileRef = 71719F9D1E33DC2100824A3D /* LaunchScreen.storyboard */; };
		71E2B154C4FB63F7B7CC4B50 /* target_id_generator_test.cc in Sources */ = {isa = PBXBuildFile; fileRef = AB380CF82019382300D97691 /* target_id_generator_test.cc */; };
		722F9A798F39F7D1FE7CF270 /* CodableGeoPointTests.swift in Sources */ = {isa = PBXBuildFile; fileRef = 5495EB022040E90200EBA509 /* CodableGeoPointTests.swift */; };
		7281C2F04838AFFDF6A762DF /* memory_remote_document_cache_test.cc in Sources */ = {isa = PBXBuildFile; fileRef = 1CA9800A53669EFBFFB824E3 /* memory_remote_document_cache_test.cc */; };
		72AD91671629697074F2545B /* ordered_code_test.cc in Sources */ = {isa = PBXBuildFile; fileRef = AB380D03201BC6E400D97691 /* ordered_code_test.cc */; };
		72B25B2D698E4746143D5B74 /* memory_lru_garbage_collector_test.cc in Sources */ = {isa = PBXBuildFile; fileRef = 9765D47FA12FA283F4EFAD02 /* memory_lru_garbage_collector_test.cc */; };
		72B53221FD099862C4BDBA2D /* FIRFieldValueTests.mm in Sources */ = {isa = PBXBuildFile; fileRef = 5492E04A202154AA00B64F25 /* FIRFieldValueTests.mm */; };
		72F21684D7520AA43A6F9C69 /* FIRDocumentSnapshotTests.mm in Sources */ = {isa = PBXBuildFile; fileRef = 5492E04B202154AA00B64F25 /* FIRDocumentSnapshotTests.mm */; };
		731541612214AFFA0037F4DC /* query_spec_test.json in Resources */ = {isa = PBXBuildFile; fileRef = 731541602214AFFA0037F4DC /* query_spec_test.json */; };
		733AFC467B600967536BD70F /* BasicCompileTests.swift in Sources */ = {isa = PBXBuildFile; fileRef = DE0761F61F2FE68D003233AF /* BasicCompileTests.swift */; };
		734DAB5FD6FEB2B219CEA8AD /* byte_stream_apple_test.mm in Sources */ = {isa = PBXBuildFile; fileRef = 7628664347B9C96462D4BF17 /* byte_stream_apple_test.mm */; };
		736C4E82689F1CA1859C4A3F /* XCTestCase+Await.mm in Sources */ = {isa = PBXBuildFile; fileRef = 5492E0372021401E00B64F25 /* XCTestCase+Await.mm */; };
		73866AA12082B0A5009BB4FF /* FIRArrayTransformTests.mm in Sources */ = {isa = PBXBuildFile; fileRef = 73866A9F2082B069009BB4FF /* FIRArrayTransformTests.mm */; };
		7394B5C29C6E524C2AF964E6 /* counting_query_engine.cc in Sources */ = {isa = PBXBuildFile; fileRef = 99434327614FEFF7F7DC88EC /* counting_query_engine.cc */; };
		73E42D984FB36173A2BDA57C /* FSTEventAccumulator.mm in Sources */ = {isa = PBXBuildFile; fileRef = 5492E0392021401F00B64F25 /* FSTEventAccumulator.mm */; };
		73FE5066020EF9B2892C86BF /* hard_assert_test.cc in Sources */ = {isa = PBXBuildFile; fileRef = 444B7AB3F5A2929070CB1363 /* hard_assert_test.cc */; };
		743DF2DF38CE289F13F44043 /* status_testing.cc in Sources */ = {isa = PBXBuildFile; fileRef = 3CAA33F964042646FDDAF9F9 /* status_testing.cc */; };
		7495E3BAE536CD839EE20F31 /* FSTLevelDBSpecTests.mm in Sources */ = {isa = PBXBuildFile; fileRef = 5492E02C20213FFB00B64F25 /* FSTLevelDBSpecTests.mm */; };
		74985DE2C7EF4150D7A455FD /* statusor_test.cc in Sources */ = {isa = PBXBuildFile; fileRef = 54A0352D20A3B3D7003E0143 /* statusor_test.cc */; };
		75A176239B37354588769206 /* FSTUserDataReaderTests.mm in Sources */ = {isa = PBXBuildFile; fileRef = 8D9892F204959C50613F16C8 /* FSTUserDataReaderTests.mm */; };
		75C6CECF607CA94F56260BAB /* memory_document_overlay_cache_test.cc in Sources */ = {isa = PBXBuildFile; fileRef = 29D9C76922DAC6F710BC1EF4 /* memory_document_overlay_cache_test.cc */; };
		75D124966E727829A5F99249 /* FIRTypeTests.mm in Sources */ = {isa = PBXBuildFile; fileRef = 5492E071202154D600B64F25 /* FIRTypeTests.mm */; };
		76A5447D76F060E996555109 /* task_test.cc in Sources */ = {isa = PBXBuildFile; fileRef = 899FC22684B0F7BEEAE13527 /* task_test.cc */; };
		7731E564468645A4A62E2A3C /* leveldb_key_test.cc in Sources */ = {isa = PBXBuildFile; fileRef = 54995F6E205B6E12004EFFA0 /* leveldb_key_test.cc */; };
		77BB66DD17A8E6545DE22E0B /* remote_document_cache_test.cc in Sources */ = {isa = PBXBuildFile; fileRef = 7EB299CF85034F09CFD6F3FD /* remote_document_cache_test.cc */; };
		77C459976DCF7503AEE18F7F /* leveldb_bundle_cache_test.cc in Sources */ = {isa = PBXBuildFile; fileRef = 8E9CD82E60893DDD7757B798 /* leveldb_bundle_cache_test.cc */; };
		77D38E78F7CCB8504450A8FB /* index.pb.cc in Sources */ = {isa = PBXBuildFile; fileRef = 395E8B07639E69290A929695 /* index.pb.cc */; };
		77D3CF0BE43BC67B9A26B06D /* FIRFieldPathTests.mm in Sources */ = {isa = PBXBuildFile; fileRef = 5492E04C202154AA00B64F25 /* FIRFieldPathTests.mm */; };
		784FCB02C76096DACCBA11F2 /* bundle.pb.cc in Sources */ = {isa = PBXBuildFile; fileRef = A366F6AE1A5A77548485C091 /* bundle.pb.cc */; };
		78E8DDDBE131F3DA9AF9F8B8 /* index.pb.cc in Sources */ = {isa = PBXBuildFile; fileRef = 395E8B07639E69290A929695 /* index.pb.cc */; };
		795A0E11B3951ACEA2859C8A /* mutation_test.cc in Sources */ = {isa = PBXBuildFile; fileRef = C8522DE226C467C54E6788D8 /* mutation_test.cc */; };
		79987AF2DF1FCE799008B846 /* CodableGeoPointTests.swift in Sources */ = {isa = PBXBuildFile; fileRef = 5495EB022040E90200EBA509 /* CodableGeoPointTests.swift */; };
		799AE5C2A38FCB435B1AB7EC /* nanopb_util_test.cc in Sources */ = {isa = PBXBuildFile; fileRef = 6F5B6C1399F92FD60F2C582B /* nanopb_util_test.cc */; };
		79D86DD18BB54D2D69DC457F /* leveldb_remote_document_cache_test.cc in Sources */ = {isa = PBXBuildFile; fileRef = 0840319686A223CC4AD3FAB1 /* leveldb_remote_document_cache_test.cc */; };
		7A2D523AEF58B1413CC8D64F /* query_engine_test.cc in Sources */ = {isa = PBXBuildFile; fileRef = B8A853940305237AFDA8050B /* query_engine_test.cc */; };
		7A3BE0ED54933C234FDE23D1 /* leveldb_util_test.cc in Sources */ = {isa = PBXBuildFile; fileRef = 332485C4DCC6BA0DBB5E31B7 /* leveldb_util_test.cc */; };
		7A66A2CB5CF33F0C28202596 /* status_test.cc in Sources */ = {isa = PBXBuildFile; fileRef = 54A0352C20A3B3D7003E0143 /* status_test.cc */; };
		7A7EC216A0015D7620B4FF3E /* string_format_apple_test.mm in Sources */ = {isa = PBXBuildFile; fileRef = 9CFD366B783AE27B9E79EE7A /* string_format_apple_test.mm */; };
		7A8DF35E7DB4278E67E6BDB3 /* snapshot_version_test.cc in Sources */ = {isa = PBXBuildFile; fileRef = ABA495B9202B7E79008A7851 /* snapshot_version_test.cc */; };
		7AA8771FE1F048D012E5E317 /* query_spec_test.json in Resources */ = {isa = PBXBuildFile; fileRef = 731541602214AFFA0037F4DC /* query_spec_test.json */; };
		7ACA8D967438B5CD9DA4C884 /* memory_local_store_test.cc in Sources */ = {isa = PBXBuildFile; fileRef = F6CA0C5638AB6627CB5B4CF4 /* memory_local_store_test.cc */; };
		7AD020FC27493FF8E659436C /* existence_filter_spec_test.json in Resources */ = {isa = PBXBuildFile; fileRef = 54DA129D1F315EE100DD57A1 /* existence_filter_spec_test.json */; };
		7B0EA399F899537ACCC84E53 /* string_format_apple_test.mm in Sources */ = {isa = PBXBuildFile; fileRef = 9CFD366B783AE27B9E79EE7A /* string_format_apple_test.mm */; };
		7B0F073BDB6D0D6E542E23D4 /* query.pb.cc in Sources */ = {isa = PBXBuildFile; fileRef = 544129D621C2DDC800EFB9CC /* query.pb.cc */; };
		7B74447D211586D9D1CC82BB /* datastore_test.cc in Sources */ = {isa = PBXBuildFile; fileRef = 3167BD972EFF8EC636530E59 /* datastore_test.cc */; };
		7B86B1B21FD0EF2A67547F66 /* byte_string_test.cc in Sources */ = {isa = PBXBuildFile; fileRef = 5342CDDB137B4E93E2E85CCA /* byte_string_test.cc */; };
		7B8D7BAC1A075DB773230505 /* app_testing.mm in Sources */ = {isa = PBXBuildFile; fileRef = 5467FB07203E6A44009C9584 /* app_testing.mm */; };
		7BCC5973C4F4FCC272150E31 /* FIRCollectionReferenceTests.mm in Sources */ = {isa = PBXBuildFile; fileRef = 5492E045202154AA00B64F25 /* FIRCollectionReferenceTests.mm */; };
		7BCF050BA04537B0E7D44730 /* exponential_backoff_test.cc in Sources */ = {isa = PBXBuildFile; fileRef = B6D1B68420E2AB1A00B35856 /* exponential_backoff_test.cc */; };
		7C5E017689012489AAB7718D /* CodableGeoPointTests.swift in Sources */ = {isa = PBXBuildFile; fileRef = 5495EB022040E90200EBA509 /* CodableGeoPointTests.swift */; };
		7C7BA1DB0B66EB899A928283 /* hashing_test.cc in Sources */ = {isa = PBXBuildFile; fileRef = 54511E8D209805F8005BD28F /* hashing_test.cc */; };
		7D25D41B013BB70ADE526055 /* target_test.cc in Sources */ = {isa = PBXBuildFile; fileRef = 526D755F65AC676234F57125 /* target_test.cc */; };
		7D40C8EB7755138F85920637 /* leveldb_target_cache_test.cc in Sources */ = {isa = PBXBuildFile; fileRef = E76F0CDF28E5FA62D21DE648 /* leveldb_target_cache_test.cc */; };
		7DB0915EF7C22C700A423F7C /* target_cache_test.cc in Sources */ = {isa = PBXBuildFile; fileRef = B5C37696557C81A6C2B7271A /* target_cache_test.cc */; };
		7DBE7DB90CF83B589A94980F /* reference_set_test.cc in Sources */ = {isa = PBXBuildFile; fileRef = 132E32997D781B896672D30A /* reference_set_test.cc */; };
		7DD67E9621C52B790E844B16 /* FIRDatabaseTests.mm in Sources */ = {isa = PBXBuildFile; fileRef = 5492E06C202154D500B64F25 /* FIRDatabaseTests.mm */; };
		7DE2560C3B4EF0512F0D538C /* credentials_provider_test.cc in Sources */ = {isa = PBXBuildFile; fileRef = 2F4FA4576525144C5069A7A5 /* credentials_provider_test.cc */; };
		7DED491019248CE9B9E9EB50 /* FSTLevelDBSpecTests.mm in Sources */ = {isa = PBXBuildFile; fileRef = 5492E02C20213FFB00B64F25 /* FSTLevelDBSpecTests.mm */; };
		7E82D412BB56728BEBB7EF46 /* bundle_serializer_test.cc in Sources */ = {isa = PBXBuildFile; fileRef = B5C2A94EE24E60543F62CC35 /* bundle_serializer_test.cc */; };
		7E97B0F04E25610FF37E9259 /* memory_target_cache_test.cc in Sources */ = {isa = PBXBuildFile; fileRef = 2286F308EFB0534B1BDE05B9 /* memory_target_cache_test.cc */; };
		7EAB3129A58368EE4BD449ED /* leveldb_migrations_test.cc in Sources */ = {isa = PBXBuildFile; fileRef = EF83ACD5E1E9F25845A9ACED /* leveldb_migrations_test.cc */; };
		7EF540911720DAAF516BEDF0 /* query_test.cc in Sources */ = {isa = PBXBuildFile; fileRef = B9C261C26C5D311E1E3C0CB9 /* query_test.cc */; };
		7F6199159E24E19E2A3F5601 /* schedule_test.cc in Sources */ = {isa = PBXBuildFile; fileRef = 9B0B005A79E765AF02793DCE /* schedule_test.cc */; };
		7F771EB980D9CFAAB4764233 /* view_testing.cc in Sources */ = {isa = PBXBuildFile; fileRef = A5466E7809AD2871FFDE6C76 /* view_testing.cc */; };
		7F9CE96304D413F7E7AA0DA0 /* memory_target_cache_test.cc in Sources */ = {isa = PBXBuildFile; fileRef = 2286F308EFB0534B1BDE05B9 /* memory_target_cache_test.cc */; };
		7FF39B8BD834F8267BDCBCC6 /* status_apple_test.mm in Sources */ = {isa = PBXBuildFile; fileRef = 5493A423225F9990006DE7BA /* status_apple_test.mm */; };
		804B0C6CCE3933CF3948F249 /* grpc_streaming_reader_test.cc in Sources */ = {isa = PBXBuildFile; fileRef = B6D964922154AB8F00EB9CFB /* grpc_streaming_reader_test.cc */; };
		8077722A6BB175D3108CDC55 /* leveldb_remote_document_cache_test.cc in Sources */ = {isa = PBXBuildFile; fileRef = 0840319686A223CC4AD3FAB1 /* leveldb_remote_document_cache_test.cc */; };
		80AB93C807F35539EEC510B2 /* leveldb_lru_garbage_collector_test.cc in Sources */ = {isa = PBXBuildFile; fileRef = B629525F7A1AAC1AB765C74F /* leveldb_lru_garbage_collector_test.cc */; };
		80D7FEBB1056E489F24C6C8F /* firebase_app_check_credentials_provider_test.mm in Sources */ = {isa = PBXBuildFile; fileRef = F119BDDF2F06B3C0883B8297 /* firebase_app_check_credentials_provider_test.mm */; };
		814724DE70EFC3DDF439CD78 /* executor_test.cc in Sources */ = {isa = PBXBuildFile; fileRef = B6FB4688208F9B9100554BA2 /* executor_test.cc */; };
		816E8E62DC163649BA96951C /* EncodableFieldValueTests.swift in Sources */ = {isa = PBXBuildFile; fileRef = 1235769122B7E915007DDFA9 /* EncodableFieldValueTests.swift */; };
		81A6B241E63540900F205817 /* view_snapshot_test.cc in Sources */ = {isa = PBXBuildFile; fileRef = CC572A9168BBEF7B83E4BBC5 /* view_snapshot_test.cc */; };
		81AF02881A8D23D02FC202F6 /* bundle_loader_test.cc in Sources */ = {isa = PBXBuildFile; fileRef = A853C81A6A5A51C9D0389EDA /* bundle_loader_test.cc */; };
		81B23D2D4E061074958AF12F /* target.pb.cc in Sources */ = {isa = PBXBuildFile; fileRef = 618BBE7D20B89AAC00B5BCE7 /* target.pb.cc */; };
		81D1B1D2B66BD8310AC5707F /* string_win_test.cc in Sources */ = {isa = PBXBuildFile; fileRef = 79507DF8378D3C42F5B36268 /* string_win_test.cc */; };
		822E5D5EC4955393DF26BC5C /* string_apple_benchmark.mm in Sources */ = {isa = PBXBuildFile; fileRef = 4C73C0CC6F62A90D8573F383 /* string_apple_benchmark.mm */; };
		82E3634FCF4A882948B81839 /* FIRQueryUnitTests.mm in Sources */ = {isa = PBXBuildFile; fileRef = FF73B39D04D1760190E6B84A /* FIRQueryUnitTests.mm */; };
		8342277EB0553492B6668877 /* leveldb_opener_test.cc in Sources */ = {isa = PBXBuildFile; fileRef = 75860CD13AF47EB1EA39EC2F /* leveldb_opener_test.cc */; };
		8388418F43042605FB9BFB92 /* testutil.cc in Sources */ = {isa = PBXBuildFile; fileRef = 54A0352820A3B3BD003E0143 /* testutil.cc */; };
		839D8B502026706419FE09D6 /* leveldb_index_manager_test.cc in Sources */ = {isa = PBXBuildFile; fileRef = 166CE73C03AB4366AAC5201C /* leveldb_index_manager_test.cc */; };
		83A9CD3B6E791A860CE81FA1 /* async_queue_std_test.cc in Sources */ = {isa = PBXBuildFile; fileRef = B6FB4681208EA0BE00554BA2 /* async_queue_std_test.cc */; };
		8403D519C916C72B9C7F2FA1 /* FIRValidationTests.mm in Sources */ = {isa = PBXBuildFile; fileRef = 5492E06D202154D600B64F25 /* FIRValidationTests.mm */; };
		8405FF2BFBB233031A887398 /* event_manager_test.cc in Sources */ = {isa = PBXBuildFile; fileRef = 6F57521E161450FAF89075ED /* event_manager_test.cc */; };
		8413BD9958F6DD52C466D70F /* sorted_set_test.cc in Sources */ = {isa = PBXBuildFile; fileRef = 549CCA4C20A36DBB00BCEB75 /* sorted_set_test.cc */; };
		84285C3F63D916A4786724A8 /* field_index_test.cc in Sources */ = {isa = PBXBuildFile; fileRef = BF76A8DA34B5B67B4DD74666 /* field_index_test.cc */; };
		843EE932AA9A8F43721F189E /* leveldb_local_store_test.cc in Sources */ = {isa = PBXBuildFile; fileRef = 5FF903AEFA7A3284660FA4C5 /* leveldb_local_store_test.cc */; };
		8460C97C9209D7DAF07090BD /* FIRFieldsTests.mm in Sources */ = {isa = PBXBuildFile; fileRef = 5492E06A202154D500B64F25 /* FIRFieldsTests.mm */; };
		84E75527F3739131C09BEAA5 /* target_index_matcher_test.cc in Sources */ = {isa = PBXBuildFile; fileRef = 63136A2371C0C013EC7A540C /* target_index_matcher_test.cc */; };
		851346D66DEC223E839E3AA9 /* memory_mutation_queue_test.cc in Sources */ = {isa = PBXBuildFile; fileRef = 74FBEFA4FE4B12C435011763 /* memory_mutation_queue_test.cc */; };
		856A1EAAD674ADBDAAEDAC37 /* bundle_builder.cc in Sources */ = {isa = PBXBuildFile; fileRef = 4F5B96F3ABCD2CA901DB1CD4 /* bundle_builder.cc */; };
		85B8918FC8C5DC62482E39C3 /* resource_path_test.cc in Sources */ = {isa = PBXBuildFile; fileRef = B686F2B02024FFD70028D6BE /* resource_path_test.cc */; };
		85BC2AB572A400114BF59255 /* limbo_spec_test.json in Resources */ = {isa = PBXBuildFile; fileRef = 54DA129E1F315EE100DD57A1 /* limbo_spec_test.json */; };
		85D61BDC7FB99B6E0DD3AFCA /* mutation.pb.cc in Sources */ = {isa = PBXBuildFile; fileRef = 618BBE8220B89AAC00B5BCE7 /* mutation.pb.cc */; };
		85D7C370C7812166A467FEE9 /* string_apple_benchmark.mm in Sources */ = {isa = PBXBuildFile; fileRef = 4C73C0CC6F62A90D8573F383 /* string_apple_benchmark.mm */; };
		86004E06C088743875C13115 /* load_bundle_task_test.cc in Sources */ = {isa = PBXBuildFile; fileRef = 8F1A7B4158D9DD76EE4836BF /* load_bundle_task_test.cc */; };
		8612F3C7E4A7D17221442699 /* grpc_unary_call_test.cc in Sources */ = {isa = PBXBuildFile; fileRef = B6D964942163E63900EB9CFB /* grpc_unary_call_test.cc */; };
		862B1AC9EDAB309BBF4FB18C /* sorted_map_test.cc in Sources */ = {isa = PBXBuildFile; fileRef = 549CCA4E20A36DBB00BCEB75 /* sorted_map_test.cc */; };
		86494278BE08F10A8AAF9603 /* iterator_adaptors_test.cc in Sources */ = {isa = PBXBuildFile; fileRef = 54A0353420A3D8CB003E0143 /* iterator_adaptors_test.cc */; };
		867B370BF2DF84B6AB94B874 /* filesystem_testing.cc in Sources */ = {isa = PBXBuildFile; fileRef = BA02DA2FCD0001CFC6EB08DA /* filesystem_testing.cc */; };
		8683BBC3AC7B01937606A83B /* firestore.pb.cc in Sources */ = {isa = PBXBuildFile; fileRef = 544129D421C2DDC800EFB9CC /* firestore.pb.cc */; };
		86E6FC2B7657C35B342E1436 /* sorted_map_test.cc in Sources */ = {isa = PBXBuildFile; fileRef = 549CCA4E20A36DBB00BCEB75 /* sorted_map_test.cc */; };
		8705C4856498F66E471A0997 /* FIRWriteBatchTests.mm in Sources */ = {isa = PBXBuildFile; fileRef = 5492E06F202154D600B64F25 /* FIRWriteBatchTests.mm */; };
		873B8AEB1B1F5CCA007FD442 /* Main.storyboard in Resources */ = {isa = PBXBuildFile; fileRef = 873B8AEA1B1F5CCA007FD442 /* Main.storyboard */; };
		87B5972F1C67CB8D53ADA024 /* object_value_test.cc in Sources */ = {isa = PBXBuildFile; fileRef = 214877F52A705012D6720CA0 /* object_value_test.cc */; };
		87B5AC3EBF0E83166B142FA4 /* string_apple_benchmark.mm in Sources */ = {isa = PBXBuildFile; fileRef = 4C73C0CC6F62A90D8573F383 /* string_apple_benchmark.mm */; };
		881E55152AB34465412F8542 /* FSTAPIHelpers.mm in Sources */ = {isa = PBXBuildFile; fileRef = 5492E04E202154AA00B64F25 /* FSTAPIHelpers.mm */; };
		88929ED628DA8DD9592974ED /* task_test.cc in Sources */ = {isa = PBXBuildFile; fileRef = 899FC22684B0F7BEEAE13527 /* task_test.cc */; };
		88FD82A1FC5FEC5D56B481D8 /* maybe_document.pb.cc in Sources */ = {isa = PBXBuildFile; fileRef = 618BBE7E20B89AAC00B5BCE7 /* maybe_document.pb.cc */; };
		897F3C1936612ACB018CA1DD /* http.pb.cc in Sources */ = {isa = PBXBuildFile; fileRef = 618BBE9720B89AAC00B5BCE7 /* http.pb.cc */; };
		89C71AEAA5316836BB1D5A01 /* view_test.cc in Sources */ = {isa = PBXBuildFile; fileRef = C7429071B33BDF80A7FA2F8A /* view_test.cc */; };
		89EB0C7B1241E6F1800A3C7E /* empty_credentials_provider_test.cc in Sources */ = {isa = PBXBuildFile; fileRef = 8FA60B08D59FEA0D6751E87F /* empty_credentials_provider_test.cc */; };
		8A6C809B9F81C30B7333FCAA /* FIRFirestoreSourceTests.mm in Sources */ = {isa = PBXBuildFile; fileRef = 6161B5012047140400A99DBB /* FIRFirestoreSourceTests.mm */; };
		8A76A3A8345B984C91B0843E /* schedule_test.cc in Sources */ = {isa = PBXBuildFile; fileRef = 9B0B005A79E765AF02793DCE /* schedule_test.cc */; };
		8A79DDB4379A063C30A76329 /* iterator_adaptors_test.cc in Sources */ = {isa = PBXBuildFile; fileRef = 54A0353420A3D8CB003E0143 /* iterator_adaptors_test.cc */; };
		8AA7A1FCEE6EC309399978AD /* leveldb_key_test.cc in Sources */ = {isa = PBXBuildFile; fileRef = 54995F6E205B6E12004EFFA0 /* leveldb_key_test.cc */; };
		8B0EC945E74A03BD3ED8F9AA /* status_testing.cc in Sources */ = {isa = PBXBuildFile; fileRef = 3CAA33F964042646FDDAF9F9 /* status_testing.cc */; };
		8B31F63673F3B5238DE95AFB /* geo_point_test.cc in Sources */ = {isa = PBXBuildFile; fileRef = AB7BAB332012B519001E0872 /* geo_point_test.cc */; };
		8B3EB33933D11CF897EAF4C3 /* leveldb_index_manager_test.cc in Sources */ = {isa = PBXBuildFile; fileRef = 166CE73C03AB4366AAC5201C /* leveldb_index_manager_test.cc */; };
		8C39F6D4B3AA9074DF00CFB8 /* string_util_test.cc in Sources */ = {isa = PBXBuildFile; fileRef = AB380CFC201A2EE200D97691 /* string_util_test.cc */; };
		8C602DAD4E8296AB5EFB962A /* firestore.pb.cc in Sources */ = {isa = PBXBuildFile; fileRef = 544129D421C2DDC800EFB9CC /* firestore.pb.cc */; };
		8C82D4D3F9AB63E79CC52DC8 /* Pods_Firestore_IntegrationTests_iOS.framework in Frameworks */ = {isa = PBXBuildFile; fileRef = ECEBABC7E7B693BE808A1052 /* Pods_Firestore_IntegrationTests_iOS.framework */; };
		8D0EF43F1B7B156550E65C20 /* FSTGoogleTestTests.mm in Sources */ = {isa = PBXBuildFile; fileRef = 54764FAE1FAA21B90085E60A /* FSTGoogleTestTests.mm */; };
		8ECDF2AFCF1BCA1A2CDAAD8A /* document_test.cc in Sources */ = {isa = PBXBuildFile; fileRef = AB6B908320322E4D00CC290A /* document_test.cc */; };
		8F2055702DB5EE8DA4BACD7C /* memory_document_overlay_cache_test.cc in Sources */ = {isa = PBXBuildFile; fileRef = 29D9C76922DAC6F710BC1EF4 /* memory_document_overlay_cache_test.cc */; };
		8F3AE423677A4C50F7E0E5C0 /* database_info_test.cc in Sources */ = {isa = PBXBuildFile; fileRef = AB38D92E20235D22000A432D /* database_info_test.cc */; };
		8F4F40E9BC7ED588F67734D5 /* app_testing.mm in Sources */ = {isa = PBXBuildFile; fileRef = 5467FB07203E6A44009C9584 /* app_testing.mm */; };
		8F781F527ED72DC6C123689E /* autoid_test.cc in Sources */ = {isa = PBXBuildFile; fileRef = 54740A521FC913E500713A1A /* autoid_test.cc */; };
		9009C285F418EA80C46CF06B /* fake_target_metadata_provider.cc in Sources */ = {isa = PBXBuildFile; fileRef = 71140E5D09C6E76F7C71B2FC /* fake_target_metadata_provider.cc */; };
		900D0E9F18CE3DB954DD0D1E /* async_queue_test.cc in Sources */ = {isa = PBXBuildFile; fileRef = B6FB467B208E9A8200554BA2 /* async_queue_test.cc */; };
		9012B0E121B99B9C7E54160B /* query_engine_test.cc in Sources */ = {isa = PBXBuildFile; fileRef = B8A853940305237AFDA8050B /* query_engine_test.cc */; };
		9016EF298E41456060578C90 /* field_transform_test.cc in Sources */ = {isa = PBXBuildFile; fileRef = 7515B47C92ABEEC66864B55C /* field_transform_test.cc */; };
		906DB5C85F57EFCBD2027E60 /* grpc_unary_call_test.cc in Sources */ = {isa = PBXBuildFile; fileRef = B6D964942163E63900EB9CFB /* grpc_unary_call_test.cc */; };
		907DF0E63248DBF0912CC56D /* filesystem_testing.cc in Sources */ = {isa = PBXBuildFile; fileRef = BA02DA2FCD0001CFC6EB08DA /* filesystem_testing.cc */; };
		90B9302B082E6252AF4E7DC7 /* leveldb_migrations_test.cc in Sources */ = {isa = PBXBuildFile; fileRef = EF83ACD5E1E9F25845A9ACED /* leveldb_migrations_test.cc */; };
		90FE088B8FD9EC06EEED1F39 /* memory_index_manager_test.cc in Sources */ = {isa = PBXBuildFile; fileRef = DB5A1E760451189DA36028B3 /* memory_index_manager_test.cc */; };
		911931696309D2EABB325F17 /* strerror_test.cc in Sources */ = {isa = PBXBuildFile; fileRef = 358C3B5FE573B1D60A4F7592 /* strerror_test.cc */; };
		913F6E57AF18F84C5ECFD414 /* lru_garbage_collector_test.cc in Sources */ = {isa = PBXBuildFile; fileRef = 277EAACC4DD7C21332E8496A /* lru_garbage_collector_test.cc */; };
		915A9B8DB280DB4787D83FFE /* byte_stream_test.cc in Sources */ = {isa = PBXBuildFile; fileRef = 432C71959255C5DBDF522F52 /* byte_stream_test.cc */; };
		91AEFFEE35FBE15FEC42A1F4 /* memory_local_store_test.cc in Sources */ = {isa = PBXBuildFile; fileRef = F6CA0C5638AB6627CB5B4CF4 /* memory_local_store_test.cc */; };
		920B6ABF76FDB3547F1CCD84 /* firestore.pb.cc in Sources */ = {isa = PBXBuildFile; fileRef = 544129D421C2DDC800EFB9CC /* firestore.pb.cc */; };
		925BE64990449E93242A00A2 /* memory_mutation_queue_test.cc in Sources */ = {isa = PBXBuildFile; fileRef = 74FBEFA4FE4B12C435011763 /* memory_mutation_queue_test.cc */; };
		92D7081085679497DC112EDB /* persistence_testing.cc in Sources */ = {isa = PBXBuildFile; fileRef = 9113B6F513D0473AEABBAF1F /* persistence_testing.cc */; };
		92EFF0CC2993B43CBC7A61FF /* grpc_streaming_reader_test.cc in Sources */ = {isa = PBXBuildFile; fileRef = B6D964922154AB8F00EB9CFB /* grpc_streaming_reader_test.cc */; };
		9382BE7190E7750EE7CCCE7C /* write_spec_test.json in Resources */ = {isa = PBXBuildFile; fileRef = 54DA12A51F315EE100DD57A1 /* write_spec_test.json */; };
		938F2AF6EC5CD0B839300DB0 /* query.pb.cc in Sources */ = {isa = PBXBuildFile; fileRef = 544129D621C2DDC800EFB9CC /* query.pb.cc */; };
		939C898FE9D129F6A2EA259C /* FSTHelpers.mm in Sources */ = {isa = PBXBuildFile; fileRef = 5492E03A2021401F00B64F25 /* FSTHelpers.mm */; };
		93C8F772F4DC5A985FA3D815 /* task_test.cc in Sources */ = {isa = PBXBuildFile; fileRef = 899FC22684B0F7BEEAE13527 /* task_test.cc */; };
		93E5620E3884A431A14500B0 /* document_key_test.cc in Sources */ = {isa = PBXBuildFile; fileRef = B6152AD5202A5385000E5744 /* document_key_test.cc */; };
		94854FAEAEA75A1AC77A0515 /* memory_bundle_cache_test.cc in Sources */ = {isa = PBXBuildFile; fileRef = AB4AB1388538CD3CB19EB028 /* memory_bundle_cache_test.cc */; };
		94BBB23B93E449D03FA34F87 /* mutation_queue_test.cc in Sources */ = {isa = PBXBuildFile; fileRef = 3068AA9DFBBA86C1FE2A946E /* mutation_queue_test.cc */; };
		95C0F55813DA51E6B8C439E1 /* status_apple_test.mm in Sources */ = {isa = PBXBuildFile; fileRef = 5493A423225F9990006DE7BA /* status_apple_test.mm */; };
		95CE3F5265B9BB7297EE5A6B /* lru_garbage_collector_test.cc in Sources */ = {isa = PBXBuildFile; fileRef = 277EAACC4DD7C21332E8496A /* lru_garbage_collector_test.cc */; };
		95DCD082374F871A86EF905F /* to_string_apple_test.mm in Sources */ = {isa = PBXBuildFile; fileRef = B68B1E002213A764008977EF /* to_string_apple_test.mm */; };
		95ED06D2B0078D3CDB821B68 /* FIRArrayTransformTests.mm in Sources */ = {isa = PBXBuildFile; fileRef = 73866A9F2082B069009BB4FF /* FIRArrayTransformTests.mm */; };
		9611A0FAA2E10A6B1C1AC2EA /* memory_bundle_cache_test.cc in Sources */ = {isa = PBXBuildFile; fileRef = AB4AB1388538CD3CB19EB028 /* memory_bundle_cache_test.cc */; };
		9617B75E9E27E7BA46D87EF3 /* query_test.cc in Sources */ = {isa = PBXBuildFile; fileRef = B9C261C26C5D311E1E3C0CB9 /* query_test.cc */; };
		96552D8E218F68DDCFE210A0 /* status_apple_test.mm in Sources */ = {isa = PBXBuildFile; fileRef = 5493A423225F9990006DE7BA /* status_apple_test.mm */; };
		96898170B456EAF092F73BBC /* defer_test.cc in Sources */ = {isa = PBXBuildFile; fileRef = 8ABAC2E0402213D837F73DC3 /* defer_test.cc */; };
		96D95E144C383459D4E26E47 /* token_test.cc in Sources */ = {isa = PBXBuildFile; fileRef = A082AFDD981B07B5AD78FDE8 /* token_test.cc */; };
		96E54377873FCECB687A459B /* value_util_test.cc in Sources */ = {isa = PBXBuildFile; fileRef = 40F9D09063A07F710811A84F /* value_util_test.cc */; };
		974FF09E6AFD24D5A39B898B /* local_serializer_test.cc in Sources */ = {isa = PBXBuildFile; fileRef = F8043813A5D16963EC02B182 /* local_serializer_test.cc */; };
		97729B53698C0E52EB165003 /* field_filter_test.cc in Sources */ = {isa = PBXBuildFile; fileRef = E8551D6C6FB0B1BACE9E5BAD /* field_filter_test.cc */; };
		9774A6C2AA02A12D80B34C3C /* database_id_test.cc in Sources */ = {isa = PBXBuildFile; fileRef = AB71064B201FA60300344F18 /* database_id_test.cc */; };
		9783FAEA4CF758E8C4C2D76E /* hashing_test.cc in Sources */ = {isa = PBXBuildFile; fileRef = 54511E8D209805F8005BD28F /* hashing_test.cc */; };
		9860F493EBF43AF5AC0A88BD /* empty_credentials_provider_test.cc in Sources */ = {isa = PBXBuildFile; fileRef = 8FA60B08D59FEA0D6751E87F /* empty_credentials_provider_test.cc */; };
		98708140787A9465D883EEC9 /* leveldb_mutation_queue_test.cc in Sources */ = {isa = PBXBuildFile; fileRef = 5C7942B6244F4C416B11B86C /* leveldb_mutation_queue_test.cc */; };
		98FE82875A899A40A98AAC22 /* leveldb_opener_test.cc in Sources */ = {isa = PBXBuildFile; fileRef = 75860CD13AF47EB1EA39EC2F /* leveldb_opener_test.cc */; };
		990EC10E92DADB7D86A4BEE3 /* string_format_test.cc in Sources */ = {isa = PBXBuildFile; fileRef = 54131E9620ADE678001DF3FF /* string_format_test.cc */; };
		992DD6779C7A166D3A22E749 /* firebase_app_check_credentials_provider_test.mm in Sources */ = {isa = PBXBuildFile; fileRef = F119BDDF2F06B3C0883B8297 /* firebase_app_check_credentials_provider_test.mm */; };
		9A29D572C64CA1FA62F591D4 /* FIRQueryTests.mm in Sources */ = {isa = PBXBuildFile; fileRef = 5492E069202154D500B64F25 /* FIRQueryTests.mm */; };
		9A7CF567C6FF0623EB4CFF64 /* datastore_test.cc in Sources */ = {isa = PBXBuildFile; fileRef = 3167BD972EFF8EC636530E59 /* datastore_test.cc */; };
		9A8B01AF6F19D248202FBC0A /* FIRQueryUnitTests.mm in Sources */ = {isa = PBXBuildFile; fileRef = FF73B39D04D1760190E6B84A /* FIRQueryUnitTests.mm */; };
		9AC28D928902C6767A11F5FC /* objc_type_traits_apple_test.mm in Sources */ = {isa = PBXBuildFile; fileRef = 2A0CF41BA5AED6049B0BEB2C /* objc_type_traits_apple_test.mm */; };
		9AC604BF7A76CABDF26F8C8E /* cc_compilation_test.cc in Sources */ = {isa = PBXBuildFile; fileRef = 1B342370EAE3AA02393E33EB /* cc_compilation_test.cc */; };
		9B2CD4CBB1DFE8BC3C81A335 /* async_queue_libdispatch_test.mm in Sources */ = {isa = PBXBuildFile; fileRef = B6FB4680208EA0BE00554BA2 /* async_queue_libdispatch_test.mm */; };
		9B9BFC16E26BDE4AE0CDFF4B /* firebase_auth_credentials_provider_test.mm in Sources */ = {isa = PBXBuildFile; fileRef = F869D85E900E5AF6CD02E2FC /* firebase_auth_credentials_provider_test.mm */; };
		9BEC62D59EB2C68342F493CD /* credentials_provider_test.cc in Sources */ = {isa = PBXBuildFile; fileRef = 2F4FA4576525144C5069A7A5 /* credentials_provider_test.cc */; };
		9C1F25177DC5753B075DCF65 /* existence_filter_spec_test.json in Resources */ = {isa = PBXBuildFile; fileRef = 54DA129D1F315EE100DD57A1 /* existence_filter_spec_test.json */; };
		9C366448F9BA7A4AC0821AF7 /* bundle_spec_test.json in Resources */ = {isa = PBXBuildFile; fileRef = 79EAA9F7B1B9592B5F053923 /* bundle_spec_test.json */; };
		9C86EEDEA131BFD50255EEF1 /* comparison_test.cc in Sources */ = {isa = PBXBuildFile; fileRef = 548DB928200D59F600E00ABC /* comparison_test.cc */; };
		9CE07BAAD3D3BC5F069D38FE /* grpc_streaming_reader_test.cc in Sources */ = {isa = PBXBuildFile; fileRef = B6D964922154AB8F00EB9CFB /* grpc_streaming_reader_test.cc */; };
		9D71628E38D9F64C965DF29E /* FSTAPIHelpers.mm in Sources */ = {isa = PBXBuildFile; fileRef = 5492E04E202154AA00B64F25 /* FSTAPIHelpers.mm */; };
		9E656F4FE92E8BFB7F625283 /* to_string_test.cc in Sources */ = {isa = PBXBuildFile; fileRef = B696858D2214B53900271095 /* to_string_test.cc */; };
		9EE1447AA8E68DF98D0590FF /* precondition_test.cc in Sources */ = {isa = PBXBuildFile; fileRef = 549CCA5520A36E1F00BCEB75 /* precondition_test.cc */; };
		9EE81B1FB9B7C664B7B0A904 /* resume_token_spec_test.json in Resources */ = {isa = PBXBuildFile; fileRef = 54DA12A41F315EE100DD57A1 /* resume_token_spec_test.json */; };
		9F41D724D9947A89201495AD /* limit_spec_test.json in Resources */ = {isa = PBXBuildFile; fileRef = 54DA129F1F315EE100DD57A1 /* limit_spec_test.json */; };
		9F9244225BE2EC88AA0CE4EF /* sorted_set_test.cc in Sources */ = {isa = PBXBuildFile; fileRef = 549CCA4C20A36DBB00BCEB75 /* sorted_set_test.cc */; };
		A05BC6BDA2ABE405009211A9 /* target_id_generator_test.cc in Sources */ = {isa = PBXBuildFile; fileRef = AB380CF82019382300D97691 /* target_id_generator_test.cc */; };
		A06FBB7367CDD496887B86F8 /* leveldb_opener_test.cc in Sources */ = {isa = PBXBuildFile; fileRef = 75860CD13AF47EB1EA39EC2F /* leveldb_opener_test.cc */; };
		A0C6C658DFEE58314586907B /* offline_spec_test.json in Resources */ = {isa = PBXBuildFile; fileRef = 54DA12A11F315EE100DD57A1 /* offline_spec_test.json */; };
		A0E1C7F5C7093A498F65C5CF /* memory_bundle_cache_test.cc in Sources */ = {isa = PBXBuildFile; fileRef = AB4AB1388538CD3CB19EB028 /* memory_bundle_cache_test.cc */; };
		A124744C6CBEF3DD415A1A72 /* FSTUserDataReaderTests.mm in Sources */ = {isa = PBXBuildFile; fileRef = 8D9892F204959C50613F16C8 /* FSTUserDataReaderTests.mm */; };
		A1563EFEB021936D3FFE07E3 /* field_mask_test.cc in Sources */ = {isa = PBXBuildFile; fileRef = 549CCA5320A36E1F00BCEB75 /* field_mask_test.cc */; };
		A17DBC8F24127DA8A381F865 /* testutil.cc in Sources */ = {isa = PBXBuildFile; fileRef = 54A0352820A3B3BD003E0143 /* testutil.cc */; };
		A192648233110B7B8BD65528 /* field_transform_test.cc in Sources */ = {isa = PBXBuildFile; fileRef = 7515B47C92ABEEC66864B55C /* field_transform_test.cc */; };
		A1F57CC739211F64F2E9232D /* hard_assert_test.cc in Sources */ = {isa = PBXBuildFile; fileRef = 444B7AB3F5A2929070CB1363 /* hard_assert_test.cc */; };
		A215078DBFBB5A4F4DADE8A9 /* leveldb_index_manager_test.cc in Sources */ = {isa = PBXBuildFile; fileRef = 166CE73C03AB4366AAC5201C /* leveldb_index_manager_test.cc */; };
		A21819C437C3C80450D7EEEE /* writer_test.cc in Sources */ = {isa = PBXBuildFile; fileRef = BC3C788D290A935C353CEAA1 /* writer_test.cc */; };
		A25FF76DEF542E01A2DF3B0E /* time_testing.cc in Sources */ = {isa = PBXBuildFile; fileRef = 5497CB76229DECDE000FB92F /* time_testing.cc */; };
		A27096F764227BC73526FED3 /* leveldb_remote_document_cache_test.cc in Sources */ = {isa = PBXBuildFile; fileRef = 0840319686A223CC4AD3FAB1 /* leveldb_remote_document_cache_test.cc */; };
		A27908A198E1D2230C1801AC /* bundle_serializer_test.cc in Sources */ = {isa = PBXBuildFile; fileRef = B5C2A94EE24E60543F62CC35 /* bundle_serializer_test.cc */; };
		A3262936317851958C8EABAF /* byte_stream_cpp_test.cc in Sources */ = {isa = PBXBuildFile; fileRef = 01D10113ECC5B446DB35E96D /* byte_stream_cpp_test.cc */; };
		A4757C171D2407F61332EA38 /* byte_stream_cpp_test.cc in Sources */ = {isa = PBXBuildFile; fileRef = 01D10113ECC5B446DB35E96D /* byte_stream_cpp_test.cc */; };
		A478FDD7C3F48FBFDDA7D8F5 /* leveldb_mutation_queue_test.cc in Sources */ = {isa = PBXBuildFile; fileRef = 5C7942B6244F4C416B11B86C /* leveldb_mutation_queue_test.cc */; };
		A4AD189BDEF7A609953457A6 /* leveldb_key_test.cc in Sources */ = {isa = PBXBuildFile; fileRef = 54995F6E205B6E12004EFFA0 /* leveldb_key_test.cc */; };
		A4ECA8335000CBDF94586C94 /* FSTDatastoreTests.mm in Sources */ = {isa = PBXBuildFile; fileRef = 5492E07E202154EC00B64F25 /* FSTDatastoreTests.mm */; };
		A5175CA2E677E13CC5F23D72 /* document_test.cc in Sources */ = {isa = PBXBuildFile; fileRef = AB6B908320322E4D00CC290A /* document_test.cc */; };
		A55266E6C986251D283CE948 /* FIRCursorTests.mm in Sources */ = {isa = PBXBuildFile; fileRef = 5492E070202154D600B64F25 /* FIRCursorTests.mm */; };
		A5583822218F9D5B1E86FCAC /* overlay_test.cc in Sources */ = {isa = PBXBuildFile; fileRef = E1459FA70B8FC18DE4B80D0D /* overlay_test.cc */; };
		A57EC303CD2D6AA4F4745551 /* FIRFieldValueTests.mm in Sources */ = {isa = PBXBuildFile; fileRef = 5492E04A202154AA00B64F25 /* FIRFieldValueTests.mm */; };
		A585BD0F31E90980B5F5FBCA /* local_serializer_test.cc in Sources */ = {isa = PBXBuildFile; fileRef = F8043813A5D16963EC02B182 /* local_serializer_test.cc */; };
		A5AB1815C45FFC762981E481 /* write.pb.cc in Sources */ = {isa = PBXBuildFile; fileRef = 544129D921C2DDC800EFB9CC /* write.pb.cc */; };
		A5B8C273593D1BB6E8AE4CBA /* view_test.cc in Sources */ = {isa = PBXBuildFile; fileRef = C7429071B33BDF80A7FA2F8A /* view_test.cc */; };
		A602E6C7C8B243BB767D251C /* leveldb_index_manager_test.cc in Sources */ = {isa = PBXBuildFile; fileRef = 166CE73C03AB4366AAC5201C /* leveldb_index_manager_test.cc */; };
		A61BB461F3E5822175F81719 /* memory_remote_document_cache_test.cc in Sources */ = {isa = PBXBuildFile; fileRef = 1CA9800A53669EFBFFB824E3 /* memory_remote_document_cache_test.cc */; };
		A6A916A7DEA41EE29FD13508 /* watch_change_test.cc in Sources */ = {isa = PBXBuildFile; fileRef = 2D7472BC70C024D736FF74D9 /* watch_change_test.cc */; };
		A6A9946A006AA87240B37E31 /* defer_test.cc in Sources */ = {isa = PBXBuildFile; fileRef = 8ABAC2E0402213D837F73DC3 /* defer_test.cc */; };
		A6BDA28DBC85BC1BAB7061F4 /* leveldb_document_overlay_cache_test.cc in Sources */ = {isa = PBXBuildFile; fileRef = AE89CFF09C6804573841397F /* leveldb_document_overlay_cache_test.cc */; };
		A6D57EC3A0BF39060705ED29 /* string_format_apple_test.mm in Sources */ = {isa = PBXBuildFile; fileRef = 9CFD366B783AE27B9E79EE7A /* string_format_apple_test.mm */; };
		A6E236CE8B3A47BE32254436 /* array_sorted_map_test.cc in Sources */ = {isa = PBXBuildFile; fileRef = 54EB764C202277B30088B8F3 /* array_sorted_map_test.cc */; };
		A7309DAD4A3B5334536ECA46 /* remote_event_test.cc in Sources */ = {isa = PBXBuildFile; fileRef = 584AE2C37A55B408541A6FF3 /* remote_event_test.cc */; };
		A7399FB3BEC50BBFF08EC9BA /* mutation_queue_test.cc in Sources */ = {isa = PBXBuildFile; fileRef = 3068AA9DFBBA86C1FE2A946E /* mutation_queue_test.cc */; };
		A80D38096052F928B17E1504 /* user_test.cc in Sources */ = {isa = PBXBuildFile; fileRef = CCC9BD953F121B9E29F9AA42 /* user_test.cc */; };
		A873EE3C8A97C90BA978B68A /* firebase_app_check_credentials_provider_test.mm in Sources */ = {isa = PBXBuildFile; fileRef = F119BDDF2F06B3C0883B8297 /* firebase_app_check_credentials_provider_test.mm */; };
		A8AF92A35DFA30EEF9C27FB7 /* database_info_test.cc in Sources */ = {isa = PBXBuildFile; fileRef = AB38D92E20235D22000A432D /* database_info_test.cc */; };
		A8C9FF6D13E6C83D4AB54EA7 /* secure_random_test.cc in Sources */ = {isa = PBXBuildFile; fileRef = 54740A531FC913E500713A1A /* secure_random_test.cc */; };
		A907244EE37BC32C8D82948E /* FSTSpecTests.mm in Sources */ = {isa = PBXBuildFile; fileRef = 5492E03020213FFC00B64F25 /* FSTSpecTests.mm */; };
		A97ED2BAAEDB0F765BBD5F98 /* local_store_test.cc in Sources */ = {isa = PBXBuildFile; fileRef = 307FF03D0297024D59348EBD /* local_store_test.cc */; };
		A9A9994FB8042838671E8506 /* view_snapshot_test.cc in Sources */ = {isa = PBXBuildFile; fileRef = CC572A9168BBEF7B83E4BBC5 /* view_snapshot_test.cc */; };
		AA13B6E1EF0AD9E9857AAE1C /* byte_stream_test.cc in Sources */ = {isa = PBXBuildFile; fileRef = 432C71959255C5DBDF522F52 /* byte_stream_test.cc */; };
		AAC15E7CCAE79619B2ABB972 /* XCTestCase+Await.mm in Sources */ = {isa = PBXBuildFile; fileRef = 5492E0372021401E00B64F25 /* XCTestCase+Await.mm */; };
		AAF2F02E77A80C9CDE2C0C7A /* filesystem_test.cc in Sources */ = {isa = PBXBuildFile; fileRef = F51859B394D01C0C507282F1 /* filesystem_test.cc */; };
		AAFA9D7A0A067F2D3D8D5487 /* token_test.cc in Sources */ = {isa = PBXBuildFile; fileRef = A082AFDD981B07B5AD78FDE8 /* token_test.cc */; };
		AB2BAB0BD77FF05CC26FCF75 /* async_queue_std_test.cc in Sources */ = {isa = PBXBuildFile; fileRef = B6FB4681208EA0BE00554BA2 /* async_queue_std_test.cc */; };
		AB380CFB2019388600D97691 /* target_id_generator_test.cc in Sources */ = {isa = PBXBuildFile; fileRef = AB380CF82019382300D97691 /* target_id_generator_test.cc */; };
		AB380CFE201A2F4500D97691 /* string_util_test.cc in Sources */ = {isa = PBXBuildFile; fileRef = AB380CFC201A2EE200D97691 /* string_util_test.cc */; };
		AB380D02201BC69F00D97691 /* bits_test.cc in Sources */ = {isa = PBXBuildFile; fileRef = AB380D01201BC69F00D97691 /* bits_test.cc */; };
		AB380D04201BC6E400D97691 /* ordered_code_test.cc in Sources */ = {isa = PBXBuildFile; fileRef = AB380D03201BC6E400D97691 /* ordered_code_test.cc */; };
		AB38D93020236E21000A432D /* database_info_test.cc in Sources */ = {isa = PBXBuildFile; fileRef = AB38D92E20235D22000A432D /* database_info_test.cc */; };
		AB6B908420322E4D00CC290A /* document_test.cc in Sources */ = {isa = PBXBuildFile; fileRef = AB6B908320322E4D00CC290A /* document_test.cc */; };
		AB6D588EB21A2C8D40CEB408 /* byte_stream_cpp_test.cc in Sources */ = {isa = PBXBuildFile; fileRef = 01D10113ECC5B446DB35E96D /* byte_stream_cpp_test.cc */; };
		AB7BAB342012B519001E0872 /* geo_point_test.cc in Sources */ = {isa = PBXBuildFile; fileRef = AB7BAB332012B519001E0872 /* geo_point_test.cc */; };
		AB8209455BAA17850D5E196D /* http.pb.cc in Sources */ = {isa = PBXBuildFile; fileRef = 618BBE9720B89AAC00B5BCE7 /* http.pb.cc */; };
		AB9FF792C60FC581909EF381 /* recovery_spec_test.json in Resources */ = {isa = PBXBuildFile; fileRef = 9C1AFCC9E616EC33D6E169CF /* recovery_spec_test.json */; };
		ABA495BB202B7E80008A7851 /* snapshot_version_test.cc in Sources */ = {isa = PBXBuildFile; fileRef = ABA495B9202B7E79008A7851 /* snapshot_version_test.cc */; };
		ABE6637A201FA81900ED349A /* database_id_test.cc in Sources */ = {isa = PBXBuildFile; fileRef = AB71064B201FA60300344F18 /* database_id_test.cc */; };
		ABF6506C201131F8005F2C74 /* timestamp_test.cc in Sources */ = {isa = PBXBuildFile; fileRef = ABF6506B201131F8005F2C74 /* timestamp_test.cc */; };
		ABFD599019CF312CFF96B3EC /* perf_spec_test.json in Resources */ = {isa = PBXBuildFile; fileRef = D5B2593BCB52957D62F1C9D3 /* perf_spec_test.json */; };
		AC03C4F1456FB1C0D88E94FF /* query_listener_test.cc in Sources */ = {isa = PBXBuildFile; fileRef = 7C3F995E040E9E9C5E8514BB /* query_listener_test.cc */; };
		AC6B856ACB12BB28D279693D /* random_access_queue_test.cc in Sources */ = {isa = PBXBuildFile; fileRef = 014C60628830D95031574D15 /* random_access_queue_test.cc */; };
		AC6C1E57B18730428CB15E03 /* executor_libdispatch_test.mm in Sources */ = {isa = PBXBuildFile; fileRef = B6FB4689208F9B9100554BA2 /* executor_libdispatch_test.mm */; };
		AC835157AD2BE7AA8D20FB5A /* ConditionalConformanceTests.swift in Sources */ = {isa = PBXBuildFile; fileRef = E3228F51DCDC2E90D5C58F97 /* ConditionalConformanceTests.swift */; };
		ACC9369843F5ED3BD2284078 /* timestamp_test.cc in Sources */ = {isa = PBXBuildFile; fileRef = ABF6506B201131F8005F2C74 /* timestamp_test.cc */; };
		AD12205540893CEB48647937 /* filesystem_testing.cc in Sources */ = {isa = PBXBuildFile; fileRef = BA02DA2FCD0001CFC6EB08DA /* filesystem_testing.cc */; };
		AD35AA07F973934BA30C9000 /* remote_event_test.cc in Sources */ = {isa = PBXBuildFile; fileRef = 584AE2C37A55B408541A6FF3 /* remote_event_test.cc */; };
		AD3C26630E33BE59C49BEB0D /* grpc_unary_call_test.cc in Sources */ = {isa = PBXBuildFile; fileRef = B6D964942163E63900EB9CFB /* grpc_unary_call_test.cc */; };
		AD74843082C6465A676F16A7 /* async_queue_test.cc in Sources */ = {isa = PBXBuildFile; fileRef = B6FB467B208E9A8200554BA2 /* async_queue_test.cc */; };
		AD89E95440264713557FB38E /* leveldb_migrations_test.cc in Sources */ = {isa = PBXBuildFile; fileRef = EF83ACD5E1E9F25845A9ACED /* leveldb_migrations_test.cc */; };
		AD8F0393B276B2934D251AAC /* view_test.cc in Sources */ = {isa = PBXBuildFile; fileRef = C7429071B33BDF80A7FA2F8A /* view_test.cc */; };
		AE068EDBC74AF27679CCB6DA /* FIRBundlesTests.mm in Sources */ = {isa = PBXBuildFile; fileRef = 776530F066E788C355B78457 /* FIRBundlesTests.mm */; };
		AE0CFFC34A423E1B80D07418 /* resource_path_test.cc in Sources */ = {isa = PBXBuildFile; fileRef = B686F2B02024FFD70028D6BE /* resource_path_test.cc */; };
		AE5E5E4A7BF12C2337AFA13B /* bundle_cache_test.cc in Sources */ = {isa = PBXBuildFile; fileRef = F7FC06E0A47D393DE1759AE1 /* bundle_cache_test.cc */; };
		AEBF3F80ACC01AA8A27091CD /* FSTIntegrationTestCase.mm in Sources */ = {isa = PBXBuildFile; fileRef = 5491BC711FB44593008B3588 /* FSTIntegrationTestCase.mm */; };
		AECCD9663BB3DC52199F954A /* executor_std_test.cc in Sources */ = {isa = PBXBuildFile; fileRef = B6FB4687208F9B9100554BA2 /* executor_std_test.cc */; };
		AEE9105543013C9C89FAB2B5 /* create_noop_connectivity_monitor.cc in Sources */ = {isa = PBXBuildFile; fileRef = CF39535F2C41AB0006FA6C0E /* create_noop_connectivity_monitor.cc */; };
		AF4CD9DB5A7D4516FC54892B /* leveldb_lru_garbage_collector_test.cc in Sources */ = {isa = PBXBuildFile; fileRef = B629525F7A1AAC1AB765C74F /* leveldb_lru_garbage_collector_test.cc */; };
		AF6D6C47F9A25C65BFDCBBA0 /* field_path_test.cc in Sources */ = {isa = PBXBuildFile; fileRef = B686F2AD2023DDB20028D6BE /* field_path_test.cc */; };
		AF81B6A91987826426F18647 /* remote_store_spec_test.json in Resources */ = {isa = PBXBuildFile; fileRef = 3B843E4A1F3930A400548890 /* remote_store_spec_test.json */; };
		AFAC87E03815769ABB11746F /* append_only_list_test.cc in Sources */ = {isa = PBXBuildFile; fileRef = 5477CDE922EE71C8000FCC1E /* append_only_list_test.cc */; };
		AFB0ACCF130713DF6495E110 /* writer_test.cc in Sources */ = {isa = PBXBuildFile; fileRef = BC3C788D290A935C353CEAA1 /* writer_test.cc */; };
		AFB2455806D7C4100C16713B /* object_value_test.cc in Sources */ = {isa = PBXBuildFile; fileRef = 214877F52A705012D6720CA0 /* object_value_test.cc */; };
		AFE84E7B0C356CD2A113E56E /* status_testing.cc in Sources */ = {isa = PBXBuildFile; fileRef = 3CAA33F964042646FDDAF9F9 /* status_testing.cc */; };
		B03F286F3AEC3781C386C646 /* FIRNumericTransformTests.mm in Sources */ = {isa = PBXBuildFile; fileRef = D5B25E7E7D6873CBA4571841 /* FIRNumericTransformTests.mm */; };
		B0B779769926304268200015 /* query_spec_test.json in Resources */ = {isa = PBXBuildFile; fileRef = 731541602214AFFA0037F4DC /* query_spec_test.json */; };
		B0D10C3451EDFB016A6EAF03 /* writer_test.cc in Sources */ = {isa = PBXBuildFile; fileRef = BC3C788D290A935C353CEAA1 /* writer_test.cc */; };
		B15D17049414E2F5AE72C9C6 /* memory_local_store_test.cc in Sources */ = {isa = PBXBuildFile; fileRef = F6CA0C5638AB6627CB5B4CF4 /* memory_local_store_test.cc */; };
		B192F30DECA8C28007F9B1D0 /* array_sorted_map_test.cc in Sources */ = {isa = PBXBuildFile; fileRef = 54EB764C202277B30088B8F3 /* array_sorted_map_test.cc */; };
		B1A4D8A731EC0A0B16CC411A /* append_only_list_test.cc in Sources */ = {isa = PBXBuildFile; fileRef = 5477CDE922EE71C8000FCC1E /* append_only_list_test.cc */; };
		B220E091D8F4E6DE1EA44F57 /* executor_libdispatch_test.mm in Sources */ = {isa = PBXBuildFile; fileRef = B6FB4689208F9B9100554BA2 /* executor_libdispatch_test.mm */; };
		B235E260EA0DCB7BAC04F69B /* field_path_test.cc in Sources */ = {isa = PBXBuildFile; fileRef = B686F2AD2023DDB20028D6BE /* field_path_test.cc */; };
		B28ACC69EB1F232AE612E77B /* async_testing.cc in Sources */ = {isa = PBXBuildFile; fileRef = 872C92ABD71B12784A1C5520 /* async_testing.cc */; };
		B371628DA91E80B64AE53085 /* FIRFieldPathTests.mm in Sources */ = {isa = PBXBuildFile; fileRef = 5492E04C202154AA00B64F25 /* FIRFieldPathTests.mm */; };
		B384E0F90D4CCC15C88CAF30 /* target_index_matcher_test.cc in Sources */ = {isa = PBXBuildFile; fileRef = 63136A2371C0C013EC7A540C /* target_index_matcher_test.cc */; };
		B3A309CCF5D75A555C7196E1 /* path_test.cc in Sources */ = {isa = PBXBuildFile; fileRef = 403DBF6EFB541DFD01582AA3 /* path_test.cc */; };
		B3B8608727430210C4405AC0 /* FSTMemorySpecTests.mm in Sources */ = {isa = PBXBuildFile; fileRef = 5492E02F20213FFC00B64F25 /* FSTMemorySpecTests.mm */; };
		B3C87C635527A2E57944B789 /* ordered_code_benchmark.cc in Sources */ = {isa = PBXBuildFile; fileRef = 0473AFFF5567E667A125347B /* ordered_code_benchmark.cc */; };
		B3E6F4CDB1663407F0980C7A /* target.pb.cc in Sources */ = {isa = PBXBuildFile; fileRef = 618BBE7D20B89AAC00B5BCE7 /* target.pb.cc */; };
		B3F3DCA51819F1A213E00D9C /* document_key_test.cc in Sources */ = {isa = PBXBuildFile; fileRef = B6152AD5202A5385000E5744 /* document_key_test.cc */; };
		B40EDE2B1B228ED59CF62788 /* byte_stream_apple_test.mm in Sources */ = {isa = PBXBuildFile; fileRef = 7628664347B9C96462D4BF17 /* byte_stream_apple_test.mm */; };
		B43014A0517F31246419E08A /* resume_token_spec_test.json in Resources */ = {isa = PBXBuildFile; fileRef = 54DA12A41F315EE100DD57A1 /* resume_token_spec_test.json */; };
		B46E778F9E40864B5D2B2F1C /* leveldb_transaction_test.cc in Sources */ = {isa = PBXBuildFile; fileRef = 88CF09277CFA45EE1273E3BA /* leveldb_transaction_test.cc */; };
		B4C675BE9030D5C7D19C4D19 /* ordered_code_test.cc in Sources */ = {isa = PBXBuildFile; fileRef = AB380D03201BC6E400D97691 /* ordered_code_test.cc */; };
		B513F723728E923DFF34F60F /* leveldb_key_test.cc in Sources */ = {isa = PBXBuildFile; fileRef = 54995F6E205B6E12004EFFA0 /* leveldb_key_test.cc */; };
		B576823475FBCA5EFA583F9C /* leveldb_migrations_test.cc in Sources */ = {isa = PBXBuildFile; fileRef = EF83ACD5E1E9F25845A9ACED /* leveldb_migrations_test.cc */; };
		B592DB7DB492B1C1D5E67D01 /* write.pb.cc in Sources */ = {isa = PBXBuildFile; fileRef = 544129D921C2DDC800EFB9CC /* write.pb.cc */; };
		B5AEF7E4EBC29653DEE856A2 /* strerror_test.cc in Sources */ = {isa = PBXBuildFile; fileRef = 358C3B5FE573B1D60A4F7592 /* strerror_test.cc */; };
		B6152AD7202A53CB000E5744 /* document_key_test.cc in Sources */ = {isa = PBXBuildFile; fileRef = B6152AD5202A5385000E5744 /* document_key_test.cc */; };
		B63D84B2980C7DEE7E6E4708 /* view_test.cc in Sources */ = {isa = PBXBuildFile; fileRef = C7429071B33BDF80A7FA2F8A /* view_test.cc */; };
		B65D34A9203C995B0076A5E1 /* FIRTimestampTest.m in Sources */ = {isa = PBXBuildFile; fileRef = B65D34A7203C99090076A5E1 /* FIRTimestampTest.m */; };
		B667366CB06893DFF472902E /* field_transform_test.cc in Sources */ = {isa = PBXBuildFile; fileRef = 7515B47C92ABEEC66864B55C /* field_transform_test.cc */; };
		B686F2AF2023DDEE0028D6BE /* field_path_test.cc in Sources */ = {isa = PBXBuildFile; fileRef = B686F2AD2023DDB20028D6BE /* field_path_test.cc */; };
		B686F2B22025000D0028D6BE /* resource_path_test.cc in Sources */ = {isa = PBXBuildFile; fileRef = B686F2B02024FFD70028D6BE /* resource_path_test.cc */; };
		B68B1E012213A765008977EF /* to_string_apple_test.mm in Sources */ = {isa = PBXBuildFile; fileRef = B68B1E002213A764008977EF /* to_string_apple_test.mm */; };
		B696858E2214B53900271095 /* to_string_test.cc in Sources */ = {isa = PBXBuildFile; fileRef = B696858D2214B53900271095 /* to_string_test.cc */; };
		B69CF3F12227386500B281C8 /* hashing_test_apple.mm in Sources */ = {isa = PBXBuildFile; fileRef = B69CF3F02227386500B281C8 /* hashing_test_apple.mm */; };
		B6BBE43121262CF400C6A53E /* grpc_stream_test.cc in Sources */ = {isa = PBXBuildFile; fileRef = B6BBE42F21262CF400C6A53E /* grpc_stream_test.cc */; };
		B6BEB7AF975FA31E169B7DD2 /* firebase_auth_credentials_provider_test.mm in Sources */ = {isa = PBXBuildFile; fileRef = F869D85E900E5AF6CD02E2FC /* firebase_auth_credentials_provider_test.mm */; };
		B6BF6EFEF887B072068BA658 /* executor_libdispatch_test.mm in Sources */ = {isa = PBXBuildFile; fileRef = B6FB4689208F9B9100554BA2 /* executor_libdispatch_test.mm */; };
		B6BF87E3C9A72DCB8C5DB754 /* credentials_provider_test.cc in Sources */ = {isa = PBXBuildFile; fileRef = 2F4FA4576525144C5069A7A5 /* credentials_provider_test.cc */; };
		B6D1B68520E2AB1B00B35856 /* exponential_backoff_test.cc in Sources */ = {isa = PBXBuildFile; fileRef = B6D1B68420E2AB1A00B35856 /* exponential_backoff_test.cc */; };
		B6D9649121544D4F00EB9CFB /* grpc_connection_test.cc in Sources */ = {isa = PBXBuildFile; fileRef = B6D9649021544D4F00EB9CFB /* grpc_connection_test.cc */; };
		B6D964932154AB8F00EB9CFB /* grpc_streaming_reader_test.cc in Sources */ = {isa = PBXBuildFile; fileRef = B6D964922154AB8F00EB9CFB /* grpc_streaming_reader_test.cc */; };
		B6D964952163E63900EB9CFB /* grpc_unary_call_test.cc in Sources */ = {isa = PBXBuildFile; fileRef = B6D964942163E63900EB9CFB /* grpc_unary_call_test.cc */; };
		B6FB467D208E9D3C00554BA2 /* async_queue_test.cc in Sources */ = {isa = PBXBuildFile; fileRef = B6FB467B208E9A8200554BA2 /* async_queue_test.cc */; };
		B6FB4684208EA0EC00554BA2 /* async_queue_libdispatch_test.mm in Sources */ = {isa = PBXBuildFile; fileRef = B6FB4680208EA0BE00554BA2 /* async_queue_libdispatch_test.mm */; };
		B6FB4685208EA0F000554BA2 /* async_queue_std_test.cc in Sources */ = {isa = PBXBuildFile; fileRef = B6FB4681208EA0BE00554BA2 /* async_queue_std_test.cc */; };
		B6FB468E208F9BAB00554BA2 /* executor_libdispatch_test.mm in Sources */ = {isa = PBXBuildFile; fileRef = B6FB4689208F9B9100554BA2 /* executor_libdispatch_test.mm */; };
		B6FB468F208F9BAE00554BA2 /* executor_std_test.cc in Sources */ = {isa = PBXBuildFile; fileRef = B6FB4687208F9B9100554BA2 /* executor_std_test.cc */; };
		B6FB4690208F9BB300554BA2 /* executor_test.cc in Sources */ = {isa = PBXBuildFile; fileRef = B6FB4688208F9B9100554BA2 /* executor_test.cc */; };
		B6FDE6F91D3F81D045E962A0 /* bits_test.cc in Sources */ = {isa = PBXBuildFile; fileRef = AB380D01201BC69F00D97691 /* bits_test.cc */; };
		B743F4E121E879EF34536A51 /* leveldb_index_manager_test.cc in Sources */ = {isa = PBXBuildFile; fileRef = 166CE73C03AB4366AAC5201C /* leveldb_index_manager_test.cc */; };
		B7DD5FC63A78FF00E80332C0 /* grpc_stream_test.cc in Sources */ = {isa = PBXBuildFile; fileRef = B6BBE42F21262CF400C6A53E /* grpc_stream_test.cc */; };
		B8062EBDB8E5B680E46A6DD1 /* geo_point_test.cc in Sources */ = {isa = PBXBuildFile; fileRef = AB7BAB332012B519001E0872 /* geo_point_test.cc */; };
		B83A1416C3922E2F3EBA77FE /* grpc_stream_tester.cc in Sources */ = {isa = PBXBuildFile; fileRef = 87553338E42B8ECA05BA987E /* grpc_stream_tester.cc */; };
		B842780CF42361ACBBB381A9 /* autoid_test.cc in Sources */ = {isa = PBXBuildFile; fileRef = 54740A521FC913E500713A1A /* autoid_test.cc */; };
		B844B264311E18051B1671ED /* value_util_test.cc in Sources */ = {isa = PBXBuildFile; fileRef = 40F9D09063A07F710811A84F /* value_util_test.cc */; };
		B896E5DE1CC27347FAC009C3 /* BasicCompileTests.swift in Sources */ = {isa = PBXBuildFile; fileRef = DE0761F61F2FE68D003233AF /* BasicCompileTests.swift */; };
		B921A4F35B58925D958DD9A6 /* reference_set_test.cc in Sources */ = {isa = PBXBuildFile; fileRef = 132E32997D781B896672D30A /* reference_set_test.cc */; };
		B9706A5CD29195A613CF4147 /* bundle_reader_test.cc in Sources */ = {isa = PBXBuildFile; fileRef = 6ECAF7DE28A19C69DF386D88 /* bundle_reader_test.cc */; };
		B99452AB7E16B72D1C01FBBC /* datastore_test.cc in Sources */ = {isa = PBXBuildFile; fileRef = 3167BD972EFF8EC636530E59 /* datastore_test.cc */; };
		BA0BB02821F1949783C8AA50 /* FIRCollectionReferenceTests.mm in Sources */ = {isa = PBXBuildFile; fileRef = 5492E045202154AA00B64F25 /* FIRCollectionReferenceTests.mm */; };
		BA1C5EAE87393D8E60F5AE6D /* fake_target_metadata_provider.cc in Sources */ = {isa = PBXBuildFile; fileRef = 71140E5D09C6E76F7C71B2FC /* fake_target_metadata_provider.cc */; };
		BA3C0BA8082A6FB2546E47AC /* CodableTimestampTests.swift in Sources */ = {isa = PBXBuildFile; fileRef = 7B65C996438B84DBC7616640 /* CodableTimestampTests.swift */; };
		BA9A65BD6D993B2801A3C768 /* grpc_connection_test.cc in Sources */ = {isa = PBXBuildFile; fileRef = B6D9649021544D4F00EB9CFB /* grpc_connection_test.cc */; };
		BAB43C839445782040657239 /* executor_std_test.cc in Sources */ = {isa = PBXBuildFile; fileRef = B6FB4687208F9B9100554BA2 /* executor_std_test.cc */; };
		BACBBF4AF2F5455673AEAB35 /* leveldb_migrations_test.cc in Sources */ = {isa = PBXBuildFile; fileRef = EF83ACD5E1E9F25845A9ACED /* leveldb_migrations_test.cc */; };
		BB15588CC1622904CF5AD210 /* sorted_map_test.cc in Sources */ = {isa = PBXBuildFile; fileRef = 549CCA4E20A36DBB00BCEB75 /* sorted_map_test.cc */; };
		BB1A6F7D8F06E74FB6E525C5 /* document_key_test.cc in Sources */ = {isa = PBXBuildFile; fileRef = B6152AD5202A5385000E5744 /* document_key_test.cc */; };
		BB3F35B1510FE5449E50EC8A /* bundle_cache_test.cc in Sources */ = {isa = PBXBuildFile; fileRef = F7FC06E0A47D393DE1759AE1 /* bundle_cache_test.cc */; };
		BB894A81FDF56EEC19CC29F8 /* FIRQuerySnapshotTests.mm in Sources */ = {isa = PBXBuildFile; fileRef = 5492E04F202154AA00B64F25 /* FIRQuerySnapshotTests.mm */; };
		BBDFE0000C4D7E529E296ED4 /* mutation.pb.cc in Sources */ = {isa = PBXBuildFile; fileRef = 618BBE8220B89AAC00B5BCE7 /* mutation.pb.cc */; };
		BC0C98A9201E8F98B9A176A9 /* FIRWriteBatchTests.mm in Sources */ = {isa = PBXBuildFile; fileRef = 5492E06F202154D600B64F25 /* FIRWriteBatchTests.mm */; };
		BC2D0A8EA272A0058F6C2B9E /* FIRFirestoreSourceTests.mm in Sources */ = {isa = PBXBuildFile; fileRef = 6161B5012047140400A99DBB /* FIRFirestoreSourceTests.mm */; };
		BC549E3F3F119D80741D8612 /* leveldb_util_test.cc in Sources */ = {isa = PBXBuildFile; fileRef = 332485C4DCC6BA0DBB5E31B7 /* leveldb_util_test.cc */; };
		BC5AC8890974E0821431267E /* limit_spec_test.json in Resources */ = {isa = PBXBuildFile; fileRef = 54DA129F1F315EE100DD57A1 /* limit_spec_test.json */; };
		BC8DFBCB023DBD914E27AA7D /* query_listener_test.cc in Sources */ = {isa = PBXBuildFile; fileRef = 7C3F995E040E9E9C5E8514BB /* query_listener_test.cc */; };
		BCA720A0F54D23654F806323 /* ConditionalConformanceTests.swift in Sources */ = {isa = PBXBuildFile; fileRef = E3228F51DCDC2E90D5C58F97 /* ConditionalConformanceTests.swift */; };
		BD6CC8614970A3D7D2CF0D49 /* exponential_backoff_test.cc in Sources */ = {isa = PBXBuildFile; fileRef = B6D1B68420E2AB1A00B35856 /* exponential_backoff_test.cc */; };
		BDD2D1812BAD962E3C81A53F /* hashing_test_apple.mm in Sources */ = {isa = PBXBuildFile; fileRef = B69CF3F02227386500B281C8 /* hashing_test_apple.mm */; };
		BDDAE67000DBF10E9EA7FED0 /* nanopb_util_test.cc in Sources */ = {isa = PBXBuildFile; fileRef = 6F5B6C1399F92FD60F2C582B /* nanopb_util_test.cc */; };
		BDF3A6C121F2773BB3A347A7 /* counting_query_engine.cc in Sources */ = {isa = PBXBuildFile; fileRef = 99434327614FEFF7F7DC88EC /* counting_query_engine.cc */; };
		BE1D7C7E413449AFFBA21BCB /* overlay_test.cc in Sources */ = {isa = PBXBuildFile; fileRef = E1459FA70B8FC18DE4B80D0D /* overlay_test.cc */; };
		BE767D2312D2BE84484309A0 /* event_manager_test.cc in Sources */ = {isa = PBXBuildFile; fileRef = 6F57521E161450FAF89075ED /* event_manager_test.cc */; };
		BE92E16A9B9B7AD5EB072919 /* string_format_apple_test.mm in Sources */ = {isa = PBXBuildFile; fileRef = 9CFD366B783AE27B9E79EE7A /* string_format_apple_test.mm */; };
		BEE0294A23AB993E5DE0E946 /* leveldb_util_test.cc in Sources */ = {isa = PBXBuildFile; fileRef = 332485C4DCC6BA0DBB5E31B7 /* leveldb_util_test.cc */; };
		BEF0365AD2718B8B70715978 /* statusor_test.cc in Sources */ = {isa = PBXBuildFile; fileRef = 54A0352D20A3B3D7003E0143 /* statusor_test.cc */; };
		BFEAC4151D3AA8CE1F92CC2D /* FSTSpecTests.mm in Sources */ = {isa = PBXBuildFile; fileRef = 5492E03020213FFC00B64F25 /* FSTSpecTests.mm */; };
		C02A969BF4BB63ABCB531B4B /* create_noop_connectivity_monitor.cc in Sources */ = {isa = PBXBuildFile; fileRef = CF39535F2C41AB0006FA6C0E /* create_noop_connectivity_monitor.cc */; };
		C06E54352661FCFB91968640 /* mutation_queue_test.cc in Sources */ = {isa = PBXBuildFile; fileRef = 3068AA9DFBBA86C1FE2A946E /* mutation_queue_test.cc */; };
		C09BDBA73261578F9DA74CEE /* firebase_auth_credentials_provider_test.mm in Sources */ = {isa = PBXBuildFile; fileRef = F869D85E900E5AF6CD02E2FC /* firebase_auth_credentials_provider_test.mm */; };
		C0AD8DB5A84CAAEE36230899 /* status_test.cc in Sources */ = {isa = PBXBuildFile; fileRef = 54A0352C20A3B3D7003E0143 /* status_test.cc */; };
		C0EFC5FB79517679C377C252 /* schedule_test.cc in Sources */ = {isa = PBXBuildFile; fileRef = 9B0B005A79E765AF02793DCE /* schedule_test.cc */; };
		C1237EE2A74F174A3DF5978B /* memory_target_cache_test.cc in Sources */ = {isa = PBXBuildFile; fileRef = 2286F308EFB0534B1BDE05B9 /* memory_target_cache_test.cc */; };
		C15F5F1E7427738F20C2D789 /* offline_spec_test.json in Resources */ = {isa = PBXBuildFile; fileRef = 54DA12A11F315EE100DD57A1 /* offline_spec_test.json */; };
		C19214F5B43AA745A7FC2FC1 /* maybe_document.pb.cc in Sources */ = {isa = PBXBuildFile; fileRef = 618BBE7E20B89AAC00B5BCE7 /* maybe_document.pb.cc */; };
		C1B4621C0820EEB0AC9CCD22 /* bits_test.cc in Sources */ = {isa = PBXBuildFile; fileRef = AB380D01201BC69F00D97691 /* bits_test.cc */; };
		C1CD78F1FDE0918B4F87BC6F /* empty_credentials_provider_test.cc in Sources */ = {isa = PBXBuildFile; fileRef = 8FA60B08D59FEA0D6751E87F /* empty_credentials_provider_test.cc */; };
		C1E35BCE2CFF9B56C28545A2 /* Pods_Firestore_Example_tvOS.framework in Frameworks */ = {isa = PBXBuildFile; fileRef = 62E103B28B48A81D682A0DE9 /* Pods_Firestore_Example_tvOS.framework */; };
		C1F196EC5A7C112D2F7C7724 /* view_test.cc in Sources */ = {isa = PBXBuildFile; fileRef = C7429071B33BDF80A7FA2F8A /* view_test.cc */; };
		C1F8991BD11FFD705D74244F /* random_access_queue_test.cc in Sources */ = {isa = PBXBuildFile; fileRef = 014C60628830D95031574D15 /* random_access_queue_test.cc */; };
		C21B3A1CCB3AD42E57EA14FC /* Pods_Firestore_Tests_macOS.framework in Frameworks */ = {isa = PBXBuildFile; fileRef = 759E964B6A03E6775C992710 /* Pods_Firestore_Tests_macOS.framework */; };
		C23552A6D9FB0557962870C2 /* local_store_test.cc in Sources */ = {isa = PBXBuildFile; fileRef = 307FF03D0297024D59348EBD /* local_store_test.cc */; };
		C25F321AC9BF8D1CFC8543AF /* reference_set_test.cc in Sources */ = {isa = PBXBuildFile; fileRef = 132E32997D781B896672D30A /* reference_set_test.cc */; };
		C393D6984614D8E4D8C336A2 /* mutation.pb.cc in Sources */ = {isa = PBXBuildFile; fileRef = 618BBE8220B89AAC00B5BCE7 /* mutation.pb.cc */; };
		C39CBADA58F442C8D66C3DA2 /* FIRFieldPathTests.mm in Sources */ = {isa = PBXBuildFile; fileRef = 5492E04C202154AA00B64F25 /* FIRFieldPathTests.mm */; };
		C3E4EE9615367213A71FEECF /* filesystem_testing.cc in Sources */ = {isa = PBXBuildFile; fileRef = BA02DA2FCD0001CFC6EB08DA /* filesystem_testing.cc */; };
		C4055D868A38221B332CD03D /* FSTIntegrationTestCase.mm in Sources */ = {isa = PBXBuildFile; fileRef = 5491BC711FB44593008B3588 /* FSTIntegrationTestCase.mm */; };
		C426C6E424FB2199F5C2C5BC /* document.pb.cc in Sources */ = {isa = PBXBuildFile; fileRef = 544129D821C2DDC800EFB9CC /* document.pb.cc */; };
		C43A555928CB0441096F82D2 /* FIRDocumentReferenceTests.mm in Sources */ = {isa = PBXBuildFile; fileRef = 5492E049202154AA00B64F25 /* FIRDocumentReferenceTests.mm */; };
		C482E724F4B10968417C3F78 /* Pods_Firestore_FuzzTests_iOS.framework in Frameworks */ = {isa = PBXBuildFile; fileRef = B79CA87A1A01FC5329031C9B /* Pods_Firestore_FuzzTests_iOS.framework */; };
		C4C7A8D11DC394EF81B7B1FA /* filesystem_testing.cc in Sources */ = {isa = PBXBuildFile; fileRef = BA02DA2FCD0001CFC6EB08DA /* filesystem_testing.cc */; };
		C524026444E83EEBC1773650 /* objc_type_traits_apple_test.mm in Sources */ = {isa = PBXBuildFile; fileRef = 2A0CF41BA5AED6049B0BEB2C /* objc_type_traits_apple_test.mm */; };
		C5655568EC2A9F6B5E6F9141 /* firestore.pb.cc in Sources */ = {isa = PBXBuildFile; fileRef = 544129D421C2DDC800EFB9CC /* firestore.pb.cc */; };
		C57B15CADD8C3E806B154C19 /* task_test.cc in Sources */ = {isa = PBXBuildFile; fileRef = 899FC22684B0F7BEEAE13527 /* task_test.cc */; };
		C5F1E2220E30ED5EAC9ABD9E /* mutation.pb.cc in Sources */ = {isa = PBXBuildFile; fileRef = 618BBE8220B89AAC00B5BCE7 /* mutation.pb.cc */; };
		C663A8B74B57FD84717DEA21 /* delayed_constructor_test.cc in Sources */ = {isa = PBXBuildFile; fileRef = D0A6E9136804A41CEC9D55D4 /* delayed_constructor_test.cc */; };
		C6BF529243414C53DF5F1012 /* memory_local_store_test.cc in Sources */ = {isa = PBXBuildFile; fileRef = F6CA0C5638AB6627CB5B4CF4 /* memory_local_store_test.cc */; };
		C71AD99EE8D176614E742FD7 /* string_apple_benchmark.mm in Sources */ = {isa = PBXBuildFile; fileRef = 4C73C0CC6F62A90D8573F383 /* string_apple_benchmark.mm */; };
		C7F174164D7C55E35A526009 /* resource_path_test.cc in Sources */ = {isa = PBXBuildFile; fileRef = B686F2B02024FFD70028D6BE /* resource_path_test.cc */; };
		C7F3C6F569BBA904477F011C /* memory_target_cache_test.cc in Sources */ = {isa = PBXBuildFile; fileRef = 2286F308EFB0534B1BDE05B9 /* memory_target_cache_test.cc */; };
		C80B10E79CDD7EF7843C321E /* objc_type_traits_apple_test.mm in Sources */ = {isa = PBXBuildFile; fileRef = 2A0CF41BA5AED6049B0BEB2C /* objc_type_traits_apple_test.mm */; };
		C8722550B56CEB96F84DCE94 /* target_index_matcher_test.cc in Sources */ = {isa = PBXBuildFile; fileRef = 63136A2371C0C013EC7A540C /* target_index_matcher_test.cc */; };
		C8A573895D819A92BF16B5E5 /* mutation_queue_test.cc in Sources */ = {isa = PBXBuildFile; fileRef = 3068AA9DFBBA86C1FE2A946E /* mutation_queue_test.cc */; };
		C8BC50508337800E8B098F57 /* bundle_loader_test.cc in Sources */ = {isa = PBXBuildFile; fileRef = A853C81A6A5A51C9D0389EDA /* bundle_loader_test.cc */; };
		C8C4CB7B6E23FC340BEC6D7F /* load_bundle_task_test.cc in Sources */ = {isa = PBXBuildFile; fileRef = 8F1A7B4158D9DD76EE4836BF /* load_bundle_task_test.cc */; };
		C8D3CE2343E53223E6487F2C /* Pods_Firestore_Example_iOS.framework in Frameworks */ = {isa = PBXBuildFile; fileRef = 5918805E993304321A05E82B /* Pods_Firestore_Example_iOS.framework */; };
		C901A1BFD553B6DD70BB7CC7 /* bundle_cache_test.cc in Sources */ = {isa = PBXBuildFile; fileRef = F7FC06E0A47D393DE1759AE1 /* bundle_cache_test.cc */; };
		C961FA581F87000DF674BBC8 /* field_transform_test.cc in Sources */ = {isa = PBXBuildFile; fileRef = 7515B47C92ABEEC66864B55C /* field_transform_test.cc */; };
		C9F96C511F45851D38EC449C /* status.pb.cc in Sources */ = {isa = PBXBuildFile; fileRef = 618BBE9920B89AAC00B5BCE7 /* status.pb.cc */; };
		CA989C0E6020C372A62B7062 /* testutil.cc in Sources */ = {isa = PBXBuildFile; fileRef = 54A0352820A3B3BD003E0143 /* testutil.cc */; };
		CAFB1E0ED514FEF4641E3605 /* log_test.cc in Sources */ = {isa = PBXBuildFile; fileRef = 54C2294E1FECABAE007D065B /* log_test.cc */; };
		CB2C731116D6C9464220626F /* FIRQueryUnitTests.mm in Sources */ = {isa = PBXBuildFile; fileRef = FF73B39D04D1760190E6B84A /* FIRQueryUnitTests.mm */; };
		CB8BEF34CC4A996C7BE85119 /* persistence_testing.cc in Sources */ = {isa = PBXBuildFile; fileRef = 9113B6F513D0473AEABBAF1F /* persistence_testing.cc */; };
		CBC1C0459C73BB4B06998401 /* FIRFirestoreTests.mm in Sources */ = {isa = PBXBuildFile; fileRef = 5467FAFF203E56F8009C9584 /* FIRFirestoreTests.mm */; };
		CBC891BEEC525F4D8F40A319 /* latlng.pb.cc in Sources */ = {isa = PBXBuildFile; fileRef = 618BBE9220B89AAC00B5BCE7 /* latlng.pb.cc */; };
		CBDCA7829AAFEB4853C15517 /* bundle_serializer_test.cc in Sources */ = {isa = PBXBuildFile; fileRef = B5C2A94EE24E60543F62CC35 /* bundle_serializer_test.cc */; };
		CC94A33318F983907E9ED509 /* resume_token_spec_test.json in Resources */ = {isa = PBXBuildFile; fileRef = 54DA12A41F315EE100DD57A1 /* resume_token_spec_test.json */; };
		CD0AA9E5D83C00CAAE7C2F67 /* FIRTimestampTest.m in Sources */ = {isa = PBXBuildFile; fileRef = B65D34A7203C99090076A5E1 /* FIRTimestampTest.m */; };
		CD1E2F356FC71D7E74FCD26C /* leveldb_remote_document_cache_test.cc in Sources */ = {isa = PBXBuildFile; fileRef = 0840319686A223CC4AD3FAB1 /* leveldb_remote_document_cache_test.cc */; };
		CD226D868CEFA9D557EF33A1 /* query_listener_test.cc in Sources */ = {isa = PBXBuildFile; fileRef = 7C3F995E040E9E9C5E8514BB /* query_listener_test.cc */; };
		CD78EEAA1CD36BE691CA3427 /* hashing_test_apple.mm in Sources */ = {isa = PBXBuildFile; fileRef = B69CF3F02227386500B281C8 /* hashing_test_apple.mm */; };
		CDB5816537AB1B209C2B72A4 /* user_test.cc in Sources */ = {isa = PBXBuildFile; fileRef = CCC9BD953F121B9E29F9AA42 /* user_test.cc */; };
		CE2962775B42BDEEE8108567 /* leveldb_lru_garbage_collector_test.cc in Sources */ = {isa = PBXBuildFile; fileRef = B629525F7A1AAC1AB765C74F /* leveldb_lru_garbage_collector_test.cc */; };
		CE411D4B70353823DE63C0D5 /* bundle_loader_test.cc in Sources */ = {isa = PBXBuildFile; fileRef = A853C81A6A5A51C9D0389EDA /* bundle_loader_test.cc */; };
		CEA91CE103B42533C54DBAD6 /* memory_remote_document_cache_test.cc in Sources */ = {isa = PBXBuildFile; fileRef = 1CA9800A53669EFBFFB824E3 /* memory_remote_document_cache_test.cc */; };
		CF1FB026CCB901F92B4B2C73 /* watch_change_test.cc in Sources */ = {isa = PBXBuildFile; fileRef = 2D7472BC70C024D736FF74D9 /* watch_change_test.cc */; };
		CF5DE1ED21DD0A9783383A35 /* CodableIntegrationTests.swift in Sources */ = {isa = PBXBuildFile; fileRef = 124C932B22C1642C00CA8C2D /* CodableIntegrationTests.swift */; };
		CFCDC4670C61E034021F400B /* perf_spec_test.json in Resources */ = {isa = PBXBuildFile; fileRef = D5B2593BCB52957D62F1C9D3 /* perf_spec_test.json */; };
		CFF1EBC60A00BA5109893C6E /* memory_index_manager_test.cc in Sources */ = {isa = PBXBuildFile; fileRef = DB5A1E760451189DA36028B3 /* memory_index_manager_test.cc */; };
		D00E69F7FDF2BE674115AD3F /* field_path_test.cc in Sources */ = {isa = PBXBuildFile; fileRef = B686F2AD2023DDB20028D6BE /* field_path_test.cc */; };
		D04CBBEDB8DC16D8C201AC49 /* leveldb_target_cache_test.cc in Sources */ = {isa = PBXBuildFile; fileRef = E76F0CDF28E5FA62D21DE648 /* leveldb_target_cache_test.cc */; };
		D143FBD057481C1A59B27E5E /* persistence_spec_test.json in Resources */ = {isa = PBXBuildFile; fileRef = 54DA12A31F315EE100DD57A1 /* persistence_spec_test.json */; };
		D1690214781198276492442D /* event_manager_test.cc in Sources */ = {isa = PBXBuildFile; fileRef = 6F57521E161450FAF89075ED /* event_manager_test.cc */; };
		D18DBCE3FE34BF5F14CF8ABD /* mutation_test.cc in Sources */ = {isa = PBXBuildFile; fileRef = C8522DE226C467C54E6788D8 /* mutation_test.cc */; };
		D1BCDAEACF6408200DFB9870 /* overlay_test.cc in Sources */ = {isa = PBXBuildFile; fileRef = E1459FA70B8FC18DE4B80D0D /* overlay_test.cc */; };
		D21060F8115A5F48FC3BF335 /* local_store_test.cc in Sources */ = {isa = PBXBuildFile; fileRef = 307FF03D0297024D59348EBD /* local_store_test.cc */; };
		D22B96C19A0F3DE998D4320C /* delayed_constructor_test.cc in Sources */ = {isa = PBXBuildFile; fileRef = D0A6E9136804A41CEC9D55D4 /* delayed_constructor_test.cc */; };
		D377FA653FB976FB474D748C /* remote_event_test.cc in Sources */ = {isa = PBXBuildFile; fileRef = 584AE2C37A55B408541A6FF3 /* remote_event_test.cc */; };
		D39F0216BF1EA8CD54C76CF8 /* FIRQueryUnitTests.mm in Sources */ = {isa = PBXBuildFile; fileRef = FF73B39D04D1760190E6B84A /* FIRQueryUnitTests.mm */; };
		D3B470C98ACFAB7307FB3800 /* datastore_test.cc in Sources */ = {isa = PBXBuildFile; fileRef = 3167BD972EFF8EC636530E59 /* datastore_test.cc */; };
		D3CB03747E34D7C0365638F1 /* transform_operation_test.cc in Sources */ = {isa = PBXBuildFile; fileRef = 33607A3AE91548BD219EC9C6 /* transform_operation_test.cc */; };
		D4572060A0FD4D448470D329 /* leveldb_transaction_test.cc in Sources */ = {isa = PBXBuildFile; fileRef = 88CF09277CFA45EE1273E3BA /* leveldb_transaction_test.cc */; };
		D4D8BA32ACC5C2B1B29711C0 /* memory_lru_garbage_collector_test.cc in Sources */ = {isa = PBXBuildFile; fileRef = 9765D47FA12FA283F4EFAD02 /* memory_lru_garbage_collector_test.cc */; };
		D50232D696F19C2881AC01CE /* token_test.cc in Sources */ = {isa = PBXBuildFile; fileRef = A082AFDD981B07B5AD78FDE8 /* token_test.cc */; };
		D550446303227FB1B381133C /* FSTAPIHelpers.mm in Sources */ = {isa = PBXBuildFile; fileRef = 5492E04E202154AA00B64F25 /* FSTAPIHelpers.mm */; };
		D560F39EA365CDE1E8C5DE33 /* empty_credentials_provider_test.cc in Sources */ = {isa = PBXBuildFile; fileRef = 8FA60B08D59FEA0D6751E87F /* empty_credentials_provider_test.cc */; };
		D57F4CB3C92CE3D4DF329B78 /* serializer_test.cc in Sources */ = {isa = PBXBuildFile; fileRef = 61F72C5520BC48FD001A68CB /* serializer_test.cc */; };
		D59FAEE934987D4C4B2A67B2 /* FIRFirestoreTests.mm in Sources */ = {isa = PBXBuildFile; fileRef = 5467FAFF203E56F8009C9584 /* FIRFirestoreTests.mm */; };
		D5B252EE3F4037405DB1ECE3 /* FIRNumericTransformTests.mm in Sources */ = {isa = PBXBuildFile; fileRef = D5B25E7E7D6873CBA4571841 /* FIRNumericTransformTests.mm */; };
		D5B25CBF07F65E885C9D68AB /* perf_spec_test.json in Resources */ = {isa = PBXBuildFile; fileRef = D5B2593BCB52957D62F1C9D3 /* perf_spec_test.json */; };
		D5E9954FC1C5ABBC7A180B33 /* FSTSpecTests.mm in Sources */ = {isa = PBXBuildFile; fileRef = 5492E03020213FFC00B64F25 /* FSTSpecTests.mm */; };
		D6486C7FFA8BE6F9C7D2F4C4 /* filesystem_test.cc in Sources */ = {isa = PBXBuildFile; fileRef = F51859B394D01C0C507282F1 /* filesystem_test.cc */; };
		D658E6DA5A218E08810E1688 /* byte_string_test.cc in Sources */ = {isa = PBXBuildFile; fileRef = 5342CDDB137B4E93E2E85CCA /* byte_string_test.cc */; };
		D6962E598CEDABA312D87760 /* bundle_reader_test.cc in Sources */ = {isa = PBXBuildFile; fileRef = 6ECAF7DE28A19C69DF386D88 /* bundle_reader_test.cc */; };
		D69B97FF4C065EACEDD91886 /* FSTSyncEngineTestDriver.mm in Sources */ = {isa = PBXBuildFile; fileRef = 5492E02E20213FFC00B64F25 /* FSTSyncEngineTestDriver.mm */; };
		D6DE74259F5C0CCA010D6A0D /* grpc_stream_test.cc in Sources */ = {isa = PBXBuildFile; fileRef = B6BBE42F21262CF400C6A53E /* grpc_stream_test.cc */; };
		D6E0E54CD1640E726900828A /* document_key_test.cc in Sources */ = {isa = PBXBuildFile; fileRef = B6152AD5202A5385000E5744 /* document_key_test.cc */; };
		D711B3F495923680B6FC2FC6 /* object_value_test.cc in Sources */ = {isa = PBXBuildFile; fileRef = 214877F52A705012D6720CA0 /* object_value_test.cc */; };
		D73BBA4AB42940AB187169E3 /* listen_spec_test.json in Resources */ = {isa = PBXBuildFile; fileRef = 54DA12A01F315EE100DD57A1 /* listen_spec_test.json */; };
		D756A1A63E626572EE8DF592 /* firestore.pb.cc in Sources */ = {isa = PBXBuildFile; fileRef = 544129D421C2DDC800EFB9CC /* firestore.pb.cc */; };
		D77941FD93DBE862AEF1F623 /* FSTTransactionTests.mm in Sources */ = {isa = PBXBuildFile; fileRef = 5492E07B202154EB00B64F25 /* FSTTransactionTests.mm */; };
		D91D86B29B86A60C05879A48 /* timestamp_test.cc in Sources */ = {isa = PBXBuildFile; fileRef = ABF6506B201131F8005F2C74 /* timestamp_test.cc */; };
		D9366A834BFF13246DC3AF9E /* field_path_test.cc in Sources */ = {isa = PBXBuildFile; fileRef = B686F2AD2023DDB20028D6BE /* field_path_test.cc */; };
		D94A1862B8FB778225DB54A1 /* filesystem_test.cc in Sources */ = {isa = PBXBuildFile; fileRef = F51859B394D01C0C507282F1 /* filesystem_test.cc */; };
		D98430EA4FAA357D855FA50F /* orderby_spec_test.json in Resources */ = {isa = PBXBuildFile; fileRef = 54DA12A21F315EE100DD57A1 /* orderby_spec_test.json */; };
		D98A0B6007E271E32299C79D /* FIRGeoPointTests.mm in Sources */ = {isa = PBXBuildFile; fileRef = 5492E048202154AA00B64F25 /* FIRGeoPointTests.mm */; };
		D9DA467E7903412DC6AECDE4 /* grpc_connection_test.cc in Sources */ = {isa = PBXBuildFile; fileRef = B6D9649021544D4F00EB9CFB /* grpc_connection_test.cc */; };
		D9EF7FC0E3F8646B272B427E /* FSTAPIHelpers.mm in Sources */ = {isa = PBXBuildFile; fileRef = 5492E04E202154AA00B64F25 /* FSTAPIHelpers.mm */; };
		DA1D665B12AA1062DCDEA6BD /* async_queue_test.cc in Sources */ = {isa = PBXBuildFile; fileRef = B6FB467B208E9A8200554BA2 /* async_queue_test.cc */; };
		DA4303684707606318E1914D /* target_id_generator_test.cc in Sources */ = {isa = PBXBuildFile; fileRef = AB380CF82019382300D97691 /* target_id_generator_test.cc */; };
		DABB9FB61B1733F985CBF713 /* executor_test.cc in Sources */ = {isa = PBXBuildFile; fileRef = B6FB4688208F9B9100554BA2 /* executor_test.cc */; };
		DAFF0CF921E64AC30062958F /* AppDelegate.m in Sources */ = {isa = PBXBuildFile; fileRef = DAFF0CF821E64AC30062958F /* AppDelegate.m */; };
		DAFF0CFB21E64AC40062958F /* Assets.xcassets in Resources */ = {isa = PBXBuildFile; fileRef = DAFF0CFA21E64AC40062958F /* Assets.xcassets */; };
		DAFF0CFE21E64AC40062958F /* MainMenu.xib in Resources */ = {isa = PBXBuildFile; fileRef = DAFF0CFC21E64AC40062958F /* MainMenu.xib */; };
		DAFF0D0121E64AC40062958F /* main.m in Sources */ = {isa = PBXBuildFile; fileRef = DAFF0D0021E64AC40062958F /* main.m */; };
		DAFF0D0921E653A00062958F /* GoogleService-Info.plist in Resources */ = {isa = PBXBuildFile; fileRef = 54D400D32148BACE001D2BCC /* GoogleService-Info.plist */; };
		DB3ADDA51FB93E84142EA90D /* FIRBundlesTests.mm in Sources */ = {isa = PBXBuildFile; fileRef = 776530F066E788C355B78457 /* FIRBundlesTests.mm */; };
		DB7E9C5A59CCCDDB7F0C238A /* path_test.cc in Sources */ = {isa = PBXBuildFile; fileRef = 403DBF6EFB541DFD01582AA3 /* path_test.cc */; };
		DBDC8E997E909804F1B43E92 /* log_test.cc in Sources */ = {isa = PBXBuildFile; fileRef = 54C2294E1FECABAE007D065B /* log_test.cc */; };
		DC0B0E50DBAE916E6565AA18 /* string_win_test.cc in Sources */ = {isa = PBXBuildFile; fileRef = 79507DF8378D3C42F5B36268 /* string_win_test.cc */; };
		DC0E186BDD221EAE9E4D2F41 /* sorted_map_test.cc in Sources */ = {isa = PBXBuildFile; fileRef = 549CCA4E20A36DBB00BCEB75 /* sorted_map_test.cc */; };
		DC1C711290E12F8EF3601151 /* array_sorted_map_test.cc in Sources */ = {isa = PBXBuildFile; fileRef = 54EB764C202277B30088B8F3 /* array_sorted_map_test.cc */; };
		DC48407370E87F2233D7AB7E /* statusor_test.cc in Sources */ = {isa = PBXBuildFile; fileRef = 54A0352D20A3B3D7003E0143 /* statusor_test.cc */; };
		DC6804424FC8F7B3044DD0BB /* random_access_queue_test.cc in Sources */ = {isa = PBXBuildFile; fileRef = 014C60628830D95031574D15 /* random_access_queue_test.cc */; };
		DCD83C545D764FB15FD88B02 /* counting_query_engine.cc in Sources */ = {isa = PBXBuildFile; fileRef = 99434327614FEFF7F7DC88EC /* counting_query_engine.cc */; };
		DD04F7FE7A1ADE230A247DBC /* byte_stream_apple_test.mm in Sources */ = {isa = PBXBuildFile; fileRef = 7628664347B9C96462D4BF17 /* byte_stream_apple_test.mm */; };
		DD213F68A6F79E1D4924BD95 /* Pods_Firestore_Example_macOS.framework in Frameworks */ = {isa = PBXBuildFile; fileRef = E42355285B9EF55ABD785792 /* Pods_Firestore_Example_macOS.framework */; };
		DD5976A45071455FF3FE74B8 /* string_win_test.cc in Sources */ = {isa = PBXBuildFile; fileRef = 79507DF8378D3C42F5B36268 /* string_win_test.cc */; };
		DD6C480629B3F87933FAF440 /* filesystem_testing.cc in Sources */ = {isa = PBXBuildFile; fileRef = BA02DA2FCD0001CFC6EB08DA /* filesystem_testing.cc */; };
		DD935E243A64A4EB688E4C1C /* credentials_provider_test.cc in Sources */ = {isa = PBXBuildFile; fileRef = 2F4FA4576525144C5069A7A5 /* credentials_provider_test.cc */; };
		DDD219222EEE13E3F9F2C703 /* leveldb_transaction_test.cc in Sources */ = {isa = PBXBuildFile; fileRef = 88CF09277CFA45EE1273E3BA /* leveldb_transaction_test.cc */; };
		DDDE74C752E65DE7D39A7166 /* view_testing.cc in Sources */ = {isa = PBXBuildFile; fileRef = A5466E7809AD2871FFDE6C76 /* view_testing.cc */; };
		DE03B2D41F2149D600A30B9C /* XCTest.framework in Frameworks */ = {isa = PBXBuildFile; fileRef = 6003F5AF195388D20070C39A /* XCTest.framework */; };
		DE03B2D51F2149D600A30B9C /* UIKit.framework in Frameworks */ = {isa = PBXBuildFile; fileRef = 6003F591195388D20070C39A /* UIKit.framework */; };
		DE03B2D61F2149D600A30B9C /* Foundation.framework in Frameworks */ = {isa = PBXBuildFile; fileRef = 6003F58D195388D20070C39A /* Foundation.framework */; };
		DE17D9D0C486E1817E9E11F9 /* status.pb.cc in Sources */ = {isa = PBXBuildFile; fileRef = 618BBE9920B89AAC00B5BCE7 /* status.pb.cc */; };
		DE435F33CE563E238868D318 /* query_test.cc in Sources */ = {isa = PBXBuildFile; fileRef = B9C261C26C5D311E1E3C0CB9 /* query_test.cc */; };
		DE45CD044B431DB0525595A5 /* bundle_reader_test.cc in Sources */ = {isa = PBXBuildFile; fileRef = 6ECAF7DE28A19C69DF386D88 /* bundle_reader_test.cc */; };
		DE50F1D39D34F867BC750957 /* grpc_stream_tester.cc in Sources */ = {isa = PBXBuildFile; fileRef = 87553338E42B8ECA05BA987E /* grpc_stream_tester.cc */; };
		DEF4BF5FAA83C37100408F89 /* bundle_spec_test.json in Resources */ = {isa = PBXBuildFile; fileRef = 79EAA9F7B1B9592B5F053923 /* bundle_spec_test.json */; };
		DF27137C8EA7D095D68851B4 /* field_filter_test.cc in Sources */ = {isa = PBXBuildFile; fileRef = E8551D6C6FB0B1BACE9E5BAD /* field_filter_test.cc */; };
		DF4B3835C5AA4835C01CD255 /* local_store_test.cc in Sources */ = {isa = PBXBuildFile; fileRef = 307FF03D0297024D59348EBD /* local_store_test.cc */; };
		DF7ABEB48A650117CBEBCD26 /* object_value_test.cc in Sources */ = {isa = PBXBuildFile; fileRef = 214877F52A705012D6720CA0 /* object_value_test.cc */; };
		DF96816EC67F9B8DF19B0CFD /* document_overlay_cache_test.cc in Sources */ = {isa = PBXBuildFile; fileRef = FFCA39825D9678A03D1845D0 /* document_overlay_cache_test.cc */; };
		E08297B35E12106105F448EB /* ordered_code_benchmark.cc in Sources */ = {isa = PBXBuildFile; fileRef = 0473AFFF5567E667A125347B /* ordered_code_benchmark.cc */; };
		E084921EFB7CF8CB1E950D6C /* iterator_adaptors_test.cc in Sources */ = {isa = PBXBuildFile; fileRef = 54A0353420A3D8CB003E0143 /* iterator_adaptors_test.cc */; };
		E0E640226A1439C59BBBA9C1 /* hard_assert_test.cc in Sources */ = {isa = PBXBuildFile; fileRef = 444B7AB3F5A2929070CB1363 /* hard_assert_test.cc */; };
		E1016ECF143B732E7821358E /* byte_stream_apple_test.mm in Sources */ = {isa = PBXBuildFile; fileRef = 7628664347B9C96462D4BF17 /* byte_stream_apple_test.mm */; };
		E11DDA3DD75705F26245E295 /* FIRCollectionReferenceTests.mm in Sources */ = {isa = PBXBuildFile; fileRef = 5492E045202154AA00B64F25 /* FIRCollectionReferenceTests.mm */; };
		E1264B172412967A09993EC6 /* byte_string_test.cc in Sources */ = {isa = PBXBuildFile; fileRef = 5342CDDB137B4E93E2E85CCA /* byte_string_test.cc */; };
		E186D002520881AD2906ADDB /* status.pb.cc in Sources */ = {isa = PBXBuildFile; fileRef = 618BBE9920B89AAC00B5BCE7 /* status.pb.cc */; };
		E21D819A06D9691A4B313440 /* remote_store_spec_test.json in Resources */ = {isa = PBXBuildFile; fileRef = 3B843E4A1F3930A400548890 /* remote_store_spec_test.json */; };
		E27C0996AF6EC6D08D91B253 /* document.pb.cc in Sources */ = {isa = PBXBuildFile; fileRef = 544129D821C2DDC800EFB9CC /* document.pb.cc */; };
		E2AE851F9DC4C037CCD05E36 /* remote_document_cache_test.cc in Sources */ = {isa = PBXBuildFile; fileRef = 7EB299CF85034F09CFD6F3FD /* remote_document_cache_test.cc */; };
		E2B15548A3B6796CE5A01975 /* FIRListenerRegistrationTests.mm in Sources */ = {isa = PBXBuildFile; fileRef = 5492E06B202154D500B64F25 /* FIRListenerRegistrationTests.mm */; };
		E2B7AEDCAAC5AD74C12E85C1 /* datastore_test.cc in Sources */ = {isa = PBXBuildFile; fileRef = 3167BD972EFF8EC636530E59 /* datastore_test.cc */; };
		E30BF9E316316446371C956C /* persistence_testing.cc in Sources */ = {isa = PBXBuildFile; fileRef = 9113B6F513D0473AEABBAF1F /* persistence_testing.cc */; };
		E3319DC1804B69F0ED1FFE02 /* memory_mutation_queue_test.cc in Sources */ = {isa = PBXBuildFile; fileRef = 74FBEFA4FE4B12C435011763 /* memory_mutation_queue_test.cc */; };
		E375FBA0632EFB4D14C4E5A9 /* FSTGoogleTestTests.mm in Sources */ = {isa = PBXBuildFile; fileRef = 54764FAE1FAA21B90085E60A /* FSTGoogleTestTests.mm */; };
		E434ACDF63F219F3031F292E /* ConditionalConformanceTests.swift in Sources */ = {isa = PBXBuildFile; fileRef = E3228F51DCDC2E90D5C58F97 /* ConditionalConformanceTests.swift */; };
		E435450184AEB51EE8435F66 /* write.pb.cc in Sources */ = {isa = PBXBuildFile; fileRef = 544129D921C2DDC800EFB9CC /* write.pb.cc */; };
		E441A53D035479C53C74A0E6 /* recovery_spec_test.json in Resources */ = {isa = PBXBuildFile; fileRef = 9C1AFCC9E616EC33D6E169CF /* recovery_spec_test.json */; };
		E4A573B7C9227C3C24661B5B /* ordered_code_test.cc in Sources */ = {isa = PBXBuildFile; fileRef = AB380D03201BC6E400D97691 /* ordered_code_test.cc */; };
		E500AB82DF2E7F3AFDB1AB3F /* to_string_test.cc in Sources */ = {isa = PBXBuildFile; fileRef = B696858D2214B53900271095 /* to_string_test.cc */; };
		E50187548B537DBCDBF7F9F0 /* string_util_test.cc in Sources */ = {isa = PBXBuildFile; fileRef = AB380CFC201A2EE200D97691 /* string_util_test.cc */; };
		E51957EDECF741E1D3C3968A /* writer_test.cc in Sources */ = {isa = PBXBuildFile; fileRef = BC3C788D290A935C353CEAA1 /* writer_test.cc */; };
		E56EEC9DAC455E2BE77D110A /* memory_document_overlay_cache_test.cc in Sources */ = {isa = PBXBuildFile; fileRef = 29D9C76922DAC6F710BC1EF4 /* memory_document_overlay_cache_test.cc */; };
		E63342115B1DA65DB6F2C59A /* leveldb_local_store_test.cc in Sources */ = {isa = PBXBuildFile; fileRef = 5FF903AEFA7A3284660FA4C5 /* leveldb_local_store_test.cc */; };
		E6357221227031DD77EE5265 /* index_manager_test.cc in Sources */ = {isa = PBXBuildFile; fileRef = AE4A9E38D65688EE000EE2A1 /* index_manager_test.cc */; };
		E6688C8E524770A3C6EBB33A /* write_spec_test.json in Resources */ = {isa = PBXBuildFile; fileRef = 54DA12A51F315EE100DD57A1 /* write_spec_test.json */; };
		E681BD94D45BCAC7BE2A99A4 /* bundle_serializer_test.cc in Sources */ = {isa = PBXBuildFile; fileRef = B5C2A94EE24E60543F62CC35 /* bundle_serializer_test.cc */; };
		E6821243C510797EFFC7BCE2 /* grpc_streaming_reader_test.cc in Sources */ = {isa = PBXBuildFile; fileRef = B6D964922154AB8F00EB9CFB /* grpc_streaming_reader_test.cc */; };
		E688620D4578F1F7FBB1AF9C /* EncodableFieldValueTests.swift in Sources */ = {isa = PBXBuildFile; fileRef = 1235769122B7E915007DDFA9 /* EncodableFieldValueTests.swift */; };
		E6B825EE85BF20B88AF3E3CD /* memory_index_manager_test.cc in Sources */ = {isa = PBXBuildFile; fileRef = DB5A1E760451189DA36028B3 /* memory_index_manager_test.cc */; };
		E6F8EB02A0E499F25160BB40 /* FIRFieldPathTests.mm in Sources */ = {isa = PBXBuildFile; fileRef = 5492E04C202154AA00B64F25 /* FIRFieldPathTests.mm */; };
		E764F0F389E7119220EB212C /* target_id_generator_test.cc in Sources */ = {isa = PBXBuildFile; fileRef = AB380CF82019382300D97691 /* target_id_generator_test.cc */; };
		E7CE4B1ECD008983FAB90F44 /* string_format_test.cc in Sources */ = {isa = PBXBuildFile; fileRef = 54131E9620ADE678001DF3FF /* string_format_test.cc */; };
		E7D415B8717701B952C344E5 /* executor_std_test.cc in Sources */ = {isa = PBXBuildFile; fileRef = B6FB4687208F9B9100554BA2 /* executor_std_test.cc */; };
		E82F8EBBC8CC37299A459E73 /* hashing_test_apple.mm in Sources */ = {isa = PBXBuildFile; fileRef = B69CF3F02227386500B281C8 /* hashing_test_apple.mm */; };
		E8495A8D1E11C0844339CCA3 /* database_info_test.cc in Sources */ = {isa = PBXBuildFile; fileRef = AB38D92E20235D22000A432D /* database_info_test.cc */; };
		E8608D40B683938C6D785627 /* credentials_provider_test.cc in Sources */ = {isa = PBXBuildFile; fileRef = 2F4FA4576525144C5069A7A5 /* credentials_provider_test.cc */; };
		E884336B43BBD1194C17E3C4 /* status_testing.cc in Sources */ = {isa = PBXBuildFile; fileRef = 3CAA33F964042646FDDAF9F9 /* status_testing.cc */; };
		E8AB8024B70F6C960D8C7530 /* document_overlay_cache_test.cc in Sources */ = {isa = PBXBuildFile; fileRef = FFCA39825D9678A03D1845D0 /* document_overlay_cache_test.cc */; };
		E8BA7055EDB8B03CC99A528F /* recovery_spec_test.json in Resources */ = {isa = PBXBuildFile; fileRef = 9C1AFCC9E616EC33D6E169CF /* recovery_spec_test.json */; };
		E962CA641FB1312638593131 /* leveldb_document_overlay_cache_test.cc in Sources */ = {isa = PBXBuildFile; fileRef = AE89CFF09C6804573841397F /* leveldb_document_overlay_cache_test.cc */; };
		EA38690795FBAA182A9AA63E /* FIRDatabaseTests.mm in Sources */ = {isa = PBXBuildFile; fileRef = 5492E06C202154D500B64F25 /* FIRDatabaseTests.mm */; };
		EA46611779C3EEF12822508C /* annotations.pb.cc in Sources */ = {isa = PBXBuildFile; fileRef = 618BBE9520B89AAC00B5BCE7 /* annotations.pb.cc */; };
		EAA1962BFBA0EBFBA53B343F /* bundle_builder.cc in Sources */ = {isa = PBXBuildFile; fileRef = 4F5B96F3ABCD2CA901DB1CD4 /* bundle_builder.cc */; };
		EADD28A7859FBB9BE4D913B0 /* memory_remote_document_cache_test.cc in Sources */ = {isa = PBXBuildFile; fileRef = 1CA9800A53669EFBFFB824E3 /* memory_remote_document_cache_test.cc */; };
		EB04FE18E5794FEC187A09E3 /* FSTMemorySpecTests.mm in Sources */ = {isa = PBXBuildFile; fileRef = 5492E02F20213FFC00B64F25 /* FSTMemorySpecTests.mm */; };
		EB2137E6FBB0DDE2DF80E3D0 /* target_test.cc in Sources */ = {isa = PBXBuildFile; fileRef = 526D755F65AC676234F57125 /* target_test.cc */; };
		EB264591ADDE6D93A6924A61 /* serializer_test.cc in Sources */ = {isa = PBXBuildFile; fileRef = 61F72C5520BC48FD001A68CB /* serializer_test.cc */; };
		EB7BE7B43A99E0BC2B0A8077 /* string_format_test.cc in Sources */ = {isa = PBXBuildFile; fileRef = 54131E9620ADE678001DF3FF /* string_format_test.cc */; };
		EBAC5E8D0E2ECD9FBEDB7DAE /* bundle_builder.cc in Sources */ = {isa = PBXBuildFile; fileRef = 4F5B96F3ABCD2CA901DB1CD4 /* bundle_builder.cc */; };
		EBE4A7B6A57BCE02B389E8A6 /* byte_string_test.cc in Sources */ = {isa = PBXBuildFile; fileRef = 5342CDDB137B4E93E2E85CCA /* byte_string_test.cc */; };
		EBFC611B1BF195D0EC710AF4 /* app_testing.mm in Sources */ = {isa = PBXBuildFile; fileRef = 5467FB07203E6A44009C9584 /* app_testing.mm */; };
		EC160876D8A42166440E0B53 /* FIRCursorTests.mm in Sources */ = {isa = PBXBuildFile; fileRef = 5492E070202154D600B64F25 /* FIRCursorTests.mm */; };
		EC3331B17394886A3715CFD8 /* target.pb.cc in Sources */ = {isa = PBXBuildFile; fileRef = 618BBE7D20B89AAC00B5BCE7 /* target.pb.cc */; };
		EC62F9E29CE3598881908FB8 /* leveldb_transaction_test.cc in Sources */ = {isa = PBXBuildFile; fileRef = 88CF09277CFA45EE1273E3BA /* leveldb_transaction_test.cc */; };
		EC7A44792A5513FBB6F501EE /* comparison_test.cc in Sources */ = {isa = PBXBuildFile; fileRef = 548DB928200D59F600E00ABC /* comparison_test.cc */; };
		EC80A217F3D66EB0272B36B0 /* FSTLevelDBSpecTests.mm in Sources */ = {isa = PBXBuildFile; fileRef = 5492E02C20213FFB00B64F25 /* FSTLevelDBSpecTests.mm */; };
		ECC433628575AE994C621C54 /* create_noop_connectivity_monitor.cc in Sources */ = {isa = PBXBuildFile; fileRef = CF39535F2C41AB0006FA6C0E /* create_noop_connectivity_monitor.cc */; };
		ECED3B60C5718B085AAB14FB /* to_string_test.cc in Sources */ = {isa = PBXBuildFile; fileRef = B696858D2214B53900271095 /* to_string_test.cc */; };
		ED420D8F49DA5C41EEF93913 /* FIRSnapshotMetadataTests.mm in Sources */ = {isa = PBXBuildFile; fileRef = 5492E04D202154AA00B64F25 /* FIRSnapshotMetadataTests.mm */; };
		ED4E2AC80CAF2A8FDDAC3DEE /* field_mask_test.cc in Sources */ = {isa = PBXBuildFile; fileRef = 549CCA5320A36E1F00BCEB75 /* field_mask_test.cc */; };
		ED9DF1EB20025227B38736EC /* message_test.cc in Sources */ = {isa = PBXBuildFile; fileRef = CE37875365497FFA8687B745 /* message_test.cc */; };
		EE470CC3C8FBCDA5F70A8466 /* local_store_test.cc in Sources */ = {isa = PBXBuildFile; fileRef = 307FF03D0297024D59348EBD /* local_store_test.cc */; };
		EE6DBFB0874A50578CE97A7F /* leveldb_remote_document_cache_test.cc in Sources */ = {isa = PBXBuildFile; fileRef = 0840319686A223CC4AD3FAB1 /* leveldb_remote_document_cache_test.cc */; };
		EECC1EC64CA963A8376FA55C /* persistence_testing.cc in Sources */ = {isa = PBXBuildFile; fileRef = 9113B6F513D0473AEABBAF1F /* persistence_testing.cc */; };
		EF3518F84255BAF3EBD317F6 /* exponential_backoff_test.cc in Sources */ = {isa = PBXBuildFile; fileRef = B6D1B68420E2AB1A00B35856 /* exponential_backoff_test.cc */; };
		EF43FF491B9282E0330E4CA2 /* remote_event_test.cc in Sources */ = {isa = PBXBuildFile; fileRef = 584AE2C37A55B408541A6FF3 /* remote_event_test.cc */; };
		EF79998EBE4C72B97AB1880E /* value_util_test.cc in Sources */ = {isa = PBXBuildFile; fileRef = 40F9D09063A07F710811A84F /* value_util_test.cc */; };
		EF8C005DC4BEA6256D1DBC6F /* user_test.cc in Sources */ = {isa = PBXBuildFile; fileRef = CCC9BD953F121B9E29F9AA42 /* user_test.cc */; };
		F05B277F16BDE6A47FE0F943 /* local_serializer_test.cc in Sources */ = {isa = PBXBuildFile; fileRef = F8043813A5D16963EC02B182 /* local_serializer_test.cc */; };
		F08DA55D31E44CB5B9170CCE /* limbo_spec_test.json in Resources */ = {isa = PBXBuildFile; fileRef = 54DA129E1F315EE100DD57A1 /* limbo_spec_test.json */; };
		F091532DEE529255FB008E25 /* snapshot_version_test.cc in Sources */ = {isa = PBXBuildFile; fileRef = ABA495B9202B7E79008A7851 /* snapshot_version_test.cc */; };
		F0C8EB1F4FB56401CFA4F374 /* object_value_test.cc in Sources */ = {isa = PBXBuildFile; fileRef = 214877F52A705012D6720CA0 /* object_value_test.cc */; };
		F0EA84FB66813F2BC164EF7C /* token_test.cc in Sources */ = {isa = PBXBuildFile; fileRef = A082AFDD981B07B5AD78FDE8 /* token_test.cc */; };
		F10A3E4E164A5458DFF7EDE6 /* leveldb_remote_document_cache_test.cc in Sources */ = {isa = PBXBuildFile; fileRef = 0840319686A223CC4AD3FAB1 /* leveldb_remote_document_cache_test.cc */; };
		F19B749671F2552E964422F7 /* FIRListenerRegistrationTests.mm in Sources */ = {isa = PBXBuildFile; fileRef = 5492E06B202154D500B64F25 /* FIRListenerRegistrationTests.mm */; };
		F272A8C41D2353700A11D1FB /* field_mask_test.cc in Sources */ = {isa = PBXBuildFile; fileRef = 549CCA5320A36E1F00BCEB75 /* field_mask_test.cc */; };
		F27347560A963E8162C56FF3 /* target_index_matcher_test.cc in Sources */ = {isa = PBXBuildFile; fileRef = 63136A2371C0C013EC7A540C /* target_index_matcher_test.cc */; };
		F2AB7EACA1B9B1A7046D3995 /* FSTSyncEngineTestDriver.mm in Sources */ = {isa = PBXBuildFile; fileRef = 5492E02E20213FFC00B64F25 /* FSTSyncEngineTestDriver.mm */; };
		F3261CBFC169DB375A0D9492 /* FSTMockDatastore.mm in Sources */ = {isa = PBXBuildFile; fileRef = 5492E02D20213FFC00B64F25 /* FSTMockDatastore.mm */; };
		F3DEF2DB11FADAABDAA4C8BB /* bundle_builder.cc in Sources */ = {isa = PBXBuildFile; fileRef = 4F5B96F3ABCD2CA901DB1CD4 /* bundle_builder.cc */; };
		F3F09BC931A717CEFF4E14B9 /* FIRFieldValueTests.mm in Sources */ = {isa = PBXBuildFile; fileRef = 5492E04A202154AA00B64F25 /* FIRFieldValueTests.mm */; };
		F481368DB694B3B4D0C8E4A2 /* query_test.cc in Sources */ = {isa = PBXBuildFile; fileRef = B9C261C26C5D311E1E3C0CB9 /* query_test.cc */; };
		F4F00BF4E87D7F0F0F8831DB /* FSTEventAccumulator.mm in Sources */ = {isa = PBXBuildFile; fileRef = 5492E0392021401F00B64F25 /* FSTEventAccumulator.mm */; };
		F4FAC5A7D40A0A9A3EA77998 /* FSTLevelDBSpecTests.mm in Sources */ = {isa = PBXBuildFile; fileRef = 5492E02C20213FFB00B64F25 /* FSTLevelDBSpecTests.mm */; };
		F56E9334642C207D7D85D428 /* pretty_printing_test.cc in Sources */ = {isa = PBXBuildFile; fileRef = AB323F9553050F4F6490F9FF /* pretty_printing_test.cc */; };
		F58A23FEF328EB74F681FE83 /* index_manager_test.cc in Sources */ = {isa = PBXBuildFile; fileRef = AE4A9E38D65688EE000EE2A1 /* index_manager_test.cc */; };
		F5A654E92FF6F3FF16B93E6B /* mutation_test.cc in Sources */ = {isa = PBXBuildFile; fileRef = C8522DE226C467C54E6788D8 /* mutation_test.cc */; };
		F5B1F219E912F645FB79D08E /* firebase_app_check_credentials_provider_test.mm in Sources */ = {isa = PBXBuildFile; fileRef = F119BDDF2F06B3C0883B8297 /* firebase_app_check_credentials_provider_test.mm */; };
		F5BDECEB3B43BD1591EEADBD /* FSTUserDataReaderTests.mm in Sources */ = {isa = PBXBuildFile; fileRef = 8D9892F204959C50613F16C8 /* FSTUserDataReaderTests.mm */; };
		F6079BFC9460B190DA85C2E6 /* pretty_printing_test.cc in Sources */ = {isa = PBXBuildFile; fileRef = AB323F9553050F4F6490F9FF /* pretty_printing_test.cc */; };
		F609600E9A88A4D44FD1FCEB /* FSTSpecTests.mm in Sources */ = {isa = PBXBuildFile; fileRef = 5492E03020213FFC00B64F25 /* FSTSpecTests.mm */; };
		F660788F69B4336AC6CD2720 /* offline_spec_test.json in Resources */ = {isa = PBXBuildFile; fileRef = 54DA12A11F315EE100DD57A1 /* offline_spec_test.json */; };
		F696B7467E80E370FDB3EAA7 /* remote_document_cache_test.cc in Sources */ = {isa = PBXBuildFile; fileRef = 7EB299CF85034F09CFD6F3FD /* remote_document_cache_test.cc */; };
		F72DF72447EA7AB9D100816A /* FSTHelpers.mm in Sources */ = {isa = PBXBuildFile; fileRef = 5492E03A2021401F00B64F25 /* FSTHelpers.mm */; };
		F731A0CCD0220B370BC1BE8B /* BasicCompileTests.swift in Sources */ = {isa = PBXBuildFile; fileRef = DE0761F61F2FE68D003233AF /* BasicCompileTests.swift */; };
		F73471529D36DD48ABD8AAE8 /* async_testing.cc in Sources */ = {isa = PBXBuildFile; fileRef = 872C92ABD71B12784A1C5520 /* async_testing.cc */; };
		F7718C43D3A8FCCDB4BB0071 /* geo_point_test.cc in Sources */ = {isa = PBXBuildFile; fileRef = AB7BAB332012B519001E0872 /* geo_point_test.cc */; };
		F7B1DF16A9DDFB664EA98EBB /* memory_remote_document_cache_test.cc in Sources */ = {isa = PBXBuildFile; fileRef = 1CA9800A53669EFBFFB824E3 /* memory_remote_document_cache_test.cc */; };
		F7EE3CCC821975B71E834453 /* firebase_auth_credentials_provider_test.mm in Sources */ = {isa = PBXBuildFile; fileRef = F869D85E900E5AF6CD02E2FC /* firebase_auth_credentials_provider_test.mm */; };
		F800F48743D3CB31BA1EBAE7 /* random_access_queue_test.cc in Sources */ = {isa = PBXBuildFile; fileRef = 014C60628830D95031574D15 /* random_access_queue_test.cc */; };
		F8126CD7308A4B8AEC0F30A8 /* bundle.pb.cc in Sources */ = {isa = PBXBuildFile; fileRef = A366F6AE1A5A77548485C091 /* bundle.pb.cc */; };
		F8BD2F61EFA35C2D5120D9EB /* field_index_test.cc in Sources */ = {isa = PBXBuildFile; fileRef = BF76A8DA34B5B67B4DD74666 /* field_index_test.cc */; };
		F950A371FADCA2F0B73683E0 /* remote_document_cache_test.cc in Sources */ = {isa = PBXBuildFile; fileRef = 7EB299CF85034F09CFD6F3FD /* remote_document_cache_test.cc */; };
		F9705E595FC3818F13F6375A /* to_string_apple_test.mm in Sources */ = {isa = PBXBuildFile; fileRef = B68B1E002213A764008977EF /* to_string_apple_test.mm */; };
		F9DC01FCBE76CD4F0453A67C /* strerror_test.cc in Sources */ = {isa = PBXBuildFile; fileRef = 358C3B5FE573B1D60A4F7592 /* strerror_test.cc */; };
		FA334ADC73CFDB703A7C17CD /* iterator_adaptors_test.cc in Sources */ = {isa = PBXBuildFile; fileRef = 54A0353420A3D8CB003E0143 /* iterator_adaptors_test.cc */; };
		FA43BA0195DA90CE29B29D36 /* memory_bundle_cache_test.cc in Sources */ = {isa = PBXBuildFile; fileRef = AB4AB1388538CD3CB19EB028 /* memory_bundle_cache_test.cc */; };
		FA7837C5CDFB273DE447E447 /* FIRServerTimestampTests.mm in Sources */ = {isa = PBXBuildFile; fileRef = 5492E06E202154D600B64F25 /* FIRServerTimestampTests.mm */; };
		FA90FA91F7381E5C678EFA30 /* target_cache_test.cc in Sources */ = {isa = PBXBuildFile; fileRef = B5C37696557C81A6C2B7271A /* target_cache_test.cc */; };
		FABE084FA7DA6E216A41EE80 /* status_test.cc in Sources */ = {isa = PBXBuildFile; fileRef = 54A0352C20A3B3D7003E0143 /* status_test.cc */; };
		FAD97B82766AEC29B7B5A1B7 /* index_manager_test.cc in Sources */ = {isa = PBXBuildFile; fileRef = AE4A9E38D65688EE000EE2A1 /* index_manager_test.cc */; };
		FAE5DA6ED3E1842DC21453EE /* fake_target_metadata_provider.cc in Sources */ = {isa = PBXBuildFile; fileRef = 71140E5D09C6E76F7C71B2FC /* fake_target_metadata_provider.cc */; };
		FB2111D9205822CC8E7368C2 /* FIRDocumentReferenceTests.mm in Sources */ = {isa = PBXBuildFile; fileRef = 5492E049202154AA00B64F25 /* FIRDocumentReferenceTests.mm */; };
		FB2D5208A6B5816A7244D77A /* query_engine_test.cc in Sources */ = {isa = PBXBuildFile; fileRef = B8A853940305237AFDA8050B /* query_engine_test.cc */; };
		FB3D9E01547436163C456A3C /* message_test.cc in Sources */ = {isa = PBXBuildFile; fileRef = CE37875365497FFA8687B745 /* message_test.cc */; };
		FBBB13329D3B5827C21AE7AB /* reference_set_test.cc in Sources */ = {isa = PBXBuildFile; fileRef = 132E32997D781B896672D30A /* reference_set_test.cc */; };
		FC1D22B6EC4E5F089AE39B8C /* memory_target_cache_test.cc in Sources */ = {isa = PBXBuildFile; fileRef = 2286F308EFB0534B1BDE05B9 /* memory_target_cache_test.cc */; };
		FCA48FB54FC50BFDFDA672CD /* array_sorted_map_test.cc in Sources */ = {isa = PBXBuildFile; fileRef = 54EB764C202277B30088B8F3 /* array_sorted_map_test.cc */; };
		FCF8E7F5268F6842C07B69CF /* write.pb.cc in Sources */ = {isa = PBXBuildFile; fileRef = 544129D921C2DDC800EFB9CC /* write.pb.cc */; };
		FD365D6DFE9511D3BA2C74DF /* hard_assert_test.cc in Sources */ = {isa = PBXBuildFile; fileRef = 444B7AB3F5A2929070CB1363 /* hard_assert_test.cc */; };
		FD6F5B4497D670330E7F89DA /* document_overlay_cache_test.cc in Sources */ = {isa = PBXBuildFile; fileRef = FFCA39825D9678A03D1845D0 /* document_overlay_cache_test.cc */; };
		FD8EA96A604E837092ACA51D /* ordered_code_test.cc in Sources */ = {isa = PBXBuildFile; fileRef = AB380D03201BC6E400D97691 /* ordered_code_test.cc */; };
		FE1C0263F6570DAC54A60F5C /* FIRTimestampTest.m in Sources */ = {isa = PBXBuildFile; fileRef = B65D34A7203C99090076A5E1 /* FIRTimestampTest.m */; };
		FE701C2D739A5371BCBD62B9 /* leveldb_mutation_queue_test.cc in Sources */ = {isa = PBXBuildFile; fileRef = 5C7942B6244F4C416B11B86C /* leveldb_mutation_queue_test.cc */; };
		FE9131E2D84A560D287B6F90 /* resource.pb.cc in Sources */ = {isa = PBXBuildFile; fileRef = 1C3F7302BF4AE6CBC00ECDD0 /* resource.pb.cc */; };
		FF3405218188DFCE586FB26B /* app_testing.mm in Sources */ = {isa = PBXBuildFile; fileRef = 5467FB07203E6A44009C9584 /* app_testing.mm */; };
		FF4FA5757D13A2B7CEE40F04 /* document.pb.cc in Sources */ = {isa = PBXBuildFile; fileRef = 544129D821C2DDC800EFB9CC /* document.pb.cc */; };
		FF6333B8BD9732C068157221 /* memory_bundle_cache_test.cc in Sources */ = {isa = PBXBuildFile; fileRef = AB4AB1388538CD3CB19EB028 /* memory_bundle_cache_test.cc */; };
/* End PBXBuildFile section */

/* Begin PBXContainerItemProxy section */
		544AB1972248072200F851E6 /* PBXContainerItemProxy */ = {
			isa = PBXContainerItemProxy;
			containerPortal = 6003F582195388D10070C39A /* Project object */;
			proxyType = 1;
			remoteGlobalIDString = DAFF0CF421E64AC30062958F;
			remoteInfo = Firestore_Example_macOS;
		};
		54AA33AB224BFE0A006CE580 /* PBXContainerItemProxy */ = {
			isa = PBXContainerItemProxy;
			containerPortal = 6003F582195388D10070C39A /* Project object */;
			proxyType = 1;
			remoteGlobalIDString = 54AA338E224BF935006CE580;
			remoteInfo = Firestore_Example_tvOS;
		};
		54AA33B9224C0035006CE580 /* PBXContainerItemProxy */ = {
			isa = PBXContainerItemProxy;
			containerPortal = 6003F582195388D10070C39A /* Project object */;
			proxyType = 1;
			remoteGlobalIDString = 54AA338E224BF935006CE580;
			remoteInfo = Firestore_Example_tvOS;
		};
		54B8E4AF224BDC4100930F18 /* PBXContainerItemProxy */ = {
			isa = PBXContainerItemProxy;
			containerPortal = 6003F582195388D10070C39A /* Project object */;
			proxyType = 1;
			remoteGlobalIDString = DAFF0CF421E64AC30062958F;
			remoteInfo = Firestore_Example_macOS;
		};
		5CAE131E20FFFED600BE9A4A /* PBXContainerItemProxy */ = {
			isa = PBXContainerItemProxy;
			containerPortal = 6003F582195388D10070C39A /* Project object */;
			proxyType = 1;
			remoteGlobalIDString = 6003F589195388D20070C39A;
			remoteInfo = Firestore_Example_iOS;
		};
		6003F5B3195388D20070C39A /* PBXContainerItemProxy */ = {
			isa = PBXContainerItemProxy;
			containerPortal = 6003F582195388D10070C39A /* Project object */;
			proxyType = 1;
			remoteGlobalIDString = 6003F589195388D20070C39A;
			remoteInfo = Firestore;
		};
		6EDD3AD320BF247500C33877 /* PBXContainerItemProxy */ = {
			isa = PBXContainerItemProxy;
			containerPortal = 6003F582195388D10070C39A /* Project object */;
			proxyType = 1;
			remoteGlobalIDString = 6003F589195388D20070C39A;
			remoteInfo = Firestore;
		};
		DE03B2961F2149D600A30B9C /* PBXContainerItemProxy */ = {
			isa = PBXContainerItemProxy;
			containerPortal = 6003F582195388D10070C39A /* Project object */;
			proxyType = 1;
			remoteGlobalIDString = 6003F589195388D20070C39A;
			remoteInfo = Firestore;
		};
/* End PBXContainerItemProxy section */

/* Begin PBXFileReference section */
		014C60628830D95031574D15 /* random_access_queue_test.cc */ = {isa = PBXFileReference; includeInIndex = 1; lastKnownFileType = sourcecode.cpp.cpp; path = random_access_queue_test.cc; sourceTree = "<group>"; };
		01D10113ECC5B446DB35E96D /* byte_stream_cpp_test.cc */ = {isa = PBXFileReference; includeInIndex = 1; lastKnownFileType = sourcecode.cpp.cpp; path = byte_stream_cpp_test.cc; sourceTree = "<group>"; };
		045D39C4A7D52AF58264240F /* remote_document_cache_test.h */ = {isa = PBXFileReference; includeInIndex = 1; lastKnownFileType = sourcecode.c.h; path = remote_document_cache_test.h; sourceTree = "<group>"; };
		0473AFFF5567E667A125347B /* ordered_code_benchmark.cc */ = {isa = PBXFileReference; includeInIndex = 1; lastKnownFileType = sourcecode.cpp.cpp; path = ordered_code_benchmark.cc; sourceTree = "<group>"; };
		062072B62773A055001655D7 /* AsyncAwaitIntegrationTests.swift */ = {isa = PBXFileReference; lastKnownFileType = sourcecode.swift; path = AsyncAwaitIntegrationTests.swift; sourceTree = "<group>"; };
		0840319686A223CC4AD3FAB1 /* leveldb_remote_document_cache_test.cc */ = {isa = PBXFileReference; includeInIndex = 1; lastKnownFileType = sourcecode.cpp.cpp; path = leveldb_remote_document_cache_test.cc; sourceTree = "<group>"; };
		0EE5300F8233D14025EF0456 /* string_apple_test.mm */ = {isa = PBXFileReference; includeInIndex = 1; lastKnownFileType = sourcecode.cpp.objcpp; path = string_apple_test.mm; sourceTree = "<group>"; };
		11984BA0A99D7A7ABA5B0D90 /* Pods-Firestore_Example_iOS-Firestore_SwiftTests_iOS.release.xcconfig */ = {isa = PBXFileReference; includeInIndex = 1; lastKnownFileType = text.xcconfig; name = "Pods-Firestore_Example_iOS-Firestore_SwiftTests_iOS.release.xcconfig"; path = "Pods/Target Support Files/Pods-Firestore_Example_iOS-Firestore_SwiftTests_iOS/Pods-Firestore_Example_iOS-Firestore_SwiftTests_iOS.release.xcconfig"; sourceTree = "<group>"; };
		1235769122B7E915007DDFA9 /* EncodableFieldValueTests.swift */ = {isa = PBXFileReference; lastKnownFileType = sourcecode.swift; path = EncodableFieldValueTests.swift; sourceTree = "<group>"; };
		1235769422B86E65007DDFA9 /* FirestoreEncoderTests.swift */ = {isa = PBXFileReference; fileEncoding = 4; lastKnownFileType = sourcecode.swift; path = FirestoreEncoderTests.swift; sourceTree = "<group>"; };
		124C932B22C1642C00CA8C2D /* CodableIntegrationTests.swift */ = {isa = PBXFileReference; lastKnownFileType = sourcecode.swift; path = CodableIntegrationTests.swift; sourceTree = "<group>"; };
		1277F98C20D2DF0867496976 /* Pods-Firestore_IntegrationTests_iOS.debug.xcconfig */ = {isa = PBXFileReference; includeInIndex = 1; lastKnownFileType = text.xcconfig; name = "Pods-Firestore_IntegrationTests_iOS.debug.xcconfig"; path = "Pods/Target Support Files/Pods-Firestore_IntegrationTests_iOS/Pods-Firestore_IntegrationTests_iOS.debug.xcconfig"; sourceTree = "<group>"; };
		12F4357299652983A615F886 /* LICENSE */ = {isa = PBXFileReference; includeInIndex = 1; lastKnownFileType = text; name = LICENSE; path = ../LICENSE; sourceTree = "<group>"; };
		132E32997D781B896672D30A /* reference_set_test.cc */ = {isa = PBXFileReference; fileEncoding = 4; lastKnownFileType = sourcecode.cpp.cpp; path = reference_set_test.cc; sourceTree = "<group>"; };
		166CE73C03AB4366AAC5201C /* leveldb_index_manager_test.cc */ = {isa = PBXFileReference; includeInIndex = 1; lastKnownFileType = sourcecode.cpp.cpp; path = leveldb_index_manager_test.cc; sourceTree = "<group>"; };
		1B342370EAE3AA02393E33EB /* cc_compilation_test.cc */ = {isa = PBXFileReference; includeInIndex = 1; lastKnownFileType = sourcecode.cpp.cpp; name = cc_compilation_test.cc; path = api/cc_compilation_test.cc; sourceTree = "<group>"; };
		1C01D8CE367C56BB2624E299 /* index.pb.h */ = {isa = PBXFileReference; includeInIndex = 1; lastKnownFileType = sourcecode.c.h; name = index.pb.h; path = admin/index.pb.h; sourceTree = "<group>"; };
		1C3F7302BF4AE6CBC00ECDD0 /* resource.pb.cc */ = {isa = PBXFileReference; includeInIndex = 1; path = resource.pb.cc; sourceTree = "<group>"; };
		1CA9800A53669EFBFFB824E3 /* memory_remote_document_cache_test.cc */ = {isa = PBXFileReference; includeInIndex = 1; lastKnownFileType = sourcecode.cpp.cpp; path = memory_remote_document_cache_test.cc; sourceTree = "<group>"; };
		214877F52A705012D6720CA0 /* object_value_test.cc */ = {isa = PBXFileReference; includeInIndex = 1; lastKnownFileType = sourcecode.cpp.cpp; path = object_value_test.cc; sourceTree = "<group>"; };
		2220F583583EFC28DE792ABE /* Pods_Firestore_IntegrationTests_tvOS.framework */ = {isa = PBXFileReference; explicitFileType = wrapper.framework; includeInIndex = 0; path = Pods_Firestore_IntegrationTests_tvOS.framework; sourceTree = BUILT_PRODUCTS_DIR; };
		2286F308EFB0534B1BDE05B9 /* memory_target_cache_test.cc */ = {isa = PBXFileReference; includeInIndex = 1; lastKnownFileType = sourcecode.cpp.cpp; path = memory_target_cache_test.cc; sourceTree = "<group>"; };
		277EAACC4DD7C21332E8496A /* lru_garbage_collector_test.cc */ = {isa = PBXFileReference; includeInIndex = 1; lastKnownFileType = sourcecode.cpp.cpp; path = lru_garbage_collector_test.cc; sourceTree = "<group>"; };
		29D9C76922DAC6F710BC1EF4 /* memory_document_overlay_cache_test.cc */ = {isa = PBXFileReference; includeInIndex = 1; lastKnownFileType = sourcecode.cpp.cpp; path = memory_document_overlay_cache_test.cc; sourceTree = "<group>"; };
		2A0CF41BA5AED6049B0BEB2C /* objc_type_traits_apple_test.mm */ = {isa = PBXFileReference; includeInIndex = 1; lastKnownFileType = sourcecode.cpp.objcpp; path = objc_type_traits_apple_test.mm; sourceTree = "<group>"; };
		2B50B3A0DF77100EEE887891 /* Pods_Firestore_Tests_iOS.framework */ = {isa = PBXFileReference; explicitFileType = wrapper.framework; includeInIndex = 0; path = Pods_Firestore_Tests_iOS.framework; sourceTree = BUILT_PRODUCTS_DIR; };
		2D7472BC70C024D736FF74D9 /* watch_change_test.cc */ = {isa = PBXFileReference; includeInIndex = 1; lastKnownFileType = sourcecode.cpp.cpp; path = watch_change_test.cc; sourceTree = "<group>"; };
		2DAA26538D1A93A39F8AC373 /* nanopb_testing.h */ = {isa = PBXFileReference; includeInIndex = 1; lastKnownFileType = sourcecode.c.h; name = nanopb_testing.h; path = nanopb/nanopb_testing.h; sourceTree = "<group>"; };
		2E48431B0EDA400BEA91D4AB /* Pods-Firestore_Tests_tvOS.debug.xcconfig */ = {isa = PBXFileReference; includeInIndex = 1; lastKnownFileType = text.xcconfig; name = "Pods-Firestore_Tests_tvOS.debug.xcconfig"; path = "Pods/Target Support Files/Pods-Firestore_Tests_tvOS/Pods-Firestore_Tests_tvOS.debug.xcconfig"; sourceTree = "<group>"; };
		2F4FA4576525144C5069A7A5 /* credentials_provider_test.cc */ = {isa = PBXFileReference; includeInIndex = 1; lastKnownFileType = sourcecode.cpp.cpp; name = credentials_provider_test.cc; path = credentials/credentials_provider_test.cc; sourceTree = "<group>"; };
		2F901F31BC62444A476B779F /* Pods-Firestore_IntegrationTests_macOS.debug.xcconfig */ = {isa = PBXFileReference; includeInIndex = 1; lastKnownFileType = text.xcconfig; name = "Pods-Firestore_IntegrationTests_macOS.debug.xcconfig"; path = "Pods/Target Support Files/Pods-Firestore_IntegrationTests_macOS/Pods-Firestore_IntegrationTests_macOS.debug.xcconfig"; sourceTree = "<group>"; };
		3068AA9DFBBA86C1FE2A946E /* mutation_queue_test.cc */ = {isa = PBXFileReference; includeInIndex = 1; lastKnownFileType = sourcecode.cpp.cpp; path = mutation_queue_test.cc; sourceTree = "<group>"; };
		307FF03D0297024D59348EBD /* local_store_test.cc */ = {isa = PBXFileReference; includeInIndex = 1; lastKnownFileType = sourcecode.cpp.cpp; path = local_store_test.cc; sourceTree = "<group>"; };
		312E4667E3D994592C77B63C /* byte_stream_test.h */ = {isa = PBXFileReference; includeInIndex = 1; lastKnownFileType = sourcecode.c.h; path = byte_stream_test.h; sourceTree = "<group>"; };
		3167BD972EFF8EC636530E59 /* datastore_test.cc */ = {isa = PBXFileReference; includeInIndex = 1; lastKnownFileType = sourcecode.cpp.cpp; path = datastore_test.cc; sourceTree = "<group>"; };
		32C7CB095CD53D07E98D74B8 /* bundle.pb.h */ = {isa = PBXFileReference; includeInIndex = 1; lastKnownFileType = sourcecode.c.h; path = bundle.pb.h; sourceTree = "<group>"; };
		332485C4DCC6BA0DBB5E31B7 /* leveldb_util_test.cc */ = {isa = PBXFileReference; includeInIndex = 1; lastKnownFileType = sourcecode.cpp.cpp; path = leveldb_util_test.cc; sourceTree = "<group>"; };
		33607A3AE91548BD219EC9C6 /* transform_operation_test.cc */ = {isa = PBXFileReference; includeInIndex = 1; lastKnownFileType = sourcecode.cpp.cpp; path = transform_operation_test.cc; sourceTree = "<group>"; };
		358C3B5FE573B1D60A4F7592 /* strerror_test.cc */ = {isa = PBXFileReference; includeInIndex = 1; lastKnownFileType = sourcecode.cpp.cpp; path = strerror_test.cc; sourceTree = "<group>"; };
		36D235D9F1240D5195CDB670 /* Pods-Firestore_IntegrationTests_tvOS.release.xcconfig */ = {isa = PBXFileReference; includeInIndex = 1; lastKnownFileType = text.xcconfig; name = "Pods-Firestore_IntegrationTests_tvOS.release.xcconfig"; path = "Pods/Target Support Files/Pods-Firestore_IntegrationTests_tvOS/Pods-Firestore_IntegrationTests_tvOS.release.xcconfig"; sourceTree = "<group>"; };
		395E8B07639E69290A929695 /* index.pb.cc */ = {isa = PBXFileReference; includeInIndex = 1; name = index.pb.cc; path = admin/index.pb.cc; sourceTree = "<group>"; };
		397FB002E298B780F1E223E2 /* Pods-Firestore_Tests_macOS.release.xcconfig */ = {isa = PBXFileReference; includeInIndex = 1; lastKnownFileType = text.xcconfig; name = "Pods-Firestore_Tests_macOS.release.xcconfig"; path = "Pods/Target Support Files/Pods-Firestore_Tests_macOS/Pods-Firestore_Tests_macOS.release.xcconfig"; sourceTree = "<group>"; };
		39B832380209CC5BAF93BC52 /* Pods_Firestore_IntegrationTests_macOS.framework */ = {isa = PBXFileReference; explicitFileType = wrapper.framework; includeInIndex = 0; path = Pods_Firestore_IntegrationTests_macOS.framework; sourceTree = BUILT_PRODUCTS_DIR; };
		3B843E4A1F3930A400548890 /* remote_store_spec_test.json */ = {isa = PBXFileReference; fileEncoding = 4; lastKnownFileType = text.json; path = remote_store_spec_test.json; sourceTree = "<group>"; };
		3C81DE3772628FE297055662 /* Pods-Firestore_Example_iOS.debug.xcconfig */ = {isa = PBXFileReference; includeInIndex = 1; lastKnownFileType = text.xcconfig; name = "Pods-Firestore_Example_iOS.debug.xcconfig"; path = "Pods/Target Support Files/Pods-Firestore_Example_iOS/Pods-Firestore_Example_iOS.debug.xcconfig"; sourceTree = "<group>"; };
		3CAA33F964042646FDDAF9F9 /* status_testing.cc */ = {isa = PBXFileReference; includeInIndex = 1; lastKnownFileType = sourcecode.cpp.cpp; path = status_testing.cc; sourceTree = "<group>"; };
		3F0992A4B83C60841C52E960 /* Pods-Firestore_Example_iOS.release.xcconfig */ = {isa = PBXFileReference; includeInIndex = 1; lastKnownFileType = text.xcconfig; name = "Pods-Firestore_Example_iOS.release.xcconfig"; path = "Pods/Target Support Files/Pods-Firestore_Example_iOS/Pods-Firestore_Example_iOS.release.xcconfig"; sourceTree = "<group>"; };
		3FBAA6F05C0B46A522E3B5A7 /* bundle_cache_test.h */ = {isa = PBXFileReference; includeInIndex = 1; lastKnownFileType = sourcecode.c.h; path = bundle_cache_test.h; sourceTree = "<group>"; };
		403DBF6EFB541DFD01582AA3 /* path_test.cc */ = {isa = PBXFileReference; includeInIndex = 1; lastKnownFileType = sourcecode.cpp.cpp; path = path_test.cc; sourceTree = "<group>"; };
		40F9D09063A07F710811A84F /* value_util_test.cc */ = {isa = PBXFileReference; includeInIndex = 1; lastKnownFileType = sourcecode.cpp.cpp; path = value_util_test.cc; sourceTree = "<group>"; };
		4132F30044D5DF1FB15B2A9D /* fake_credentials_provider.h */ = {isa = PBXFileReference; includeInIndex = 1; lastKnownFileType = sourcecode.c.h; path = fake_credentials_provider.h; sourceTree = "<group>"; };
		432C71959255C5DBDF522F52 /* byte_stream_test.cc */ = {isa = PBXFileReference; includeInIndex = 1; lastKnownFileType = sourcecode.cpp.cpp; path = byte_stream_test.cc; sourceTree = "<group>"; };
		4334F87873015E3763954578 /* status_testing.h */ = {isa = PBXFileReference; includeInIndex = 1; lastKnownFileType = sourcecode.c.h; path = status_testing.h; sourceTree = "<group>"; };
		444B7AB3F5A2929070CB1363 /* hard_assert_test.cc */ = {isa = PBXFileReference; includeInIndex = 1; lastKnownFileType = sourcecode.cpp.cpp; path = hard_assert_test.cc; sourceTree = "<group>"; };
		48D0915834C3D234E5A875A9 /* grpc_stream_tester.h */ = {isa = PBXFileReference; includeInIndex = 1; lastKnownFileType = sourcecode.c.h; path = grpc_stream_tester.h; sourceTree = "<group>"; };
		4C73C0CC6F62A90D8573F383 /* string_apple_benchmark.mm */ = {isa = PBXFileReference; includeInIndex = 1; lastKnownFileType = sourcecode.cpp.objcpp; path = string_apple_benchmark.mm; sourceTree = "<group>"; };
		4F5B96F3ABCD2CA901DB1CD4 /* bundle_builder.cc */ = {isa = PBXFileReference; includeInIndex = 1; lastKnownFileType = sourcecode.cpp.cpp; path = bundle_builder.cc; sourceTree = "<group>"; };
		526D755F65AC676234F57125 /* target_test.cc */ = {isa = PBXFileReference; includeInIndex = 1; path = target_test.cc; sourceTree = "<group>"; };
		52756B7624904C36FBB56000 /* fake_target_metadata_provider.h */ = {isa = PBXFileReference; includeInIndex = 1; lastKnownFileType = sourcecode.c.h; path = fake_target_metadata_provider.h; sourceTree = "<group>"; };
		5342CDDB137B4E93E2E85CCA /* byte_string_test.cc */ = {isa = PBXFileReference; includeInIndex = 1; lastKnownFileType = sourcecode.cpp.cpp; name = byte_string_test.cc; path = nanopb/byte_string_test.cc; sourceTree = "<group>"; };
		5412671923D1536B001E41A0 /* FSTBenchmarkTests.mm */ = {isa = PBXFileReference; fileEncoding = 4; lastKnownFileType = sourcecode.cpp.objcpp; path = FSTBenchmarkTests.mm; sourceTree = "<group>"; };
		5412671A23D1536B001E41A0 /* remote_document_cache_benchmark.mm */ = {isa = PBXFileReference; fileEncoding = 4; lastKnownFileType = sourcecode.cpp.objcpp; path = remote_document_cache_benchmark.mm; sourceTree = "<group>"; };
		54131E9620ADE678001DF3FF /* string_format_test.cc */ = {isa = PBXFileReference; fileEncoding = 4; lastKnownFileType = sourcecode.cpp.cpp; path = string_format_test.cc; sourceTree = "<group>"; };
		544129D021C2DDC800EFB9CC /* query.pb.h */ = {isa = PBXFileReference; fileEncoding = 4; lastKnownFileType = sourcecode.c.h; path = query.pb.h; sourceTree = "<group>"; };
		544129D121C2DDC800EFB9CC /* common.pb.h */ = {isa = PBXFileReference; fileEncoding = 4; lastKnownFileType = sourcecode.c.h; path = common.pb.h; sourceTree = "<group>"; };
		544129D221C2DDC800EFB9CC /* common.pb.cc */ = {isa = PBXFileReference; fileEncoding = 4; lastKnownFileType = sourcecode.cpp.cpp; path = common.pb.cc; sourceTree = "<group>"; };
		544129D321C2DDC800EFB9CC /* firestore.pb.h */ = {isa = PBXFileReference; fileEncoding = 4; lastKnownFileType = sourcecode.c.h; path = firestore.pb.h; sourceTree = "<group>"; };
		544129D421C2DDC800EFB9CC /* firestore.pb.cc */ = {isa = PBXFileReference; fileEncoding = 4; lastKnownFileType = sourcecode.cpp.cpp; path = firestore.pb.cc; sourceTree = "<group>"; };
		544129D521C2DDC800EFB9CC /* write.pb.h */ = {isa = PBXFileReference; fileEncoding = 4; lastKnownFileType = sourcecode.c.h; path = write.pb.h; sourceTree = "<group>"; };
		544129D621C2DDC800EFB9CC /* query.pb.cc */ = {isa = PBXFileReference; fileEncoding = 4; lastKnownFileType = sourcecode.cpp.cpp; path = query.pb.cc; sourceTree = "<group>"; };
		544129D721C2DDC800EFB9CC /* document.pb.h */ = {isa = PBXFileReference; fileEncoding = 4; lastKnownFileType = sourcecode.c.h; path = document.pb.h; sourceTree = "<group>"; };
		544129D821C2DDC800EFB9CC /* document.pb.cc */ = {isa = PBXFileReference; fileEncoding = 4; lastKnownFileType = sourcecode.cpp.cpp; path = document.pb.cc; sourceTree = "<group>"; };
		544129D921C2DDC800EFB9CC /* write.pb.cc */ = {isa = PBXFileReference; fileEncoding = 4; lastKnownFileType = sourcecode.cpp.cpp; path = write.pb.cc; sourceTree = "<group>"; };
		544AB1922248072200F851E6 /* Firestore_Tests_macOS.xctest */ = {isa = PBXFileReference; explicitFileType = wrapper.cfbundle; includeInIndex = 0; path = Firestore_Tests_macOS.xctest; sourceTree = BUILT_PRODUCTS_DIR; };
		54511E8D209805F8005BD28F /* hashing_test.cc */ = {isa = PBXFileReference; fileEncoding = 4; lastKnownFileType = sourcecode.cpp.cpp; path = hashing_test.cc; sourceTree = "<group>"; };
		5467FAFF203E56F8009C9584 /* FIRFirestoreTests.mm */ = {isa = PBXFileReference; fileEncoding = 4; lastKnownFileType = sourcecode.cpp.objcpp; path = FIRFirestoreTests.mm; sourceTree = "<group>"; };
		5467FB06203E6A44009C9584 /* app_testing.h */ = {isa = PBXFileReference; fileEncoding = 4; lastKnownFileType = sourcecode.c.h; path = app_testing.h; sourceTree = "<group>"; };
		5467FB07203E6A44009C9584 /* app_testing.mm */ = {isa = PBXFileReference; fileEncoding = 4; lastKnownFileType = sourcecode.cpp.objcpp; path = app_testing.mm; sourceTree = "<group>"; };
		54740A521FC913E500713A1A /* autoid_test.cc */ = {isa = PBXFileReference; fileEncoding = 4; lastKnownFileType = sourcecode.cpp.cpp; path = autoid_test.cc; sourceTree = "<group>"; };
		54740A531FC913E500713A1A /* secure_random_test.cc */ = {isa = PBXFileReference; fileEncoding = 4; lastKnownFileType = sourcecode.cpp.cpp; path = secure_random_test.cc; sourceTree = "<group>"; };
		54764FAE1FAA21B90085E60A /* FSTGoogleTestTests.mm */ = {isa = PBXFileReference; fileEncoding = 4; lastKnownFileType = sourcecode.cpp.objcpp; path = FSTGoogleTestTests.mm; sourceTree = "<group>"; };
		5477CDE922EE71C8000FCC1E /* append_only_list_test.cc */ = {isa = PBXFileReference; lastKnownFileType = sourcecode.cpp.cpp; path = append_only_list_test.cc; sourceTree = "<group>"; };
		547E9A4122F9EA7300A275E0 /* document_set_test.cc */ = {isa = PBXFileReference; lastKnownFileType = sourcecode.cpp.cpp; path = document_set_test.cc; sourceTree = "<group>"; };
		548DB928200D59F600E00ABC /* comparison_test.cc */ = {isa = PBXFileReference; fileEncoding = 4; lastKnownFileType = sourcecode.cpp.cpp; path = comparison_test.cc; sourceTree = "<group>"; };
		5491BC711FB44593008B3588 /* FSTIntegrationTestCase.mm */ = {isa = PBXFileReference; fileEncoding = 4; lastKnownFileType = sourcecode.cpp.objcpp; path = FSTIntegrationTestCase.mm; sourceTree = "<group>"; };
		5492E02C20213FFB00B64F25 /* FSTLevelDBSpecTests.mm */ = {isa = PBXFileReference; fileEncoding = 4; lastKnownFileType = sourcecode.cpp.objcpp; path = FSTLevelDBSpecTests.mm; sourceTree = "<group>"; };
		5492E02D20213FFC00B64F25 /* FSTMockDatastore.mm */ = {isa = PBXFileReference; fileEncoding = 4; lastKnownFileType = sourcecode.cpp.objcpp; path = FSTMockDatastore.mm; sourceTree = "<group>"; };
		5492E02E20213FFC00B64F25 /* FSTSyncEngineTestDriver.mm */ = {isa = PBXFileReference; fileEncoding = 4; lastKnownFileType = sourcecode.cpp.objcpp; path = FSTSyncEngineTestDriver.mm; sourceTree = "<group>"; };
		5492E02F20213FFC00B64F25 /* FSTMemorySpecTests.mm */ = {isa = PBXFileReference; fileEncoding = 4; lastKnownFileType = sourcecode.cpp.objcpp; path = FSTMemorySpecTests.mm; sourceTree = "<group>"; };
		5492E03020213FFC00B64F25 /* FSTSpecTests.mm */ = {isa = PBXFileReference; fileEncoding = 4; lastKnownFileType = sourcecode.cpp.objcpp; path = FSTSpecTests.mm; sourceTree = "<group>"; };
		5492E0372021401E00B64F25 /* XCTestCase+Await.mm */ = {isa = PBXFileReference; fileEncoding = 4; lastKnownFileType = sourcecode.cpp.objcpp; path = "XCTestCase+Await.mm"; sourceTree = "<group>"; };
		5492E0392021401F00B64F25 /* FSTEventAccumulator.mm */ = {isa = PBXFileReference; fileEncoding = 4; lastKnownFileType = sourcecode.cpp.objcpp; path = FSTEventAccumulator.mm; sourceTree = "<group>"; };
		5492E03A2021401F00B64F25 /* FSTHelpers.mm */ = {isa = PBXFileReference; fileEncoding = 4; lastKnownFileType = sourcecode.cpp.objcpp; path = FSTHelpers.mm; sourceTree = "<group>"; };
		5492E045202154AA00B64F25 /* FIRCollectionReferenceTests.mm */ = {isa = PBXFileReference; fileEncoding = 4; lastKnownFileType = sourcecode.cpp.objcpp; path = FIRCollectionReferenceTests.mm; sourceTree = "<group>"; };
		5492E047202154AA00B64F25 /* FSTAPIHelpers.h */ = {isa = PBXFileReference; fileEncoding = 4; lastKnownFileType = sourcecode.c.h; path = FSTAPIHelpers.h; sourceTree = "<group>"; };
		5492E048202154AA00B64F25 /* FIRGeoPointTests.mm */ = {isa = PBXFileReference; fileEncoding = 4; lastKnownFileType = sourcecode.cpp.objcpp; path = FIRGeoPointTests.mm; sourceTree = "<group>"; };
		5492E049202154AA00B64F25 /* FIRDocumentReferenceTests.mm */ = {isa = PBXFileReference; fileEncoding = 4; lastKnownFileType = sourcecode.cpp.objcpp; path = FIRDocumentReferenceTests.mm; sourceTree = "<group>"; };
		5492E04A202154AA00B64F25 /* FIRFieldValueTests.mm */ = {isa = PBXFileReference; fileEncoding = 4; lastKnownFileType = sourcecode.cpp.objcpp; path = FIRFieldValueTests.mm; sourceTree = "<group>"; };
		5492E04B202154AA00B64F25 /* FIRDocumentSnapshotTests.mm */ = {isa = PBXFileReference; fileEncoding = 4; lastKnownFileType = sourcecode.cpp.objcpp; path = FIRDocumentSnapshotTests.mm; sourceTree = "<group>"; };
		5492E04C202154AA00B64F25 /* FIRFieldPathTests.mm */ = {isa = PBXFileReference; fileEncoding = 4; lastKnownFileType = sourcecode.cpp.objcpp; path = FIRFieldPathTests.mm; sourceTree = "<group>"; };
		5492E04D202154AA00B64F25 /* FIRSnapshotMetadataTests.mm */ = {isa = PBXFileReference; fileEncoding = 4; lastKnownFileType = sourcecode.cpp.objcpp; path = FIRSnapshotMetadataTests.mm; sourceTree = "<group>"; };
		5492E04E202154AA00B64F25 /* FSTAPIHelpers.mm */ = {isa = PBXFileReference; fileEncoding = 4; lastKnownFileType = sourcecode.cpp.objcpp; path = FSTAPIHelpers.mm; sourceTree = "<group>"; };
		5492E04F202154AA00B64F25 /* FIRQuerySnapshotTests.mm */ = {isa = PBXFileReference; fileEncoding = 4; lastKnownFileType = sourcecode.cpp.objcpp; path = FIRQuerySnapshotTests.mm; sourceTree = "<group>"; };
		5492E069202154D500B64F25 /* FIRQueryTests.mm */ = {isa = PBXFileReference; fileEncoding = 4; lastKnownFileType = sourcecode.cpp.objcpp; path = FIRQueryTests.mm; sourceTree = "<group>"; };
		5492E06A202154D500B64F25 /* FIRFieldsTests.mm */ = {isa = PBXFileReference; fileEncoding = 4; lastKnownFileType = sourcecode.cpp.objcpp; path = FIRFieldsTests.mm; sourceTree = "<group>"; };
		5492E06B202154D500B64F25 /* FIRListenerRegistrationTests.mm */ = {isa = PBXFileReference; fileEncoding = 4; lastKnownFileType = sourcecode.cpp.objcpp; path = FIRListenerRegistrationTests.mm; sourceTree = "<group>"; };
		5492E06C202154D500B64F25 /* FIRDatabaseTests.mm */ = {isa = PBXFileReference; fileEncoding = 4; lastKnownFileType = sourcecode.cpp.objcpp; path = FIRDatabaseTests.mm; sourceTree = "<group>"; };
		5492E06D202154D600B64F25 /* FIRValidationTests.mm */ = {isa = PBXFileReference; fileEncoding = 4; lastKnownFileType = sourcecode.cpp.objcpp; path = FIRValidationTests.mm; sourceTree = "<group>"; };
		5492E06E202154D600B64F25 /* FIRServerTimestampTests.mm */ = {isa = PBXFileReference; fileEncoding = 4; lastKnownFileType = sourcecode.cpp.objcpp; path = FIRServerTimestampTests.mm; sourceTree = "<group>"; };
		5492E06F202154D600B64F25 /* FIRWriteBatchTests.mm */ = {isa = PBXFileReference; fileEncoding = 4; lastKnownFileType = sourcecode.cpp.objcpp; path = FIRWriteBatchTests.mm; sourceTree = "<group>"; };
		5492E070202154D600B64F25 /* FIRCursorTests.mm */ = {isa = PBXFileReference; fileEncoding = 4; lastKnownFileType = sourcecode.cpp.objcpp; path = FIRCursorTests.mm; sourceTree = "<group>"; };
		5492E071202154D600B64F25 /* FIRTypeTests.mm */ = {isa = PBXFileReference; fileEncoding = 4; lastKnownFileType = sourcecode.cpp.objcpp; path = FIRTypeTests.mm; sourceTree = "<group>"; };
		5492E07B202154EB00B64F25 /* FSTTransactionTests.mm */ = {isa = PBXFileReference; fileEncoding = 4; lastKnownFileType = sourcecode.cpp.objcpp; path = FSTTransactionTests.mm; sourceTree = "<group>"; };
		5492E07C202154EB00B64F25 /* FSTSmokeTests.mm */ = {isa = PBXFileReference; fileEncoding = 4; lastKnownFileType = sourcecode.cpp.objcpp; path = FSTSmokeTests.mm; sourceTree = "<group>"; };
		5492E07E202154EC00B64F25 /* FSTDatastoreTests.mm */ = {isa = PBXFileReference; fileEncoding = 4; lastKnownFileType = sourcecode.cpp.objcpp; path = FSTDatastoreTests.mm; sourceTree = "<group>"; };
		5493A423225F9990006DE7BA /* status_apple_test.mm */ = {isa = PBXFileReference; lastKnownFileType = sourcecode.cpp.objcpp; path = status_apple_test.mm; sourceTree = "<group>"; };
		5495EB022040E90200EBA509 /* CodableGeoPointTests.swift */ = {isa = PBXFileReference; fileEncoding = 4; lastKnownFileType = sourcecode.swift; path = CodableGeoPointTests.swift; sourceTree = "<group>"; };
		5497CB75229DECDE000FB92F /* time_testing.h */ = {isa = PBXFileReference; lastKnownFileType = sourcecode.c.h; path = time_testing.h; sourceTree = "<group>"; };
		5497CB76229DECDE000FB92F /* time_testing.cc */ = {isa = PBXFileReference; lastKnownFileType = sourcecode.cpp.cpp; path = time_testing.cc; sourceTree = "<group>"; };
		54995F6E205B6E12004EFFA0 /* leveldb_key_test.cc */ = {isa = PBXFileReference; fileEncoding = 4; lastKnownFileType = sourcecode.cpp.cpp; path = leveldb_key_test.cc; sourceTree = "<group>"; };
		549CCA4C20A36DBB00BCEB75 /* sorted_set_test.cc */ = {isa = PBXFileReference; fileEncoding = 4; lastKnownFileType = sourcecode.cpp.cpp; path = sorted_set_test.cc; sourceTree = "<group>"; };
		549CCA4D20A36DBB00BCEB75 /* tree_sorted_map_test.cc */ = {isa = PBXFileReference; fileEncoding = 4; lastKnownFileType = sourcecode.cpp.cpp; path = tree_sorted_map_test.cc; sourceTree = "<group>"; };
		549CCA4E20A36DBB00BCEB75 /* sorted_map_test.cc */ = {isa = PBXFileReference; fileEncoding = 4; lastKnownFileType = sourcecode.cpp.cpp; path = sorted_map_test.cc; sourceTree = "<group>"; };
		549CCA4F20A36DBC00BCEB75 /* testing.h */ = {isa = PBXFileReference; fileEncoding = 4; lastKnownFileType = sourcecode.c.h; path = testing.h; sourceTree = "<group>"; };
		549CCA5320A36E1F00BCEB75 /* field_mask_test.cc */ = {isa = PBXFileReference; fileEncoding = 4; lastKnownFileType = sourcecode.cpp.cpp; path = field_mask_test.cc; sourceTree = "<group>"; };
		549CCA5520A36E1F00BCEB75 /* precondition_test.cc */ = {isa = PBXFileReference; fileEncoding = 4; lastKnownFileType = sourcecode.cpp.cpp; path = precondition_test.cc; sourceTree = "<group>"; };
		54A0352820A3B3BD003E0143 /* testutil.cc */ = {isa = PBXFileReference; fileEncoding = 4; lastKnownFileType = sourcecode.cpp.cpp; path = testutil.cc; sourceTree = "<group>"; };
		54A0352920A3B3BD003E0143 /* testutil.h */ = {isa = PBXFileReference; fileEncoding = 4; lastKnownFileType = sourcecode.c.h; path = testutil.h; sourceTree = "<group>"; };
		54A0352C20A3B3D7003E0143 /* status_test.cc */ = {isa = PBXFileReference; fileEncoding = 4; lastKnownFileType = sourcecode.cpp.cpp; path = status_test.cc; sourceTree = "<group>"; };
		54A0352D20A3B3D7003E0143 /* statusor_test.cc */ = {isa = PBXFileReference; fileEncoding = 4; lastKnownFileType = sourcecode.cpp.cpp; path = statusor_test.cc; sourceTree = "<group>"; };
		54A0353420A3D8CB003E0143 /* iterator_adaptors_test.cc */ = {isa = PBXFileReference; fileEncoding = 4; lastKnownFileType = sourcecode.cpp.cpp; path = iterator_adaptors_test.cc; sourceTree = "<group>"; };
		54AA338F224BF935006CE580 /* Firestore_Example_tvOS.app */ = {isa = PBXFileReference; explicitFileType = wrapper.application; includeInIndex = 0; path = Firestore_Example_tvOS.app; sourceTree = BUILT_PRODUCTS_DIR; };
		54AA3391224BF935006CE580 /* AppDelegate.h */ = {isa = PBXFileReference; lastKnownFileType = sourcecode.c.h; path = AppDelegate.h; sourceTree = "<group>"; };
		54AA3392224BF935006CE580 /* AppDelegate.m */ = {isa = PBXFileReference; lastKnownFileType = sourcecode.c.objc; path = AppDelegate.m; sourceTree = "<group>"; };
		54AA3394224BF935006CE580 /* ViewController.h */ = {isa = PBXFileReference; lastKnownFileType = sourcecode.c.h; path = ViewController.h; sourceTree = "<group>"; };
		54AA3395224BF935006CE580 /* ViewController.m */ = {isa = PBXFileReference; lastKnownFileType = sourcecode.c.objc; path = ViewController.m; sourceTree = "<group>"; };
		54AA3398224BF935006CE580 /* Base */ = {isa = PBXFileReference; lastKnownFileType = file.storyboard; name = Base; path = Base.lproj/Main.storyboard; sourceTree = "<group>"; };
		54AA339A224BF936006CE580 /* Assets.xcassets */ = {isa = PBXFileReference; lastKnownFileType = folder.assetcatalog; path = Assets.xcassets; sourceTree = "<group>"; };
		54AA339C224BF936006CE580 /* Info.plist */ = {isa = PBXFileReference; lastKnownFileType = text.plist.xml; path = Info.plist; sourceTree = "<group>"; };
		54AA339D224BF936006CE580 /* main.m */ = {isa = PBXFileReference; lastKnownFileType = sourcecode.c.objc; path = main.m; sourceTree = "<group>"; };
		54AA33A6224BFE09006CE580 /* Firestore_Tests_tvOS.xctest */ = {isa = PBXFileReference; explicitFileType = wrapper.cfbundle; includeInIndex = 0; path = Firestore_Tests_tvOS.xctest; sourceTree = BUILT_PRODUCTS_DIR; };
		54AA33B4224C0035006CE580 /* Firestore_IntegrationTests_tvOS.xctest */ = {isa = PBXFileReference; explicitFileType = wrapper.cfbundle; includeInIndex = 0; path = Firestore_IntegrationTests_tvOS.xctest; sourceTree = BUILT_PRODUCTS_DIR; };
		54B8E4AA224BDC4100930F18 /* Firestore_IntegrationTests_macOS.xctest */ = {isa = PBXFileReference; explicitFileType = wrapper.cfbundle; includeInIndex = 0; path = Firestore_IntegrationTests_macOS.xctest; sourceTree = BUILT_PRODUCTS_DIR; };
		54C2294E1FECABAE007D065B /* log_test.cc */ = {isa = PBXFileReference; fileEncoding = 4; lastKnownFileType = sourcecode.cpp.cpp; path = log_test.cc; sourceTree = "<group>"; };
		54C9EDF52040E16300A969CD /* Info.plist */ = {isa = PBXFileReference; lastKnownFileType = text.plist.xml; path = Info.plist; sourceTree = "<group>"; };
		54D400D32148BACE001D2BCC /* GoogleService-Info.plist */ = {isa = PBXFileReference; fileEncoding = 4; lastKnownFileType = text.plist.xml; name = "GoogleService-Info.plist"; path = "App/GoogleService-Info.plist"; sourceTree = SOURCE_ROOT; };
		54DA129C1F315EE100DD57A1 /* collection_spec_test.json */ = {isa = PBXFileReference; fileEncoding = 4; lastKnownFileType = text.json; path = collection_spec_test.json; sourceTree = "<group>"; };
		54DA129D1F315EE100DD57A1 /* existence_filter_spec_test.json */ = {isa = PBXFileReference; fileEncoding = 4; lastKnownFileType = text.json; path = existence_filter_spec_test.json; sourceTree = "<group>"; };
		54DA129E1F315EE100DD57A1 /* limbo_spec_test.json */ = {isa = PBXFileReference; fileEncoding = 4; lastKnownFileType = text.json; path = limbo_spec_test.json; sourceTree = "<group>"; };
		54DA129F1F315EE100DD57A1 /* limit_spec_test.json */ = {isa = PBXFileReference; fileEncoding = 4; lastKnownFileType = text.json; path = limit_spec_test.json; sourceTree = "<group>"; };
		54DA12A01F315EE100DD57A1 /* listen_spec_test.json */ = {isa = PBXFileReference; fileEncoding = 4; lastKnownFileType = text.json; path = listen_spec_test.json; sourceTree = "<group>"; };
		54DA12A11F315EE100DD57A1 /* offline_spec_test.json */ = {isa = PBXFileReference; fileEncoding = 4; lastKnownFileType = text.json; path = offline_spec_test.json; sourceTree = "<group>"; };
		54DA12A21F315EE100DD57A1 /* orderby_spec_test.json */ = {isa = PBXFileReference; fileEncoding = 4; lastKnownFileType = text.json; path = orderby_spec_test.json; sourceTree = "<group>"; };
		54DA12A31F315EE100DD57A1 /* persistence_spec_test.json */ = {isa = PBXFileReference; fileEncoding = 4; lastKnownFileType = text.json; path = persistence_spec_test.json; sourceTree = "<group>"; };
		54DA12A41F315EE100DD57A1 /* resume_token_spec_test.json */ = {isa = PBXFileReference; fileEncoding = 4; lastKnownFileType = text.json; path = resume_token_spec_test.json; sourceTree = "<group>"; };
		54DA12A51F315EE100DD57A1 /* write_spec_test.json */ = {isa = PBXFileReference; fileEncoding = 4; lastKnownFileType = text.json; path = write_spec_test.json; sourceTree = "<group>"; };
		54E9281C1F33950B00C1953E /* FSTEventAccumulator.h */ = {isa = PBXFileReference; fileEncoding = 4; lastKnownFileType = sourcecode.c.h; path = FSTEventAccumulator.h; sourceTree = "<group>"; };
		54E9281E1F33950B00C1953E /* FSTIntegrationTestCase.h */ = {isa = PBXFileReference; fileEncoding = 4; lastKnownFileType = sourcecode.c.h; path = FSTIntegrationTestCase.h; sourceTree = "<group>"; };
		54E9282A1F339CAD00C1953E /* XCTestCase+Await.h */ = {isa = PBXFileReference; fileEncoding = 4; lastKnownFileType = sourcecode.c.h; path = "XCTestCase+Await.h"; sourceTree = "<group>"; };
		54EB764C202277B30088B8F3 /* array_sorted_map_test.cc */ = {isa = PBXFileReference; fileEncoding = 4; lastKnownFileType = sourcecode.cpp.cpp; path = array_sorted_map_test.cc; sourceTree = "<group>"; };
		584AE2C37A55B408541A6FF3 /* remote_event_test.cc */ = {isa = PBXFileReference; includeInIndex = 1; lastKnownFileType = sourcecode.cpp.cpp; path = remote_event_test.cc; sourceTree = "<group>"; };
		5918805E993304321A05E82B /* Pods_Firestore_Example_iOS.framework */ = {isa = PBXFileReference; explicitFileType = wrapper.framework; includeInIndex = 0; path = Pods_Firestore_Example_iOS.framework; sourceTree = BUILT_PRODUCTS_DIR; };
		5B5414D28802BC76FDADABD6 /* stream_test.cc */ = {isa = PBXFileReference; includeInIndex = 1; lastKnownFileType = sourcecode.cpp.cpp; path = stream_test.cc; sourceTree = "<group>"; };
		5C7942B6244F4C416B11B86C /* leveldb_mutation_queue_test.cc */ = {isa = PBXFileReference; includeInIndex = 1; lastKnownFileType = sourcecode.cpp.cpp; path = leveldb_mutation_queue_test.cc; sourceTree = "<group>"; };
		5CAE131920FFFED600BE9A4A /* Firestore_Benchmarks_iOS.xctest */ = {isa = PBXFileReference; explicitFileType = wrapper.cfbundle; includeInIndex = 0; path = Firestore_Benchmarks_iOS.xctest; sourceTree = BUILT_PRODUCTS_DIR; };
		5CAE131D20FFFED600BE9A4A /* Info.plist */ = {isa = PBXFileReference; lastKnownFileType = text.plist.xml; path = Info.plist; sourceTree = "<group>"; };
		5FF903AEFA7A3284660FA4C5 /* leveldb_local_store_test.cc */ = {isa = PBXFileReference; includeInIndex = 1; lastKnownFileType = sourcecode.cpp.cpp; path = leveldb_local_store_test.cc; sourceTree = "<group>"; };
		6003F58A195388D20070C39A /* Firestore_Example_iOS.app */ = {isa = PBXFileReference; explicitFileType = wrapper.application; includeInIndex = 0; path = Firestore_Example_iOS.app; sourceTree = BUILT_PRODUCTS_DIR; };
		6003F58D195388D20070C39A /* Foundation.framework */ = {isa = PBXFileReference; lastKnownFileType = wrapper.framework; name = Foundation.framework; path = System/Library/Frameworks/Foundation.framework; sourceTree = SDKROOT; };
		6003F58F195388D20070C39A /* CoreGraphics.framework */ = {isa = PBXFileReference; lastKnownFileType = wrapper.framework; name = CoreGraphics.framework; path = System/Library/Frameworks/CoreGraphics.framework; sourceTree = SDKROOT; };
		6003F591195388D20070C39A /* UIKit.framework */ = {isa = PBXFileReference; lastKnownFileType = wrapper.framework; name = UIKit.framework; path = System/Library/Frameworks/UIKit.framework; sourceTree = SDKROOT; };
		6003F595195388D20070C39A /* Firestore-Info.plist */ = {isa = PBXFileReference; lastKnownFileType = text.plist.xml; path = "Firestore-Info.plist"; sourceTree = "<group>"; };
		6003F597195388D20070C39A /* en */ = {isa = PBXFileReference; lastKnownFileType = text.plist.strings; name = en; path = en.lproj/InfoPlist.strings; sourceTree = "<group>"; };
		6003F599195388D20070C39A /* main.m */ = {isa = PBXFileReference; lastKnownFileType = sourcecode.c.objc; path = main.m; sourceTree = "<group>"; };
		6003F59C195388D20070C39A /* FIRAppDelegate.h */ = {isa = PBXFileReference; lastKnownFileType = sourcecode.c.h; path = FIRAppDelegate.h; sourceTree = "<group>"; };
		6003F59D195388D20070C39A /* FIRAppDelegate.m */ = {isa = PBXFileReference; lastKnownFileType = sourcecode.c.objc; path = FIRAppDelegate.m; sourceTree = "<group>"; };
		6003F5A5195388D20070C39A /* FIRViewController.h */ = {isa = PBXFileReference; lastKnownFileType = sourcecode.c.h; path = FIRViewController.h; sourceTree = "<group>"; };
		6003F5A6195388D20070C39A /* FIRViewController.m */ = {isa = PBXFileReference; lastKnownFileType = sourcecode.c.objc; path = FIRViewController.m; sourceTree = "<group>"; };
		6003F5A8195388D20070C39A /* Images.xcassets */ = {isa = PBXFileReference; lastKnownFileType = folder.assetcatalog; path = Images.xcassets; sourceTree = "<group>"; };
		6003F5AE195388D20070C39A /* Firestore_Tests_iOS.xctest */ = {isa = PBXFileReference; explicitFileType = wrapper.cfbundle; includeInIndex = 0; path = Firestore_Tests_iOS.xctest; sourceTree = BUILT_PRODUCTS_DIR; };
		6003F5AF195388D20070C39A /* XCTest.framework */ = {isa = PBXFileReference; lastKnownFileType = wrapper.framework; name = XCTest.framework; path = Library/Frameworks/XCTest.framework; sourceTree = DEVELOPER_DIR; };
		6003F5B7195388D20070C39A /* Tests-Info.plist */ = {isa = PBXFileReference; lastKnownFileType = text.plist.xml; path = "Tests-Info.plist"; sourceTree = "<group>"; };
		6003F5B9195388D20070C39A /* en */ = {isa = PBXFileReference; lastKnownFileType = text.plist.strings; name = en; path = en.lproj/InfoPlist.strings; sourceTree = "<group>"; };
		600A7D7D821CE84E0CA8CB89 /* async_testing.h */ = {isa = PBXFileReference; includeInIndex = 1; lastKnownFileType = sourcecode.c.h; path = async_testing.h; sourceTree = "<group>"; };
		6161B5012047140400A99DBB /* FIRFirestoreSourceTests.mm */ = {isa = PBXFileReference; fileEncoding = 4; lastKnownFileType = sourcecode.cpp.objcpp; path = FIRFirestoreSourceTests.mm; sourceTree = "<group>"; };
		618BBE7D20B89AAC00B5BCE7 /* target.pb.cc */ = {isa = PBXFileReference; fileEncoding = 4; lastKnownFileType = sourcecode.cpp.cpp; path = target.pb.cc; sourceTree = "<group>"; };
		618BBE7E20B89AAC00B5BCE7 /* maybe_document.pb.cc */ = {isa = PBXFileReference; fileEncoding = 4; lastKnownFileType = sourcecode.cpp.cpp; path = maybe_document.pb.cc; sourceTree = "<group>"; };
		618BBE7F20B89AAC00B5BCE7 /* target.pb.h */ = {isa = PBXFileReference; fileEncoding = 4; lastKnownFileType = sourcecode.c.h; path = target.pb.h; sourceTree = "<group>"; };
		618BBE8020B89AAC00B5BCE7 /* maybe_document.pb.h */ = {isa = PBXFileReference; fileEncoding = 4; lastKnownFileType = sourcecode.c.h; path = maybe_document.pb.h; sourceTree = "<group>"; };
		618BBE8120B89AAC00B5BCE7 /* mutation.pb.h */ = {isa = PBXFileReference; fileEncoding = 4; lastKnownFileType = sourcecode.c.h; path = mutation.pb.h; sourceTree = "<group>"; };
		618BBE8220B89AAC00B5BCE7 /* mutation.pb.cc */ = {isa = PBXFileReference; fileEncoding = 4; lastKnownFileType = sourcecode.cpp.cpp; path = mutation.pb.cc; sourceTree = "<group>"; };
		618BBE9120B89AAC00B5BCE7 /* latlng.pb.h */ = {isa = PBXFileReference; fileEncoding = 4; lastKnownFileType = sourcecode.c.h; path = latlng.pb.h; sourceTree = "<group>"; };
		618BBE9220B89AAC00B5BCE7 /* latlng.pb.cc */ = {isa = PBXFileReference; fileEncoding = 4; lastKnownFileType = sourcecode.cpp.cpp; path = latlng.pb.cc; sourceTree = "<group>"; };
		618BBE9420B89AAC00B5BCE7 /* http.pb.h */ = {isa = PBXFileReference; fileEncoding = 4; lastKnownFileType = sourcecode.c.h; path = http.pb.h; sourceTree = "<group>"; };
		618BBE9520B89AAC00B5BCE7 /* annotations.pb.cc */ = {isa = PBXFileReference; fileEncoding = 4; lastKnownFileType = sourcecode.cpp.cpp; path = annotations.pb.cc; sourceTree = "<group>"; };
		618BBE9620B89AAC00B5BCE7 /* annotations.pb.h */ = {isa = PBXFileReference; fileEncoding = 4; lastKnownFileType = sourcecode.c.h; path = annotations.pb.h; sourceTree = "<group>"; };
		618BBE9720B89AAC00B5BCE7 /* http.pb.cc */ = {isa = PBXFileReference; fileEncoding = 4; lastKnownFileType = sourcecode.cpp.cpp; path = http.pb.cc; sourceTree = "<group>"; };
		618BBE9920B89AAC00B5BCE7 /* status.pb.cc */ = {isa = PBXFileReference; fileEncoding = 4; lastKnownFileType = sourcecode.cpp.cpp; path = status.pb.cc; sourceTree = "<group>"; };
		618BBE9A20B89AAC00B5BCE7 /* status.pb.h */ = {isa = PBXFileReference; fileEncoding = 4; lastKnownFileType = sourcecode.c.h; path = status.pb.h; sourceTree = "<group>"; };
		61F72C5520BC48FD001A68CB /* serializer_test.cc */ = {isa = PBXFileReference; fileEncoding = 4; lastKnownFileType = sourcecode.cpp.cpp; path = serializer_test.cc; sourceTree = "<group>"; };
		620C1427763BA5D3CCFB5A1F /* BridgingHeader.h */ = {isa = PBXFileReference; includeInIndex = 1; lastKnownFileType = sourcecode.c.h; path = BridgingHeader.h; sourceTree = "<group>"; };
		62E103B28B48A81D682A0DE9 /* Pods_Firestore_Example_tvOS.framework */ = {isa = PBXFileReference; explicitFileType = wrapper.framework; includeInIndex = 0; path = Pods_Firestore_Example_tvOS.framework; sourceTree = BUILT_PRODUCTS_DIR; };
		63136A2371C0C013EC7A540C /* target_index_matcher_test.cc */ = {isa = PBXFileReference; includeInIndex = 1; path = target_index_matcher_test.cc; sourceTree = "<group>"; };
		64AA92CFA356A2360F3C5646 /* filesystem_testing.h */ = {isa = PBXFileReference; includeInIndex = 1; lastKnownFileType = sourcecode.c.h; path = filesystem_testing.h; sourceTree = "<group>"; };
		69E6C311558EC77729A16CF1 /* Pods-Firestore_Example_iOS-Firestore_SwiftTests_iOS.debug.xcconfig */ = {isa = PBXFileReference; includeInIndex = 1; lastKnownFileType = text.xcconfig; name = "Pods-Firestore_Example_iOS-Firestore_SwiftTests_iOS.debug.xcconfig"; path = "Pods/Target Support Files/Pods-Firestore_Example_iOS-Firestore_SwiftTests_iOS/Pods-Firestore_Example_iOS-Firestore_SwiftTests_iOS.debug.xcconfig"; sourceTree = "<group>"; };
		6AE927CDFC7A72BF825BE4CB /* Pods-Firestore_Tests_tvOS.release.xcconfig */ = {isa = PBXFileReference; includeInIndex = 1; lastKnownFileType = text.xcconfig; name = "Pods-Firestore_Tests_tvOS.release.xcconfig"; path = "Pods/Target Support Files/Pods-Firestore_Tests_tvOS/Pods-Firestore_Tests_tvOS.release.xcconfig"; sourceTree = "<group>"; };
		6E8302DE210222ED003E1EA3 /* FSTFuzzTestFieldPath.h */ = {isa = PBXFileReference; lastKnownFileType = sourcecode.c.h; path = FSTFuzzTestFieldPath.h; sourceTree = "<group>"; };
		6E8302DF21022309003E1EA3 /* FSTFuzzTestFieldPath.mm */ = {isa = PBXFileReference; fileEncoding = 4; lastKnownFileType = sourcecode.cpp.objcpp; path = FSTFuzzTestFieldPath.mm; sourceTree = "<group>"; };
		6EA39FDD20FE820E008D461F /* FSTFuzzTestSerializer.mm */ = {isa = PBXFileReference; lastKnownFileType = sourcecode.cpp.objcpp; path = FSTFuzzTestSerializer.mm; sourceTree = "<group>"; };
		6EA39FDF20FE824E008D461F /* FSTFuzzTestSerializer.h */ = {isa = PBXFileReference; lastKnownFileType = sourcecode.c.h; path = FSTFuzzTestSerializer.h; sourceTree = "<group>"; };
		6ECAF7DE28A19C69DF386D88 /* bundle_reader_test.cc */ = {isa = PBXFileReference; includeInIndex = 1; lastKnownFileType = sourcecode.cpp.cpp; name = bundle_reader_test.cc; path = bundle/bundle_reader_test.cc; sourceTree = "<group>"; };
		6ED6DEA120F5502700FC6076 /* FuzzingResources */ = {isa = PBXFileReference; lastKnownFileType = folder; path = FuzzingResources; sourceTree = "<group>"; };
		6EDD3B5B20BF247500C33877 /* Firestore_FuzzTests_iOS.xctest */ = {isa = PBXFileReference; explicitFileType = wrapper.cfbundle; includeInIndex = 0; path = Firestore_FuzzTests_iOS.xctest; sourceTree = BUILT_PRODUCTS_DIR; };
		6EDD3B5C20BF247500C33877 /* Firestore_FuzzTests_iOS-Info.plist */ = {isa = PBXFileReference; lastKnownFileType = text.plist.xml; path = "Firestore_FuzzTests_iOS-Info.plist"; sourceTree = "<group>"; };
		6EDD3B5E20BF24D000C33877 /* FSTFuzzTestsPrincipal.mm */ = {isa = PBXFileReference; lastKnownFileType = sourcecode.cpp.objcpp; path = FSTFuzzTestsPrincipal.mm; sourceTree = "<group>"; };
		6F57521E161450FAF89075ED /* event_manager_test.cc */ = {isa = PBXFileReference; includeInIndex = 1; lastKnownFileType = sourcecode.cpp.cpp; path = event_manager_test.cc; sourceTree = "<group>"; };
		6F5B6C1399F92FD60F2C582B /* nanopb_util_test.cc */ = {isa = PBXFileReference; includeInIndex = 1; lastKnownFileType = sourcecode.cpp.cpp; name = nanopb_util_test.cc; path = nanopb/nanopb_util_test.cc; sourceTree = "<group>"; };
		71140E5D09C6E76F7C71B2FC /* fake_target_metadata_provider.cc */ = {isa = PBXFileReference; includeInIndex = 1; lastKnownFileType = sourcecode.cpp.cpp; path = fake_target_metadata_provider.cc; sourceTree = "<group>"; };
		71719F9E1E33DC2100824A3D /* Base */ = {isa = PBXFileReference; lastKnownFileType = file.storyboard; name = Base; path = Base.lproj/LaunchScreen.storyboard; sourceTree = "<group>"; };
		731541602214AFFA0037F4DC /* query_spec_test.json */ = {isa = PBXFileReference; fileEncoding = 4; lastKnownFileType = text.json; path = query_spec_test.json; sourceTree = "<group>"; };
		73866A9F2082B069009BB4FF /* FIRArrayTransformTests.mm */ = {isa = PBXFileReference; lastKnownFileType = sourcecode.cpp.objcpp; path = FIRArrayTransformTests.mm; sourceTree = "<group>"; };
		73F1F73A2210F3D800E1F692 /* index_manager_test.h */ = {isa = PBXFileReference; fileEncoding = 4; lastKnownFileType = sourcecode.c.h; path = index_manager_test.h; sourceTree = "<group>"; };
		74AC2ADBF1BAD9A8EF30CF41 /* Pods-Firestore_IntegrationTests_tvOS.debug.xcconfig */ = {isa = PBXFileReference; includeInIndex = 1; lastKnownFileType = text.xcconfig; name = "Pods-Firestore_IntegrationTests_tvOS.debug.xcconfig"; path = "Pods/Target Support Files/Pods-Firestore_IntegrationTests_tvOS/Pods-Firestore_IntegrationTests_tvOS.debug.xcconfig"; sourceTree = "<group>"; };
		74FBEFA4FE4B12C435011763 /* memory_mutation_queue_test.cc */ = {isa = PBXFileReference; includeInIndex = 1; lastKnownFileType = sourcecode.cpp.cpp; path = memory_mutation_queue_test.cc; sourceTree = "<group>"; };
		7515B47C92ABEEC66864B55C /* field_transform_test.cc */ = {isa = PBXFileReference; includeInIndex = 1; lastKnownFileType = sourcecode.cpp.cpp; path = field_transform_test.cc; sourceTree = "<group>"; };
		75860CD13AF47EB1EA39EC2F /* leveldb_opener_test.cc */ = {isa = PBXFileReference; includeInIndex = 1; lastKnownFileType = sourcecode.cpp.cpp; path = leveldb_opener_test.cc; sourceTree = "<group>"; };
		759E964B6A03E6775C992710 /* Pods_Firestore_Tests_macOS.framework */ = {isa = PBXFileReference; explicitFileType = wrapper.framework; includeInIndex = 0; path = Pods_Firestore_Tests_macOS.framework; sourceTree = BUILT_PRODUCTS_DIR; };
		75E24C5CD7BC423D48713100 /* counting_query_engine.h */ = {isa = PBXFileReference; includeInIndex = 1; lastKnownFileType = sourcecode.c.h; path = counting_query_engine.h; sourceTree = "<group>"; };
		7628664347B9C96462D4BF17 /* byte_stream_apple_test.mm */ = {isa = PBXFileReference; includeInIndex = 1; lastKnownFileType = sourcecode.cpp.objcpp; path = byte_stream_apple_test.mm; sourceTree = "<group>"; };
		776530F066E788C355B78457 /* FIRBundlesTests.mm */ = {isa = PBXFileReference; includeInIndex = 1; lastKnownFileType = sourcecode.cpp.objcpp; path = FIRBundlesTests.mm; sourceTree = "<group>"; };
		78EE0BFC7E60C4929458A0EA /* resource.pb.h */ = {isa = PBXFileReference; includeInIndex = 1; lastKnownFileType = sourcecode.c.h; path = resource.pb.h; sourceTree = "<group>"; };
		79507DF8378D3C42F5B36268 /* string_win_test.cc */ = {isa = PBXFileReference; includeInIndex = 1; lastKnownFileType = sourcecode.cpp.cpp; path = string_win_test.cc; sourceTree = "<group>"; };
		79D4CD6A707ED3F7A6D2ECF5 /* view_testing.h */ = {isa = PBXFileReference; includeInIndex = 1; lastKnownFileType = sourcecode.c.h; path = view_testing.h; sourceTree = "<group>"; };
		79EAA9F7B1B9592B5F053923 /* bundle_spec_test.json */ = {isa = PBXFileReference; includeInIndex = 1; lastKnownFileType = text.json; path = bundle_spec_test.json; sourceTree = "<group>"; };
		7B65C996438B84DBC7616640 /* CodableTimestampTests.swift */ = {isa = PBXFileReference; includeInIndex = 1; lastKnownFileType = sourcecode.swift; path = CodableTimestampTests.swift; sourceTree = "<group>"; };
		7C3F995E040E9E9C5E8514BB /* query_listener_test.cc */ = {isa = PBXFileReference; includeInIndex = 1; lastKnownFileType = sourcecode.cpp.cpp; path = query_listener_test.cc; sourceTree = "<group>"; };
		7EB299CF85034F09CFD6F3FD /* remote_document_cache_test.cc */ = {isa = PBXFileReference; includeInIndex = 1; lastKnownFileType = sourcecode.cpp.cpp; path = remote_document_cache_test.cc; sourceTree = "<group>"; };
		84076EADF6872C78CDAC7291 /* bundle_builder.h */ = {isa = PBXFileReference; includeInIndex = 1; lastKnownFileType = sourcecode.c.h; path = bundle_builder.h; sourceTree = "<group>"; };
		84434E57CA72951015FC71BC /* Pods-Firestore_FuzzTests_iOS.debug.xcconfig */ = {isa = PBXFileReference; includeInIndex = 1; lastKnownFileType = text.xcconfig; name = "Pods-Firestore_FuzzTests_iOS.debug.xcconfig"; path = "Pods/Target Support Files/Pods-Firestore_FuzzTests_iOS/Pods-Firestore_FuzzTests_iOS.debug.xcconfig"; sourceTree = "<group>"; };
		872C92ABD71B12784A1C5520 /* async_testing.cc */ = {isa = PBXFileReference; includeInIndex = 1; lastKnownFileType = sourcecode.cpp.cpp; path = async_testing.cc; sourceTree = "<group>"; };
		873B8AEA1B1F5CCA007FD442 /* Main.storyboard */ = {isa = PBXFileReference; fileEncoding = 4; lastKnownFileType = file.storyboard; name = Main.storyboard; path = Base.lproj/Main.storyboard; sourceTree = "<group>"; };
		87553338E42B8ECA05BA987E /* grpc_stream_tester.cc */ = {isa = PBXFileReference; includeInIndex = 1; lastKnownFileType = sourcecode.cpp.cpp; path = grpc_stream_tester.cc; sourceTree = "<group>"; };
		88CF09277CFA45EE1273E3BA /* leveldb_transaction_test.cc */ = {isa = PBXFileReference; includeInIndex = 1; lastKnownFileType = sourcecode.cpp.cpp; path = leveldb_transaction_test.cc; sourceTree = "<group>"; };
		899FC22684B0F7BEEAE13527 /* task_test.cc */ = {isa = PBXFileReference; includeInIndex = 1; lastKnownFileType = sourcecode.cpp.cpp; path = task_test.cc; sourceTree = "<group>"; };
		8A41BBE832158C76BE901BC9 /* mutation_queue_test.h */ = {isa = PBXFileReference; includeInIndex = 1; lastKnownFileType = sourcecode.c.h; path = mutation_queue_test.h; sourceTree = "<group>"; };
		8ABAC2E0402213D837F73DC3 /* defer_test.cc */ = {isa = PBXFileReference; includeInIndex = 1; lastKnownFileType = sourcecode.cpp.cpp; path = defer_test.cc; sourceTree = "<group>"; };
		8C058C8BE2723D9A53CCD64B /* persistence_testing.h */ = {isa = PBXFileReference; includeInIndex = 1; lastKnownFileType = sourcecode.c.h; path = persistence_testing.h; sourceTree = "<group>"; };
		8D9892F204959C50613F16C8 /* FSTUserDataReaderTests.mm */ = {isa = PBXFileReference; includeInIndex = 1; lastKnownFileType = sourcecode.cpp.objcpp; path = FSTUserDataReaderTests.mm; sourceTree = "<group>"; };
		8E002F4AD5D9B6197C940847 /* Firestore.podspec */ = {isa = PBXFileReference; includeInIndex = 1; lastKnownFileType = text; name = Firestore.podspec; path = ../Firestore.podspec; sourceTree = "<group>"; };
		8E9CD82E60893DDD7757B798 /* leveldb_bundle_cache_test.cc */ = {isa = PBXFileReference; includeInIndex = 1; lastKnownFileType = sourcecode.cpp.cpp; path = leveldb_bundle_cache_test.cc; sourceTree = "<group>"; };
		8F1A7B4158D9DD76EE4836BF /* load_bundle_task_test.cc */ = {isa = PBXFileReference; includeInIndex = 1; lastKnownFileType = sourcecode.cpp.cpp; name = load_bundle_task_test.cc; path = api/load_bundle_task_test.cc; sourceTree = "<group>"; };
		8FA60B08D59FEA0D6751E87F /* empty_credentials_provider_test.cc */ = {isa = PBXFileReference; includeInIndex = 1; lastKnownFileType = sourcecode.cpp.cpp; name = empty_credentials_provider_test.cc; path = credentials/empty_credentials_provider_test.cc; sourceTree = "<group>"; };
		9098A0C535096F2EE9C35DE0 /* create_noop_connectivity_monitor.h */ = {isa = PBXFileReference; includeInIndex = 1; lastKnownFileType = sourcecode.c.h; path = create_noop_connectivity_monitor.h; sourceTree = "<group>"; };
		9113B6F513D0473AEABBAF1F /* persistence_testing.cc */ = {isa = PBXFileReference; includeInIndex = 1; lastKnownFileType = sourcecode.cpp.cpp; path = persistence_testing.cc; sourceTree = "<group>"; };
		9765D47FA12FA283F4EFAD02 /* memory_lru_garbage_collector_test.cc */ = {isa = PBXFileReference; includeInIndex = 1; lastKnownFileType = sourcecode.cpp.cpp; path = memory_lru_garbage_collector_test.cc; sourceTree = "<group>"; };
		97C492D2524E92927C11F425 /* Pods-Firestore_FuzzTests_iOS.release.xcconfig */ = {isa = PBXFileReference; includeInIndex = 1; lastKnownFileType = text.xcconfig; name = "Pods-Firestore_FuzzTests_iOS.release.xcconfig"; path = "Pods/Target Support Files/Pods-Firestore_FuzzTests_iOS/Pods-Firestore_FuzzTests_iOS.release.xcconfig"; sourceTree = "<group>"; };
		98366480BD1FD44A1FEDD982 /* Pods-Firestore_Example_macOS.debug.xcconfig */ = {isa = PBXFileReference; includeInIndex = 1; lastKnownFileType = text.xcconfig; name = "Pods-Firestore_Example_macOS.debug.xcconfig"; path = "Pods/Target Support Files/Pods-Firestore_Example_macOS/Pods-Firestore_Example_macOS.debug.xcconfig"; sourceTree = "<group>"; };
		99434327614FEFF7F7DC88EC /* counting_query_engine.cc */ = {isa = PBXFileReference; includeInIndex = 1; lastKnownFileType = sourcecode.cpp.cpp; path = counting_query_engine.cc; sourceTree = "<group>"; };
		9B0B005A79E765AF02793DCE /* schedule_test.cc */ = {isa = PBXFileReference; includeInIndex = 1; lastKnownFileType = sourcecode.cpp.cpp; path = schedule_test.cc; sourceTree = "<group>"; };
		9C1AFCC9E616EC33D6E169CF /* recovery_spec_test.json */ = {isa = PBXFileReference; includeInIndex = 1; lastKnownFileType = text.json; path = recovery_spec_test.json; sourceTree = "<group>"; };
		9CFD366B783AE27B9E79EE7A /* string_format_apple_test.mm */ = {isa = PBXFileReference; includeInIndex = 1; lastKnownFileType = sourcecode.cpp.objcpp; path = string_format_apple_test.mm; sourceTree = "<group>"; };
		A082AFDD981B07B5AD78FDE8 /* token_test.cc */ = {isa = PBXFileReference; includeInIndex = 1; lastKnownFileType = sourcecode.cpp.cpp; name = token_test.cc; path = credentials/token_test.cc; sourceTree = "<group>"; };
		A366F6AE1A5A77548485C091 /* bundle.pb.cc */ = {isa = PBXFileReference; includeInIndex = 1; lastKnownFileType = sourcecode.cpp.cpp; path = bundle.pb.cc; sourceTree = "<group>"; };
		A5466E7809AD2871FFDE6C76 /* view_testing.cc */ = {isa = PBXFileReference; includeInIndex = 1; lastKnownFileType = sourcecode.cpp.cpp; path = view_testing.cc; sourceTree = "<group>"; };
		A5FA86650A18F3B7A8162287 /* Pods-Firestore_Benchmarks_iOS.release.xcconfig */ = {isa = PBXFileReference; includeInIndex = 1; lastKnownFileType = text.xcconfig; name = "Pods-Firestore_Benchmarks_iOS.release.xcconfig"; path = "Pods/Target Support Files/Pods-Firestore_Benchmarks_iOS/Pods-Firestore_Benchmarks_iOS.release.xcconfig"; sourceTree = "<group>"; };
		A70E82DD627B162BEF92B8ED /* Pods-Firestore_Example_tvOS.debug.xcconfig */ = {isa = PBXFileReference; includeInIndex = 1; lastKnownFileType = text.xcconfig; name = "Pods-Firestore_Example_tvOS.debug.xcconfig"; path = "Pods/Target Support Files/Pods-Firestore_Example_tvOS/Pods-Firestore_Example_tvOS.debug.xcconfig"; sourceTree = "<group>"; };
		A853C81A6A5A51C9D0389EDA /* bundle_loader_test.cc */ = {isa = PBXFileReference; includeInIndex = 1; lastKnownFileType = sourcecode.cpp.cpp; name = bundle_loader_test.cc; path = bundle/bundle_loader_test.cc; sourceTree = "<group>"; };
		AB323F9553050F4F6490F9FF /* pretty_printing_test.cc */ = {isa = PBXFileReference; includeInIndex = 1; lastKnownFileType = sourcecode.cpp.cpp; name = pretty_printing_test.cc; path = nanopb/pretty_printing_test.cc; sourceTree = "<group>"; };
		AB380CF82019382300D97691 /* target_id_generator_test.cc */ = {isa = PBXFileReference; fileEncoding = 4; lastKnownFileType = sourcecode.cpp.cpp; path = target_id_generator_test.cc; sourceTree = "<group>"; };
		AB380CFC201A2EE200D97691 /* string_util_test.cc */ = {isa = PBXFileReference; fileEncoding = 4; lastKnownFileType = sourcecode.cpp.cpp; path = string_util_test.cc; sourceTree = "<group>"; };
		AB380D01201BC69F00D97691 /* bits_test.cc */ = {isa = PBXFileReference; fileEncoding = 4; lastKnownFileType = sourcecode.cpp.cpp; path = bits_test.cc; sourceTree = "<group>"; };
		AB380D03201BC6E400D97691 /* ordered_code_test.cc */ = {isa = PBXFileReference; fileEncoding = 4; lastKnownFileType = sourcecode.cpp.cpp; path = ordered_code_test.cc; sourceTree = "<group>"; };
		AB38D92E20235D22000A432D /* database_info_test.cc */ = {isa = PBXFileReference; fileEncoding = 4; lastKnownFileType = sourcecode.cpp.cpp; path = database_info_test.cc; sourceTree = "<group>"; };
		AB4AB1388538CD3CB19EB028 /* memory_bundle_cache_test.cc */ = {isa = PBXFileReference; includeInIndex = 1; lastKnownFileType = sourcecode.cpp.cpp; path = memory_bundle_cache_test.cc; sourceTree = "<group>"; };
		AB6B908320322E4D00CC290A /* document_test.cc */ = {isa = PBXFileReference; lastKnownFileType = sourcecode.cpp.cpp; path = document_test.cc; sourceTree = "<group>"; };
		AB71064B201FA60300344F18 /* database_id_test.cc */ = {isa = PBXFileReference; fileEncoding = 4; lastKnownFileType = sourcecode.cpp.cpp; path = database_id_test.cc; sourceTree = "<group>"; };
		AB7BAB332012B519001E0872 /* geo_point_test.cc */ = {isa = PBXFileReference; fileEncoding = 4; lastKnownFileType = sourcecode.cpp.cpp; path = geo_point_test.cc; sourceTree = "<group>"; };
		ABA495B9202B7E79008A7851 /* snapshot_version_test.cc */ = {isa = PBXFileReference; fileEncoding = 4; lastKnownFileType = sourcecode.cpp.cpp; path = snapshot_version_test.cc; sourceTree = "<group>"; };
		ABF6506B201131F8005F2C74 /* timestamp_test.cc */ = {isa = PBXFileReference; lastKnownFileType = sourcecode.cpp.cpp; path = timestamp_test.cc; sourceTree = "<group>"; };
		AE4A9E38D65688EE000EE2A1 /* index_manager_test.cc */ = {isa = PBXFileReference; includeInIndex = 1; lastKnownFileType = sourcecode.cpp.cpp; path = index_manager_test.cc; sourceTree = "<group>"; };
		AE89CFF09C6804573841397F /* leveldb_document_overlay_cache_test.cc */ = {isa = PBXFileReference; includeInIndex = 1; lastKnownFileType = sourcecode.cpp.cpp; path = leveldb_document_overlay_cache_test.cc; sourceTree = "<group>"; };
		B3F5B3AAE791A5911B9EAA82 /* Pods-Firestore_Tests_iOS.release.xcconfig */ = {isa = PBXFileReference; includeInIndex = 1; lastKnownFileType = text.xcconfig; name = "Pods-Firestore_Tests_iOS.release.xcconfig"; path = "Pods/Target Support Files/Pods-Firestore_Tests_iOS/Pods-Firestore_Tests_iOS.release.xcconfig"; sourceTree = "<group>"; };
		B5C2A94EE24E60543F62CC35 /* bundle_serializer_test.cc */ = {isa = PBXFileReference; includeInIndex = 1; lastKnownFileType = sourcecode.cpp.cpp; name = bundle_serializer_test.cc; path = bundle/bundle_serializer_test.cc; sourceTree = "<group>"; };
		B5C37696557C81A6C2B7271A /* target_cache_test.cc */ = {isa = PBXFileReference; includeInIndex = 1; lastKnownFileType = sourcecode.cpp.cpp; path = target_cache_test.cc; sourceTree = "<group>"; };
		B6152AD5202A5385000E5744 /* document_key_test.cc */ = {isa = PBXFileReference; fileEncoding = 4; lastKnownFileType = sourcecode.cpp.cpp; path = document_key_test.cc; sourceTree = "<group>"; };
		B629525F7A1AAC1AB765C74F /* leveldb_lru_garbage_collector_test.cc */ = {isa = PBXFileReference; includeInIndex = 1; lastKnownFileType = sourcecode.cpp.cpp; path = leveldb_lru_garbage_collector_test.cc; sourceTree = "<group>"; };
		B65D34A7203C99090076A5E1 /* FIRTimestampTest.m */ = {isa = PBXFileReference; fileEncoding = 4; lastKnownFileType = sourcecode.c.objc; path = FIRTimestampTest.m; sourceTree = "<group>"; };
		B686F2AD2023DDB20028D6BE /* field_path_test.cc */ = {isa = PBXFileReference; fileEncoding = 4; lastKnownFileType = sourcecode.cpp.cpp; path = field_path_test.cc; sourceTree = "<group>"; };
		B686F2B02024FFD70028D6BE /* resource_path_test.cc */ = {isa = PBXFileReference; fileEncoding = 4; lastKnownFileType = sourcecode.cpp.cpp; path = resource_path_test.cc; sourceTree = "<group>"; };
		B68B1E002213A764008977EF /* to_string_apple_test.mm */ = {isa = PBXFileReference; fileEncoding = 4; lastKnownFileType = sourcecode.cpp.objcpp; path = to_string_apple_test.mm; sourceTree = "<group>"; };
		B696858D2214B53900271095 /* to_string_test.cc */ = {isa = PBXFileReference; fileEncoding = 4; lastKnownFileType = sourcecode.cpp.cpp; path = to_string_test.cc; sourceTree = "<group>"; };
		B69CF05A219B9105004C434D /* FIRFirestore+Testing.h */ = {isa = PBXFileReference; fileEncoding = 4; lastKnownFileType = sourcecode.c.h; path = "FIRFirestore+Testing.h"; sourceTree = "<group>"; };
		B69CF3F02227386500B281C8 /* hashing_test_apple.mm */ = {isa = PBXFileReference; fileEncoding = 4; lastKnownFileType = sourcecode.cpp.objcpp; path = hashing_test_apple.mm; sourceTree = "<group>"; };
		B6BBE42F21262CF400C6A53E /* grpc_stream_test.cc */ = {isa = PBXFileReference; fileEncoding = 4; lastKnownFileType = sourcecode.cpp.cpp; path = grpc_stream_test.cc; sourceTree = "<group>"; };
		B6D1B68420E2AB1A00B35856 /* exponential_backoff_test.cc */ = {isa = PBXFileReference; fileEncoding = 4; lastKnownFileType = sourcecode.cpp.cpp; path = exponential_backoff_test.cc; sourceTree = "<group>"; };
		B6D9649021544D4F00EB9CFB /* grpc_connection_test.cc */ = {isa = PBXFileReference; fileEncoding = 4; lastKnownFileType = sourcecode.cpp.cpp; path = grpc_connection_test.cc; sourceTree = "<group>"; };
		B6D964922154AB8F00EB9CFB /* grpc_streaming_reader_test.cc */ = {isa = PBXFileReference; fileEncoding = 4; lastKnownFileType = sourcecode.cpp.cpp; path = grpc_streaming_reader_test.cc; sourceTree = "<group>"; };
		B6D964942163E63900EB9CFB /* grpc_unary_call_test.cc */ = {isa = PBXFileReference; fileEncoding = 4; lastKnownFileType = sourcecode.cpp.cpp; path = grpc_unary_call_test.cc; sourceTree = "<group>"; };
		B6FB467A208E9A8200554BA2 /* async_queue_test.h */ = {isa = PBXFileReference; fileEncoding = 4; lastKnownFileType = sourcecode.c.h; path = async_queue_test.h; sourceTree = "<group>"; };
		B6FB467B208E9A8200554BA2 /* async_queue_test.cc */ = {isa = PBXFileReference; fileEncoding = 4; lastKnownFileType = sourcecode.cpp.cpp; path = async_queue_test.cc; sourceTree = "<group>"; };
		B6FB4680208EA0BE00554BA2 /* async_queue_libdispatch_test.mm */ = {isa = PBXFileReference; fileEncoding = 4; lastKnownFileType = sourcecode.cpp.objcpp; path = async_queue_libdispatch_test.mm; sourceTree = "<group>"; };
		B6FB4681208EA0BE00554BA2 /* async_queue_std_test.cc */ = {isa = PBXFileReference; fileEncoding = 4; lastKnownFileType = sourcecode.cpp.cpp; path = async_queue_std_test.cc; sourceTree = "<group>"; };
		B6FB4687208F9B9100554BA2 /* executor_std_test.cc */ = {isa = PBXFileReference; fileEncoding = 4; lastKnownFileType = sourcecode.cpp.cpp; path = executor_std_test.cc; sourceTree = "<group>"; };
		B6FB4688208F9B9100554BA2 /* executor_test.cc */ = {isa = PBXFileReference; fileEncoding = 4; lastKnownFileType = sourcecode.cpp.cpp; path = executor_test.cc; sourceTree = "<group>"; };
		B6FB4689208F9B9100554BA2 /* executor_libdispatch_test.mm */ = {isa = PBXFileReference; fileEncoding = 4; lastKnownFileType = sourcecode.cpp.objcpp; path = executor_libdispatch_test.mm; sourceTree = "<group>"; };
		B6FB468A208F9B9100554BA2 /* executor_test.h */ = {isa = PBXFileReference; fileEncoding = 4; lastKnownFileType = sourcecode.c.h; path = executor_test.h; sourceTree = "<group>"; };
		B79CA87A1A01FC5329031C9B /* Pods_Firestore_FuzzTests_iOS.framework */ = {isa = PBXFileReference; explicitFileType = wrapper.framework; includeInIndex = 0; path = Pods_Firestore_FuzzTests_iOS.framework; sourceTree = BUILT_PRODUCTS_DIR; };
		B8A853940305237AFDA8050B /* query_engine_test.cc */ = {isa = PBXFileReference; includeInIndex = 1; lastKnownFileType = sourcecode.cpp.cpp; path = query_engine_test.cc; sourceTree = "<group>"; };
		B953604968FBF5483BD20F5A /* Pods-Firestore_IntegrationTests_macOS.release.xcconfig */ = {isa = PBXFileReference; includeInIndex = 1; lastKnownFileType = text.xcconfig; name = "Pods-Firestore_IntegrationTests_macOS.release.xcconfig"; path = "Pods/Target Support Files/Pods-Firestore_IntegrationTests_macOS/Pods-Firestore_IntegrationTests_macOS.release.xcconfig"; sourceTree = "<group>"; };
		B9C261C26C5D311E1E3C0CB9 /* query_test.cc */ = {isa = PBXFileReference; includeInIndex = 1; lastKnownFileType = sourcecode.cpp.cpp; path = query_test.cc; sourceTree = "<group>"; };
		BA02DA2FCD0001CFC6EB08DA /* filesystem_testing.cc */ = {isa = PBXFileReference; includeInIndex = 1; lastKnownFileType = sourcecode.cpp.cpp; path = filesystem_testing.cc; sourceTree = "<group>"; };
		BB92EB03E3F92485023F64ED /* Pods_Firestore_Example_iOS_Firestore_SwiftTests_iOS.framework */ = {isa = PBXFileReference; explicitFileType = wrapper.framework; includeInIndex = 0; path = Pods_Firestore_Example_iOS_Firestore_SwiftTests_iOS.framework; sourceTree = BUILT_PRODUCTS_DIR; };
		BC3C788D290A935C353CEAA1 /* writer_test.cc */ = {isa = PBXFileReference; includeInIndex = 1; lastKnownFileType = sourcecode.cpp.cpp; name = writer_test.cc; path = nanopb/writer_test.cc; sourceTree = "<group>"; };
		BD01F0E43E4E2A07B8B05099 /* Pods-Firestore_Tests_macOS.debug.xcconfig */ = {isa = PBXFileReference; includeInIndex = 1; lastKnownFileType = text.xcconfig; name = "Pods-Firestore_Tests_macOS.debug.xcconfig"; path = "Pods/Target Support Files/Pods-Firestore_Tests_macOS/Pods-Firestore_Tests_macOS.debug.xcconfig"; sourceTree = "<group>"; };
		BF76A8DA34B5B67B4DD74666 /* field_index_test.cc */ = {isa = PBXFileReference; includeInIndex = 1; path = field_index_test.cc; sourceTree = "<group>"; };
		C0C7C8977C94F9F9AFA4DB00 /* local_store_test.h */ = {isa = PBXFileReference; includeInIndex = 1; lastKnownFileType = sourcecode.c.h; path = local_store_test.h; sourceTree = "<group>"; };
		C7429071B33BDF80A7FA2F8A /* view_test.cc */ = {isa = PBXFileReference; includeInIndex = 1; lastKnownFileType = sourcecode.cpp.cpp; path = view_test.cc; sourceTree = "<group>"; };
		C8522DE226C467C54E6788D8 /* mutation_test.cc */ = {isa = PBXFileReference; includeInIndex = 1; lastKnownFileType = sourcecode.cpp.cpp; path = mutation_test.cc; sourceTree = "<group>"; };
		CB7B2D4691C380DE3EB59038 /* lru_garbage_collector_test.h */ = {isa = PBXFileReference; includeInIndex = 1; lastKnownFileType = sourcecode.c.h; path = lru_garbage_collector_test.h; sourceTree = "<group>"; };
		CC572A9168BBEF7B83E4BBC5 /* view_snapshot_test.cc */ = {isa = PBXFileReference; includeInIndex = 1; lastKnownFileType = sourcecode.cpp.cpp; path = view_snapshot_test.cc; sourceTree = "<group>"; };
		CCC9BD953F121B9E29F9AA42 /* user_test.cc */ = {isa = PBXFileReference; includeInIndex = 1; lastKnownFileType = sourcecode.cpp.cpp; name = user_test.cc; path = credentials/user_test.cc; sourceTree = "<group>"; };
		CD422AF3E4515FB8E9BE67A0 /* equals_tester.h */ = {isa = PBXFileReference; includeInIndex = 1; lastKnownFileType = sourcecode.c.h; path = equals_tester.h; sourceTree = "<group>"; };
		CE37875365497FFA8687B745 /* message_test.cc */ = {isa = PBXFileReference; includeInIndex = 1; lastKnownFileType = sourcecode.cpp.cpp; name = message_test.cc; path = nanopb/message_test.cc; sourceTree = "<group>"; };
		CF39535F2C41AB0006FA6C0E /* create_noop_connectivity_monitor.cc */ = {isa = PBXFileReference; includeInIndex = 1; lastKnownFileType = sourcecode.cpp.cpp; path = create_noop_connectivity_monitor.cc; sourceTree = "<group>"; };
		D0A6E9136804A41CEC9D55D4 /* delayed_constructor_test.cc */ = {isa = PBXFileReference; includeInIndex = 1; lastKnownFileType = sourcecode.cpp.cpp; path = delayed_constructor_test.cc; sourceTree = "<group>"; };
		D3CC3DC5338DCAF43A211155 /* README.md */ = {isa = PBXFileReference; includeInIndex = 1; lastKnownFileType = net.daringfireball.markdown; name = README.md; path = ../README.md; sourceTree = "<group>"; };
		D5B2593BCB52957D62F1C9D3 /* perf_spec_test.json */ = {isa = PBXFileReference; fileEncoding = 4; lastKnownFileType = text.json; path = perf_spec_test.json; sourceTree = "<group>"; };
		D5B25E7E7D6873CBA4571841 /* FIRNumericTransformTests.mm */ = {isa = PBXFileReference; fileEncoding = 4; lastKnownFileType = sourcecode.cpp.objcpp; path = FIRNumericTransformTests.mm; sourceTree = "<group>"; };
		D7DF4A6F740086A2D8C0E28E /* Pods_Firestore_Tests_tvOS.framework */ = {isa = PBXFileReference; explicitFileType = wrapper.framework; includeInIndex = 0; path = Pods_Firestore_Tests_tvOS.framework; sourceTree = BUILT_PRODUCTS_DIR; };
		DAFF0CF521E64AC30062958F /* Firestore_Example_macOS.app */ = {isa = PBXFileReference; explicitFileType = wrapper.application; includeInIndex = 0; path = Firestore_Example_macOS.app; sourceTree = BUILT_PRODUCTS_DIR; };
		DAFF0CF721E64AC30062958F /* AppDelegate.h */ = {isa = PBXFileReference; lastKnownFileType = sourcecode.c.h; path = AppDelegate.h; sourceTree = "<group>"; };
		DAFF0CF821E64AC30062958F /* AppDelegate.m */ = {isa = PBXFileReference; lastKnownFileType = sourcecode.c.objc; path = AppDelegate.m; sourceTree = "<group>"; };
		DAFF0CFA21E64AC40062958F /* Assets.xcassets */ = {isa = PBXFileReference; lastKnownFileType = folder.assetcatalog; path = Assets.xcassets; sourceTree = "<group>"; };
		DAFF0CFD21E64AC40062958F /* Base */ = {isa = PBXFileReference; lastKnownFileType = file.xib; name = Base; path = Base.lproj/MainMenu.xib; sourceTree = "<group>"; };
		DAFF0CFF21E64AC40062958F /* Info.plist */ = {isa = PBXFileReference; lastKnownFileType = text.plist.xml; path = Info.plist; sourceTree = "<group>"; };
		DAFF0D0021E64AC40062958F /* main.m */ = {isa = PBXFileReference; lastKnownFileType = sourcecode.c.objc; path = main.m; sourceTree = "<group>"; };
		DAFF0D0221E64AC40062958F /* macOS.entitlements */ = {isa = PBXFileReference; lastKnownFileType = text.plist.entitlements; path = macOS.entitlements; sourceTree = "<group>"; };
		DB5A1E760451189DA36028B3 /* memory_index_manager_test.cc */ = {isa = PBXFileReference; includeInIndex = 1; lastKnownFileType = sourcecode.cpp.cpp; path = memory_index_manager_test.cc; sourceTree = "<group>"; };
		DE03B2E91F2149D600A30B9C /* Firestore_IntegrationTests_iOS.xctest */ = {isa = PBXFileReference; explicitFileType = wrapper.cfbundle; includeInIndex = 0; path = Firestore_IntegrationTests_iOS.xctest; sourceTree = BUILT_PRODUCTS_DIR; };
		DE0761F61F2FE68D003233AF /* BasicCompileTests.swift */ = {isa = PBXFileReference; fileEncoding = 4; lastKnownFileType = sourcecode.swift; path = BasicCompileTests.swift; sourceTree = "<group>"; };
		DE51B1881F0D48AC0013853F /* FSTHelpers.h */ = {isa = PBXFileReference; lastKnownFileType = sourcecode.c.h; path = FSTHelpers.h; sourceTree = "<group>"; };
		DE51B1961F0D48AC0013853F /* FSTMockDatastore.h */ = {isa = PBXFileReference; lastKnownFileType = sourcecode.c.h; path = FSTMockDatastore.h; sourceTree = "<group>"; };
		DE51B1981F0D48AC0013853F /* FSTSpecTests.h */ = {isa = PBXFileReference; lastKnownFileType = sourcecode.c.h; path = FSTSpecTests.h; sourceTree = "<group>"; };
		DE51B19A1F0D48AC0013853F /* FSTSyncEngineTestDriver.h */ = {isa = PBXFileReference; lastKnownFileType = sourcecode.c.h; path = FSTSyncEngineTestDriver.h; sourceTree = "<group>"; };
		DE51B1A71F0D48AC0013853F /* README.md */ = {isa = PBXFileReference; lastKnownFileType = net.daringfireball.markdown; path = README.md; sourceTree = "<group>"; };
		DF148C0D5EEC4A2CD9FA484C /* Pods-Firestore_Example_macOS.release.xcconfig */ = {isa = PBXFileReference; includeInIndex = 1; lastKnownFileType = text.xcconfig; name = "Pods-Firestore_Example_macOS.release.xcconfig"; path = "Pods/Target Support Files/Pods-Firestore_Example_macOS/Pods-Firestore_Example_macOS.release.xcconfig"; sourceTree = "<group>"; };
		DF445D5201750281F1817387 /* document_overlay_cache_test.h */ = {isa = PBXFileReference; includeInIndex = 1; lastKnownFileType = sourcecode.c.h; path = document_overlay_cache_test.h; sourceTree = "<group>"; };
		E1459FA70B8FC18DE4B80D0D /* overlay_test.cc */ = {isa = PBXFileReference; includeInIndex = 1; path = overlay_test.cc; sourceTree = "<group>"; };
		E3228F51DCDC2E90D5C58F97 /* ConditionalConformanceTests.swift */ = {isa = PBXFileReference; includeInIndex = 1; lastKnownFileType = sourcecode.swift; path = ConditionalConformanceTests.swift; sourceTree = "<group>"; };
		E42355285B9EF55ABD785792 /* Pods_Firestore_Example_macOS.framework */ = {isa = PBXFileReference; explicitFileType = wrapper.framework; includeInIndex = 0; path = Pods_Firestore_Example_macOS.framework; sourceTree = BUILT_PRODUCTS_DIR; };
		E592181BFD7C53C305123739 /* Pods-Firestore_Tests_iOS.debug.xcconfig */ = {isa = PBXFileReference; includeInIndex = 1; lastKnownFileType = text.xcconfig; name = "Pods-Firestore_Tests_iOS.debug.xcconfig"; path = "Pods/Target Support Files/Pods-Firestore_Tests_iOS/Pods-Firestore_Tests_iOS.debug.xcconfig"; sourceTree = "<group>"; };
		E76F0CDF28E5FA62D21DE648 /* leveldb_target_cache_test.cc */ = {isa = PBXFileReference; includeInIndex = 1; lastKnownFileType = sourcecode.cpp.cpp; path = leveldb_target_cache_test.cc; sourceTree = "<group>"; };
		E8551D6C6FB0B1BACE9E5BAD /* field_filter_test.cc */ = {isa = PBXFileReference; includeInIndex = 1; lastKnownFileType = sourcecode.cpp.cpp; path = field_filter_test.cc; sourceTree = "<group>"; };
		ECEBABC7E7B693BE808A1052 /* Pods_Firestore_IntegrationTests_iOS.framework */ = {isa = PBXFileReference; explicitFileType = wrapper.framework; includeInIndex = 0; path = Pods_Firestore_IntegrationTests_iOS.framework; sourceTree = BUILT_PRODUCTS_DIR; };
		EF83ACD5E1E9F25845A9ACED /* leveldb_migrations_test.cc */ = {isa = PBXFileReference; includeInIndex = 1; lastKnownFileType = sourcecode.cpp.cpp; path = leveldb_migrations_test.cc; sourceTree = "<group>"; };
		F119BDDF2F06B3C0883B8297 /* firebase_app_check_credentials_provider_test.mm */ = {isa = PBXFileReference; includeInIndex = 1; lastKnownFileType = sourcecode.cpp.objcpp; name = firebase_app_check_credentials_provider_test.mm; path = credentials/firebase_app_check_credentials_provider_test.mm; sourceTree = "<group>"; };
		F354C0FE92645B56A6C6FD44 /* Pods-Firestore_IntegrationTests_iOS.release.xcconfig */ = {isa = PBXFileReference; includeInIndex = 1; lastKnownFileType = text.xcconfig; name = "Pods-Firestore_IntegrationTests_iOS.release.xcconfig"; path = "Pods/Target Support Files/Pods-Firestore_IntegrationTests_iOS/Pods-Firestore_IntegrationTests_iOS.release.xcconfig"; sourceTree = "<group>"; };
		F51859B394D01C0C507282F1 /* filesystem_test.cc */ = {isa = PBXFileReference; includeInIndex = 1; lastKnownFileType = sourcecode.cpp.cpp; path = filesystem_test.cc; sourceTree = "<group>"; };
		F694C3CE4B77B3C0FA4BBA53 /* Pods_Firestore_Benchmarks_iOS.framework */ = {isa = PBXFileReference; explicitFileType = wrapper.framework; includeInIndex = 0; path = Pods_Firestore_Benchmarks_iOS.framework; sourceTree = BUILT_PRODUCTS_DIR; };
		F6CA0C5638AB6627CB5B4CF4 /* memory_local_store_test.cc */ = {isa = PBXFileReference; includeInIndex = 1; lastKnownFileType = sourcecode.cpp.cpp; path = memory_local_store_test.cc; sourceTree = "<group>"; };
		F7FC06E0A47D393DE1759AE1 /* bundle_cache_test.cc */ = {isa = PBXFileReference; includeInIndex = 1; lastKnownFileType = sourcecode.cpp.cpp; path = bundle_cache_test.cc; sourceTree = "<group>"; };
		F8043813A5D16963EC02B182 /* local_serializer_test.cc */ = {isa = PBXFileReference; includeInIndex = 1; lastKnownFileType = sourcecode.cpp.cpp; path = local_serializer_test.cc; sourceTree = "<group>"; };
		F848C41C03A25C42AD5A4BC2 /* target_cache_test.h */ = {isa = PBXFileReference; includeInIndex = 1; lastKnownFileType = sourcecode.c.h; path = target_cache_test.h; sourceTree = "<group>"; };
		F869D85E900E5AF6CD02E2FC /* firebase_auth_credentials_provider_test.mm */ = {isa = PBXFileReference; includeInIndex = 1; lastKnownFileType = sourcecode.cpp.objcpp; name = firebase_auth_credentials_provider_test.mm; path = credentials/firebase_auth_credentials_provider_test.mm; sourceTree = "<group>"; };
		FA2E9952BA2B299C1156C43C /* Pods-Firestore_Benchmarks_iOS.debug.xcconfig */ = {isa = PBXFileReference; includeInIndex = 1; lastKnownFileType = text.xcconfig; name = "Pods-Firestore_Benchmarks_iOS.debug.xcconfig"; path = "Pods/Target Support Files/Pods-Firestore_Benchmarks_iOS/Pods-Firestore_Benchmarks_iOS.debug.xcconfig"; sourceTree = "<group>"; };
		FC738525340E594EBFAB121E /* Pods-Firestore_Example_tvOS.release.xcconfig */ = {isa = PBXFileReference; includeInIndex = 1; lastKnownFileType = text.xcconfig; name = "Pods-Firestore_Example_tvOS.release.xcconfig"; path = "Pods/Target Support Files/Pods-Firestore_Example_tvOS/Pods-Firestore_Example_tvOS.release.xcconfig"; sourceTree = "<group>"; };
		FF73B39D04D1760190E6B84A /* FIRQueryUnitTests.mm */ = {isa = PBXFileReference; includeInIndex = 1; lastKnownFileType = sourcecode.cpp.objcpp; path = FIRQueryUnitTests.mm; sourceTree = "<group>"; };
		FFCA39825D9678A03D1845D0 /* document_overlay_cache_test.cc */ = {isa = PBXFileReference; includeInIndex = 1; lastKnownFileType = sourcecode.cpp.cpp; path = document_overlay_cache_test.cc; sourceTree = "<group>"; };
/* End PBXFileReference section */

/* Begin PBXFrameworksBuildPhase section */
		544AB18F2248072200F851E6 /* Frameworks */ = {
			isa = PBXFrameworksBuildPhase;
			buildActionMask = 2147483647;
			files = (
				C21B3A1CCB3AD42E57EA14FC /* Pods_Firestore_Tests_macOS.framework in Frameworks */,
			);
			runOnlyForDeploymentPostprocessing = 0;
		};
		54AA338C224BF935006CE580 /* Frameworks */ = {
			isa = PBXFrameworksBuildPhase;
			buildActionMask = 2147483647;
			files = (
				C1E35BCE2CFF9B56C28545A2 /* Pods_Firestore_Example_tvOS.framework in Frameworks */,
			);
			runOnlyForDeploymentPostprocessing = 0;
		};
		54AA33A3224BFE09006CE580 /* Frameworks */ = {
			isa = PBXFrameworksBuildPhase;
			buildActionMask = 2147483647;
			files = (
				4CC78CA0E9E03F5DCF13FEBD /* Pods_Firestore_Tests_tvOS.framework in Frameworks */,
			);
			runOnlyForDeploymentPostprocessing = 0;
		};
		54AA33B1224C0035006CE580 /* Frameworks */ = {
			isa = PBXFrameworksBuildPhase;
			buildActionMask = 2147483647;
			files = (
				20A26E9D0336F7F32A098D05 /* Pods_Firestore_IntegrationTests_tvOS.framework in Frameworks */,
			);
			runOnlyForDeploymentPostprocessing = 0;
		};
		54B8E4A7224BDC4100930F18 /* Frameworks */ = {
			isa = PBXFrameworksBuildPhase;
			buildActionMask = 2147483647;
			files = (
				358DBA8B2560C65D9EB23C35 /* Pods_Firestore_IntegrationTests_macOS.framework in Frameworks */,
			);
			runOnlyForDeploymentPostprocessing = 0;
		};
		5CAE131620FFFED600BE9A4A /* Frameworks */ = {
			isa = PBXFrameworksBuildPhase;
			buildActionMask = 2147483647;
			files = (
				4AA4ABE36065DB79CD76DD8D /* Pods_Firestore_Benchmarks_iOS.framework in Frameworks */,
			);
			runOnlyForDeploymentPostprocessing = 0;
		};
		6003F587195388D20070C39A /* Frameworks */ = {
			isa = PBXFrameworksBuildPhase;
			buildActionMask = 2147483647;
			files = (
				6003F590195388D20070C39A /* CoreGraphics.framework in Frameworks */,
				6003F58E195388D20070C39A /* Foundation.framework in Frameworks */,
				C8D3CE2343E53223E6487F2C /* Pods_Firestore_Example_iOS.framework in Frameworks */,
				6003F592195388D20070C39A /* UIKit.framework in Frameworks */,
			);
			runOnlyForDeploymentPostprocessing = 0;
		};
		6003F5AB195388D20070C39A /* Frameworks */ = {
			isa = PBXFrameworksBuildPhase;
			buildActionMask = 2147483647;
			files = (
				6003F5B1195388D20070C39A /* Foundation.framework in Frameworks */,
				5D405BE298CE4692CB00790A /* Pods_Firestore_Tests_iOS.framework in Frameworks */,
				6003F5B2195388D20070C39A /* UIKit.framework in Frameworks */,
				6003F5B0195388D20070C39A /* XCTest.framework in Frameworks */,
			);
			runOnlyForDeploymentPostprocessing = 0;
		};
		6EDD3B4520BF247500C33877 /* Frameworks */ = {
			isa = PBXFrameworksBuildPhase;
			buildActionMask = 2147483647;
			files = (
				6EDD3B4620BF247500C33877 /* Foundation.framework in Frameworks */,
				C482E724F4B10968417C3F78 /* Pods_Firestore_FuzzTests_iOS.framework in Frameworks */,
				6EDD3B4820BF247500C33877 /* UIKit.framework in Frameworks */,
				6EDD3B4920BF247500C33877 /* XCTest.framework in Frameworks */,
			);
			runOnlyForDeploymentPostprocessing = 0;
		};
		DAFF0CF221E64AC30062958F /* Frameworks */ = {
			isa = PBXFrameworksBuildPhase;
			buildActionMask = 2147483647;
			files = (
				DD213F68A6F79E1D4924BD95 /* Pods_Firestore_Example_macOS.framework in Frameworks */,
			);
			runOnlyForDeploymentPostprocessing = 0;
		};
		DE03B2D31F2149D600A30B9C /* Frameworks */ = {
			isa = PBXFrameworksBuildPhase;
			buildActionMask = 2147483647;
			files = (
				DE03B2D61F2149D600A30B9C /* Foundation.framework in Frameworks */,
				8C82D4D3F9AB63E79CC52DC8 /* Pods_Firestore_IntegrationTests_iOS.framework in Frameworks */,
				DE03B2D51F2149D600A30B9C /* UIKit.framework in Frameworks */,
				DE03B2D41F2149D600A30B9C /* XCTest.framework in Frameworks */,
			);
			runOnlyForDeploymentPostprocessing = 0;
		};
/* End PBXFrameworksBuildPhase section */

/* Begin PBXGroup section */
		11BB7A1B7F6F482EFDBC5303 /* credentials */ = {
			isa = PBXGroup;
			children = (
				2F4FA4576525144C5069A7A5 /* credentials_provider_test.cc */,
				8FA60B08D59FEA0D6751E87F /* empty_credentials_provider_test.cc */,
				F119BDDF2F06B3C0883B8297 /* firebase_app_check_credentials_provider_test.mm */,
				F869D85E900E5AF6CD02E2FC /* firebase_auth_credentials_provider_test.mm */,
				A082AFDD981B07B5AD78FDE8 /* token_test.cc */,
				CCC9BD953F121B9E29F9AA42 /* user_test.cc */,
			);
			name = credentials;
			sourceTree = "<group>";
		};
		124C932A22C1635300CA8C2D /* Integration */ = {
			isa = PBXGroup;
			children = (
				062072B62773A055001655D7 /* AsyncAwaitIntegrationTests.swift */,
				124C932B22C1642C00CA8C2D /* CodableIntegrationTests.swift */,
			);
			path = Integration;
			sourceTree = "<group>";
		};
		3C21D8CBCC4E086899931A65 /* admin */ = {
			isa = PBXGroup;
			children = (
				395E8B07639E69290A929695 /* index.pb.cc */,
				1C01D8CE367C56BB2624E299 /* index.pb.h */,
			);
			name = admin;
			sourceTree = "<group>";
		};
		543B4F0520A91E4B001F506D /* App */ = {
			isa = PBXGroup;
			children = (
				6003F593195388D20070C39A /* iOS */,
				DAFF0CF621E64AC30062958F /* macOS */,
				54AA3390224BF935006CE580 /* tvOS */,
				54D400D32148BACE001D2BCC /* GoogleService-Info.plist */,
			);
			path = App;
			sourceTree = "<group>";
		};
		544129CF21C2DDC800EFB9CC /* v1 */ = {
			isa = PBXGroup;
			children = (
				544129D221C2DDC800EFB9CC /* common.pb.cc */,
				544129D121C2DDC800EFB9CC /* common.pb.h */,
				544129D821C2DDC800EFB9CC /* document.pb.cc */,
				544129D721C2DDC800EFB9CC /* document.pb.h */,
				544129D421C2DDC800EFB9CC /* firestore.pb.cc */,
				544129D321C2DDC800EFB9CC /* firestore.pb.h */,
				544129D621C2DDC800EFB9CC /* query.pb.cc */,
				544129D021C2DDC800EFB9CC /* query.pb.h */,
				544129D921C2DDC800EFB9CC /* write.pb.cc */,
				544129D521C2DDC800EFB9CC /* write.pb.h */,
			);
			path = v1;
			sourceTree = "<group>";
		};
		544A20ED20F6C046004E52CD /* API */ = {
			isa = PBXGroup;
			children = (
				DE0761F61F2FE68D003233AF /* BasicCompileTests.swift */,
			);
			path = API;
			sourceTree = "<group>";
		};
		5467FB05203E652F009C9584 /* testutil */ = {
			isa = PBXGroup;
			children = (
				5467FB06203E6A44009C9584 /* app_testing.h */,
				5467FB07203E6A44009C9584 /* app_testing.mm */,
				872C92ABD71B12784A1C5520 /* async_testing.cc */,
				600A7D7D821CE84E0CA8CB89 /* async_testing.h */,
				4F5B96F3ABCD2CA901DB1CD4 /* bundle_builder.cc */,
				84076EADF6872C78CDAC7291 /* bundle_builder.h */,
				CD422AF3E4515FB8E9BE67A0 /* equals_tester.h */,
				BA02DA2FCD0001CFC6EB08DA /* filesystem_testing.cc */,
				64AA92CFA356A2360F3C5646 /* filesystem_testing.h */,
				3CAA33F964042646FDDAF9F9 /* status_testing.cc */,
				4334F87873015E3763954578 /* status_testing.h */,
				54A0352820A3B3BD003E0143 /* testutil.cc */,
				54A0352920A3B3BD003E0143 /* testutil.h */,
				5497CB76229DECDE000FB92F /* time_testing.cc */,
				5497CB75229DECDE000FB92F /* time_testing.h */,
				A5466E7809AD2871FFDE6C76 /* view_testing.cc */,
				79D4CD6A707ED3F7A6D2ECF5 /* view_testing.h */,
			);
			path = testutil;
			sourceTree = "<group>";
		};
		546854A720A3681B004BDBD5 /* remote */ = {
			isa = PBXGroup;
			children = (
				CF39535F2C41AB0006FA6C0E /* create_noop_connectivity_monitor.cc */,
				9098A0C535096F2EE9C35DE0 /* create_noop_connectivity_monitor.h */,
				3167BD972EFF8EC636530E59 /* datastore_test.cc */,
				B6D1B68420E2AB1A00B35856 /* exponential_backoff_test.cc */,
				4132F30044D5DF1FB15B2A9D /* fake_credentials_provider.h */,
				71140E5D09C6E76F7C71B2FC /* fake_target_metadata_provider.cc */,
				52756B7624904C36FBB56000 /* fake_target_metadata_provider.h */,
				B6D9649021544D4F00EB9CFB /* grpc_connection_test.cc */,
				B6BBE42F21262CF400C6A53E /* grpc_stream_test.cc */,
				87553338E42B8ECA05BA987E /* grpc_stream_tester.cc */,
				48D0915834C3D234E5A875A9 /* grpc_stream_tester.h */,
				B6D964922154AB8F00EB9CFB /* grpc_streaming_reader_test.cc */,
				B6D964942163E63900EB9CFB /* grpc_unary_call_test.cc */,
				584AE2C37A55B408541A6FF3 /* remote_event_test.cc */,
				61F72C5520BC48FD001A68CB /* serializer_test.cc */,
				5B5414D28802BC76FDADABD6 /* stream_test.cc */,
				2D7472BC70C024D736FF74D9 /* watch_change_test.cc */,
			);
			path = remote;
			sourceTree = "<group>";
		};
		54740A561FC913EB00713A1A /* util */ = {
			isa = PBXGroup;
			children = (
				B6FB4680208EA0BE00554BA2 /* async_queue_libdispatch_test.mm */,
				B6FB4681208EA0BE00554BA2 /* async_queue_std_test.cc */,
				B6FB467B208E9A8200554BA2 /* async_queue_test.cc */,
				B6FB467A208E9A8200554BA2 /* async_queue_test.h */,
				54740A521FC913E500713A1A /* autoid_test.cc */,
				AB380D01201BC69F00D97691 /* bits_test.cc */,
				7628664347B9C96462D4BF17 /* byte_stream_apple_test.mm */,
				01D10113ECC5B446DB35E96D /* byte_stream_cpp_test.cc */,
				432C71959255C5DBDF522F52 /* byte_stream_test.cc */,
				312E4667E3D994592C77B63C /* byte_stream_test.h */,
				548DB928200D59F600E00ABC /* comparison_test.cc */,
				8ABAC2E0402213D837F73DC3 /* defer_test.cc */,
				D0A6E9136804A41CEC9D55D4 /* delayed_constructor_test.cc */,
				B6FB4689208F9B9100554BA2 /* executor_libdispatch_test.mm */,
				B6FB4687208F9B9100554BA2 /* executor_std_test.cc */,
				B6FB4688208F9B9100554BA2 /* executor_test.cc */,
				B6FB468A208F9B9100554BA2 /* executor_test.h */,
				F51859B394D01C0C507282F1 /* filesystem_test.cc */,
				444B7AB3F5A2929070CB1363 /* hard_assert_test.cc */,
				54511E8D209805F8005BD28F /* hashing_test.cc */,
				B69CF3F02227386500B281C8 /* hashing_test_apple.mm */,
				54A0353420A3D8CB003E0143 /* iterator_adaptors_test.cc */,
				54C2294E1FECABAE007D065B /* log_test.cc */,
				0473AFFF5567E667A125347B /* ordered_code_benchmark.cc */,
				AB380D03201BC6E400D97691 /* ordered_code_test.cc */,
				403DBF6EFB541DFD01582AA3 /* path_test.cc */,
				014C60628830D95031574D15 /* random_access_queue_test.cc */,
				9B0B005A79E765AF02793DCE /* schedule_test.cc */,
				54740A531FC913E500713A1A /* secure_random_test.cc */,
				5493A423225F9990006DE7BA /* status_apple_test.mm */,
				54A0352C20A3B3D7003E0143 /* status_test.cc */,
				54A0352D20A3B3D7003E0143 /* statusor_test.cc */,
				358C3B5FE573B1D60A4F7592 /* strerror_test.cc */,
				4C73C0CC6F62A90D8573F383 /* string_apple_benchmark.mm */,
				0EE5300F8233D14025EF0456 /* string_apple_test.mm */,
				9CFD366B783AE27B9E79EE7A /* string_format_apple_test.mm */,
				54131E9620ADE678001DF3FF /* string_format_test.cc */,
				AB380CFC201A2EE200D97691 /* string_util_test.cc */,
				79507DF8378D3C42F5B36268 /* string_win_test.cc */,
				899FC22684B0F7BEEAE13527 /* task_test.cc */,
				B68B1E002213A764008977EF /* to_string_apple_test.mm */,
				B696858D2214B53900271095 /* to_string_test.cc */,
			);
			path = util;
			sourceTree = "<group>";
		};
		54764FAC1FAA0C390085E60A /* CoreTests */ = {
			isa = PBXGroup;
			children = (
				8FC5BFAD63BAC5AADAC8A94A /* api */,
				F7BA529161F1713BDF685C65 /* bundle */,
				AB380CF7201937B800D97691 /* core */,
				11BB7A1B7F6F482EFDBC5303 /* credentials */,
				54EB764B202277970088B8F3 /* immutable */,
				54995F70205B6E1A004EFFA0 /* local */,
				AB356EF5200E9D1A0089B766 /* model */,
				5C332D7293E6114E491D3662 /* nanopb */,
				5493A41E225EB4D6006DE7BA /* objc */,
				546854A720A3681B004BDBD5 /* remote */,
				5467FB05203E652F009C9584 /* testutil */,
				54740A561FC913EB00713A1A /* util */,
				54764FAE1FAA21B90085E60A /* FSTGoogleTestTests.mm */,
				AB7BAB332012B519001E0872 /* geo_point_test.cc */,
				ABF6506B201131F8005F2C74 /* timestamp_test.cc */,
			);
			name = CoreTests;
			path = ../core/test/unit;
			sourceTree = "<group>";
		};
		5493A41E225EB4D6006DE7BA /* objc */ = {
			isa = PBXGroup;
			children = (
				2A0CF41BA5AED6049B0BEB2C /* objc_type_traits_apple_test.mm */,
			);
			path = objc;
			sourceTree = "<group>";
		};
		5495EB012040E90200EBA509 /* Codable */ = {
			isa = PBXGroup;
			children = (
				5495EB022040E90200EBA509 /* CodableGeoPointTests.swift */,
				7B65C996438B84DBC7616640 /* CodableTimestampTests.swift */,
				E3228F51DCDC2E90D5C58F97 /* ConditionalConformanceTests.swift */,
				1235769122B7E915007DDFA9 /* EncodableFieldValueTests.swift */,
				1235769422B86E65007DDFA9 /* FirestoreEncoderTests.swift */,
			);
			path = Codable;
			sourceTree = "<group>";
		};
		54995F70205B6E1A004EFFA0 /* local */ = {
			isa = PBXGroup;
			children = (
				F7FC06E0A47D393DE1759AE1 /* bundle_cache_test.cc */,
				3FBAA6F05C0B46A522E3B5A7 /* bundle_cache_test.h */,
				99434327614FEFF7F7DC88EC /* counting_query_engine.cc */,
				75E24C5CD7BC423D48713100 /* counting_query_engine.h */,
				FFCA39825D9678A03D1845D0 /* document_overlay_cache_test.cc */,
				DF445D5201750281F1817387 /* document_overlay_cache_test.h */,
				AE4A9E38D65688EE000EE2A1 /* index_manager_test.cc */,
				73F1F73A2210F3D800E1F692 /* index_manager_test.h */,
				8E9CD82E60893DDD7757B798 /* leveldb_bundle_cache_test.cc */,
				AE89CFF09C6804573841397F /* leveldb_document_overlay_cache_test.cc */,
				166CE73C03AB4366AAC5201C /* leveldb_index_manager_test.cc */,
				54995F6E205B6E12004EFFA0 /* leveldb_key_test.cc */,
				5FF903AEFA7A3284660FA4C5 /* leveldb_local_store_test.cc */,
				B629525F7A1AAC1AB765C74F /* leveldb_lru_garbage_collector_test.cc */,
				EF83ACD5E1E9F25845A9ACED /* leveldb_migrations_test.cc */,
				5C7942B6244F4C416B11B86C /* leveldb_mutation_queue_test.cc */,
				75860CD13AF47EB1EA39EC2F /* leveldb_opener_test.cc */,
				0840319686A223CC4AD3FAB1 /* leveldb_remote_document_cache_test.cc */,
				E76F0CDF28E5FA62D21DE648 /* leveldb_target_cache_test.cc */,
				88CF09277CFA45EE1273E3BA /* leveldb_transaction_test.cc */,
				332485C4DCC6BA0DBB5E31B7 /* leveldb_util_test.cc */,
				F8043813A5D16963EC02B182 /* local_serializer_test.cc */,
				307FF03D0297024D59348EBD /* local_store_test.cc */,
				C0C7C8977C94F9F9AFA4DB00 /* local_store_test.h */,
				277EAACC4DD7C21332E8496A /* lru_garbage_collector_test.cc */,
				CB7B2D4691C380DE3EB59038 /* lru_garbage_collector_test.h */,
				AB4AB1388538CD3CB19EB028 /* memory_bundle_cache_test.cc */,
				29D9C76922DAC6F710BC1EF4 /* memory_document_overlay_cache_test.cc */,
				DB5A1E760451189DA36028B3 /* memory_index_manager_test.cc */,
				F6CA0C5638AB6627CB5B4CF4 /* memory_local_store_test.cc */,
				9765D47FA12FA283F4EFAD02 /* memory_lru_garbage_collector_test.cc */,
				74FBEFA4FE4B12C435011763 /* memory_mutation_queue_test.cc */,
				1CA9800A53669EFBFFB824E3 /* memory_remote_document_cache_test.cc */,
				2286F308EFB0534B1BDE05B9 /* memory_target_cache_test.cc */,
				3068AA9DFBBA86C1FE2A946E /* mutation_queue_test.cc */,
				8A41BBE832158C76BE901BC9 /* mutation_queue_test.h */,
				9113B6F513D0473AEABBAF1F /* persistence_testing.cc */,
				8C058C8BE2723D9A53CCD64B /* persistence_testing.h */,
				B8A853940305237AFDA8050B /* query_engine_test.cc */,
				132E32997D781B896672D30A /* reference_set_test.cc */,
				7EB299CF85034F09CFD6F3FD /* remote_document_cache_test.cc */,
				045D39C4A7D52AF58264240F /* remote_document_cache_test.h */,
				B5C37696557C81A6C2B7271A /* target_cache_test.cc */,
				F848C41C03A25C42AD5A4BC2 /* target_cache_test.h */,
			);
			path = local;
			sourceTree = "<group>";
		};
		54AA3390224BF935006CE580 /* tvOS */ = {
			isa = PBXGroup;
			children = (
				54AA3391224BF935006CE580 /* AppDelegate.h */,
				54AA3392224BF935006CE580 /* AppDelegate.m */,
				54AA339A224BF936006CE580 /* Assets.xcassets */,
				54AA339C224BF936006CE580 /* Info.plist */,
				54AA3397224BF935006CE580 /* Main.storyboard */,
				54AA3394224BF935006CE580 /* ViewController.h */,
				54AA3395224BF935006CE580 /* ViewController.m */,
				54AA339D224BF936006CE580 /* main.m */,
			);
			path = tvOS;
			sourceTree = "<group>";
		};
		54C9EDF22040E16300A969CD /* SwiftTests */ = {
			isa = PBXGroup;
			children = (
				544A20ED20F6C046004E52CD /* API */,
				5495EB012040E90200EBA509 /* Codable */,
				124C932A22C1635300CA8C2D /* Integration */,
				620C1427763BA5D3CCFB5A1F /* BridgingHeader.h */,
				54C9EDF52040E16300A969CD /* Info.plist */,
			);
			name = SwiftTests;
			path = ../Swift/Tests;
			sourceTree = "<group>";
		};
		54EB764B202277970088B8F3 /* immutable */ = {
			isa = PBXGroup;
			children = (
				5477CDE922EE71C8000FCC1E /* append_only_list_test.cc */,
				54EB764C202277B30088B8F3 /* array_sorted_map_test.cc */,
				549CCA4E20A36DBB00BCEB75 /* sorted_map_test.cc */,
				549CCA4C20A36DBB00BCEB75 /* sorted_set_test.cc */,
				549CCA4F20A36DBC00BCEB75 /* testing.h */,
				549CCA4D20A36DBB00BCEB75 /* tree_sorted_map_test.cc */,
			);
			path = immutable;
			sourceTree = "<group>";
		};
		5C332D7293E6114E491D3662 /* nanopb */ = {
			isa = PBXGroup;
			children = (
				5342CDDB137B4E93E2E85CCA /* byte_string_test.cc */,
				CE37875365497FFA8687B745 /* message_test.cc */,
				2DAA26538D1A93A39F8AC373 /* nanopb_testing.h */,
				6F5B6C1399F92FD60F2C582B /* nanopb_util_test.cc */,
				AB323F9553050F4F6490F9FF /* pretty_printing_test.cc */,
				BC3C788D290A935C353CEAA1 /* writer_test.cc */,
			);
			name = nanopb;
			sourceTree = "<group>";
		};
		5CAE131A20FFFED600BE9A4A /* Benchmarks */ = {
			isa = PBXGroup;
			children = (
				5412671923D1536B001E41A0 /* FSTBenchmarkTests.mm */,
				5CAE131D20FFFED600BE9A4A /* Info.plist */,
				5412671A23D1536B001E41A0 /* remote_document_cache_benchmark.mm */,
			);
			path = Benchmarks;
			sourceTree = "<group>";
		};
		6003F581195388D10070C39A = {
			isa = PBXGroup;
			children = (
				618BBE7A20B89AAC00B5BCE7 /* CoreTestsProtos */,
				6EDD3B5D20BF24A700C33877 /* FuzzTests */,
				543B4F0520A91E4B001F506D /* App */,
				60FF7A9C1954A5C5007DD14C /* Podspec Metadata */,
				6003F5B5195388D20070C39A /* Tests */,
				54764FAC1FAA0C390085E60A /* CoreTests */,
				54C9EDF22040E16300A969CD /* SwiftTests */,
				5CAE131A20FFFED600BE9A4A /* Benchmarks */,
				6003F58C195388D20070C39A /* Frameworks */,
				6003F58B195388D20070C39A /* Products */,
				AAEA2A72CFD1FA5AD34462F7 /* Pods */,
			);
			sourceTree = "<group>";
		};
		6003F58B195388D20070C39A /* Products */ = {
			isa = PBXGroup;
			children = (
				5CAE131920FFFED600BE9A4A /* Firestore_Benchmarks_iOS.xctest */,
				6003F58A195388D20070C39A /* Firestore_Example_iOS.app */,
				DAFF0CF521E64AC30062958F /* Firestore_Example_macOS.app */,
				54AA338F224BF935006CE580 /* Firestore_Example_tvOS.app */,
				6EDD3B5B20BF247500C33877 /* Firestore_FuzzTests_iOS.xctest */,
				DE03B2E91F2149D600A30B9C /* Firestore_IntegrationTests_iOS.xctest */,
				54B8E4AA224BDC4100930F18 /* Firestore_IntegrationTests_macOS.xctest */,
				54AA33B4224C0035006CE580 /* Firestore_IntegrationTests_tvOS.xctest */,
				6003F5AE195388D20070C39A /* Firestore_Tests_iOS.xctest */,
				544AB1922248072200F851E6 /* Firestore_Tests_macOS.xctest */,
				54AA33A6224BFE09006CE580 /* Firestore_Tests_tvOS.xctest */,
			);
			name = Products;
			sourceTree = "<group>";
		};
		6003F58C195388D20070C39A /* Frameworks */ = {
			isa = PBXGroup;
			children = (
				6003F58F195388D20070C39A /* CoreGraphics.framework */,
				6003F58D195388D20070C39A /* Foundation.framework */,
				F694C3CE4B77B3C0FA4BBA53 /* Pods_Firestore_Benchmarks_iOS.framework */,
				5918805E993304321A05E82B /* Pods_Firestore_Example_iOS.framework */,
				BB92EB03E3F92485023F64ED /* Pods_Firestore_Example_iOS_Firestore_SwiftTests_iOS.framework */,
				E42355285B9EF55ABD785792 /* Pods_Firestore_Example_macOS.framework */,
				62E103B28B48A81D682A0DE9 /* Pods_Firestore_Example_tvOS.framework */,
				B79CA87A1A01FC5329031C9B /* Pods_Firestore_FuzzTests_iOS.framework */,
				ECEBABC7E7B693BE808A1052 /* Pods_Firestore_IntegrationTests_iOS.framework */,
				39B832380209CC5BAF93BC52 /* Pods_Firestore_IntegrationTests_macOS.framework */,
				2220F583583EFC28DE792ABE /* Pods_Firestore_IntegrationTests_tvOS.framework */,
				2B50B3A0DF77100EEE887891 /* Pods_Firestore_Tests_iOS.framework */,
				759E964B6A03E6775C992710 /* Pods_Firestore_Tests_macOS.framework */,
				D7DF4A6F740086A2D8C0E28E /* Pods_Firestore_Tests_tvOS.framework */,
				6003F591195388D20070C39A /* UIKit.framework */,
				6003F5AF195388D20070C39A /* XCTest.framework */,
			);
			name = Frameworks;
			sourceTree = "<group>";
		};
		6003F593195388D20070C39A /* iOS */ = {
			isa = PBXGroup;
			children = (
				6003F59C195388D20070C39A /* FIRAppDelegate.h */,
				6003F59D195388D20070C39A /* FIRAppDelegate.m */,
				6003F5A5195388D20070C39A /* FIRViewController.h */,
				6003F5A6195388D20070C39A /* FIRViewController.m */,
				6003F595195388D20070C39A /* Firestore-Info.plist */,
				6003F5A8195388D20070C39A /* Images.xcassets */,
				6003F596195388D20070C39A /* InfoPlist.strings */,
				71719F9D1E33DC2100824A3D /* LaunchScreen.storyboard */,
				873B8AEA1B1F5CCA007FD442 /* Main.storyboard */,
				6003F599195388D20070C39A /* main.m */,
			);
			path = iOS;
			sourceTree = "<group>";
		};
		6003F5B5195388D20070C39A /* Tests */ = {
			isa = PBXGroup;
			children = (
				DE51B1831F0D48AC0013853F /* API */,
				DE2EF06E1F3D07D7003D0CDC /* Immutable */,
				DE51B1BB1F0D48AC0013853F /* Integration */,
				DE51B1931F0D48AC0013853F /* SpecTests */,
				6003F5B6195388D20070C39A /* Supporting Files */,
				DE51B1851F0D48AC0013853F /* Util */,
			);
			path = Tests;
			sourceTree = "<group>";
		};
		6003F5B6195388D20070C39A /* Supporting Files */ = {
			isa = PBXGroup;
			children = (
				6003F5B8195388D20070C39A /* InfoPlist.strings */,
				6003F5B7195388D20070C39A /* Tests-Info.plist */,
			);
			name = "Supporting Files";
			sourceTree = "<group>";
		};
		60FF7A9C1954A5C5007DD14C /* Podspec Metadata */ = {
			isa = PBXGroup;
			children = (
				8E002F4AD5D9B6197C940847 /* Firestore.podspec */,
				12F4357299652983A615F886 /* LICENSE */,
				D3CC3DC5338DCAF43A211155 /* README.md */,
			);
			name = "Podspec Metadata";
			sourceTree = "<group>";
		};
		618BBE7A20B89AAC00B5BCE7 /* CoreTestsProtos */ = {
			isa = PBXGroup;
			children = (
				618BBE7B20B89AAC00B5BCE7 /* firestore */,
				618BBE8320B89AAC00B5BCE7 /* google */,
			);
			name = CoreTestsProtos;
			path = ../Protos/cpp;
			sourceTree = "<group>";
		};
		618BBE7B20B89AAC00B5BCE7 /* firestore */ = {
			isa = PBXGroup;
			children = (
				618BBE7C20B89AAC00B5BCE7 /* local */,
				A366F6AE1A5A77548485C091 /* bundle.pb.cc */,
				32C7CB095CD53D07E98D74B8 /* bundle.pb.h */,
			);
			path = firestore;
			sourceTree = "<group>";
		};
		618BBE7C20B89AAC00B5BCE7 /* local */ = {
			isa = PBXGroup;
			children = (
				618BBE7E20B89AAC00B5BCE7 /* maybe_document.pb.cc */,
				618BBE8020B89AAC00B5BCE7 /* maybe_document.pb.h */,
				618BBE8220B89AAC00B5BCE7 /* mutation.pb.cc */,
				618BBE8120B89AAC00B5BCE7 /* mutation.pb.h */,
				618BBE7D20B89AAC00B5BCE7 /* target.pb.cc */,
				618BBE7F20B89AAC00B5BCE7 /* target.pb.h */,
			);
			path = local;
			sourceTree = "<group>";
		};
		618BBE8320B89AAC00B5BCE7 /* google */ = {
			isa = PBXGroup;
			children = (
				618BBE9320B89AAC00B5BCE7 /* api */,
				618BBE8420B89AAC00B5BCE7 /* firestore */,
				618BBE9820B89AAC00B5BCE7 /* rpc */,
				618BBE9020B89AAC00B5BCE7 /* type */,
			);
			path = google;
			sourceTree = "<group>";
		};
		618BBE8420B89AAC00B5BCE7 /* firestore */ = {
			isa = PBXGroup;
			children = (
				3C21D8CBCC4E086899931A65 /* admin */,
				544129CF21C2DDC800EFB9CC /* v1 */,
			);
			path = firestore;
			sourceTree = "<group>";
		};
		618BBE9020B89AAC00B5BCE7 /* type */ = {
			isa = PBXGroup;
			children = (
				618BBE9220B89AAC00B5BCE7 /* latlng.pb.cc */,
				618BBE9120B89AAC00B5BCE7 /* latlng.pb.h */,
			);
			path = type;
			sourceTree = "<group>";
		};
		618BBE9320B89AAC00B5BCE7 /* api */ = {
			isa = PBXGroup;
			children = (
				618BBE9520B89AAC00B5BCE7 /* annotations.pb.cc */,
				618BBE9620B89AAC00B5BCE7 /* annotations.pb.h */,
				618BBE9720B89AAC00B5BCE7 /* http.pb.cc */,
				618BBE9420B89AAC00B5BCE7 /* http.pb.h */,
				1C3F7302BF4AE6CBC00ECDD0 /* resource.pb.cc */,
				78EE0BFC7E60C4929458A0EA /* resource.pb.h */,
			);
			path = api;
			sourceTree = "<group>";
		};
		618BBE9820B89AAC00B5BCE7 /* rpc */ = {
			isa = PBXGroup;
			children = (
				618BBE9920B89AAC00B5BCE7 /* status.pb.cc */,
				618BBE9A20B89AAC00B5BCE7 /* status.pb.h */,
			);
			path = rpc;
			sourceTree = "<group>";
		};
		6EA39FDC20FE81DD008D461F /* FuzzingTargets */ = {
			isa = PBXGroup;
			children = (
				6E8302DE210222ED003E1EA3 /* FSTFuzzTestFieldPath.h */,
				6E8302DF21022309003E1EA3 /* FSTFuzzTestFieldPath.mm */,
				6EA39FDF20FE824E008D461F /* FSTFuzzTestSerializer.h */,
				6EA39FDD20FE820E008D461F /* FSTFuzzTestSerializer.mm */,
			);
			path = FuzzingTargets;
			sourceTree = "<group>";
		};
		6EDD3B5D20BF24A700C33877 /* FuzzTests */ = {
			isa = PBXGroup;
			children = (
				6EA39FDC20FE81DD008D461F /* FuzzingTargets */,
				6EDD3B5E20BF24D000C33877 /* FSTFuzzTestsPrincipal.mm */,
				6EDD3B5C20BF247500C33877 /* Firestore_FuzzTests_iOS-Info.plist */,
				6ED6DEA120F5502700FC6076 /* FuzzingResources */,
			);
			path = FuzzTests;
			sourceTree = "<group>";
		};
		8FC5BFAD63BAC5AADAC8A94A /* api */ = {
			isa = PBXGroup;
			children = (
				1B342370EAE3AA02393E33EB /* cc_compilation_test.cc */,
				8F1A7B4158D9DD76EE4836BF /* load_bundle_task_test.cc */,
			);
			name = api;
			sourceTree = "<group>";
		};
		A673E8876DA382A08A72E007 /* mutation */ = {
			isa = PBXGroup;
			children = (
			);
			name = mutation;
			sourceTree = "<group>";
		};
		AAEA2A72CFD1FA5AD34462F7 /* Pods */ = {
			isa = PBXGroup;
			children = (
				FA2E9952BA2B299C1156C43C /* Pods-Firestore_Benchmarks_iOS.debug.xcconfig */,
				A5FA86650A18F3B7A8162287 /* Pods-Firestore_Benchmarks_iOS.release.xcconfig */,
				69E6C311558EC77729A16CF1 /* Pods-Firestore_Example_iOS-Firestore_SwiftTests_iOS.debug.xcconfig */,
				11984BA0A99D7A7ABA5B0D90 /* Pods-Firestore_Example_iOS-Firestore_SwiftTests_iOS.release.xcconfig */,
				3C81DE3772628FE297055662 /* Pods-Firestore_Example_iOS.debug.xcconfig */,
				3F0992A4B83C60841C52E960 /* Pods-Firestore_Example_iOS.release.xcconfig */,
				98366480BD1FD44A1FEDD982 /* Pods-Firestore_Example_macOS.debug.xcconfig */,
				DF148C0D5EEC4A2CD9FA484C /* Pods-Firestore_Example_macOS.release.xcconfig */,
				A70E82DD627B162BEF92B8ED /* Pods-Firestore_Example_tvOS.debug.xcconfig */,
				FC738525340E594EBFAB121E /* Pods-Firestore_Example_tvOS.release.xcconfig */,
				84434E57CA72951015FC71BC /* Pods-Firestore_FuzzTests_iOS.debug.xcconfig */,
				97C492D2524E92927C11F425 /* Pods-Firestore_FuzzTests_iOS.release.xcconfig */,
				1277F98C20D2DF0867496976 /* Pods-Firestore_IntegrationTests_iOS.debug.xcconfig */,
				F354C0FE92645B56A6C6FD44 /* Pods-Firestore_IntegrationTests_iOS.release.xcconfig */,
				2F901F31BC62444A476B779F /* Pods-Firestore_IntegrationTests_macOS.debug.xcconfig */,
				B953604968FBF5483BD20F5A /* Pods-Firestore_IntegrationTests_macOS.release.xcconfig */,
				74AC2ADBF1BAD9A8EF30CF41 /* Pods-Firestore_IntegrationTests_tvOS.debug.xcconfig */,
				36D235D9F1240D5195CDB670 /* Pods-Firestore_IntegrationTests_tvOS.release.xcconfig */,
				E592181BFD7C53C305123739 /* Pods-Firestore_Tests_iOS.debug.xcconfig */,
				B3F5B3AAE791A5911B9EAA82 /* Pods-Firestore_Tests_iOS.release.xcconfig */,
				BD01F0E43E4E2A07B8B05099 /* Pods-Firestore_Tests_macOS.debug.xcconfig */,
				397FB002E298B780F1E223E2 /* Pods-Firestore_Tests_macOS.release.xcconfig */,
				2E48431B0EDA400BEA91D4AB /* Pods-Firestore_Tests_tvOS.debug.xcconfig */,
				6AE927CDFC7A72BF825BE4CB /* Pods-Firestore_Tests_tvOS.release.xcconfig */,
			);
			name = Pods;
			sourceTree = "<group>";
		};
		AB356EF5200E9D1A0089B766 /* model */ = {
			isa = PBXGroup;
			children = (
				A673E8876DA382A08A72E007 /* mutation */,
				AB71064B201FA60300344F18 /* database_id_test.cc */,
				B6152AD5202A5385000E5744 /* document_key_test.cc */,
				547E9A4122F9EA7300A275E0 /* document_set_test.cc */,
				AB6B908320322E4D00CC290A /* document_test.cc */,
				BF76A8DA34B5B67B4DD74666 /* field_index_test.cc */,
				549CCA5320A36E1F00BCEB75 /* field_mask_test.cc */,
				B686F2AD2023DDB20028D6BE /* field_path_test.cc */,
				7515B47C92ABEEC66864B55C /* field_transform_test.cc */,
				C8522DE226C467C54E6788D8 /* mutation_test.cc */,
				214877F52A705012D6720CA0 /* object_value_test.cc */,
				E1459FA70B8FC18DE4B80D0D /* overlay_test.cc */,
				549CCA5520A36E1F00BCEB75 /* precondition_test.cc */,
				B686F2B02024FFD70028D6BE /* resource_path_test.cc */,
				ABA495B9202B7E79008A7851 /* snapshot_version_test.cc */,
				63136A2371C0C013EC7A540C /* target_index_matcher_test.cc */,
				33607A3AE91548BD219EC9C6 /* transform_operation_test.cc */,
				40F9D09063A07F710811A84F /* value_util_test.cc */,
			);
			path = model;
			sourceTree = "<group>";
		};
		AB380CF7201937B800D97691 /* core */ = {
			isa = PBXGroup;
			children = (
				AB38D92E20235D22000A432D /* database_info_test.cc */,
				6F57521E161450FAF89075ED /* event_manager_test.cc */,
				E8551D6C6FB0B1BACE9E5BAD /* field_filter_test.cc */,
				7C3F995E040E9E9C5E8514BB /* query_listener_test.cc */,
				B9C261C26C5D311E1E3C0CB9 /* query_test.cc */,
				AB380CF82019382300D97691 /* target_id_generator_test.cc */,
				526D755F65AC676234F57125 /* target_test.cc */,
				CC572A9168BBEF7B83E4BBC5 /* view_snapshot_test.cc */,
				C7429071B33BDF80A7FA2F8A /* view_test.cc */,
			);
			path = core;
			sourceTree = "<group>";
		};
		DAFF0CF621E64AC30062958F /* macOS */ = {
			isa = PBXGroup;
			children = (
				DAFF0CF721E64AC30062958F /* AppDelegate.h */,
				DAFF0CF821E64AC30062958F /* AppDelegate.m */,
				DAFF0CFA21E64AC40062958F /* Assets.xcassets */,
				DAFF0CFF21E64AC40062958F /* Info.plist */,
				DAFF0CFC21E64AC40062958F /* MainMenu.xib */,
				DAFF0D0221E64AC40062958F /* macOS.entitlements */,
				DAFF0D0021E64AC40062958F /* main.m */,
			);
			path = macOS;
			sourceTree = "<group>";
		};
		DE2EF06E1F3D07D7003D0CDC /* Immutable */ = {
			isa = PBXGroup;
			children = (
			);
			name = Immutable;
			sourceTree = "<group>";
		};
		DE51B1831F0D48AC0013853F /* API */ = {
			isa = PBXGroup;
			children = (
				5492E045202154AA00B64F25 /* FIRCollectionReferenceTests.mm */,
				5492E049202154AA00B64F25 /* FIRDocumentReferenceTests.mm */,
				5492E04B202154AA00B64F25 /* FIRDocumentSnapshotTests.mm */,
				5492E04C202154AA00B64F25 /* FIRFieldPathTests.mm */,
				5492E04A202154AA00B64F25 /* FIRFieldValueTests.mm */,
				5467FAFF203E56F8009C9584 /* FIRFirestoreTests.mm */,
				5492E048202154AA00B64F25 /* FIRGeoPointTests.mm */,
				5492E04F202154AA00B64F25 /* FIRQuerySnapshotTests.mm */,
				FF73B39D04D1760190E6B84A /* FIRQueryUnitTests.mm */,
				5492E04D202154AA00B64F25 /* FIRSnapshotMetadataTests.mm */,
				B65D34A7203C99090076A5E1 /* FIRTimestampTest.m */,
				5492E047202154AA00B64F25 /* FSTAPIHelpers.h */,
				5492E04E202154AA00B64F25 /* FSTAPIHelpers.mm */,
				8D9892F204959C50613F16C8 /* FSTUserDataReaderTests.mm */,
			);
			path = API;
			sourceTree = "<group>";
		};
		DE51B1851F0D48AC0013853F /* Util */ = {
			isa = PBXGroup;
			children = (
				B69CF05A219B9105004C434D /* FIRFirestore+Testing.h */,
				54E9281C1F33950B00C1953E /* FSTEventAccumulator.h */,
				5492E0392021401F00B64F25 /* FSTEventAccumulator.mm */,
				DE51B1881F0D48AC0013853F /* FSTHelpers.h */,
				5492E03A2021401F00B64F25 /* FSTHelpers.mm */,
				54E9281E1F33950B00C1953E /* FSTIntegrationTestCase.h */,
				5491BC711FB44593008B3588 /* FSTIntegrationTestCase.mm */,
				54E9282A1F339CAD00C1953E /* XCTestCase+Await.h */,
				5492E0372021401E00B64F25 /* XCTestCase+Await.mm */,
			);
			path = Util;
			sourceTree = "<group>";
		};
		DE51B1931F0D48AC0013853F /* SpecTests */ = {
			isa = PBXGroup;
			children = (
				DE51B19C1F0D48AC0013853F /* json */,
				5492E02C20213FFB00B64F25 /* FSTLevelDBSpecTests.mm */,
				5492E02F20213FFC00B64F25 /* FSTMemorySpecTests.mm */,
				DE51B1961F0D48AC0013853F /* FSTMockDatastore.h */,
				5492E02D20213FFC00B64F25 /* FSTMockDatastore.mm */,
				DE51B1981F0D48AC0013853F /* FSTSpecTests.h */,
				5492E03020213FFC00B64F25 /* FSTSpecTests.mm */,
				DE51B19A1F0D48AC0013853F /* FSTSyncEngineTestDriver.h */,
				5492E02E20213FFC00B64F25 /* FSTSyncEngineTestDriver.mm */,
			);
			path = SpecTests;
			sourceTree = "<group>";
		};
		DE51B19C1F0D48AC0013853F /* json */ = {
			isa = PBXGroup;
			children = (
				DE51B1A71F0D48AC0013853F /* README.md */,
				79EAA9F7B1B9592B5F053923 /* bundle_spec_test.json */,
				54DA129C1F315EE100DD57A1 /* collection_spec_test.json */,
				54DA129D1F315EE100DD57A1 /* existence_filter_spec_test.json */,
				54DA129E1F315EE100DD57A1 /* limbo_spec_test.json */,
				54DA129F1F315EE100DD57A1 /* limit_spec_test.json */,
				54DA12A01F315EE100DD57A1 /* listen_spec_test.json */,
				54DA12A11F315EE100DD57A1 /* offline_spec_test.json */,
				54DA12A21F315EE100DD57A1 /* orderby_spec_test.json */,
				D5B2593BCB52957D62F1C9D3 /* perf_spec_test.json */,
				54DA12A31F315EE100DD57A1 /* persistence_spec_test.json */,
				731541602214AFFA0037F4DC /* query_spec_test.json */,
				9C1AFCC9E616EC33D6E169CF /* recovery_spec_test.json */,
				3B843E4A1F3930A400548890 /* remote_store_spec_test.json */,
				54DA12A41F315EE100DD57A1 /* resume_token_spec_test.json */,
				54DA12A51F315EE100DD57A1 /* write_spec_test.json */,
			);
			path = json;
			sourceTree = "<group>";
		};
		DE51B1BB1F0D48AC0013853F /* Integration */ = {
			isa = PBXGroup;
			children = (
				DE51B1BC1F0D48AC0013853F /* API */,
				5492E07E202154EC00B64F25 /* FSTDatastoreTests.mm */,
				5492E07C202154EB00B64F25 /* FSTSmokeTests.mm */,
				5492E07B202154EB00B64F25 /* FSTTransactionTests.mm */,
			);
			path = Integration;
			sourceTree = "<group>";
		};
		DE51B1BC1F0D48AC0013853F /* API */ = {
			isa = PBXGroup;
			children = (
				73866A9F2082B069009BB4FF /* FIRArrayTransformTests.mm */,
				776530F066E788C355B78457 /* FIRBundlesTests.mm */,
				5492E070202154D600B64F25 /* FIRCursorTests.mm */,
				5492E06C202154D500B64F25 /* FIRDatabaseTests.mm */,
				5492E06A202154D500B64F25 /* FIRFieldsTests.mm */,
				6161B5012047140400A99DBB /* FIRFirestoreSourceTests.mm */,
				5492E06B202154D500B64F25 /* FIRListenerRegistrationTests.mm */,
				D5B25E7E7D6873CBA4571841 /* FIRNumericTransformTests.mm */,
				5492E069202154D500B64F25 /* FIRQueryTests.mm */,
				5492E06E202154D600B64F25 /* FIRServerTimestampTests.mm */,
				5492E071202154D600B64F25 /* FIRTypeTests.mm */,
				5492E06D202154D600B64F25 /* FIRValidationTests.mm */,
				5492E06F202154D600B64F25 /* FIRWriteBatchTests.mm */,
			);
			path = API;
			sourceTree = "<group>";
		};
		F7BA529161F1713BDF685C65 /* bundle */ = {
			isa = PBXGroup;
			children = (
				A853C81A6A5A51C9D0389EDA /* bundle_loader_test.cc */,
				6ECAF7DE28A19C69DF386D88 /* bundle_reader_test.cc */,
				B5C2A94EE24E60543F62CC35 /* bundle_serializer_test.cc */,
			);
			name = bundle;
			sourceTree = "<group>";
		};
/* End PBXGroup section */

/* Begin PBXNativeTarget section */
		544AB1912248072200F851E6 /* Firestore_Tests_macOS */ = {
			isa = PBXNativeTarget;
			buildConfigurationList = 544AB19B2248072200F851E6 /* Build configuration list for PBXNativeTarget "Firestore_Tests_macOS" */;
			buildPhases = (
				30108B32BF2B385AECDB7FB2 /* [CP] Check Pods Manifest.lock */,
				544AB18E2248072200F851E6 /* Sources */,
				544AB18F2248072200F851E6 /* Frameworks */,
				544AB1902248072200F851E6 /* Resources */,
				7E4A6E169B172874E17A3ECA /* [CP] Embed Pods Frameworks */,
			);
			buildRules = (
			);
			dependencies = (
				544AB1982248072200F851E6 /* PBXTargetDependency */,
			);
			name = Firestore_Tests_macOS;
			productName = Firestore_Tests_macOS;
			productReference = 544AB1922248072200F851E6 /* Firestore_Tests_macOS.xctest */;
			productType = "com.apple.product-type.bundle.unit-test";
		};
		54AA338E224BF935006CE580 /* Firestore_Example_tvOS */ = {
			isa = PBXNativeTarget;
			buildConfigurationList = 54AA33A1224BF936006CE580 /* Build configuration list for PBXNativeTarget "Firestore_Example_tvOS" */;
			buildPhases = (
				8748E45246D96175497949A5 /* [CP] Check Pods Manifest.lock */,
				54AA338B224BF935006CE580 /* Sources */,
				54AA338C224BF935006CE580 /* Frameworks */,
				54AA338D224BF935006CE580 /* Resources */,
				264B3405701AA9DC9F07658B /* [CP] Embed Pods Frameworks */,
			);
			buildRules = (
			);
			dependencies = (
			);
			name = Firestore_Example_tvOS;
			productName = Firestore_Example_tvOS;
			productReference = 54AA338F224BF935006CE580 /* Firestore_Example_tvOS.app */;
			productType = "com.apple.product-type.application";
		};
		54AA33A5224BFE09006CE580 /* Firestore_Tests_tvOS */ = {
			isa = PBXNativeTarget;
			buildConfigurationList = 54AA33AF224BFE0A006CE580 /* Build configuration list for PBXNativeTarget "Firestore_Tests_tvOS" */;
			buildPhases = (
				A4274FBF1C966A0513CBD0F6 /* [CP] Check Pods Manifest.lock */,
				54AA33A2224BFE09006CE580 /* Sources */,
				54AA33A3224BFE09006CE580 /* Frameworks */,
				54AA33A4224BFE09006CE580 /* Resources */,
				1B1BCDC6BB656D6B79D246DD /* [CP] Embed Pods Frameworks */,
			);
			buildRules = (
			);
			dependencies = (
				54AA33AC224BFE0A006CE580 /* PBXTargetDependency */,
			);
			name = Firestore_Tests_tvOS;
			productName = Firestore_Tests_tvOS;
			productReference = 54AA33A6224BFE09006CE580 /* Firestore_Tests_tvOS.xctest */;
			productType = "com.apple.product-type.bundle.unit-test";
		};
		54AA33B3224C0035006CE580 /* Firestore_IntegrationTests_tvOS */ = {
			isa = PBXNativeTarget;
			buildConfigurationList = 54AA33BB224C0035006CE580 /* Build configuration list for PBXNativeTarget "Firestore_IntegrationTests_tvOS" */;
			buildPhases = (
				6800EBA4F597F7115445FCB5 /* [CP] Check Pods Manifest.lock */,
				54AA33B0224C0035006CE580 /* Sources */,
				54AA33B1224C0035006CE580 /* Frameworks */,
				54AA33B2224C0035006CE580 /* Resources */,
				76368D74F155BC9491DC124E /* [CP] Embed Pods Frameworks */,
			);
			buildRules = (
			);
			dependencies = (
				54AA33BA224C0035006CE580 /* PBXTargetDependency */,
			);
			name = Firestore_IntegrationTests_tvOS;
			productName = Firestore_IntegrationTests_tvOS;
			productReference = 54AA33B4224C0035006CE580 /* Firestore_IntegrationTests_tvOS.xctest */;
			productType = "com.apple.product-type.bundle.unit-test";
		};
		54B8E4A9224BDC4100930F18 /* Firestore_IntegrationTests_macOS */ = {
			isa = PBXNativeTarget;
			buildConfigurationList = 54B8E4B3224BDC4100930F18 /* Build configuration list for PBXNativeTarget "Firestore_IntegrationTests_macOS" */;
			buildPhases = (
				54D4C01B433CAC3C4EEDB1F9 /* [CP] Check Pods Manifest.lock */,
				54B8E4A6224BDC4100930F18 /* Sources */,
				54B8E4A7224BDC4100930F18 /* Frameworks */,
				54B8E4A8224BDC4100930F18 /* Resources */,
				C164AD918C826AF88B418DA5 /* [CP] Embed Pods Frameworks */,
			);
			buildRules = (
			);
			dependencies = (
				54B8E4B0224BDC4100930F18 /* PBXTargetDependency */,
			);
			name = Firestore_IntegrationTests_macOS;
			productName = Firestore_IntegrationTests_macOS;
			productReference = 54B8E4AA224BDC4100930F18 /* Firestore_IntegrationTests_macOS.xctest */;
			productType = "com.apple.product-type.bundle.unit-test";
		};
		5CAE131820FFFED600BE9A4A /* Firestore_Benchmarks_iOS */ = {
			isa = PBXNativeTarget;
			buildConfigurationList = 5CAE132020FFFED600BE9A4A /* Build configuration list for PBXNativeTarget "Firestore_Benchmarks_iOS" */;
			buildPhases = (
				BF6384844477A4F850F0E89F /* [CP] Check Pods Manifest.lock */,
				5CAE131520FFFED600BE9A4A /* Sources */,
				5CAE131620FFFED600BE9A4A /* Frameworks */,
				5CAE131720FFFED600BE9A4A /* Resources */,
				4C71ED5B5EF024AEF16B5E55 /* [CP] Embed Pods Frameworks */,
			);
			buildRules = (
			);
			dependencies = (
				5CAE131F20FFFED600BE9A4A /* PBXTargetDependency */,
			);
			name = Firestore_Benchmarks_iOS;
			productName = Firestore_Benchmarks_iOS;
			productReference = 5CAE131920FFFED600BE9A4A /* Firestore_Benchmarks_iOS.xctest */;
			productType = "com.apple.product-type.bundle.unit-test";
		};
		6003F589195388D20070C39A /* Firestore_Example_iOS */ = {
			isa = PBXNativeTarget;
			buildConfigurationList = 6003F5BF195388D20070C39A /* Build configuration list for PBXNativeTarget "Firestore_Example_iOS" */;
			buildPhases = (
				83F2AB95D08093BB076EE521 /* [CP] Check Pods Manifest.lock */,
				6003F586195388D20070C39A /* Sources */,
				6003F587195388D20070C39A /* Frameworks */,
				6003F588195388D20070C39A /* Resources */,
				1EE692C7509A98D7EB03CA51 /* [CP] Embed Pods Frameworks */,
			);
			buildRules = (
			);
			dependencies = (
			);
			name = Firestore_Example_iOS;
			productName = Firestore;
			productReference = 6003F58A195388D20070C39A /* Firestore_Example_iOS.app */;
			productType = "com.apple.product-type.application";
		};
		6003F5AD195388D20070C39A /* Firestore_Tests_iOS */ = {
			isa = PBXNativeTarget;
			buildConfigurationList = 6003F5C2195388D20070C39A /* Build configuration list for PBXNativeTarget "Firestore_Tests_iOS" */;
			buildPhases = (
				8B469EB6DA9E6404589402E2 /* [CP] Check Pods Manifest.lock */,
				6003F5AA195388D20070C39A /* Sources */,
				6003F5AB195388D20070C39A /* Frameworks */,
				6003F5AC195388D20070C39A /* Resources */,
				329C25E418360CEF62F6CB2B /* [CP] Embed Pods Frameworks */,
			);
			buildRules = (
			);
			dependencies = (
				6003F5B4195388D20070C39A /* PBXTargetDependency */,
			);
			name = Firestore_Tests_iOS;
			productName = FirestoreTests;
			productReference = 6003F5AE195388D20070C39A /* Firestore_Tests_iOS.xctest */;
			productType = "com.apple.product-type.bundle.unit-test";
		};
		6EDD3AD120BF247500C33877 /* Firestore_FuzzTests_iOS */ = {
			isa = PBXNativeTarget;
			buildConfigurationList = 6EDD3B5820BF247500C33877 /* Build configuration list for PBXNativeTarget "Firestore_FuzzTests_iOS" */;
			buildPhases = (
				6EDD3AD420BF247500C33877 /* [CP] Check Pods Manifest.lock */,
				6EDD3AD520BF247500C33877 /* Sources */,
				6EDD3B4520BF247500C33877 /* Frameworks */,
				6EDD3B4A20BF247500C33877 /* Resources */,
				6EDD3B5720BF247500C33877 /* [CP] Embed Pods Frameworks */,
				6E622C7A20F52C8300B7E93A /* Run Script */,
			);
			buildRules = (
			);
			dependencies = (
				6EDD3AD220BF247500C33877 /* PBXTargetDependency */,
			);
			name = Firestore_FuzzTests_iOS;
			productName = FirestoreTests;
			productReference = 6EDD3B5B20BF247500C33877 /* Firestore_FuzzTests_iOS.xctest */;
			productType = "com.apple.product-type.bundle.unit-test";
		};
		DAFF0CF421E64AC30062958F /* Firestore_Example_macOS */ = {
			isa = PBXNativeTarget;
			buildConfigurationList = DAFF0D0521E64AC40062958F /* Build configuration list for PBXNativeTarget "Firestore_Example_macOS" */;
			buildPhases = (
				7C2467DCD3E3E16FB0A737DE /* [CP] Check Pods Manifest.lock */,
				DAFF0CF121E64AC30062958F /* Sources */,
				DAFF0CF221E64AC30062958F /* Frameworks */,
				DAFF0CF321E64AC30062958F /* Resources */,
				6A86E48DF663B6AA1CB5BA83 /* [CP] Embed Pods Frameworks */,
			);
			buildRules = (
			);
			dependencies = (
			);
			name = Firestore_Example_macOS;
			productName = Firestore_Example_macOS;
			productReference = DAFF0CF521E64AC30062958F /* Firestore_Example_macOS.app */;
			productType = "com.apple.product-type.application";
		};
		DE03B2941F2149D600A30B9C /* Firestore_IntegrationTests_iOS */ = {
			isa = PBXNativeTarget;
			buildConfigurationList = DE03B2E61F2149D600A30B9C /* Build configuration list for PBXNativeTarget "Firestore_IntegrationTests_iOS" */;
			buildPhases = (
				A827A009A65B69DC1B80EAD4 /* [CP] Check Pods Manifest.lock */,
				DE03B2981F2149D600A30B9C /* Sources */,
				DE03B2D31F2149D600A30B9C /* Frameworks */,
				DE03B2D81F2149D600A30B9C /* Resources */,
				B7923D95031DB0DA112AAE9B /* [CP] Embed Pods Frameworks */,
			);
			buildRules = (
			);
			dependencies = (
				DE03B2951F2149D600A30B9C /* PBXTargetDependency */,
			);
			name = Firestore_IntegrationTests_iOS;
			productName = FirestoreTests;
			productReference = DE03B2E91F2149D600A30B9C /* Firestore_IntegrationTests_iOS.xctest */;
			productType = "com.apple.product-type.bundle.unit-test";
		};
/* End PBXNativeTarget section */

/* Begin PBXProject section */
		6003F582195388D10070C39A /* Project object */ = {
			isa = PBXProject;
			attributes = {
				CLASSPREFIX = FIR;
				LastSwiftUpdateCheck = 0920;
				LastUpgradeCheck = 1010;
				ORGANIZATIONNAME = Google;
				TargetAttributes = {
					544AB1912248072200F851E6 = {
						CreatedOnToolsVersion = 10.1;
						ProvisioningStyle = Automatic;
						TestTargetID = DAFF0CF421E64AC30062958F;
					};
					54AA338E224BF935006CE580 = {
						CreatedOnToolsVersion = 10.1;
						ProvisioningStyle = Automatic;
					};
					54AA33A5224BFE09006CE580 = {
						CreatedOnToolsVersion = 10.1;
						ProvisioningStyle = Automatic;
						TestTargetID = 54AA338E224BF935006CE580;
					};
					54AA33B3224C0035006CE580 = {
						CreatedOnToolsVersion = 10.1;
						ProvisioningStyle = Automatic;
						TestTargetID = 54AA338E224BF935006CE580;
					};
					54B8E4A9224BDC4100930F18 = {
						CreatedOnToolsVersion = 10.1;
						ProvisioningStyle = Automatic;
						TestTargetID = DAFF0CF421E64AC30062958F;
					};
					5CAE131820FFFED600BE9A4A = {
						CreatedOnToolsVersion = 9.3.1;
						DevelopmentTeam = EQHXZ8M8AV;
						ProvisioningStyle = Automatic;
						TestTargetID = 6003F589195388D20070C39A;
					};
					6003F5AD195388D20070C39A = {
						CreatedOnToolsVersion = 9.0;
						DevelopmentTeam = EQHXZ8M8AV;
						TestTargetID = 6003F589195388D20070C39A;
					};
					6EDD3AD120BF247500C33877 = {
						CreatedOnToolsVersion = 9.0;
						DevelopmentTeam = EQHXZ8M8AV;
					};
					DAFF0CF421E64AC30062958F = {
						CreatedOnToolsVersion = 10.0;
						ProvisioningStyle = Automatic;
						SystemCapabilities = {
							com.apple.Sandbox = {
								enabled = 0;
							};
						};
					};
					DE03B2941F2149D600A30B9C = {
						CreatedOnToolsVersion = 9.0;
						DevelopmentTeam = EQHXZ8M8AV;
					};
				};
			};
			buildConfigurationList = 6003F585195388D10070C39A /* Build configuration list for PBXProject "Firestore" */;
			compatibilityVersion = "Xcode 3.2";
			developmentRegion = English;
			hasScannedForEncodings = 0;
			knownRegions = (
				English,
				en,
				Base,
			);
			mainGroup = 6003F581195388D10070C39A;
			productRefGroup = 6003F58B195388D20070C39A /* Products */;
			projectDirPath = "";
			projectRoot = "";
			targets = (
				6003F589195388D20070C39A /* Firestore_Example_iOS */,
				6003F5AD195388D20070C39A /* Firestore_Tests_iOS */,
				DE03B2941F2149D600A30B9C /* Firestore_IntegrationTests_iOS */,
				6EDD3AD120BF247500C33877 /* Firestore_FuzzTests_iOS */,
				5CAE131820FFFED600BE9A4A /* Firestore_Benchmarks_iOS */,
				DAFF0CF421E64AC30062958F /* Firestore_Example_macOS */,
				544AB1912248072200F851E6 /* Firestore_Tests_macOS */,
				54B8E4A9224BDC4100930F18 /* Firestore_IntegrationTests_macOS */,
				54AA338E224BF935006CE580 /* Firestore_Example_tvOS */,
				54AA33A5224BFE09006CE580 /* Firestore_Tests_tvOS */,
				54AA33B3224C0035006CE580 /* Firestore_IntegrationTests_tvOS */,
			);
		};
/* End PBXProject section */

/* Begin PBXResourcesBuildPhase section */
		544AB1902248072200F851E6 /* Resources */ = {
			isa = PBXResourcesBuildPhase;
			buildActionMask = 2147483647;
			files = (
				DEF4BF5FAA83C37100408F89 /* bundle_spec_test.json in Resources */,
				546877D52248206A005E3DE0 /* collection_spec_test.json in Resources */,
				546877D62248206A005E3DE0 /* existence_filter_spec_test.json in Resources */,
				546877D72248206A005E3DE0 /* limbo_spec_test.json in Resources */,
				546877D82248206A005E3DE0 /* limit_spec_test.json in Resources */,
				546877D92248206A005E3DE0 /* listen_spec_test.json in Resources */,
				546877DA2248206A005E3DE0 /* offline_spec_test.json in Resources */,
				546877DB2248206A005E3DE0 /* orderby_spec_test.json in Resources */,
				546877DC2248206A005E3DE0 /* perf_spec_test.json in Resources */,
				546877DD2248206A005E3DE0 /* persistence_spec_test.json in Resources */,
				546877DE2248206A005E3DE0 /* query_spec_test.json in Resources */,
				5EA75A5DE1A705BE77BB8768 /* recovery_spec_test.json in Resources */,
				546877DF2248206A005E3DE0 /* remote_store_spec_test.json in Resources */,
				546877E02248206A005E3DE0 /* resume_token_spec_test.json in Resources */,
				546877E12248206A005E3DE0 /* write_spec_test.json in Resources */,
			);
			runOnlyForDeploymentPostprocessing = 0;
		};
		54AA338D224BF935006CE580 /* Resources */ = {
			isa = PBXResourcesBuildPhase;
			buildActionMask = 2147483647;
			files = (
				54AA339B224BF936006CE580 /* Assets.xcassets in Resources */,
				54ACB6D6224C125B00172E69 /* GoogleService-Info.plist in Resources */,
				54AA3399224BF935006CE580 /* Main.storyboard in Resources */,
			);
			runOnlyForDeploymentPostprocessing = 0;
		};
		54AA33A4224BFE09006CE580 /* Resources */ = {
			isa = PBXResourcesBuildPhase;
			buildActionMask = 2147483647;
			files = (
				6141D3FDF5728FCE9CC1DBFA /* bundle_spec_test.json in Resources */,
				54ACB6C9224C11F400172E69 /* collection_spec_test.json in Resources */,
				54ACB6CA224C11F400172E69 /* existence_filter_spec_test.json in Resources */,
				54ACB6CB224C11F400172E69 /* limbo_spec_test.json in Resources */,
				54ACB6CC224C11F400172E69 /* limit_spec_test.json in Resources */,
				54ACB6CD224C11F400172E69 /* listen_spec_test.json in Resources */,
				54ACB6CE224C11F400172E69 /* offline_spec_test.json in Resources */,
				54ACB6CF224C11F400172E69 /* orderby_spec_test.json in Resources */,
				54ACB6D0224C11F400172E69 /* perf_spec_test.json in Resources */,
				54ACB6D1224C11F400172E69 /* persistence_spec_test.json in Resources */,
				54ACB6D2224C11F400172E69 /* query_spec_test.json in Resources */,
				226574601C3F6D14DF14C16B /* recovery_spec_test.json in Resources */,
				54ACB6D3224C11F400172E69 /* remote_store_spec_test.json in Resources */,
				54ACB6D4224C11F400172E69 /* resume_token_spec_test.json in Resources */,
				54ACB6D5224C11F400172E69 /* write_spec_test.json in Resources */,
			);
			runOnlyForDeploymentPostprocessing = 0;
		};
		54AA33B2224C0035006CE580 /* Resources */ = {
			isa = PBXResourcesBuildPhase;
			buildActionMask = 2147483647;
			files = (
				4B5FA86D9568ECE20C6D3AD1 /* bundle_spec_test.json in Resources */,
				08839E1CEAAC07E350257E9D /* collection_spec_test.json in Resources */,
				9C1F25177DC5753B075DCF65 /* existence_filter_spec_test.json in Resources */,
				F08DA55D31E44CB5B9170CCE /* limbo_spec_test.json in Resources */,
				15A5F95DA733FD89A1E4147D /* limit_spec_test.json in Resources */,
				D73BBA4AB42940AB187169E3 /* listen_spec_test.json in Resources */,
				C15F5F1E7427738F20C2D789 /* offline_spec_test.json in Resources */,
				4781186C01D33E67E07F0D0D /* orderby_spec_test.json in Resources */,
				66DFEA9E324797E6EA81CBA9 /* perf_spec_test.json in Resources */,
				32F8B4652010E8224E353041 /* persistence_spec_test.json in Resources */,
				B0B779769926304268200015 /* query_spec_test.json in Resources */,
				E8BA7055EDB8B03CC99A528F /* recovery_spec_test.json in Resources */,
				E21D819A06D9691A4B313440 /* remote_store_spec_test.json in Resources */,
				B43014A0517F31246419E08A /* resume_token_spec_test.json in Resources */,
				9382BE7190E7750EE7CCCE7C /* write_spec_test.json in Resources */,
			);
			runOnlyForDeploymentPostprocessing = 0;
		};
		54B8E4A8224BDC4100930F18 /* Resources */ = {
			isa = PBXResourcesBuildPhase;
			buildActionMask = 2147483647;
			files = (
				0B002E2E2012B32EB801C6D5 /* bundle_spec_test.json in Resources */,
				009CDC6F03AC92F3E345085E /* collection_spec_test.json in Resources */,
				7AD020FC27493FF8E659436C /* existence_filter_spec_test.json in Resources */,
				85BC2AB572A400114BF59255 /* limbo_spec_test.json in Resources */,
				9F41D724D9947A89201495AD /* limit_spec_test.json in Resources */,
				3CFFA6F016231446367E3A69 /* listen_spec_test.json in Resources */,
				A0C6C658DFEE58314586907B /* offline_spec_test.json in Resources */,
				D98430EA4FAA357D855FA50F /* orderby_spec_test.json in Resources */,
				ABFD599019CF312CFF96B3EC /* perf_spec_test.json in Resources */,
				D143FBD057481C1A59B27E5E /* persistence_spec_test.json in Resources */,
				4CDFF1AE3D639AA89C5C4411 /* query_spec_test.json in Resources */,
				34E866DB52AAB7DB76B69A91 /* recovery_spec_test.json in Resources */,
				AF81B6A91987826426F18647 /* remote_store_spec_test.json in Resources */,
				CC94A33318F983907E9ED509 /* resume_token_spec_test.json in Resources */,
				2DB56B6DED2C93014AE5C51A /* write_spec_test.json in Resources */,
			);
			runOnlyForDeploymentPostprocessing = 0;
		};
		5CAE131720FFFED600BE9A4A /* Resources */ = {
			isa = PBXResourcesBuildPhase;
			buildActionMask = 2147483647;
			files = (
			);
			runOnlyForDeploymentPostprocessing = 0;
		};
		6003F588195388D20070C39A /* Resources */ = {
			isa = PBXResourcesBuildPhase;
			buildActionMask = 2147483647;
			files = (
				54D400D42148BACE001D2BCC /* GoogleService-Info.plist in Resources */,
				6003F5A9195388D20070C39A /* Images.xcassets in Resources */,
				873B8AEB1B1F5CCA007FD442 /* Main.storyboard in Resources */,
				71719F9F1E33DC2100824A3D /* LaunchScreen.storyboard in Resources */,
				6003F598195388D20070C39A /* InfoPlist.strings in Resources */,
			);
			runOnlyForDeploymentPostprocessing = 0;
		};
		6003F5AC195388D20070C39A /* Resources */ = {
			isa = PBXResourcesBuildPhase;
			buildActionMask = 2147483647;
			files = (
				9C366448F9BA7A4AC0821AF7 /* bundle_spec_test.json in Resources */,
				54DA12A61F315EE100DD57A1 /* collection_spec_test.json in Resources */,
				54DA12A71F315EE100DD57A1 /* existence_filter_spec_test.json in Resources */,
				54DA12A81F315EE100DD57A1 /* limbo_spec_test.json in Resources */,
				54DA12A91F315EE100DD57A1 /* limit_spec_test.json in Resources */,
				54DA12AA1F315EE100DD57A1 /* listen_spec_test.json in Resources */,
				54DA12AB1F315EE100DD57A1 /* offline_spec_test.json in Resources */,
				54DA12AC1F315EE100DD57A1 /* orderby_spec_test.json in Resources */,
				D5B25CBF07F65E885C9D68AB /* perf_spec_test.json in Resources */,
				54DA12AD1F315EE100DD57A1 /* persistence_spec_test.json in Resources */,
				731541612214AFFA0037F4DC /* query_spec_test.json in Resources */,
				AB9FF792C60FC581909EF381 /* recovery_spec_test.json in Resources */,
				3B843E4C1F3A182900548890 /* remote_store_spec_test.json in Resources */,
				54DA12AE1F315EE100DD57A1 /* resume_token_spec_test.json in Resources */,
				54DA12AF1F315EE100DD57A1 /* write_spec_test.json in Resources */,
			);
			runOnlyForDeploymentPostprocessing = 0;
		};
		6EDD3B4A20BF247500C33877 /* Resources */ = {
			isa = PBXResourcesBuildPhase;
			buildActionMask = 2147483647;
			files = (
				6E59498D20F55BA800ECD9A5 /* FuzzingResources in Resources */,
			);
			runOnlyForDeploymentPostprocessing = 0;
		};
		DAFF0CF321E64AC30062958F /* Resources */ = {
			isa = PBXResourcesBuildPhase;
			buildActionMask = 2147483647;
			files = (
				DAFF0CFB21E64AC40062958F /* Assets.xcassets in Resources */,
				DAFF0D0921E653A00062958F /* GoogleService-Info.plist in Resources */,
				DAFF0CFE21E64AC40062958F /* MainMenu.xib in Resources */,
			);
			runOnlyForDeploymentPostprocessing = 0;
		};
		DE03B2D81F2149D600A30B9C /* Resources */ = {
			isa = PBXResourcesBuildPhase;
			buildActionMask = 2147483647;
			files = (
				32030FA5B4BE6ABDFF2F974E /* bundle_spec_test.json in Resources */,
				46B104DEE6014D881F7ED169 /* collection_spec_test.json in Resources */,
				3887E1635B31DCD7BC0922BD /* existence_filter_spec_test.json in Resources */,
				2AD8EE91928AE68DF268BEDA /* limbo_spec_test.json in Resources */,
				BC5AC8890974E0821431267E /* limit_spec_test.json in Resources */,
				5B89B1BA0AD400D9BF581420 /* listen_spec_test.json in Resources */,
				F660788F69B4336AC6CD2720 /* offline_spec_test.json in Resources */,
				4F5714D37B6D119CB07ED8AE /* orderby_spec_test.json in Resources */,
				CFCDC4670C61E034021F400B /* perf_spec_test.json in Resources */,
				45FF545C6421398E9E1D647E /* persistence_spec_test.json in Resources */,
				7AA8771FE1F048D012E5E317 /* query_spec_test.json in Resources */,
				E441A53D035479C53C74A0E6 /* recovery_spec_test.json in Resources */,
				022BA1619A576F6818B212C5 /* remote_store_spec_test.json in Resources */,
				9EE81B1FB9B7C664B7B0A904 /* resume_token_spec_test.json in Resources */,
				E6688C8E524770A3C6EBB33A /* write_spec_test.json in Resources */,
			);
			runOnlyForDeploymentPostprocessing = 0;
		};
/* End PBXResourcesBuildPhase section */

/* Begin PBXShellScriptBuildPhase section */
		1B1BCDC6BB656D6B79D246DD /* [CP] Embed Pods Frameworks */ = {
			isa = PBXShellScriptBuildPhase;
			buildActionMask = 2147483647;
			files = (
			);
			inputPaths = (
			);
			name = "[CP] Embed Pods Frameworks";
			outputPaths = (
			);
			runOnlyForDeploymentPostprocessing = 0;
			shellPath = /bin/sh;
			shellScript = "\"${PODS_ROOT}/Target Support Files/Pods-Firestore_Tests_tvOS/Pods-Firestore_Tests_tvOS-frameworks.sh\"\n";
			showEnvVarsInLog = 0;
		};
		1EE692C7509A98D7EB03CA51 /* [CP] Embed Pods Frameworks */ = {
			isa = PBXShellScriptBuildPhase;
			buildActionMask = 2147483647;
			files = (
			);
			inputPaths = (
			);
			name = "[CP] Embed Pods Frameworks";
			outputPaths = (
			);
			runOnlyForDeploymentPostprocessing = 0;
			shellPath = /bin/sh;
			shellScript = "\"${PODS_ROOT}/Target Support Files/Pods-Firestore_Example_iOS/Pods-Firestore_Example_iOS-frameworks.sh\"\n";
			showEnvVarsInLog = 0;
		};
		264B3405701AA9DC9F07658B /* [CP] Embed Pods Frameworks */ = {
			isa = PBXShellScriptBuildPhase;
			buildActionMask = 2147483647;
			files = (
			);
			inputPaths = (
			);
			name = "[CP] Embed Pods Frameworks";
			outputPaths = (
			);
			runOnlyForDeploymentPostprocessing = 0;
			shellPath = /bin/sh;
			shellScript = "\"${PODS_ROOT}/Target Support Files/Pods-Firestore_Example_tvOS/Pods-Firestore_Example_tvOS-frameworks.sh\"\n";
			showEnvVarsInLog = 0;
		};
		30108B32BF2B385AECDB7FB2 /* [CP] Check Pods Manifest.lock */ = {
			isa = PBXShellScriptBuildPhase;
			buildActionMask = 2147483647;
			files = (
			);
			inputFileListPaths = (
			);
			inputPaths = (
				"${PODS_PODFILE_DIR_PATH}/Podfile.lock",
				"${PODS_ROOT}/Manifest.lock",
			);
			name = "[CP] Check Pods Manifest.lock";
			outputFileListPaths = (
			);
			outputPaths = (
				"$(DERIVED_FILE_DIR)/Pods-Firestore_Tests_macOS-checkManifestLockResult.txt",
			);
			runOnlyForDeploymentPostprocessing = 0;
			shellPath = /bin/sh;
			shellScript = "diff \"${PODS_PODFILE_DIR_PATH}/Podfile.lock\" \"${PODS_ROOT}/Manifest.lock\" > /dev/null\nif [ $? != 0 ] ; then\n    # print error to STDERR\n    echo \"error: The sandbox is not in sync with the Podfile.lock. Run 'pod install' or update your CocoaPods installation.\" >&2\n    exit 1\nfi\n# This output is used by Xcode 'outputs' to avoid re-running this script phase.\necho \"SUCCESS\" > \"${SCRIPT_OUTPUT_FILE_0}\"\n";
			showEnvVarsInLog = 0;
		};
		329C25E418360CEF62F6CB2B /* [CP] Embed Pods Frameworks */ = {
			isa = PBXShellScriptBuildPhase;
			buildActionMask = 2147483647;
			files = (
			);
			inputPaths = (
			);
			name = "[CP] Embed Pods Frameworks";
			outputPaths = (
			);
			runOnlyForDeploymentPostprocessing = 0;
			shellPath = /bin/sh;
			shellScript = "\"${PODS_ROOT}/Target Support Files/Pods-Firestore_Tests_iOS/Pods-Firestore_Tests_iOS-frameworks.sh\"\n";
			showEnvVarsInLog = 0;
		};
		4C71ED5B5EF024AEF16B5E55 /* [CP] Embed Pods Frameworks */ = {
			isa = PBXShellScriptBuildPhase;
			buildActionMask = 2147483647;
			files = (
			);
			inputPaths = (
			);
			name = "[CP] Embed Pods Frameworks";
			outputPaths = (
			);
			runOnlyForDeploymentPostprocessing = 0;
			shellPath = /bin/sh;
			shellScript = "\"${PODS_ROOT}/Target Support Files/Pods-Firestore_Benchmarks_iOS/Pods-Firestore_Benchmarks_iOS-frameworks.sh\"\n";
			showEnvVarsInLog = 0;
		};
		54D4C01B433CAC3C4EEDB1F9 /* [CP] Check Pods Manifest.lock */ = {
			isa = PBXShellScriptBuildPhase;
			buildActionMask = 2147483647;
			files = (
			);
			inputFileListPaths = (
			);
			inputPaths = (
				"${PODS_PODFILE_DIR_PATH}/Podfile.lock",
				"${PODS_ROOT}/Manifest.lock",
			);
			name = "[CP] Check Pods Manifest.lock";
			outputFileListPaths = (
			);
			outputPaths = (
				"$(DERIVED_FILE_DIR)/Pods-Firestore_IntegrationTests_macOS-checkManifestLockResult.txt",
			);
			runOnlyForDeploymentPostprocessing = 0;
			shellPath = /bin/sh;
			shellScript = "diff \"${PODS_PODFILE_DIR_PATH}/Podfile.lock\" \"${PODS_ROOT}/Manifest.lock\" > /dev/null\nif [ $? != 0 ] ; then\n    # print error to STDERR\n    echo \"error: The sandbox is not in sync with the Podfile.lock. Run 'pod install' or update your CocoaPods installation.\" >&2\n    exit 1\nfi\n# This output is used by Xcode 'outputs' to avoid re-running this script phase.\necho \"SUCCESS\" > \"${SCRIPT_OUTPUT_FILE_0}\"\n";
			showEnvVarsInLog = 0;
		};
		6800EBA4F597F7115445FCB5 /* [CP] Check Pods Manifest.lock */ = {
			isa = PBXShellScriptBuildPhase;
			buildActionMask = 2147483647;
			files = (
			);
			inputFileListPaths = (
			);
			inputPaths = (
				"${PODS_PODFILE_DIR_PATH}/Podfile.lock",
				"${PODS_ROOT}/Manifest.lock",
			);
			name = "[CP] Check Pods Manifest.lock";
			outputFileListPaths = (
			);
			outputPaths = (
				"$(DERIVED_FILE_DIR)/Pods-Firestore_IntegrationTests_tvOS-checkManifestLockResult.txt",
			);
			runOnlyForDeploymentPostprocessing = 0;
			shellPath = /bin/sh;
			shellScript = "diff \"${PODS_PODFILE_DIR_PATH}/Podfile.lock\" \"${PODS_ROOT}/Manifest.lock\" > /dev/null\nif [ $? != 0 ] ; then\n    # print error to STDERR\n    echo \"error: The sandbox is not in sync with the Podfile.lock. Run 'pod install' or update your CocoaPods installation.\" >&2\n    exit 1\nfi\n# This output is used by Xcode 'outputs' to avoid re-running this script phase.\necho \"SUCCESS\" > \"${SCRIPT_OUTPUT_FILE_0}\"\n";
			showEnvVarsInLog = 0;
		};
		6A86E48DF663B6AA1CB5BA83 /* [CP] Embed Pods Frameworks */ = {
			isa = PBXShellScriptBuildPhase;
			buildActionMask = 2147483647;
			files = (
			);
			inputPaths = (
			);
			name = "[CP] Embed Pods Frameworks";
			outputPaths = (
			);
			runOnlyForDeploymentPostprocessing = 0;
			shellPath = /bin/sh;
			shellScript = "\"${PODS_ROOT}/Target Support Files/Pods-Firestore_Example_macOS/Pods-Firestore_Example_macOS-frameworks.sh\"\n";
			showEnvVarsInLog = 0;
		};
		6E622C7A20F52C8300B7E93A /* Run Script */ = {
			isa = PBXShellScriptBuildPhase;
			buildActionMask = 12;
			files = (
			);
			inputPaths = (
				"$(SRCROOT)/FuzzTests/FuzzingResources/Serializer/Corpus/TextProtos",
			);
			name = "Run Script";
			outputPaths = (
				"$(TARGET_BUILD_DIR)/FuzzTestsCorpus",
			);
			runOnlyForDeploymentPostprocessing = 0;
			shellPath = /bin/sh;
			shellScript = "\"${SRCROOT}/FuzzTests/FuzzingResources/Serializer/Corpus/ConvertTextToBinary.sh\"";
			showEnvVarsInLog = 0;
		};
		6EDD3AD420BF247500C33877 /* [CP] Check Pods Manifest.lock */ = {
			isa = PBXShellScriptBuildPhase;
			buildActionMask = 2147483647;
			files = (
			);
			inputPaths = (
				"${PODS_PODFILE_DIR_PATH}/Podfile.lock",
				"${PODS_ROOT}/Manifest.lock",
			);
			name = "[CP] Check Pods Manifest.lock";
			outputPaths = (
				"$(DERIVED_FILE_DIR)/Pods-Firestore_FuzzTests_iOS-checkManifestLockResult.txt",
			);
			runOnlyForDeploymentPostprocessing = 0;
			shellPath = /bin/sh;
			shellScript = "diff \"${PODS_PODFILE_DIR_PATH}/Podfile.lock\" \"${PODS_ROOT}/Manifest.lock\" > /dev/null\nif [ $? != 0 ] ; then\n    # print error to STDERR\n    echo \"error: The sandbox is not in sync with the Podfile.lock. Run 'pod install' or update your CocoaPods installation.\" >&2\n    exit 1\nfi\n# This output is used by Xcode 'outputs' to avoid re-running this script phase.\necho \"SUCCESS\" > \"${SCRIPT_OUTPUT_FILE_0}\"\n";
			showEnvVarsInLog = 0;
		};
		6EDD3B5720BF247500C33877 /* [CP] Embed Pods Frameworks */ = {
			isa = PBXShellScriptBuildPhase;
			buildActionMask = 2147483647;
			files = (
			);
			inputPaths = (
			);
			name = "[CP] Embed Pods Frameworks";
			outputPaths = (
			);
			runOnlyForDeploymentPostprocessing = 0;
			shellPath = /bin/sh;
			shellScript = "\"${PODS_ROOT}/Target Support Files/Pods-Firestore_FuzzTests_iOS/Pods-Firestore_FuzzTests_iOS-frameworks.sh\"\n";
			showEnvVarsInLog = 0;
		};
		76368D74F155BC9491DC124E /* [CP] Embed Pods Frameworks */ = {
			isa = PBXShellScriptBuildPhase;
			buildActionMask = 2147483647;
			files = (
			);
			inputPaths = (
			);
			name = "[CP] Embed Pods Frameworks";
			outputPaths = (
			);
			runOnlyForDeploymentPostprocessing = 0;
			shellPath = /bin/sh;
			shellScript = "\"${PODS_ROOT}/Target Support Files/Pods-Firestore_IntegrationTests_tvOS/Pods-Firestore_IntegrationTests_tvOS-frameworks.sh\"\n";
			showEnvVarsInLog = 0;
		};
		7C2467DCD3E3E16FB0A737DE /* [CP] Check Pods Manifest.lock */ = {
			isa = PBXShellScriptBuildPhase;
			buildActionMask = 2147483647;
			files = (
			);
			inputPaths = (
				"${PODS_PODFILE_DIR_PATH}/Podfile.lock",
				"${PODS_ROOT}/Manifest.lock",
			);
			name = "[CP] Check Pods Manifest.lock";
			outputPaths = (
				"$(DERIVED_FILE_DIR)/Pods-Firestore_Example_macOS-checkManifestLockResult.txt",
			);
			runOnlyForDeploymentPostprocessing = 0;
			shellPath = /bin/sh;
			shellScript = "diff \"${PODS_PODFILE_DIR_PATH}/Podfile.lock\" \"${PODS_ROOT}/Manifest.lock\" > /dev/null\nif [ $? != 0 ] ; then\n    # print error to STDERR\n    echo \"error: The sandbox is not in sync with the Podfile.lock. Run 'pod install' or update your CocoaPods installation.\" >&2\n    exit 1\nfi\n# This output is used by Xcode 'outputs' to avoid re-running this script phase.\necho \"SUCCESS\" > \"${SCRIPT_OUTPUT_FILE_0}\"\n";
			showEnvVarsInLog = 0;
		};
		7E4A6E169B172874E17A3ECA /* [CP] Embed Pods Frameworks */ = {
			isa = PBXShellScriptBuildPhase;
			buildActionMask = 2147483647;
			files = (
			);
			inputPaths = (
			);
			name = "[CP] Embed Pods Frameworks";
			outputPaths = (
			);
			runOnlyForDeploymentPostprocessing = 0;
			shellPath = /bin/sh;
			shellScript = "\"${PODS_ROOT}/Target Support Files/Pods-Firestore_Tests_macOS/Pods-Firestore_Tests_macOS-frameworks.sh\"\n";
			showEnvVarsInLog = 0;
		};
		83F2AB95D08093BB076EE521 /* [CP] Check Pods Manifest.lock */ = {
			isa = PBXShellScriptBuildPhase;
			buildActionMask = 2147483647;
			files = (
			);
			inputPaths = (
				"${PODS_PODFILE_DIR_PATH}/Podfile.lock",
				"${PODS_ROOT}/Manifest.lock",
			);
			name = "[CP] Check Pods Manifest.lock";
			outputPaths = (
				"$(DERIVED_FILE_DIR)/Pods-Firestore_Example_iOS-checkManifestLockResult.txt",
			);
			runOnlyForDeploymentPostprocessing = 0;
			shellPath = /bin/sh;
			shellScript = "diff \"${PODS_PODFILE_DIR_PATH}/Podfile.lock\" \"${PODS_ROOT}/Manifest.lock\" > /dev/null\nif [ $? != 0 ] ; then\n    # print error to STDERR\n    echo \"error: The sandbox is not in sync with the Podfile.lock. Run 'pod install' or update your CocoaPods installation.\" >&2\n    exit 1\nfi\n# This output is used by Xcode 'outputs' to avoid re-running this script phase.\necho \"SUCCESS\" > \"${SCRIPT_OUTPUT_FILE_0}\"\n";
			showEnvVarsInLog = 0;
		};
		8748E45246D96175497949A5 /* [CP] Check Pods Manifest.lock */ = {
			isa = PBXShellScriptBuildPhase;
			buildActionMask = 2147483647;
			files = (
			);
			inputFileListPaths = (
			);
			inputPaths = (
				"${PODS_PODFILE_DIR_PATH}/Podfile.lock",
				"${PODS_ROOT}/Manifest.lock",
			);
			name = "[CP] Check Pods Manifest.lock";
			outputFileListPaths = (
			);
			outputPaths = (
				"$(DERIVED_FILE_DIR)/Pods-Firestore_Example_tvOS-checkManifestLockResult.txt",
			);
			runOnlyForDeploymentPostprocessing = 0;
			shellPath = /bin/sh;
			shellScript = "diff \"${PODS_PODFILE_DIR_PATH}/Podfile.lock\" \"${PODS_ROOT}/Manifest.lock\" > /dev/null\nif [ $? != 0 ] ; then\n    # print error to STDERR\n    echo \"error: The sandbox is not in sync with the Podfile.lock. Run 'pod install' or update your CocoaPods installation.\" >&2\n    exit 1\nfi\n# This output is used by Xcode 'outputs' to avoid re-running this script phase.\necho \"SUCCESS\" > \"${SCRIPT_OUTPUT_FILE_0}\"\n";
			showEnvVarsInLog = 0;
		};
		8B469EB6DA9E6404589402E2 /* [CP] Check Pods Manifest.lock */ = {
			isa = PBXShellScriptBuildPhase;
			buildActionMask = 2147483647;
			files = (
			);
			inputPaths = (
				"${PODS_PODFILE_DIR_PATH}/Podfile.lock",
				"${PODS_ROOT}/Manifest.lock",
			);
			name = "[CP] Check Pods Manifest.lock";
			outputPaths = (
				"$(DERIVED_FILE_DIR)/Pods-Firestore_Tests_iOS-checkManifestLockResult.txt",
			);
			runOnlyForDeploymentPostprocessing = 0;
			shellPath = /bin/sh;
			shellScript = "diff \"${PODS_PODFILE_DIR_PATH}/Podfile.lock\" \"${PODS_ROOT}/Manifest.lock\" > /dev/null\nif [ $? != 0 ] ; then\n    # print error to STDERR\n    echo \"error: The sandbox is not in sync with the Podfile.lock. Run 'pod install' or update your CocoaPods installation.\" >&2\n    exit 1\nfi\n# This output is used by Xcode 'outputs' to avoid re-running this script phase.\necho \"SUCCESS\" > \"${SCRIPT_OUTPUT_FILE_0}\"\n";
			showEnvVarsInLog = 0;
		};
		A4274FBF1C966A0513CBD0F6 /* [CP] Check Pods Manifest.lock */ = {
			isa = PBXShellScriptBuildPhase;
			buildActionMask = 2147483647;
			files = (
			);
			inputFileListPaths = (
			);
			inputPaths = (
				"${PODS_PODFILE_DIR_PATH}/Podfile.lock",
				"${PODS_ROOT}/Manifest.lock",
			);
			name = "[CP] Check Pods Manifest.lock";
			outputFileListPaths = (
			);
			outputPaths = (
				"$(DERIVED_FILE_DIR)/Pods-Firestore_Tests_tvOS-checkManifestLockResult.txt",
			);
			runOnlyForDeploymentPostprocessing = 0;
			shellPath = /bin/sh;
			shellScript = "diff \"${PODS_PODFILE_DIR_PATH}/Podfile.lock\" \"${PODS_ROOT}/Manifest.lock\" > /dev/null\nif [ $? != 0 ] ; then\n    # print error to STDERR\n    echo \"error: The sandbox is not in sync with the Podfile.lock. Run 'pod install' or update your CocoaPods installation.\" >&2\n    exit 1\nfi\n# This output is used by Xcode 'outputs' to avoid re-running this script phase.\necho \"SUCCESS\" > \"${SCRIPT_OUTPUT_FILE_0}\"\n";
			showEnvVarsInLog = 0;
		};
		A827A009A65B69DC1B80EAD4 /* [CP] Check Pods Manifest.lock */ = {
			isa = PBXShellScriptBuildPhase;
			buildActionMask = 2147483647;
			files = (
			);
			inputPaths = (
				"${PODS_PODFILE_DIR_PATH}/Podfile.lock",
				"${PODS_ROOT}/Manifest.lock",
			);
			name = "[CP] Check Pods Manifest.lock";
			outputPaths = (
				"$(DERIVED_FILE_DIR)/Pods-Firestore_IntegrationTests_iOS-checkManifestLockResult.txt",
			);
			runOnlyForDeploymentPostprocessing = 0;
			shellPath = /bin/sh;
			shellScript = "diff \"${PODS_PODFILE_DIR_PATH}/Podfile.lock\" \"${PODS_ROOT}/Manifest.lock\" > /dev/null\nif [ $? != 0 ] ; then\n    # print error to STDERR\n    echo \"error: The sandbox is not in sync with the Podfile.lock. Run 'pod install' or update your CocoaPods installation.\" >&2\n    exit 1\nfi\n# This output is used by Xcode 'outputs' to avoid re-running this script phase.\necho \"SUCCESS\" > \"${SCRIPT_OUTPUT_FILE_0}\"\n";
			showEnvVarsInLog = 0;
		};
		B7923D95031DB0DA112AAE9B /* [CP] Embed Pods Frameworks */ = {
			isa = PBXShellScriptBuildPhase;
			buildActionMask = 2147483647;
			files = (
			);
			inputPaths = (
			);
			name = "[CP] Embed Pods Frameworks";
			outputPaths = (
			);
			runOnlyForDeploymentPostprocessing = 0;
			shellPath = /bin/sh;
			shellScript = "\"${PODS_ROOT}/Target Support Files/Pods-Firestore_IntegrationTests_iOS/Pods-Firestore_IntegrationTests_iOS-frameworks.sh\"\n";
			showEnvVarsInLog = 0;
		};
		BF6384844477A4F850F0E89F /* [CP] Check Pods Manifest.lock */ = {
			isa = PBXShellScriptBuildPhase;
			buildActionMask = 2147483647;
			files = (
			);
			inputPaths = (
				"${PODS_PODFILE_DIR_PATH}/Podfile.lock",
				"${PODS_ROOT}/Manifest.lock",
			);
			name = "[CP] Check Pods Manifest.lock";
			outputPaths = (
				"$(DERIVED_FILE_DIR)/Pods-Firestore_Benchmarks_iOS-checkManifestLockResult.txt",
			);
			runOnlyForDeploymentPostprocessing = 0;
			shellPath = /bin/sh;
			shellScript = "diff \"${PODS_PODFILE_DIR_PATH}/Podfile.lock\" \"${PODS_ROOT}/Manifest.lock\" > /dev/null\nif [ $? != 0 ] ; then\n    # print error to STDERR\n    echo \"error: The sandbox is not in sync with the Podfile.lock. Run 'pod install' or update your CocoaPods installation.\" >&2\n    exit 1\nfi\n# This output is used by Xcode 'outputs' to avoid re-running this script phase.\necho \"SUCCESS\" > \"${SCRIPT_OUTPUT_FILE_0}\"\n";
			showEnvVarsInLog = 0;
		};
		C164AD918C826AF88B418DA5 /* [CP] Embed Pods Frameworks */ = {
			isa = PBXShellScriptBuildPhase;
			buildActionMask = 2147483647;
			files = (
			);
			inputPaths = (
			);
			name = "[CP] Embed Pods Frameworks";
			outputPaths = (
			);
			runOnlyForDeploymentPostprocessing = 0;
			shellPath = /bin/sh;
			shellScript = "\"${PODS_ROOT}/Target Support Files/Pods-Firestore_IntegrationTests_macOS/Pods-Firestore_IntegrationTests_macOS-frameworks.sh\"\n";
			showEnvVarsInLog = 0;
		};
/* End PBXShellScriptBuildPhase section */

/* Begin PBXSourcesBuildPhase section */
		544AB18E2248072200F851E6 /* Sources */ = {
			isa = PBXSourcesBuildPhase;
			buildActionMask = 2147483647;
			files = (
				E11DDA3DD75705F26245E295 /* FIRCollectionReferenceTests.mm in Sources */,
				46999832F7D1709B4C29FAA8 /* FIRDocumentReferenceTests.mm in Sources */,
				6FD2369F24E884A9D767DD80 /* FIRDocumentSnapshotTests.mm in Sources */,
				C39CBADA58F442C8D66C3DA2 /* FIRFieldPathTests.mm in Sources */,
				F3F09BC931A717CEFF4E14B9 /* FIRFieldValueTests.mm in Sources */,
				D59FAEE934987D4C4B2A67B2 /* FIRFirestoreTests.mm in Sources */,
				18CF41A17EA3292329E1119D /* FIRGeoPointTests.mm in Sources */,
				113190791F42202FDE1ABC14 /* FIRQuerySnapshotTests.mm in Sources */,
				D39F0216BF1EA8CD54C76CF8 /* FIRQueryUnitTests.mm in Sources */,
				2EAD77559EC654E6CA4D3E21 /* FIRSnapshotMetadataTests.mm in Sources */,
				CD0AA9E5D83C00CAAE7C2F67 /* FIRTimestampTest.m in Sources */,
				9D71628E38D9F64C965DF29E /* FSTAPIHelpers.mm in Sources */,
				F4F00BF4E87D7F0F0F8831DB /* FSTEventAccumulator.mm in Sources */,
				0A6FBE65A7FE048BAD562A15 /* FSTGoogleTestTests.mm in Sources */,
				939C898FE9D129F6A2EA259C /* FSTHelpers.mm in Sources */,
				C4055D868A38221B332CD03D /* FSTIntegrationTestCase.mm in Sources */,
				EC80A217F3D66EB0272B36B0 /* FSTLevelDBSpecTests.mm in Sources */,
				6FF2B680CC8631B06C7BD7AB /* FSTMemorySpecTests.mm in Sources */,
				F3261CBFC169DB375A0D9492 /* FSTMockDatastore.mm in Sources */,
				A907244EE37BC32C8D82948E /* FSTSpecTests.mm in Sources */,
				072D805A94E767DE4D371881 /* FSTSyncEngineTestDriver.mm in Sources */,
				5424AB6FF5035495C03344E7 /* FSTUserDataReaderTests.mm in Sources */,
				6DCA8E54E652B78EFF3EEDAC /* XCTestCase+Await.mm in Sources */,
				45939AFF906155EA27D281AB /* annotations.pb.cc in Sources */,
				FF3405218188DFCE586FB26B /* app_testing.mm in Sources */,
				57BDB8DBEDEC4C61DB497CB4 /* append_only_list_test.cc in Sources */,
				B192F30DECA8C28007F9B1D0 /* array_sorted_map_test.cc in Sources */,
				4F857404731D45F02C5EE4C3 /* async_queue_libdispatch_test.mm in Sources */,
				83A9CD3B6E791A860CE81FA1 /* async_queue_std_test.cc in Sources */,
				0B7B24194E2131F5C325FE0E /* async_queue_test.cc in Sources */,
				B28ACC69EB1F232AE612E77B /* async_testing.cc in Sources */,
				1733601ECCEA33E730DEAF45 /* autoid_test.cc in Sources */,
				0DAA255C2FEB387895ADEE12 /* bits_test.cc in Sources */,
				394259BB091E1DB5994B91A2 /* bundle.pb.cc in Sources */,
				EBAC5E8D0E2ECD9FBEDB7DAE /* bundle_builder.cc in Sources */,
				5150E9F256E6E82D6F3CB3F1 /* bundle_cache_test.cc in Sources */,
				45CECACC11031B4FA6A2F4E8 /* bundle_loader_test.cc in Sources */,
				D6962E598CEDABA312D87760 /* bundle_reader_test.cc in Sources */,
				3E38E4B33855DD6CF7526225 /* bundle_serializer_test.cc in Sources */,
				E1016ECF143B732E7821358E /* byte_stream_apple_test.mm in Sources */,
				AB6D588EB21A2C8D40CEB408 /* byte_stream_cpp_test.cc in Sources */,
				AA13B6E1EF0AD9E9857AAE1C /* byte_stream_test.cc in Sources */,
				EBE4A7B6A57BCE02B389E8A6 /* byte_string_test.cc in Sources */,
				9AC604BF7A76CABDF26F8C8E /* cc_compilation_test.cc in Sources */,
				5556B648B9B1C2F79A706B4F /* common.pb.cc in Sources */,
				08D853C9D3A4DC919C55671A /* comparison_test.cc in Sources */,
				3095316962A00DD6A4A2A441 /* counting_query_engine.cc in Sources */,
				4D903ED7B7E4D38F988CD3F8 /* create_noop_connectivity_monitor.cc in Sources */,
				9BEC62D59EB2C68342F493CD /* credentials_provider_test.cc in Sources */,
				9774A6C2AA02A12D80B34C3C /* database_id_test.cc in Sources */,
				11F8EE69182C9699E90A9E3D /* database_info_test.cc in Sources */,
				E2B7AEDCAAC5AD74C12E85C1 /* datastore_test.cc in Sources */,
				5E7812753D960FBB373435BD /* defer_test.cc in Sources */,
				62DA31B79FE97A90EEF28B0B /* delayed_constructor_test.cc in Sources */,
				FF4FA5757D13A2B7CEE40F04 /* document.pb.cc in Sources */,
				5B62003FEA9A3818FDF4E2DD /* document_key_test.cc in Sources */,
				DF96816EC67F9B8DF19B0CFD /* document_overlay_cache_test.cc in Sources */,
				547E9A4422F9EA7300A275E0 /* document_set_test.cc in Sources */,
				355A9171EF3F7AD44A9C60CB /* document_test.cc in Sources */,
				D560F39EA365CDE1E8C5DE33 /* empty_credentials_provider_test.cc in Sources */,
				BE767D2312D2BE84484309A0 /* event_manager_test.cc in Sources */,
				AC6C1E57B18730428CB15E03 /* executor_libdispatch_test.mm in Sources */,
				E7D415B8717701B952C344E5 /* executor_std_test.cc in Sources */,
				470A37727BBF516B05ED276A /* executor_test.cc in Sources */,
				2E0BBA7E627EB240BA11B0D0 /* exponential_backoff_test.cc in Sources */,
				9009C285F418EA80C46CF06B /* fake_target_metadata_provider.cc in Sources */,
				401BBE4D4572EEBAA80E0B89 /* field_filter_test.cc in Sources */,
				2E373EA9D5FF8C6DE2507675 /* field_index_test.cc in Sources */,
				07B1E8C62772758BC82FEBEE /* field_mask_test.cc in Sources */,
				D9366A834BFF13246DC3AF9E /* field_path_test.cc in Sources */,
				C961FA581F87000DF674BBC8 /* field_transform_test.cc in Sources */,
				60C72F86D2231B1B6592A5E6 /* filesystem_test.cc in Sources */,
				907DF0E63248DBF0912CC56D /* filesystem_testing.cc in Sources */,
				80D7FEBB1056E489F24C6C8F /* firebase_app_check_credentials_provider_test.mm in Sources */,
				9B9BFC16E26BDE4AE0CDFF4B /* firebase_auth_credentials_provider_test.mm in Sources */,
				C5655568EC2A9F6B5E6F9141 /* firestore.pb.cc in Sources */,
				B8062EBDB8E5B680E46A6DD1 /* geo_point_test.cc in Sources */,
				056542AD1D0F78E29E22EFA9 /* grpc_connection_test.cc in Sources */,
				4D98894EB5B3D778F5628456 /* grpc_stream_test.cc in Sources */,
				0A4E1B5E3E853763AE6ED7AE /* grpc_stream_tester.cc in Sources */,
				E6821243C510797EFFC7BCE2 /* grpc_streaming_reader_test.cc in Sources */,
				3DFBA7413965F3E6F366E923 /* grpc_unary_call_test.cc in Sources */,
				A1F57CC739211F64F2E9232D /* hard_assert_test.cc in Sources */,
				9783FAEA4CF758E8C4C2D76E /* hashing_test.cc in Sources */,
				E82F8EBBC8CC37299A459E73 /* hashing_test_apple.mm in Sources */,
				897F3C1936612ACB018CA1DD /* http.pb.cc in Sources */,
				48BC5801432127A90CFF55E3 /* index.pb.cc in Sources */,
				FAD97B82766AEC29B7B5A1B7 /* index_manager_test.cc in Sources */,
				E084921EFB7CF8CB1E950D6C /* iterator_adaptors_test.cc in Sources */,
				49C04B97AB282FFA82FD98CD /* latlng.pb.cc in Sources */,
				292BCC76AF1B916752764A8F /* leveldb_bundle_cache_test.cc in Sources */,
				095A878BB33211AB52BFAD9F /* leveldb_document_overlay_cache_test.cc in Sources */,
				8B3EB33933D11CF897EAF4C3 /* leveldb_index_manager_test.cc in Sources */,
				568EC1C0F68A7B95E57C8C6C /* leveldb_key_test.cc in Sources */,
				843EE932AA9A8F43721F189E /* leveldb_local_store_test.cc in Sources */,
				80AB93C807F35539EEC510B2 /* leveldb_lru_garbage_collector_test.cc in Sources */,
				7EAB3129A58368EE4BD449ED /* leveldb_migrations_test.cc in Sources */,
				1D7919CD2A05C15803F5FE05 /* leveldb_mutation_queue_test.cc in Sources */,
				23EFC681986488B033C2B318 /* leveldb_opener_test.cc in Sources */,
				F10A3E4E164A5458DFF7EDE6 /* leveldb_remote_document_cache_test.cc in Sources */,
				7D40C8EB7755138F85920637 /* leveldb_target_cache_test.cc in Sources */,
				B46E778F9E40864B5D2B2F1C /* leveldb_transaction_test.cc in Sources */,
				66FAB8EAC012A3822BD4D0C9 /* leveldb_util_test.cc in Sources */,
				4C4D780CA9367DBA324D97FF /* load_bundle_task_test.cc in Sources */,
				974FF09E6AFD24D5A39B898B /* local_serializer_test.cc in Sources */,
				C23552A6D9FB0557962870C2 /* local_store_test.cc in Sources */,
				DBDC8E997E909804F1B43E92 /* log_test.cc in Sources */,
				3F6C9F8A993CF4B0CD51E7F0 /* lru_garbage_collector_test.cc in Sources */,
				12158DFCEE09D24B7988A340 /* maybe_document.pb.cc in Sources */,
				FA43BA0195DA90CE29B29D36 /* memory_bundle_cache_test.cc in Sources */,
				8F2055702DB5EE8DA4BACD7C /* memory_document_overlay_cache_test.cc in Sources */,
				CFF1EBC60A00BA5109893C6E /* memory_index_manager_test.cc in Sources */,
				49774EBBC8496FE1E43AEE29 /* memory_local_store_test.cc in Sources */,
				66D9F8E8A65F97F436B1EE5E /* memory_lru_garbage_collector_test.cc in Sources */,
				E3319DC1804B69F0ED1FFE02 /* memory_mutation_queue_test.cc in Sources */,
				A61BB461F3E5822175F81719 /* memory_remote_document_cache_test.cc in Sources */,
				C1237EE2A74F174A3DF5978B /* memory_target_cache_test.cc in Sources */,
				FB3D9E01547436163C456A3C /* message_test.cc in Sources */,
				C5F1E2220E30ED5EAC9ABD9E /* mutation.pb.cc in Sources */,
				0DBD29A16030CDCD55E38CAB /* mutation_queue_test.cc in Sources */,
				1CC9BABDD52B2A1E37E2698D /* mutation_test.cc in Sources */,
				BDDAE67000DBF10E9EA7FED0 /* nanopb_util_test.cc in Sources */,
				16FE432587C1B40AF08613D2 /* objc_type_traits_apple_test.mm in Sources */,
				87B5972F1C67CB8D53ADA024 /* object_value_test.cc in Sources */,
				E08297B35E12106105F448EB /* ordered_code_benchmark.cc in Sources */,
				72AD91671629697074F2545B /* ordered_code_test.cc in Sources */,
				BE1D7C7E413449AFFBA21BCB /* overlay_test.cc in Sources */,
				DB7E9C5A59CCCDDB7F0C238A /* path_test.cc in Sources */,
				E30BF9E316316446371C956C /* persistence_testing.cc in Sources */,
				0455FC6E2A281BD755FD933A /* precondition_test.cc in Sources */,
				5ECE040F87E9FCD0A5D215DB /* pretty_printing_test.cc in Sources */,
				938F2AF6EC5CD0B839300DB0 /* query.pb.cc in Sources */,
				21E66B6A4A00786C3E934EB1 /* query_engine_test.cc in Sources */,
				AC03C4F1456FB1C0D88E94FF /* query_listener_test.cc in Sources */,
				7EF540911720DAAF516BEDF0 /* query_test.cc in Sources */,
				3AFBEF94A35034719477C066 /* random_access_queue_test.cc in Sources */,
				37EC6C6EA9169BB99078CA96 /* reference_set_test.cc in Sources */,
				4E0777435A9A26B8B2C08A1E /* remote_document_cache_test.cc in Sources */,
				D377FA653FB976FB474D748C /* remote_event_test.cc in Sources */,
				FE9131E2D84A560D287B6F90 /* resource.pb.cc in Sources */,
				C7F174164D7C55E35A526009 /* resource_path_test.cc in Sources */,
				2836CD14F6F0EA3B184E325E /* schedule_test.cc in Sources */,
				4DAF501EE4B4DB79ED4239B0 /* secure_random_test.cc in Sources */,
				D57F4CB3C92CE3D4DF329B78 /* serializer_test.cc in Sources */,
				5D45CC300ED037358EF33A8F /* snapshot_version_test.cc in Sources */,
				862B1AC9EDAB309BBF4FB18C /* sorted_map_test.cc in Sources */,
				4A62B708A6532DD45414DA3A /* sorted_set_test.cc in Sources */,
				C9F96C511F45851D38EC449C /* status.pb.cc in Sources */,
				5493A425225F9990006DE7BA /* status_apple_test.mm in Sources */,
				4DC660A62BC2B6369DA5C563 /* status_test.cc in Sources */,
				E884336B43BBD1194C17E3C4 /* status_testing.cc in Sources */,
				74985DE2C7EF4150D7A455FD /* statusor_test.cc in Sources */,
				4A52CEB97A43F2F3ABC6A5C8 /* stream_test.cc in Sources */,
				F9DC01FCBE76CD4F0453A67C /* strerror_test.cc in Sources */,
				37C4BF11C8B2B8B54B5ED138 /* string_apple_benchmark.mm in Sources */,
				5EFBAD082CB0F86CD0711979 /* string_apple_test.mm in Sources */,
				56D85436D3C864B804851B15 /* string_format_apple_test.mm in Sources */,
				1F998DDECB54A66222CC66AA /* string_format_test.cc in Sources */,
				8C39F6D4B3AA9074DF00CFB8 /* string_util_test.cc in Sources */,
				229D1A9381F698D71F229471 /* string_win_test.cc in Sources */,
				4A3FF3B16A39A5DC6B7EBA51 /* target.pb.cc in Sources */,
				6D7F70938662E8CA334F11C2 /* target_cache_test.cc in Sources */,
				E764F0F389E7119220EB212C /* target_id_generator_test.cc in Sources */,
				B384E0F90D4CCC15C88CAF30 /* target_index_matcher_test.cc in Sources */,
<<<<<<< HEAD
=======
				55427A6CFFB22E069DCC0CC4 /* target_test.cc in Sources */,
>>>>>>> d8bd124e
				88929ED628DA8DD9592974ED /* task_test.cc in Sources */,
				32A95242C56A1A230231DB6A /* testutil.cc in Sources */,
				5497CB78229DECDE000FB92F /* time_testing.cc in Sources */,
				ACC9369843F5ED3BD2284078 /* timestamp_test.cc in Sources */,
				2AAEABFD550255271E3BAC91 /* to_string_apple_test.mm in Sources */,
				1E2AE064CF32A604DC7BFD4D /* to_string_test.cc in Sources */,
				AAFA9D7A0A067F2D3D8D5487 /* token_test.cc in Sources */,
				5D51D8B166D24EFEF73D85A2 /* transform_operation_test.cc in Sources */,
				5F19F66D8B01BA2B97579017 /* tree_sorted_map_test.cc in Sources */,
				124AAEE987451820F24EEA8E /* user_test.cc in Sources */,
				11EBD28DBD24063332433947 /* value_util_test.cc in Sources */,
				A9A9994FB8042838671E8506 /* view_snapshot_test.cc in Sources */,
				AD8F0393B276B2934D251AAC /* view_test.cc in Sources */,
				2D65D31D71A75B046C47B0EB /* view_testing.cc in Sources */,
				A6A916A7DEA41EE29FD13508 /* watch_change_test.cc in Sources */,
				53AB47E44D897C81A94031F6 /* write.pb.cc in Sources */,
				59E6941008253D4B0F77C2BA /* writer_test.cc in Sources */,
			);
			runOnlyForDeploymentPostprocessing = 0;
		};
		54AA338B224BF935006CE580 /* Sources */ = {
			isa = PBXSourcesBuildPhase;
			buildActionMask = 2147483647;
			files = (
				54AA3393224BF935006CE580 /* AppDelegate.m in Sources */,
				54AA3396224BF935006CE580 /* ViewController.m in Sources */,
				54AA339E224BF936006CE580 /* main.m in Sources */,
			);
			runOnlyForDeploymentPostprocessing = 0;
		};
		54AA33A2224BFE09006CE580 /* Sources */ = {
			isa = PBXSourcesBuildPhase;
			buildActionMask = 2147483647;
			files = (
				00B7AFE2A7C158DD685EB5EE /* FIRCollectionReferenceTests.mm in Sources */,
				25FE27330996A59F31713A0C /* FIRDocumentReferenceTests.mm in Sources */,
				28E4B4A53A739AE2C9CF4159 /* FIRDocumentSnapshotTests.mm in Sources */,
				5FE047FE866758FD6A6A6478 /* FIRFieldPathTests.mm in Sources */,
				A57EC303CD2D6AA4F4745551 /* FIRFieldValueTests.mm in Sources */,
				31BDB4CB0E7458C650A77ED0 /* FIRFirestoreTests.mm in Sources */,
				D98A0B6007E271E32299C79D /* FIRGeoPointTests.mm in Sources */,
				17638F813B9B556FE7718C0C /* FIRQuerySnapshotTests.mm in Sources */,
				518BF03D57FBAD7C632D18F8 /* FIRQueryUnitTests.mm in Sources */,
				ED420D8F49DA5C41EEF93913 /* FIRSnapshotMetadataTests.mm in Sources */,
				36E174A66C323891AEA16A2A /* FIRTimestampTest.m in Sources */,
				6E4854B19B120C6F0F8192CC /* FSTAPIHelpers.mm in Sources */,
				73E42D984FB36173A2BDA57C /* FSTEventAccumulator.mm in Sources */,
				E375FBA0632EFB4D14C4E5A9 /* FSTGoogleTestTests.mm in Sources */,
				F72DF72447EA7AB9D100816A /* FSTHelpers.mm in Sources */,
				AEBF3F80ACC01AA8A27091CD /* FSTIntegrationTestCase.mm in Sources */,
				7495E3BAE536CD839EE20F31 /* FSTLevelDBSpecTests.mm in Sources */,
				EB04FE18E5794FEC187A09E3 /* FSTMemorySpecTests.mm in Sources */,
				31D8E3D925FA3F70AA20ACCE /* FSTMockDatastore.mm in Sources */,
				D5E9954FC1C5ABBC7A180B33 /* FSTSpecTests.mm in Sources */,
				D69B97FF4C065EACEDD91886 /* FSTSyncEngineTestDriver.mm in Sources */,
				A124744C6CBEF3DD415A1A72 /* FSTUserDataReaderTests.mm in Sources */,
				AAC15E7CCAE79619B2ABB972 /* XCTestCase+Await.mm in Sources */,
				1C19D796DB6715368407387A /* annotations.pb.cc in Sources */,
				6EEA00A737690EF82A3C91C6 /* app_testing.mm in Sources */,
				AFAC87E03815769ABB11746F /* append_only_list_test.cc in Sources */,
				1291D9F5300AFACD1FBD262D /* array_sorted_map_test.cc in Sources */,
				4AD9809C9CE9FA09AC40992F /* async_queue_libdispatch_test.mm in Sources */,
				38208AC761FF994BA69822BE /* async_queue_std_test.cc in Sources */,
				900D0E9F18CE3DB954DD0D1E /* async_queue_test.cc in Sources */,
				F73471529D36DD48ABD8AAE8 /* async_testing.cc in Sources */,
				5D5E24E3FA1128145AA117D2 /* autoid_test.cc in Sources */,
				B6FDE6F91D3F81D045E962A0 /* bits_test.cc in Sources */,
				4D1775B7916D4CDAD1BF1876 /* bundle.pb.cc in Sources */,
				474DF520B9859479845C8A4D /* bundle_builder.cc in Sources */,
				04D7D9DB95E66FECF2C0A412 /* bundle_cache_test.cc in Sources */,
				C8BC50508337800E8B098F57 /* bundle_loader_test.cc in Sources */,
				24CB39421C63CD87242B31DF /* bundle_reader_test.cc in Sources */,
				E681BD94D45BCAC7BE2A99A4 /* bundle_serializer_test.cc in Sources */,
				B40EDE2B1B228ED59CF62788 /* byte_stream_apple_test.mm in Sources */,
				A3262936317851958C8EABAF /* byte_stream_cpp_test.cc in Sources */,
				44C4244E42FFFB6E9D7F28BA /* byte_stream_test.cc in Sources */,
				E1264B172412967A09993EC6 /* byte_string_test.cc in Sources */,
				079E63E270F3EFCA175D2705 /* cc_compilation_test.cc in Sources */,
				18638EAED9E126FC5D895B14 /* common.pb.cc in Sources */,
				1115DB1F1DCE93B63E03BA8C /* comparison_test.cc in Sources */,
				2A0925323776AD50C1105BC0 /* counting_query_engine.cc in Sources */,
				AEE9105543013C9C89FAB2B5 /* create_noop_connectivity_monitor.cc in Sources */,
				B6BF87E3C9A72DCB8C5DB754 /* credentials_provider_test.cc in Sources */,
				58E377DCCC64FE7D2C6B59A1 /* database_id_test.cc in Sources */,
				8F3AE423677A4C50F7E0E5C0 /* database_info_test.cc in Sources */,
				9A7CF567C6FF0623EB4CFF64 /* datastore_test.cc in Sources */,
				17DC97DE15D200932174EC1F /* defer_test.cc in Sources */,
				D22B96C19A0F3DE998D4320C /* delayed_constructor_test.cc in Sources */,
				25A75DFA730BAD21A5538EC5 /* document.pb.cc in Sources */,
				D6E0E54CD1640E726900828A /* document_key_test.cc in Sources */,
				62B1C1100A8C68D94565916C /* document_overlay_cache_test.cc in Sources */,
				547E9A4622F9EA7300A275E0 /* document_set_test.cc in Sources */,
				07A64E6C4EB700E3AF3FD496 /* document_test.cc in Sources */,
				89EB0C7B1241E6F1800A3C7E /* empty_credentials_provider_test.cc in Sources */,
				0F99BB63CE5B3CFE35F9027E /* event_manager_test.cc in Sources */,
				B220E091D8F4E6DE1EA44F57 /* executor_libdispatch_test.mm in Sources */,
				BAB43C839445782040657239 /* executor_std_test.cc in Sources */,
				3A7CB01751697ED599F2D9A1 /* executor_test.cc in Sources */,
				EF3518F84255BAF3EBD317F6 /* exponential_backoff_test.cc in Sources */,
				4DAFC3A3FD5E96910A517320 /* fake_target_metadata_provider.cc in Sources */,
				6369DE4E258556FE3382DD78 /* field_filter_test.cc in Sources */,
				69D3AD697D1A7BF803A08160 /* field_index_test.cc in Sources */,
				ED4E2AC80CAF2A8FDDAC3DEE /* field_mask_test.cc in Sources */,
				41EAC526C543064B8F3F7EDA /* field_path_test.cc in Sources */,
				A192648233110B7B8BD65528 /* field_transform_test.cc in Sources */,
				AAF2F02E77A80C9CDE2C0C7A /* filesystem_test.cc in Sources */,
				C4C7A8D11DC394EF81B7B1FA /* filesystem_testing.cc in Sources */,
				12A3FB93C06C8EEB3971289A /* firebase_app_check_credentials_provider_test.mm in Sources */,
				0E17927CE45F5E3FC6691E24 /* firebase_auth_credentials_provider_test.mm in Sources */,
				8683BBC3AC7B01937606A83B /* firestore.pb.cc in Sources */,
				F7718C43D3A8FCCDB4BB0071 /* geo_point_test.cc in Sources */,
				BA9A65BD6D993B2801A3C768 /* grpc_connection_test.cc in Sources */,
				D6DE74259F5C0CCA010D6A0D /* grpc_stream_test.cc in Sources */,
				336E415DD06E719F9C9E2A14 /* grpc_stream_tester.cc in Sources */,
				804B0C6CCE3933CF3948F249 /* grpc_streaming_reader_test.cc in Sources */,
				8612F3C7E4A7D17221442699 /* grpc_unary_call_test.cc in Sources */,
				E0E640226A1439C59BBBA9C1 /* hard_assert_test.cc in Sources */,
				227CFA0B2A01884C277E4F1D /* hashing_test.cc in Sources */,
				CD78EEAA1CD36BE691CA3427 /* hashing_test_apple.mm in Sources */,
				1357806B4CD3A62A8F5DE86D /* http.pb.cc in Sources */,
				190F9885BAA81587F08CD26C /* index.pb.cc in Sources */,
				F58A23FEF328EB74F681FE83 /* index_manager_test.cc in Sources */,
				0E4C94369FFF7EC0C9229752 /* iterator_adaptors_test.cc in Sources */,
				0FBDD5991E8F6CD5F8542474 /* latlng.pb.cc in Sources */,
				513D34C9964E8C60C5C2EE1C /* leveldb_bundle_cache_test.cc in Sources */,
				A6BDA28DBC85BC1BAB7061F4 /* leveldb_document_overlay_cache_test.cc in Sources */,
				A215078DBFBB5A4F4DADE8A9 /* leveldb_index_manager_test.cc in Sources */,
				B513F723728E923DFF34F60F /* leveldb_key_test.cc in Sources */,
				E63342115B1DA65DB6F2C59A /* leveldb_local_store_test.cc in Sources */,
				4F65FD71B7960944C708A962 /* leveldb_lru_garbage_collector_test.cc in Sources */,
				90B9302B082E6252AF4E7DC7 /* leveldb_migrations_test.cc in Sources */,
				1145D70555D8CDC75183A88C /* leveldb_mutation_queue_test.cc in Sources */,
				1DCA68BB2EF7A9144B35411F /* leveldb_opener_test.cc in Sources */,
				CD1E2F356FC71D7E74FCD26C /* leveldb_remote_document_cache_test.cc in Sources */,
				06485D6DA8F64757D72636E1 /* leveldb_target_cache_test.cc in Sources */,
				EC62F9E29CE3598881908FB8 /* leveldb_transaction_test.cc in Sources */,
				7A3BE0ED54933C234FDE23D1 /* leveldb_util_test.cc in Sources */,
				5F1165471E765DD20E092C88 /* load_bundle_task_test.cc in Sources */,
				0FA4D5601BE9F0CB5EC2882C /* local_serializer_test.cc in Sources */,
				0C4219F37CC83614F1FD44ED /* local_store_test.cc in Sources */,
				12BB9ED1CA98AA52B92F497B /* log_test.cc in Sources */,
				1F56F51EB6DF0951B1F4F85B /* lru_garbage_collector_test.cc in Sources */,
				88FD82A1FC5FEC5D56B481D8 /* maybe_document.pb.cc in Sources */,
				9611A0FAA2E10A6B1C1AC2EA /* memory_bundle_cache_test.cc in Sources */,
				75C6CECF607CA94F56260BAB /* memory_document_overlay_cache_test.cc in Sources */,
				3987A3E8534BAA496D966735 /* memory_index_manager_test.cc in Sources */,
				B15D17049414E2F5AE72C9C6 /* memory_local_store_test.cc in Sources */,
				D4D8BA32ACC5C2B1B29711C0 /* memory_lru_garbage_collector_test.cc in Sources */,
				26C577D159CFFD73E24D543C /* memory_mutation_queue_test.cc in Sources */,
				EADD28A7859FBB9BE4D913B0 /* memory_remote_document_cache_test.cc in Sources */,
				0D124ED1B567672DD1BCEF05 /* memory_target_cache_test.cc in Sources */,
				ED9DF1EB20025227B38736EC /* message_test.cc in Sources */,
				153F3E4E9E3A0174E29550B4 /* mutation.pb.cc in Sources */,
				94BBB23B93E449D03FA34F87 /* mutation_queue_test.cc in Sources */,
				5E6F9184B271F6D5312412FF /* mutation_test.cc in Sources */,
				0131DEDEF2C3CCAB2AB918A5 /* nanopb_util_test.cc in Sources */,
				9AC28D928902C6767A11F5FC /* objc_type_traits_apple_test.mm in Sources */,
				F0C8EB1F4FB56401CFA4F374 /* object_value_test.cc in Sources */,
				B3C87C635527A2E57944B789 /* ordered_code_benchmark.cc in Sources */,
				FD8EA96A604E837092ACA51D /* ordered_code_test.cc in Sources */,
				2045517602D767BD01EA71D9 /* overlay_test.cc in Sources */,
				0963F6D7B0F9AE1E24B82866 /* path_test.cc in Sources */,
				92D7081085679497DC112EDB /* persistence_testing.cc in Sources */,
				152543FD706D5E8851C8DA92 /* precondition_test.cc in Sources */,
				2639ABDA17EECEB7F62D1D83 /* pretty_printing_test.cc in Sources */,
				5FA3DB52A478B01384D3A2ED /* query.pb.cc in Sources */,
				0ABCE06A0D96EA3899B3A259 /* query_engine_test.cc in Sources */,
				0D88B4CB916A4752B08E5B42 /* query_listener_test.cc in Sources */,
				F481368DB694B3B4D0C8E4A2 /* query_test.cc in Sources */,
				F800F48743D3CB31BA1EBAE7 /* random_access_queue_test.cc in Sources */,
				7DBE7DB90CF83B589A94980F /* reference_set_test.cc in Sources */,
				F696B7467E80E370FDB3EAA7 /* remote_document_cache_test.cc in Sources */,
				EF43FF491B9282E0330E4CA2 /* remote_event_test.cc in Sources */,
				0929C73B3F3BFC331E9E9D2F /* resource.pb.cc in Sources */,
				85B8918FC8C5DC62482E39C3 /* resource_path_test.cc in Sources */,
				7F6199159E24E19E2A3F5601 /* schedule_test.cc in Sources */,
				A8C9FF6D13E6C83D4AB54EA7 /* secure_random_test.cc in Sources */,
				31A396C81A107D1DEFDF4A34 /* serializer_test.cc in Sources */,
				13D8F4196528BAB19DBB18A7 /* snapshot_version_test.cc in Sources */,
				86E6FC2B7657C35B342E1436 /* sorted_map_test.cc in Sources */,
				8413BD9958F6DD52C466D70F /* sorted_set_test.cc in Sources */,
				0D2D25522A94AA8195907870 /* status.pb.cc in Sources */,
				5493A426225F9990006DE7BA /* status_apple_test.mm in Sources */,
				C0AD8DB5A84CAAEE36230899 /* status_test.cc in Sources */,
				8B0EC945E74A03BD3ED8F9AA /* status_testing.cc in Sources */,
				DC48407370E87F2233D7AB7E /* statusor_test.cc in Sources */,
				5BC8406FD842B2FC2C200B2F /* stream_test.cc in Sources */,
				69ED7BC38B3F981DE91E7933 /* strerror_test.cc in Sources */,
				C71AD99EE8D176614E742FD7 /* string_apple_benchmark.mm in Sources */,
				0087625FD31D76E1365C589E /* string_apple_test.mm in Sources */,
				7A7EC216A0015D7620B4FF3E /* string_format_apple_test.mm in Sources */,
				392F527F144BADDAC69C5485 /* string_format_test.cc in Sources */,
				E50187548B537DBCDBF7F9F0 /* string_util_test.cc in Sources */,
				81D1B1D2B66BD8310AC5707F /* string_win_test.cc in Sources */,
				81B23D2D4E061074958AF12F /* target.pb.cc in Sources */,
				6AED40FF444F0ACFE3AE96E3 /* target_cache_test.cc in Sources */,
				DA4303684707606318E1914D /* target_id_generator_test.cc in Sources */,
				2428E92E063EBAEA44BA5913 /* target_index_matcher_test.cc in Sources */,
<<<<<<< HEAD
=======
				EB2137E6FBB0DDE2DF80E3D0 /* target_test.cc in Sources */,
>>>>>>> d8bd124e
				67CF9FAA890307780731E1DA /* task_test.cc in Sources */,
				8388418F43042605FB9BFB92 /* testutil.cc in Sources */,
				5497CB79229DECDE000FB92F /* time_testing.cc in Sources */,
				26CB3D7C871BC56456C6021E /* timestamp_test.cc in Sources */,
				5BE49546D57C43DDFCDB6FBD /* to_string_apple_test.mm in Sources */,
				E500AB82DF2E7F3AFDB1AB3F /* to_string_test.cc in Sources */,
				5C9B5696644675636A052018 /* token_test.cc in Sources */,
				5EE21E86159A1911E9503BC1 /* transform_operation_test.cc in Sources */,
				627253FDEC6BB5549FE77F4E /* tree_sorted_map_test.cc in Sources */,
				3056418E81BC7584FBE8AD6C /* user_test.cc in Sources */,
				0794FACCB1C0C4881A76C28D /* value_util_test.cc in Sources */,
				1B4794A51F4266556CD0976B /* view_snapshot_test.cc in Sources */,
				C1F196EC5A7C112D2F7C7724 /* view_test.cc in Sources */,
				3451DC1712D7BF5D288339A2 /* view_testing.cc in Sources */,
				15F54E9538839D56A40C5565 /* watch_change_test.cc in Sources */,
				A5AB1815C45FFC762981E481 /* write.pb.cc in Sources */,
				A21819C437C3C80450D7EEEE /* writer_test.cc in Sources */,
			);
			runOnlyForDeploymentPostprocessing = 0;
		};
		54AA33B0224C0035006CE580 /* Sources */ = {
			isa = PBXSourcesBuildPhase;
			buildActionMask = 2147483647;
			files = (
				062072B92773A055001655D7 /* AsyncAwaitIntegrationTests.swift in Sources */,
				733AFC467B600967536BD70F /* BasicCompileTests.swift in Sources */,
				79987AF2DF1FCE799008B846 /* CodableGeoPointTests.swift in Sources */,
				1C79AE3FBFC91800E30D092C /* CodableIntegrationTests.swift in Sources */,
				BA3C0BA8082A6FB2546E47AC /* CodableTimestampTests.swift in Sources */,
				AC835157AD2BE7AA8D20FB5A /* ConditionalConformanceTests.swift in Sources */,
				816E8E62DC163649BA96951C /* EncodableFieldValueTests.swift in Sources */,
				95ED06D2B0078D3CDB821B68 /* FIRArrayTransformTests.mm in Sources */,
				DB3ADDA51FB93E84142EA90D /* FIRBundlesTests.mm in Sources */,
				0500A324CEC854C5B0CF364C /* FIRCollectionReferenceTests.mm in Sources */,
				EC160876D8A42166440E0B53 /* FIRCursorTests.mm in Sources */,
				EA38690795FBAA182A9AA63E /* FIRDatabaseTests.mm in Sources */,
				66464C291396AF149AD908FD /* FIRDocumentReferenceTests.mm in Sources */,
				5F096E8A16A3FAC824E194D1 /* FIRDocumentSnapshotTests.mm in Sources */,
				E6F8EB02A0E499F25160BB40 /* FIRFieldPathTests.mm in Sources */,
				72B53221FD099862C4BDBA2D /* FIRFieldValueTests.mm in Sources */,
				60985657831B8DDE2C65AC8B /* FIRFieldsTests.mm in Sources */,
				BC2D0A8EA272A0058F6C2B9E /* FIRFirestoreSourceTests.mm in Sources */,
				CBC1C0459C73BB4B06998401 /* FIRFirestoreTests.mm in Sources */,
				61D35E0DE04E70D3BC243A65 /* FIRGeoPointTests.mm in Sources */,
				F19B749671F2552E964422F7 /* FIRListenerRegistrationTests.mm in Sources */,
				08F44F7DF9A3EF0D35C8FB57 /* FIRNumericTransformTests.mm in Sources */,
				6DBB3DB3FD6B4981B7F26A55 /* FIRQuerySnapshotTests.mm in Sources */,
				9A29D572C64CA1FA62F591D4 /* FIRQueryTests.mm in Sources */,
				9A8B01AF6F19D248202FBC0A /* FIRQueryUnitTests.mm in Sources */,
				FA7837C5CDFB273DE447E447 /* FIRServerTimestampTests.mm in Sources */,
				67BC2B77C1CC47388E79D774 /* FIRSnapshotMetadataTests.mm in Sources */,
				041CF73F67F6A22BF317625A /* FIRTimestampTest.m in Sources */,
				75D124966E727829A5F99249 /* FIRTypeTests.mm in Sources */,
				12DB753599571E24DCED0C2C /* FIRValidationTests.mm in Sources */,
				BC0C98A9201E8F98B9A176A9 /* FIRWriteBatchTests.mm in Sources */,
				D550446303227FB1B381133C /* FSTAPIHelpers.mm in Sources */,
				A4ECA8335000CBDF94586C94 /* FSTDatastoreTests.mm in Sources */,
				2E169CF1E9E499F054BB873A /* FSTEventAccumulator.mm in Sources */,
				1817DEF8FF479D218381C541 /* FSTGoogleTestTests.mm in Sources */,
				086E10B1B37666FB746D56BC /* FSTHelpers.mm in Sources */,
				02C953A7B0FA5EF87DB0361A /* FSTIntegrationTestCase.mm in Sources */,
				29954A3172DDFE5133D91E24 /* FSTLevelDBSpecTests.mm in Sources */,
				2F8FDF35BBB549A6F4D2118E /* FSTMemorySpecTests.mm in Sources */,
				26B52236C9D049847042E1BD /* FSTMockDatastore.mm in Sources */,
				3D9619906F09108E34FF0C95 /* FSTSmokeTests.mm in Sources */,
				BFEAC4151D3AA8CE1F92CC2D /* FSTSpecTests.mm in Sources */,
				F2AB7EACA1B9B1A7046D3995 /* FSTSyncEngineTestDriver.mm in Sources */,
				D77941FD93DBE862AEF1F623 /* FSTTransactionTests.mm in Sources */,
				432056C4D1259F76C80FC2A8 /* FSTUserDataReaderTests.mm in Sources */,
				3B1E27D951407FD237E64D07 /* FirestoreEncoderTests.swift in Sources */,
				4D42E5C756229C08560DD731 /* XCTestCase+Await.mm in Sources */,
				276A563D546698B6AAC20164 /* annotations.pb.cc in Sources */,
				7B8D7BAC1A075DB773230505 /* app_testing.mm in Sources */,
				098191405BA24F9A7E4F80C6 /* append_only_list_test.cc in Sources */,
				DC1C711290E12F8EF3601151 /* array_sorted_map_test.cc in Sources */,
				9B2CD4CBB1DFE8BC3C81A335 /* async_queue_libdispatch_test.mm in Sources */,
				342724CA250A65E23CB133AC /* async_queue_std_test.cc in Sources */,
				DA1D665B12AA1062DCDEA6BD /* async_queue_test.cc in Sources */,
				08E3D48B3651E4908D75B23A /* async_testing.cc in Sources */,
				B842780CF42361ACBBB381A9 /* autoid_test.cc in Sources */,
				146C140B254F3837A4DD7AE8 /* bits_test.cc in Sources */,
				3DDC57212ADBA9AD498EAA4C /* bundle.pb.cc in Sources */,
				F3DEF2DB11FADAABDAA4C8BB /* bundle_builder.cc in Sources */,
				392966346DA5EB3165E16A22 /* bundle_cache_test.cc in Sources */,
				CE411D4B70353823DE63C0D5 /* bundle_loader_test.cc in Sources */,
				DE45CD044B431DB0525595A5 /* bundle_reader_test.cc in Sources */,
				7E82D412BB56728BEBB7EF46 /* bundle_serializer_test.cc in Sources */,
				734DAB5FD6FEB2B219CEA8AD /* byte_stream_apple_test.mm in Sources */,
				583DF65751B7BBD0A222CAB4 /* byte_stream_cpp_test.cc in Sources */,
				915A9B8DB280DB4787D83FFE /* byte_stream_test.cc in Sources */,
				D658E6DA5A218E08810E1688 /* byte_string_test.cc in Sources */,
				0A52B47C43B7602EE64F53A7 /* cc_compilation_test.cc in Sources */,
				1DB3013C5FC736B519CD65A3 /* common.pb.cc in Sources */,
				555161D6DB2DDC8B57F72A70 /* comparison_test.cc in Sources */,
				7394B5C29C6E524C2AF964E6 /* counting_query_engine.cc in Sources */,
				C02A969BF4BB63ABCB531B4B /* create_noop_connectivity_monitor.cc in Sources */,
				DD935E243A64A4EB688E4C1C /* credentials_provider_test.cc in Sources */,
				1465E362F7BA7A3D063E61C7 /* database_id_test.cc in Sources */,
				A8AF92A35DFA30EEF9C27FB7 /* database_info_test.cc in Sources */,
				B99452AB7E16B72D1C01FBBC /* datastore_test.cc in Sources */,
				6325D0E43A402BC5866C9C0E /* defer_test.cc in Sources */,
				2ABA80088D70E7A58F95F7D8 /* delayed_constructor_test.cc in Sources */,
				1F38FD2703C58DFA69101183 /* document.pb.cc in Sources */,
				BB1A6F7D8F06E74FB6E525C5 /* document_key_test.cc in Sources */,
				E8AB8024B70F6C960D8C7530 /* document_overlay_cache_test.cc in Sources */,
				547E9A4722F9EA7300A275E0 /* document_set_test.cc in Sources */,
				13E264F840239C8C99865921 /* document_test.cc in Sources */,
				475FE2D34C6555A54D77A054 /* empty_credentials_provider_test.cc in Sources */,
				54A1093731D40F1D143D390C /* event_manager_test.cc in Sources */,
				5F6CE37B34C542704C5605A4 /* executor_libdispatch_test.mm in Sources */,
				AECCD9663BB3DC52199F954A /* executor_std_test.cc in Sources */,
				18F644E6AA98E6D6F3F1F809 /* executor_test.cc in Sources */,
				6938575C8B5E6FE0D562547A /* exponential_backoff_test.cc in Sources */,
				258B372CF33B7E7984BBA659 /* fake_target_metadata_provider.cc in Sources */,
				DF27137C8EA7D095D68851B4 /* field_filter_test.cc in Sources */,
				F8BD2F61EFA35C2D5120D9EB /* field_index_test.cc in Sources */,
				F272A8C41D2353700A11D1FB /* field_mask_test.cc in Sources */,
				AF6D6C47F9A25C65BFDCBBA0 /* field_path_test.cc in Sources */,
				B667366CB06893DFF472902E /* field_transform_test.cc in Sources */,
				D6486C7FFA8BE6F9C7D2F4C4 /* filesystem_test.cc in Sources */,
				C3E4EE9615367213A71FEECF /* filesystem_testing.cc in Sources */,
				A873EE3C8A97C90BA978B68A /* firebase_app_check_credentials_provider_test.mm in Sources */,
				F7EE3CCC821975B71E834453 /* firebase_auth_credentials_provider_test.mm in Sources */,
				8C602DAD4E8296AB5EFB962A /* firestore.pb.cc in Sources */,
				6ABB82D43C0728EB095947AF /* geo_point_test.cc in Sources */,
				D9DA467E7903412DC6AECDE4 /* grpc_connection_test.cc in Sources */,
				B7DD5FC63A78FF00E80332C0 /* grpc_stream_test.cc in Sources */,
				10120B9B650091B49D3CF57B /* grpc_stream_tester.cc in Sources */,
				4A22BE9429A75E8E0EC4BC14 /* grpc_streaming_reader_test.cc in Sources */,
				906DB5C85F57EFCBD2027E60 /* grpc_unary_call_test.cc in Sources */,
				3B37BD3C13A66625EC82CF77 /* hard_assert_test.cc in Sources */,
				5CADE71A1CA6358E1599F0F9 /* hashing_test.cc in Sources */,
				3B256CCF6AEEE12E22F16BB8 /* hashing_test_apple.mm in Sources */,
				AB8209455BAA17850D5E196D /* http.pb.cc in Sources */,
				096BA3A3703AC1491F281618 /* index.pb.cc in Sources */,
				4BFEEB7FDD7CD5A693B5B5C1 /* index_manager_test.cc in Sources */,
				FA334ADC73CFDB703A7C17CD /* iterator_adaptors_test.cc in Sources */,
				CBC891BEEC525F4D8F40A319 /* latlng.pb.cc in Sources */,
				2E76BC76BBCE5FCDDCF5EEBE /* leveldb_bundle_cache_test.cc in Sources */,
				6711E75A10EBA662341F5C9D /* leveldb_document_overlay_cache_test.cc in Sources */,
				A602E6C7C8B243BB767D251C /* leveldb_index_manager_test.cc in Sources */,
				8AA7A1FCEE6EC309399978AD /* leveldb_key_test.cc in Sources */,
				55E84644D385A70E607A0F91 /* leveldb_local_store_test.cc in Sources */,
				AF4CD9DB5A7D4516FC54892B /* leveldb_lru_garbage_collector_test.cc in Sources */,
				AD89E95440264713557FB38E /* leveldb_migrations_test.cc in Sources */,
				FE701C2D739A5371BCBD62B9 /* leveldb_mutation_queue_test.cc in Sources */,
				98FE82875A899A40A98AAC22 /* leveldb_opener_test.cc in Sources */,
				79D86DD18BB54D2D69DC457F /* leveldb_remote_document_cache_test.cc in Sources */,
				6C388B2D0967088758FF2425 /* leveldb_target_cache_test.cc in Sources */,
				D4572060A0FD4D448470D329 /* leveldb_transaction_test.cc in Sources */,
				3ABF84FC618016CA6E1D3C03 /* leveldb_util_test.cc in Sources */,
				65E67ED71688670CC6715800 /* load_bundle_task_test.cc in Sources */,
				F05B277F16BDE6A47FE0F943 /* local_serializer_test.cc in Sources */,
				EE470CC3C8FBCDA5F70A8466 /* local_store_test.cc in Sources */,
				CAFB1E0ED514FEF4641E3605 /* log_test.cc in Sources */,
				913F6E57AF18F84C5ECFD414 /* lru_garbage_collector_test.cc in Sources */,
				6F511ABFD023AEB81F92DB12 /* maybe_document.pb.cc in Sources */,
				FF6333B8BD9732C068157221 /* memory_bundle_cache_test.cc in Sources */,
				5F6FD840AC2D729B50991CCB /* memory_document_overlay_cache_test.cc in Sources */,
				E6B825EE85BF20B88AF3E3CD /* memory_index_manager_test.cc in Sources */,
				7ACA8D967438B5CD9DA4C884 /* memory_local_store_test.cc in Sources */,
				444298A613D027AC67F7E977 /* memory_lru_garbage_collector_test.cc in Sources */,
				048A55EED3241ABC28752F86 /* memory_mutation_queue_test.cc in Sources */,
				F7B1DF16A9DDFB664EA98EBB /* memory_remote_document_cache_test.cc in Sources */,
				7E97B0F04E25610FF37E9259 /* memory_target_cache_test.cc in Sources */,
				00F1CB487E8E0DA48F2E8FEC /* message_test.cc in Sources */,
				BBDFE0000C4D7E529E296ED4 /* mutation.pb.cc in Sources */,
				C8A573895D819A92BF16B5E5 /* mutation_queue_test.cc in Sources */,
				F5A654E92FF6F3FF16B93E6B /* mutation_test.cc in Sources */,
				0F5D0C58444564D97AF0C98E /* nanopb_util_test.cc in Sources */,
				C524026444E83EEBC1773650 /* objc_type_traits_apple_test.mm in Sources */,
				AFB2455806D7C4100C16713B /* object_value_test.cc in Sources */,
				28691225046DF9DF181B3350 /* ordered_code_benchmark.cc in Sources */,
				E4A573B7C9227C3C24661B5B /* ordered_code_test.cc in Sources */,
				A5583822218F9D5B1E86FCAC /* overlay_test.cc in Sources */,
				70A171FC43BE328767D1B243 /* path_test.cc in Sources */,
				EECC1EC64CA963A8376FA55C /* persistence_testing.cc in Sources */,
				34D69886DAD4A2029BFC5C63 /* precondition_test.cc in Sources */,
				F56E9334642C207D7D85D428 /* pretty_printing_test.cc in Sources */,
				22A00AC39CAB3426A943E037 /* query.pb.cc in Sources */,
				7A2D523AEF58B1413CC8D64F /* query_engine_test.cc in Sources */,
				05D99904EA713414928DD920 /* query_listener_test.cc in Sources */,
				339CFFD1323BDCA61EAAFE31 /* query_test.cc in Sources */,
				C1F8991BD11FFD705D74244F /* random_access_queue_test.cc in Sources */,
				C25F321AC9BF8D1CFC8543AF /* reference_set_test.cc in Sources */,
				65537B22A73E3909666FB5BC /* remote_document_cache_test.cc in Sources */,
				37286D731E432CB873354357 /* remote_event_test.cc in Sources */,
				50059FDCD2DAAB755FEEEDF2 /* resource.pb.cc in Sources */,
				AE0CFFC34A423E1B80D07418 /* resource_path_test.cc in Sources */,
				C0EFC5FB79517679C377C252 /* schedule_test.cc in Sources */,
				39CDC9EC5FD2E891D6D49151 /* secure_random_test.cc in Sources */,
				3F3C2DAD9F9326BF789B1C96 /* serializer_test.cc in Sources */,
				7A8DF35E7DB4278E67E6BDB3 /* snapshot_version_test.cc in Sources */,
				DC0E186BDD221EAE9E4D2F41 /* sorted_map_test.cc in Sources */,
				3AC147E153D4A535B71C519E /* sorted_set_test.cc in Sources */,
				DE17D9D0C486E1817E9E11F9 /* status.pb.cc in Sources */,
				7FF39B8BD834F8267BDCBCC6 /* status_apple_test.mm in Sources */,
				7A66A2CB5CF33F0C28202596 /* status_test.cc in Sources */,
				0575F3004B896D94456A74CE /* status_testing.cc in Sources */,
				BEF0365AD2718B8B70715978 /* statusor_test.cc in Sources */,
				53BBB5CDED453F923ADD08D2 /* stream_test.cc in Sources */,
				911931696309D2EABB325F17 /* strerror_test.cc in Sources */,
				3DBBC644BE08B140BCC23BD5 /* string_apple_benchmark.mm in Sources */,
				62F86BBE7DDA5B295B57C8DA /* string_apple_test.mm in Sources */,
				BE92E16A9B9B7AD5EB072919 /* string_format_apple_test.mm in Sources */,
				E7CE4B1ECD008983FAB90F44 /* string_format_test.cc in Sources */,
				3FFFC1FE083D8BE9C4D9A148 /* string_util_test.cc in Sources */,
				0BDC438E72D4DD44877BEDEE /* string_win_test.cc in Sources */,
				EC3331B17394886A3715CFD8 /* target.pb.cc in Sources */,
				7DB0915EF7C22C700A423F7C /* target_cache_test.cc in Sources */,
				71E2B154C4FB63F7B7CC4B50 /* target_id_generator_test.cc in Sources */,
				C8722550B56CEB96F84DCE94 /* target_index_matcher_test.cc in Sources */,
<<<<<<< HEAD
=======
				35FEB53E165518C0DE155CB0 /* target_test.cc in Sources */,
>>>>>>> d8bd124e
				76A5447D76F060E996555109 /* task_test.cc in Sources */,
				409C0F2BFC2E1BECFFAC4D32 /* testutil.cc in Sources */,
				6300709ECDE8E0B5A8645F8D /* time_testing.cc in Sources */,
				0CEE93636BA4852D3C5EC428 /* timestamp_test.cc in Sources */,
				95DCD082374F871A86EF905F /* to_string_apple_test.mm in Sources */,
				9E656F4FE92E8BFB7F625283 /* to_string_test.cc in Sources */,
				96D95E144C383459D4E26E47 /* token_test.cc in Sources */,
				15BF63DFF3A7E9A5376C4233 /* transform_operation_test.cc in Sources */,
				54B91B921DA757C64CC67C90 /* tree_sorted_map_test.cc in Sources */,
				CDB5816537AB1B209C2B72A4 /* user_test.cc in Sources */,
				96E54377873FCECB687A459B /* value_util_test.cc in Sources */,
				3A307F319553A977258BB3D6 /* view_snapshot_test.cc in Sources */,
				89C71AEAA5316836BB1D5A01 /* view_test.cc in Sources */,
				06BCEB9C65DFAA142F3D3F0B /* view_testing.cc in Sources */,
				6359EA7D5C76D462BD31B5E5 /* watch_change_test.cc in Sources */,
				FCF8E7F5268F6842C07B69CF /* write.pb.cc in Sources */,
				B0D10C3451EDFB016A6EAF03 /* writer_test.cc in Sources */,
			);
			runOnlyForDeploymentPostprocessing = 0;
		};
		54B8E4A6224BDC4100930F18 /* Sources */ = {
			isa = PBXSourcesBuildPhase;
			buildActionMask = 2147483647;
			files = (
				062072B82773A055001655D7 /* AsyncAwaitIntegrationTests.swift in Sources */,
				B896E5DE1CC27347FAC009C3 /* BasicCompileTests.swift in Sources */,
				722F9A798F39F7D1FE7CF270 /* CodableGeoPointTests.swift in Sources */,
				CF5DE1ED21DD0A9783383A35 /* CodableIntegrationTests.swift in Sources */,
				32B0739404FA588608E1F41A /* CodableTimestampTests.swift in Sources */,
				E434ACDF63F219F3031F292E /* ConditionalConformanceTests.swift in Sources */,
				5B0E2D0595BE30B2320D96F1 /* EncodableFieldValueTests.swift in Sources */,
				660E99DEDA0A6FC1CCB200F9 /* FIRArrayTransformTests.mm in Sources */,
				AE068EDBC74AF27679CCB6DA /* FIRBundlesTests.mm in Sources */,
				BA0BB02821F1949783C8AA50 /* FIRCollectionReferenceTests.mm in Sources */,
				A55266E6C986251D283CE948 /* FIRCursorTests.mm in Sources */,
				7DD67E9621C52B790E844B16 /* FIRDatabaseTests.mm in Sources */,
				FB2111D9205822CC8E7368C2 /* FIRDocumentReferenceTests.mm in Sources */,
				72F21684D7520AA43A6F9C69 /* FIRDocumentSnapshotTests.mm in Sources */,
				77D3CF0BE43BC67B9A26B06D /* FIRFieldPathTests.mm in Sources */,
				2620644052E960310DADB298 /* FIRFieldValueTests.mm in Sources */,
				8460C97C9209D7DAF07090BD /* FIRFieldsTests.mm in Sources */,
				8A6C809B9F81C30B7333FCAA /* FIRFirestoreSourceTests.mm in Sources */,
				457171CE2510EEA46F7D8A30 /* FIRFirestoreTests.mm in Sources */,
				4809D7ACAA9414E3192F04FF /* FIRGeoPointTests.mm in Sources */,
				E2B15548A3B6796CE5A01975 /* FIRListenerRegistrationTests.mm in Sources */,
				B03F286F3AEC3781C386C646 /* FIRNumericTransformTests.mm in Sources */,
				BB894A81FDF56EEC19CC29F8 /* FIRQuerySnapshotTests.mm in Sources */,
				6A4F6B42C628D55CCE0C311F /* FIRQueryTests.mm in Sources */,
				298E0F8F6EB27AA36BA1CE76 /* FIRQueryUnitTests.mm in Sources */,
				27E46C94AAB087C80A97FF7F /* FIRServerTimestampTests.mm in Sources */,
				59F512D155DE361095A04ED4 /* FIRSnapshotMetadataTests.mm in Sources */,
				FE1C0263F6570DAC54A60F5C /* FIRTimestampTest.m in Sources */,
				5F05A801B1EA44BC1264E55A /* FIRTypeTests.mm in Sources */,
				8403D519C916C72B9C7F2FA1 /* FIRValidationTests.mm in Sources */,
				8705C4856498F66E471A0997 /* FIRWriteBatchTests.mm in Sources */,
				881E55152AB34465412F8542 /* FSTAPIHelpers.mm in Sources */,
				4A64A339BCA77B9F875D1D8B /* FSTDatastoreTests.mm in Sources */,
				1C7254742A9F6F7042C9D78E /* FSTEventAccumulator.mm in Sources */,
				8D0EF43F1B7B156550E65C20 /* FSTGoogleTestTests.mm in Sources */,
				198F193BD9484E49375A7BE7 /* FSTHelpers.mm in Sources */,
				0F54634745BA07B09BDC14D7 /* FSTIntegrationTestCase.mm in Sources */,
				7DED491019248CE9B9E9EB50 /* FSTLevelDBSpecTests.mm in Sources */,
				B3B8608727430210C4405AC0 /* FSTMemorySpecTests.mm in Sources */,
				07ADEF17BFBC07C0C2E306F6 /* FSTMockDatastore.mm in Sources */,
				42063E6AE9ADF659AA6D4E18 /* FSTSmokeTests.mm in Sources */,
				F609600E9A88A4D44FD1FCEB /* FSTSpecTests.mm in Sources */,
				42208EDA18C500BC271B6E95 /* FSTSyncEngineTestDriver.mm in Sources */,
				5E5B3B8B3A41C8EB70035A6B /* FSTTransactionTests.mm in Sources */,
				75A176239B37354588769206 /* FSTUserDataReaderTests.mm in Sources */,
				5E89B1A5A5430713C79C4854 /* FirestoreEncoderTests.swift in Sources */,
				736C4E82689F1CA1859C4A3F /* XCTestCase+Await.mm in Sources */,
				EA46611779C3EEF12822508C /* annotations.pb.cc in Sources */,
				8F4F40E9BC7ED588F67734D5 /* app_testing.mm in Sources */,
				B1A4D8A731EC0A0B16CC411A /* append_only_list_test.cc in Sources */,
				A6E236CE8B3A47BE32254436 /* array_sorted_map_test.cc in Sources */,
				1CB8AEFBF3E9565FF9955B50 /* async_queue_libdispatch_test.mm in Sources */,
				AB2BAB0BD77FF05CC26FCF75 /* async_queue_std_test.cc in Sources */,
				2FA0BAE32D587DF2EA5EEB97 /* async_queue_test.cc in Sources */,
				2C5E4D9FDE7615AD0F63909E /* async_testing.cc in Sources */,
				6AF739DDA9D33DF756DE7CDE /* autoid_test.cc in Sources */,
				C1B4621C0820EEB0AC9CCD22 /* bits_test.cc in Sources */,
				01C66732ECCB83AB1D896026 /* bundle.pb.cc in Sources */,
				EAA1962BFBA0EBFBA53B343F /* bundle_builder.cc in Sources */,
				C901A1BFD553B6DD70BB7CC7 /* bundle_cache_test.cc in Sources */,
				5A44725457D6B7805FD66EEB /* bundle_loader_test.cc in Sources */,
				248DE4F56DD938F4DBCCF39B /* bundle_reader_test.cc in Sources */,
				CBDCA7829AAFEB4853C15517 /* bundle_serializer_test.cc in Sources */,
				1B9653C51491FAA4BCDE1E11 /* byte_stream_apple_test.mm in Sources */,
				2F3740131CC8F8230351B91D /* byte_stream_cpp_test.cc in Sources */,
				62EC5F7FB416BA124A2B4604 /* byte_stream_test.cc in Sources */,
				297DC2B3C1EB136D58F4BA9C /* byte_string_test.cc in Sources */,
				1E8A00ABF414AC6C6591D9AC /* cc_compilation_test.cc in Sources */,
				1D71CA6BBA1E3433F243188E /* common.pb.cc in Sources */,
				9C86EEDEA131BFD50255EEF1 /* comparison_test.cc in Sources */,
				DCD83C545D764FB15FD88B02 /* counting_query_engine.cc in Sources */,
				ECC433628575AE994C621C54 /* create_noop_connectivity_monitor.cc in Sources */,
				6E7603BC1D8011A5D6F62072 /* credentials_provider_test.cc in Sources */,
				1D618761796DE311A1707AA2 /* database_id_test.cc in Sources */,
				E8495A8D1E11C0844339CCA3 /* database_info_test.cc in Sources */,
				7B74447D211586D9D1CC82BB /* datastore_test.cc in Sources */,
				A6A9946A006AA87240B37E31 /* defer_test.cc in Sources */,
				4EE1ABA574FBFDC95165624C /* delayed_constructor_test.cc in Sources */,
				E27C0996AF6EC6D08D91B253 /* document.pb.cc in Sources */,
				B3F3DCA51819F1A213E00D9C /* document_key_test.cc in Sources */,
				6938ABD1891AD4B9FD5FE664 /* document_overlay_cache_test.cc in Sources */,
				547E9A4522F9EA7300A275E0 /* document_set_test.cc in Sources */,
				8ECDF2AFCF1BCA1A2CDAAD8A /* document_test.cc in Sources */,
				C1CD78F1FDE0918B4F87BC6F /* empty_credentials_provider_test.cc in Sources */,
				485CBA9F99771437BA1CB401 /* event_manager_test.cc in Sources */,
				49C593017B5438B216FAF593 /* executor_libdispatch_test.mm in Sources */,
				17DFF30CF61D87883986E8B6 /* executor_std_test.cc in Sources */,
				814724DE70EFC3DDF439CD78 /* executor_test.cc in Sources */,
				BD6CC8614970A3D7D2CF0D49 /* exponential_backoff_test.cc in Sources */,
				4D2655C5675D83205C3749DC /* fake_target_metadata_provider.cc in Sources */,
				0B071E9044CEEF666D829354 /* field_filter_test.cc in Sources */,
				50C852E08626CFA7DC889EEA /* field_index_test.cc in Sources */,
				A1563EFEB021936D3FFE07E3 /* field_mask_test.cc in Sources */,
				B235E260EA0DCB7BAC04F69B /* field_path_test.cc in Sources */,
				1BF1F9A0CBB6B01654D3C2BE /* field_transform_test.cc in Sources */,
				199B778D5820495797E0BE02 /* filesystem_test.cc in Sources */,
				AD12205540893CEB48647937 /* filesystem_testing.cc in Sources */,
				992DD6779C7A166D3A22E749 /* firebase_app_check_credentials_provider_test.mm in Sources */,
				B6BEB7AF975FA31E169B7DD2 /* firebase_auth_credentials_provider_test.mm in Sources */,
				D756A1A63E626572EE8DF592 /* firestore.pb.cc in Sources */,
				8B31F63673F3B5238DE95AFB /* geo_point_test.cc in Sources */,
				5958E3E3A0446A88B815CB70 /* grpc_connection_test.cc in Sources */,
				0C18678CE7E355B17C34F2EE /* grpc_stream_test.cc in Sources */,
				B83A1416C3922E2F3EBA77FE /* grpc_stream_tester.cc in Sources */,
				92EFF0CC2993B43CBC7A61FF /* grpc_streaming_reader_test.cc in Sources */,
				498A45B1EEBAC97A1C547BAC /* grpc_unary_call_test.cc in Sources */,
				FD365D6DFE9511D3BA2C74DF /* hard_assert_test.cc in Sources */,
				7C7BA1DB0B66EB899A928283 /* hashing_test.cc in Sources */,
				BDD2D1812BAD962E3C81A53F /* hashing_test_apple.mm in Sources */,
				49794806F3D5052E5F61A40D /* http.pb.cc in Sources */,
				6E8CD8F545C8EDA84918977C /* index.pb.cc in Sources */,
				650B31A5EC6F8D2AEA79C350 /* index_manager_test.cc in Sources */,
				86494278BE08F10A8AAF9603 /* iterator_adaptors_test.cc in Sources */,
				4173B61CB74EB4CD1D89EE68 /* latlng.pb.cc in Sources */,
				1E8F5F37052AB0C087D69DF9 /* leveldb_bundle_cache_test.cc in Sources */,
				10B69419AC04F157D855FED7 /* leveldb_document_overlay_cache_test.cc in Sources */,
				839D8B502026706419FE09D6 /* leveldb_index_manager_test.cc in Sources */,
				A4AD189BDEF7A609953457A6 /* leveldb_key_test.cc in Sources */,
				1029F0461945A444FCB523B3 /* leveldb_local_store_test.cc in Sources */,
				000212BFBE7A17712FC9754A /* leveldb_lru_garbage_collector_test.cc in Sources */,
				61ECC7CE18700CBD73D0D810 /* leveldb_migrations_test.cc in Sources */,
				A478FDD7C3F48FBFDDA7D8F5 /* leveldb_mutation_queue_test.cc in Sources */,
				A06FBB7367CDD496887B86F8 /* leveldb_opener_test.cc in Sources */,
				A27096F764227BC73526FED3 /* leveldb_remote_document_cache_test.cc in Sources */,
				D04CBBEDB8DC16D8C201AC49 /* leveldb_target_cache_test.cc in Sources */,
				29243A4BBB2E2B1530A62C59 /* leveldb_transaction_test.cc in Sources */,
				08FA4102AD14452E9587A1F2 /* leveldb_util_test.cc in Sources */,
				59E95B64C460C860E2BC7464 /* load_bundle_task_test.cc in Sources */,
				009CDC5D8C96F54A229F462F /* local_serializer_test.cc in Sources */,
				DF4B3835C5AA4835C01CD255 /* local_store_test.cc in Sources */,
				6B94E0AE1002C5C9EA0F5582 /* log_test.cc in Sources */,
				95CE3F5265B9BB7297EE5A6B /* lru_garbage_collector_test.cc in Sources */,
				C19214F5B43AA745A7FC2FC1 /* maybe_document.pb.cc in Sources */,
				94854FAEAEA75A1AC77A0515 /* memory_bundle_cache_test.cc in Sources */,
				053C11420E49AE1A77E21C20 /* memory_document_overlay_cache_test.cc in Sources */,
				4D8367018652104A8803E8DB /* memory_index_manager_test.cc in Sources */,
				91AEFFEE35FBE15FEC42A1F4 /* memory_local_store_test.cc in Sources */,
				3B23E21D5D7ACF54EBD8CF67 /* memory_lru_garbage_collector_test.cc in Sources */,
				1F3DD2971C13CBBFA0D84866 /* memory_mutation_queue_test.cc in Sources */,
				7281C2F04838AFFDF6A762DF /* memory_remote_document_cache_test.cc in Sources */,
				7F9CE96304D413F7E7AA0DA0 /* memory_target_cache_test.cc in Sources */,
				2A499CFB2831612A045977CD /* message_test.cc in Sources */,
				85D61BDC7FB99B6E0DD3AFCA /* mutation.pb.cc in Sources */,
				C06E54352661FCFB91968640 /* mutation_queue_test.cc in Sources */,
				795A0E11B3951ACEA2859C8A /* mutation_test.cc in Sources */,
				002EC02E9F86464049A69A06 /* nanopb_util_test.cc in Sources */,
				2B4021C3E663DDDDD512E961 /* objc_type_traits_apple_test.mm in Sources */,
				D711B3F495923680B6FC2FC6 /* object_value_test.cc in Sources */,
				71702588BFBF5D3A670508E7 /* ordered_code_benchmark.cc in Sources */,
				B4C675BE9030D5C7D19C4D19 /* ordered_code_test.cc in Sources */,
				D1BCDAEACF6408200DFB9870 /* overlay_test.cc in Sources */,
				B3A309CCF5D75A555C7196E1 /* path_test.cc in Sources */,
				46EAC2828CD942F27834F497 /* persistence_testing.cc in Sources */,
				9EE1447AA8E68DF98D0590FF /* precondition_test.cc in Sources */,
				F6079BFC9460B190DA85C2E6 /* pretty_printing_test.cc in Sources */,
				7B0F073BDB6D0D6E542E23D4 /* query.pb.cc in Sources */,
				FB2D5208A6B5816A7244D77A /* query_engine_test.cc in Sources */,
				6C92AD45A3619A18ECCA5B1F /* query_listener_test.cc in Sources */,
				9617B75E9E27E7BA46D87EF3 /* query_test.cc in Sources */,
				3409F2AEB7D6D95478D4344A /* random_access_queue_test.cc in Sources */,
				FBBB13329D3B5827C21AE7AB /* reference_set_test.cc in Sources */,
				77BB66DD17A8E6545DE22E0B /* remote_document_cache_test.cc in Sources */,
				A7309DAD4A3B5334536ECA46 /* remote_event_test.cc in Sources */,
				5E53122E4214FC4EA3B3DC1E /* resource.pb.cc in Sources */,
				2634E1C1971C05790B505824 /* resource_path_test.cc in Sources */,
				5EDF0D63EAD6A65D4F8CDF45 /* schedule_test.cc in Sources */,
				53F449F69DF8A3ABC711FD59 /* secure_random_test.cc in Sources */,
				EB264591ADDE6D93A6924A61 /* serializer_test.cc in Sources */,
				268FC3360157A2DCAF89F92D /* snapshot_version_test.cc in Sources */,
				2CD379584D1D35AAEA271D21 /* sorted_map_test.cc in Sources */,
				314D231A9F33E0502611DD20 /* sorted_set_test.cc in Sources */,
				E186D002520881AD2906ADDB /* status.pb.cc in Sources */,
				96552D8E218F68DDCFE210A0 /* status_apple_test.mm in Sources */,
				16791B16601204220623916C /* status_test.cc in Sources */,
				3FF88C11276449F00F79AF48 /* status_testing.cc in Sources */,
				4747A986288114C2B7CD179E /* statusor_test.cc in Sources */,
				2A365DB6DF32631964FE690A /* stream_test.cc in Sources */,
				B5AEF7E4EBC29653DEE856A2 /* strerror_test.cc in Sources */,
				85D7C370C7812166A467FEE9 /* string_apple_benchmark.mm in Sources */,
				009F5174BD172716AFE9F20A /* string_apple_test.mm in Sources */,
				7B0EA399F899537ACCC84E53 /* string_format_apple_test.mm in Sources */,
				990EC10E92DADB7D86A4BEE3 /* string_format_test.cc in Sources */,
				0AE084A7886BC11B8C305122 /* string_util_test.cc in Sources */,
				DC0B0E50DBAE916E6565AA18 /* string_win_test.cc in Sources */,
				B3E6F4CDB1663407F0980C7A /* target.pb.cc in Sources */,
				66CA091F8B610E0FB0A3F8A4 /* target_cache_test.cc in Sources */,
				A05BC6BDA2ABE405009211A9 /* target_id_generator_test.cc in Sources */,
				15A5DEC8430E71D64424CBFD /* target_index_matcher_test.cc in Sources */,
<<<<<<< HEAD
=======
				035DE410628A8F804F6F2790 /* target_test.cc in Sources */,
>>>>>>> d8bd124e
				93C8F772F4DC5A985FA3D815 /* task_test.cc in Sources */,
				A17DBC8F24127DA8A381F865 /* testutil.cc in Sources */,
				A25FF76DEF542E01A2DF3B0E /* time_testing.cc in Sources */,
				1E42CD0F60EB22A5D0C86D1F /* timestamp_test.cc in Sources */,
				F9705E595FC3818F13F6375A /* to_string_apple_test.mm in Sources */,
				3BAFCABA851AE1865D904323 /* to_string_test.cc in Sources */,
				1B9E54F4C4280A713B825981 /* token_test.cc in Sources */,
				44EAF3E6EAC0CC4EB2147D16 /* transform_operation_test.cc in Sources */,
				3D22F56C0DE7C7256C75DC06 /* tree_sorted_map_test.cc in Sources */,
				A80D38096052F928B17E1504 /* user_test.cc in Sources */,
				3DBB48F077C97200F32B51A0 /* value_util_test.cc in Sources */,
				81A6B241E63540900F205817 /* view_snapshot_test.cc in Sources */,
				A5B8C273593D1BB6E8AE4CBA /* view_test.cc in Sources */,
				7F771EB980D9CFAAB4764233 /* view_testing.cc in Sources */,
				CF1FB026CCB901F92B4B2C73 /* watch_change_test.cc in Sources */,
				B592DB7DB492B1C1D5E67D01 /* write.pb.cc in Sources */,
				E51957EDECF741E1D3C3968A /* writer_test.cc in Sources */,
			);
			runOnlyForDeploymentPostprocessing = 0;
		};
		5CAE131520FFFED600BE9A4A /* Sources */ = {
			isa = PBXSourcesBuildPhase;
			buildActionMask = 2147483647;
			files = (
				5412671B23D1536B001E41A0 /* FSTBenchmarkTests.mm in Sources */,
				5412671D23D153EB001E41A0 /* app_testing.mm in Sources */,
				5412671C23D1536B001E41A0 /* remote_document_cache_benchmark.mm in Sources */,
			);
			runOnlyForDeploymentPostprocessing = 0;
		};
		6003F586195388D20070C39A /* Sources */ = {
			isa = PBXSourcesBuildPhase;
			buildActionMask = 2147483647;
			files = (
				6003F59E195388D20070C39A /* FIRAppDelegate.m in Sources */,
				6003F5A7195388D20070C39A /* FIRViewController.m in Sources */,
				6003F59A195388D20070C39A /* main.m in Sources */,
			);
			runOnlyForDeploymentPostprocessing = 0;
		};
		6003F5AA195388D20070C39A /* Sources */ = {
			isa = PBXSourcesBuildPhase;
			buildActionMask = 2147483647;
			files = (
				5492E050202154AA00B64F25 /* FIRCollectionReferenceTests.mm in Sources */,
				5492E053202154AB00B64F25 /* FIRDocumentReferenceTests.mm in Sources */,
				5492E055202154AB00B64F25 /* FIRDocumentSnapshotTests.mm in Sources */,
				5492E056202154AB00B64F25 /* FIRFieldPathTests.mm in Sources */,
				5492E054202154AB00B64F25 /* FIRFieldValueTests.mm in Sources */,
				5467FB01203E5717009C9584 /* FIRFirestoreTests.mm in Sources */,
				5492E052202154AB00B64F25 /* FIRGeoPointTests.mm in Sources */,
				5492E059202154AB00B64F25 /* FIRQuerySnapshotTests.mm in Sources */,
				CB2C731116D6C9464220626F /* FIRQueryUnitTests.mm in Sources */,
				5492E057202154AB00B64F25 /* FIRSnapshotMetadataTests.mm in Sources */,
				B65D34A9203C995B0076A5E1 /* FIRTimestampTest.m in Sources */,
				5492E058202154AB00B64F25 /* FSTAPIHelpers.mm in Sources */,
				5492E03E2021401F00B64F25 /* FSTEventAccumulator.mm in Sources */,
				54764FAF1FAA21B90085E60A /* FSTGoogleTestTests.mm in Sources */,
				5492E03F2021401F00B64F25 /* FSTHelpers.mm in Sources */,
				5491BC721FB44593008B3588 /* FSTIntegrationTestCase.mm in Sources */,
				5492E03120213FFC00B64F25 /* FSTLevelDBSpecTests.mm in Sources */,
				5492E03420213FFC00B64F25 /* FSTMemorySpecTests.mm in Sources */,
				5492E03220213FFC00B64F25 /* FSTMockDatastore.mm in Sources */,
				5492E03520213FFC00B64F25 /* FSTSpecTests.mm in Sources */,
				5492E03320213FFC00B64F25 /* FSTSyncEngineTestDriver.mm in Sources */,
				6FC85C48CF8235BA1845E1C8 /* FSTUserDataReaderTests.mm in Sources */,
				5492E03C2021401F00B64F25 /* XCTestCase+Await.mm in Sources */,
				618BBEAF20B89AAC00B5BCE7 /* annotations.pb.cc in Sources */,
				5467FB08203E6A44009C9584 /* app_testing.mm in Sources */,
				5477CDEA22EE71C8000FCC1E /* append_only_list_test.cc in Sources */,
				54EB764D202277B30088B8F3 /* array_sorted_map_test.cc in Sources */,
				B6FB4684208EA0EC00554BA2 /* async_queue_libdispatch_test.mm in Sources */,
				B6FB4685208EA0F000554BA2 /* async_queue_std_test.cc in Sources */,
				B6FB467D208E9D3C00554BA2 /* async_queue_test.cc in Sources */,
				11BC867491A6631D37DE56A8 /* async_testing.cc in Sources */,
				54740A581FC914F000713A1A /* autoid_test.cc in Sources */,
				AB380D02201BC69F00D97691 /* bits_test.cc in Sources */,
				784FCB02C76096DACCBA11F2 /* bundle.pb.cc in Sources */,
				856A1EAAD674ADBDAAEDAC37 /* bundle_builder.cc in Sources */,
				BB3F35B1510FE5449E50EC8A /* bundle_cache_test.cc in Sources */,
				81AF02881A8D23D02FC202F6 /* bundle_loader_test.cc in Sources */,
				1E41BEEDB1F7F23D8A7C47E6 /* bundle_reader_test.cc in Sources */,
				A27908A198E1D2230C1801AC /* bundle_serializer_test.cc in Sources */,
				DD04F7FE7A1ADE230A247DBC /* byte_stream_apple_test.mm in Sources */,
				0B55CD5CB8DFEBF2D22A2332 /* byte_stream_cpp_test.cc in Sources */,
				44A8B51C05538A8DACB85578 /* byte_stream_test.cc in Sources */,
				7B86B1B21FD0EF2A67547F66 /* byte_string_test.cc in Sources */,
				08A9C531265B5E4C5367346E /* cc_compilation_test.cc in Sources */,
				544129DA21C2DDC800EFB9CC /* common.pb.cc in Sources */,
				548DB929200D59F600E00ABC /* comparison_test.cc in Sources */,
				4E2E0314F9FDD7BCED60254A /* counting_query_engine.cc in Sources */,
				1989623826923A9D5A7EFA40 /* create_noop_connectivity_monitor.cc in Sources */,
				E8608D40B683938C6D785627 /* credentials_provider_test.cc in Sources */,
				ABE6637A201FA81900ED349A /* database_id_test.cc in Sources */,
				AB38D93020236E21000A432D /* database_info_test.cc in Sources */,
				D3B470C98ACFAB7307FB3800 /* datastore_test.cc in Sources */,
				26C4E52128C8E7B5B96BECC4 /* defer_test.cc in Sources */,
				6EC28BB8C38E3FD126F68211 /* delayed_constructor_test.cc in Sources */,
				544129DD21C2DDC800EFB9CC /* document.pb.cc in Sources */,
				B6152AD7202A53CB000E5744 /* document_key_test.cc in Sources */,
				050FB0783F462CEDD44BEFFD /* document_overlay_cache_test.cc in Sources */,
				547E9A4222F9EA7300A275E0 /* document_set_test.cc in Sources */,
				AB6B908420322E4D00CC290A /* document_test.cc in Sources */,
				1C7F8733582BAF99EDAA851E /* empty_credentials_provider_test.cc in Sources */,
				8405FF2BFBB233031A887398 /* event_manager_test.cc in Sources */,
				B6FB468E208F9BAB00554BA2 /* executor_libdispatch_test.mm in Sources */,
				B6FB468F208F9BAE00554BA2 /* executor_std_test.cc in Sources */,
				B6FB4690208F9BB300554BA2 /* executor_test.cc in Sources */,
				B6D1B68520E2AB1B00B35856 /* exponential_backoff_test.cc in Sources */,
				FAE5DA6ED3E1842DC21453EE /* fake_target_metadata_provider.cc in Sources */,
				047F5209AB055A884D795B8A /* field_filter_test.cc in Sources */,
				03AEB9E07A605AE1B5827548 /* field_index_test.cc in Sources */,
				549CCA5720A36E1F00BCEB75 /* field_mask_test.cc in Sources */,
				B686F2AF2023DDEE0028D6BE /* field_path_test.cc in Sources */,
				2EC1C4D202A01A632339A161 /* field_transform_test.cc in Sources */,
				D94A1862B8FB778225DB54A1 /* filesystem_test.cc in Sources */,
				DD6C480629B3F87933FAF440 /* filesystem_testing.cc in Sources */,
				263BD3B99AC4965540235BA4 /* firebase_app_check_credentials_provider_test.mm in Sources */,
				C09BDBA73261578F9DA74CEE /* firebase_auth_credentials_provider_test.mm in Sources */,
				544129DB21C2DDC800EFB9CC /* firestore.pb.cc in Sources */,
				AB7BAB342012B519001E0872 /* geo_point_test.cc in Sources */,
				B6D9649121544D4F00EB9CFB /* grpc_connection_test.cc in Sources */,
				B6BBE43121262CF400C6A53E /* grpc_stream_test.cc in Sources */,
				34202A37E0B762386967AF3D /* grpc_stream_tester.cc in Sources */,
				B6D964932154AB8F00EB9CFB /* grpc_streaming_reader_test.cc in Sources */,
				B6D964952163E63900EB9CFB /* grpc_unary_call_test.cc in Sources */,
				73FE5066020EF9B2892C86BF /* hard_assert_test.cc in Sources */,
				54511E8E209805F8005BD28F /* hashing_test.cc in Sources */,
				B69CF3F12227386500B281C8 /* hashing_test_apple.mm in Sources */,
				618BBEB020B89AAC00B5BCE7 /* http.pb.cc in Sources */,
				77D38E78F7CCB8504450A8FB /* index.pb.cc in Sources */,
				E6357221227031DD77EE5265 /* index_manager_test.cc in Sources */,
				54A0353520A3D8CB003E0143 /* iterator_adaptors_test.cc in Sources */,
				618BBEAE20B89AAC00B5BCE7 /* latlng.pb.cc in Sources */,
				0EDFC8A6593477E1D17CDD8F /* leveldb_bundle_cache_test.cc in Sources */,
				E962CA641FB1312638593131 /* leveldb_document_overlay_cache_test.cc in Sources */,
				B743F4E121E879EF34536A51 /* leveldb_index_manager_test.cc in Sources */,
				54995F6F205B6E12004EFFA0 /* leveldb_key_test.cc in Sources */,
				04887E378B39FB86A8A5B52B /* leveldb_local_store_test.cc in Sources */,
				CE2962775B42BDEEE8108567 /* leveldb_lru_garbage_collector_test.cc in Sources */,
				BACBBF4AF2F5455673AEAB35 /* leveldb_migrations_test.cc in Sources */,
				98708140787A9465D883EEC9 /* leveldb_mutation_queue_test.cc in Sources */,
				8342277EB0553492B6668877 /* leveldb_opener_test.cc in Sources */,
				8077722A6BB175D3108CDC55 /* leveldb_remote_document_cache_test.cc in Sources */,
				284A5280F868B2B4B5A1C848 /* leveldb_target_cache_test.cc in Sources */,
				35DB74DFB2F174865BCCC264 /* leveldb_transaction_test.cc in Sources */,
				BEE0294A23AB993E5DE0E946 /* leveldb_util_test.cc in Sources */,
				C8C4CB7B6E23FC340BEC6D7F /* load_bundle_task_test.cc in Sources */,
				020AFD89BB40E5175838BB76 /* local_serializer_test.cc in Sources */,
				D21060F8115A5F48FC3BF335 /* local_store_test.cc in Sources */,
				54C2294F1FECABAE007D065B /* log_test.cc in Sources */,
				1290FA77A922B76503AE407C /* lru_garbage_collector_test.cc in Sources */,
				618BBEA720B89AAC00B5BCE7 /* maybe_document.pb.cc in Sources */,
				A0E1C7F5C7093A498F65C5CF /* memory_bundle_cache_test.cc in Sources */,
				E56EEC9DAC455E2BE77D110A /* memory_document_overlay_cache_test.cc in Sources */,
				3B47CC43DBA24434E215B8ED /* memory_index_manager_test.cc in Sources */,
				C6BF529243414C53DF5F1012 /* memory_local_store_test.cc in Sources */,
				72B25B2D698E4746143D5B74 /* memory_lru_garbage_collector_test.cc in Sources */,
				851346D66DEC223E839E3AA9 /* memory_mutation_queue_test.cc in Sources */,
				CEA91CE103B42533C54DBAD6 /* memory_remote_document_cache_test.cc in Sources */,
				FC1D22B6EC4E5F089AE39B8C /* memory_target_cache_test.cc in Sources */,
				2B4D0509577E5CE0B0B8CEDF /* message_test.cc in Sources */,
				618BBEA820B89AAC00B5BCE7 /* mutation.pb.cc in Sources */,
				1C4F88DDEFA6FA23E9E4DB4B /* mutation_queue_test.cc in Sources */,
				32F022CB75AEE48CDDAF2982 /* mutation_test.cc in Sources */,
				2EB2EE24076A4E4621E38E45 /* nanopb_util_test.cc in Sources */,
				C80B10E79CDD7EF7843C321E /* objc_type_traits_apple_test.mm in Sources */,
				1EE2B61B15AAA7C864188A59 /* object_value_test.cc in Sources */,
				3040FD156E1B7C92B0F2A70C /* ordered_code_benchmark.cc in Sources */,
				AB380D04201BC6E400D97691 /* ordered_code_test.cc in Sources */,
				4D20563D846FA0F3BEBFDE9D /* overlay_test.cc in Sources */,
				5A080105CCBFDB6BF3F3772D /* path_test.cc in Sources */,
				21C17F15579341289AD01051 /* persistence_testing.cc in Sources */,
				549CCA5920A36E1F00BCEB75 /* precondition_test.cc in Sources */,
				6A94393D83EB338DFAF6A0D2 /* pretty_printing_test.cc in Sources */,
				544129DC21C2DDC800EFB9CC /* query.pb.cc in Sources */,
				9012B0E121B99B9C7E54160B /* query_engine_test.cc in Sources */,
				CD226D868CEFA9D557EF33A1 /* query_listener_test.cc in Sources */,
				6F3CAC76D918D6B0917EDF92 /* query_test.cc in Sources */,
				AC6B856ACB12BB28D279693D /* random_access_queue_test.cc in Sources */,
				132E3483789344640A52F223 /* reference_set_test.cc in Sources */,
				F950A371FADCA2F0B73683E0 /* remote_document_cache_test.cc in Sources */,
				59880AE766F7FBFF0C41A94E /* remote_event_test.cc in Sources */,
				224496E752E42E220F809FAC /* resource.pb.cc in Sources */,
				B686F2B22025000D0028D6BE /* resource_path_test.cc in Sources */,
				8A76A3A8345B984C91B0843E /* schedule_test.cc in Sources */,
				54740A571FC914BA00713A1A /* secure_random_test.cc in Sources */,
				61F72C5620BC48FD001A68CB /* serializer_test.cc in Sources */,
				ABA495BB202B7E80008A7851 /* snapshot_version_test.cc in Sources */,
				549CCA5220A36DBC00BCEB75 /* sorted_map_test.cc in Sources */,
				549CCA5020A36DBC00BCEB75 /* sorted_set_test.cc in Sources */,
				618BBEB120B89AAC00B5BCE7 /* status.pb.cc in Sources */,
				5493A424225F9990006DE7BA /* status_apple_test.mm in Sources */,
				54A0352F20A3B3D8003E0143 /* status_test.cc in Sources */,
				743DF2DF38CE289F13F44043 /* status_testing.cc in Sources */,
				54A0353020A3B3D8003E0143 /* statusor_test.cc in Sources */,
				36999FC1F37930E8C9B6DA25 /* stream_test.cc in Sources */,
				1CAA9012B25F975D445D5978 /* strerror_test.cc in Sources */,
				87B5AC3EBF0E83166B142FA4 /* string_apple_benchmark.mm in Sources */,
				36FD4CE79613D18BC783C55B /* string_apple_test.mm in Sources */,
				0535C1B65DADAE1CE47FA3CA /* string_format_apple_test.mm in Sources */,
				54131E9720ADE679001DF3FF /* string_format_test.cc in Sources */,
				AB380CFE201A2F4500D97691 /* string_util_test.cc in Sources */,
				DD5976A45071455FF3FE74B8 /* string_win_test.cc in Sources */,
				618BBEA620B89AAC00B5BCE7 /* target.pb.cc in Sources */,
				254CD651CB621D471BC5AC12 /* target_cache_test.cc in Sources */,
				AB380CFB2019388600D97691 /* target_id_generator_test.cc in Sources */,
				F27347560A963E8162C56FF3 /* target_index_matcher_test.cc in Sources */,
<<<<<<< HEAD
=======
				205601D1C6A40A4DD3BBAA04 /* target_test.cc in Sources */,
>>>>>>> d8bd124e
				662793139A36E5CFC935B949 /* task_test.cc in Sources */,
				54A0352A20A3B3BD003E0143 /* testutil.cc in Sources */,
				5497CB77229DECDE000FB92F /* time_testing.cc in Sources */,
				ABF6506C201131F8005F2C74 /* timestamp_test.cc in Sources */,
				B68B1E012213A765008977EF /* to_string_apple_test.mm in Sources */,
				B696858E2214B53900271095 /* to_string_test.cc in Sources */,
				D50232D696F19C2881AC01CE /* token_test.cc in Sources */,
				D3CB03747E34D7C0365638F1 /* transform_operation_test.cc in Sources */,
				549CCA5120A36DBC00BCEB75 /* tree_sorted_map_test.cc in Sources */,
				1B816F48012524939CA57CB3 /* user_test.cc in Sources */,
				B844B264311E18051B1671ED /* value_util_test.cc in Sources */,
				340987A77D72C80A3E0FDADF /* view_snapshot_test.cc in Sources */,
				17473086EBACB98CDC3CC65C /* view_test.cc in Sources */,
				DDDE74C752E65DE7D39A7166 /* view_testing.cc in Sources */,
				2CBA4FA327C48B97D31F6373 /* watch_change_test.cc in Sources */,
				544129DE21C2DDC800EFB9CC /* write.pb.cc in Sources */,
				3BA4EEA6153B3833F86B8104 /* writer_test.cc in Sources */,
			);
			runOnlyForDeploymentPostprocessing = 0;
		};
		6EDD3AD520BF247500C33877 /* Sources */ = {
			isa = PBXSourcesBuildPhase;
			buildActionMask = 2147483647;
			files = (
				6E8302E021022309003E1EA3 /* FSTFuzzTestFieldPath.mm in Sources */,
				6EA39FDE20FE820E008D461F /* FSTFuzzTestSerializer.mm in Sources */,
				6EDD3B6020BF25AE00C33877 /* FSTFuzzTestsPrincipal.mm in Sources */,
			);
			runOnlyForDeploymentPostprocessing = 0;
		};
		DAFF0CF121E64AC30062958F /* Sources */ = {
			isa = PBXSourcesBuildPhase;
			buildActionMask = 2147483647;
			files = (
				DAFF0CF921E64AC30062958F /* AppDelegate.m in Sources */,
				DAFF0D0121E64AC40062958F /* main.m in Sources */,
			);
			runOnlyForDeploymentPostprocessing = 0;
		};
		DE03B2981F2149D600A30B9C /* Sources */ = {
			isa = PBXSourcesBuildPhase;
			buildActionMask = 2147483647;
			files = (
				062072B72773A055001655D7 /* AsyncAwaitIntegrationTests.swift in Sources */,
				F731A0CCD0220B370BC1BE8B /* BasicCompileTests.swift in Sources */,
				7C5E017689012489AAB7718D /* CodableGeoPointTests.swift in Sources */,
				54C3242322D3B627000FE6DD /* CodableIntegrationTests.swift in Sources */,
				70AB665EB6A473FF6C4CFD31 /* CodableTimestampTests.swift in Sources */,
				BCA720A0F54D23654F806323 /* ConditionalConformanceTests.swift in Sources */,
				E688620D4578F1F7FBB1AF9C /* EncodableFieldValueTests.swift in Sources */,
				73866AA12082B0A5009BB4FF /* FIRArrayTransformTests.mm in Sources */,
				4B54FA587C7107973FD76044 /* FIRBundlesTests.mm in Sources */,
				7BCC5973C4F4FCC272150E31 /* FIRCollectionReferenceTests.mm in Sources */,
				5492E079202154D600B64F25 /* FIRCursorTests.mm in Sources */,
				5492E075202154D600B64F25 /* FIRDatabaseTests.mm in Sources */,
				C43A555928CB0441096F82D2 /* FIRDocumentReferenceTests.mm in Sources */,
				20814A477D00EA11D0E76631 /* FIRDocumentSnapshotTests.mm in Sources */,
				B371628DA91E80B64AE53085 /* FIRFieldPathTests.mm in Sources */,
				1D76DDBE57A4D66C64C00B65 /* FIRFieldValueTests.mm in Sources */,
				5492E073202154D600B64F25 /* FIRFieldsTests.mm in Sources */,
				6161B5032047140C00A99DBB /* FIRFirestoreSourceTests.mm in Sources */,
				25C167BAA4284FC951206E1F /* FIRFirestoreTests.mm in Sources */,
				1B6E74BA33B010D76DB1E2F9 /* FIRGeoPointTests.mm in Sources */,
				5492E074202154D600B64F25 /* FIRListenerRegistrationTests.mm in Sources */,
				D5B252EE3F4037405DB1ECE3 /* FIRNumericTransformTests.mm in Sources */,
				6C143182916AC638707DB854 /* FIRQuerySnapshotTests.mm in Sources */,
				5492E072202154D600B64F25 /* FIRQueryTests.mm in Sources */,
				82E3634FCF4A882948B81839 /* FIRQueryUnitTests.mm in Sources */,
				5492E077202154D600B64F25 /* FIRServerTimestampTests.mm in Sources */,
				716289F99B5316B3CC5E5CE9 /* FIRSnapshotMetadataTests.mm in Sources */,
				02B83EB79020AE6CBA60A410 /* FIRTimestampTest.m in Sources */,
				5492E07A202154D600B64F25 /* FIRTypeTests.mm in Sources */,
				5492E076202154D600B64F25 /* FIRValidationTests.mm in Sources */,
				5492E078202154D600B64F25 /* FIRWriteBatchTests.mm in Sources */,
				D9EF7FC0E3F8646B272B427E /* FSTAPIHelpers.mm in Sources */,
				5492E082202154EC00B64F25 /* FSTDatastoreTests.mm in Sources */,
				5492E041202143E700B64F25 /* FSTEventAccumulator.mm in Sources */,
				1E6E2AE74B7C9DEDFC07E76B /* FSTGoogleTestTests.mm in Sources */,
				5492E0422021440500B64F25 /* FSTHelpers.mm in Sources */,
				5491BC731FB44593008B3588 /* FSTIntegrationTestCase.mm in Sources */,
				F4FAC5A7D40A0A9A3EA77998 /* FSTLevelDBSpecTests.mm in Sources */,
				40431BF2A368D0C891229F6E /* FSTMemorySpecTests.mm in Sources */,
				2BBFAD893295881057E6C1FD /* FSTMockDatastore.mm in Sources */,
				5492E080202154EC00B64F25 /* FSTSmokeTests.mm in Sources */,
				6E10507432E1D7AE658D16BD /* FSTSpecTests.mm in Sources */,
				5FC0157A03EF9820BCCCC4A3 /* FSTSyncEngineTestDriver.mm in Sources */,
				5492E07F202154EC00B64F25 /* FSTTransactionTests.mm in Sources */,
				F5BDECEB3B43BD1591EEADBD /* FSTUserDataReaderTests.mm in Sources */,
				6F45846C159D3C063DBD3CBE /* FirestoreEncoderTests.swift in Sources */,
				5492E0442021457E00B64F25 /* XCTestCase+Await.mm in Sources */,
				02EB33CC2590E1484D462912 /* annotations.pb.cc in Sources */,
				EBFC611B1BF195D0EC710AF4 /* app_testing.mm in Sources */,
				5477CDEB22EE71C8000FCC1E /* append_only_list_test.cc in Sources */,
				FCA48FB54FC50BFDFDA672CD /* array_sorted_map_test.cc in Sources */,
				45A5504D33D39C6F80302450 /* async_queue_libdispatch_test.mm in Sources */,
				6F914209F46E6552B5A79570 /* async_queue_std_test.cc in Sources */,
				AD74843082C6465A676F16A7 /* async_queue_test.cc in Sources */,
				35C330499D50AC415B24C580 /* async_testing.cc in Sources */,
				8F781F527ED72DC6C123689E /* autoid_test.cc in Sources */,
				0B9BD73418289EFF91917934 /* bits_test.cc in Sources */,
				F8126CD7308A4B8AEC0F30A8 /* bundle.pb.cc in Sources */,
				5AFA1055E8F6B4E4B1CCE2C4 /* bundle_builder.cc in Sources */,
				AE5E5E4A7BF12C2337AFA13B /* bundle_cache_test.cc in Sources */,
				65D54B964A2021E5A36AB21F /* bundle_loader_test.cc in Sources */,
				B9706A5CD29195A613CF4147 /* bundle_reader_test.cc in Sources */,
				121F0FB9DCCBFB7573C7AF48 /* bundle_serializer_test.cc in Sources */,
				4DA3EB6F1DF1E4C612CFBC0D /* byte_stream_apple_test.mm in Sources */,
				A4757C171D2407F61332EA38 /* byte_stream_cpp_test.cc in Sources */,
				35503DAC4FD0D765A2DE82A8 /* byte_stream_test.cc in Sources */,
				52967C3DD7896BFA48840488 /* byte_string_test.cc in Sources */,
				338DFD5BCD142DF6C82A0D56 /* cc_compilation_test.cc in Sources */,
				4C66806697D7BCA730FA3697 /* common.pb.cc in Sources */,
				EC7A44792A5513FBB6F501EE /* comparison_test.cc in Sources */,
				BDF3A6C121F2773BB3A347A7 /* counting_query_engine.cc in Sources */,
				1F4930A8366F74288121F627 /* create_noop_connectivity_monitor.cc in Sources */,
				7DE2560C3B4EF0512F0D538C /* credentials_provider_test.cc in Sources */,
				61976CE9C088131EC564A503 /* database_id_test.cc in Sources */,
				65FC1A102890C02EF1A65213 /* database_info_test.cc in Sources */,
				4D6761FB02F4D915E466A985 /* datastore_test.cc in Sources */,
				96898170B456EAF092F73BBC /* defer_test.cc in Sources */,
				C663A8B74B57FD84717DEA21 /* delayed_constructor_test.cc in Sources */,
				C426C6E424FB2199F5C2C5BC /* document.pb.cc in Sources */,
				93E5620E3884A431A14500B0 /* document_key_test.cc in Sources */,
				FD6F5B4497D670330E7F89DA /* document_overlay_cache_test.cc in Sources */,
				547E9A4322F9EA7300A275E0 /* document_set_test.cc in Sources */,
				A5175CA2E677E13CC5F23D72 /* document_test.cc in Sources */,
				9860F493EBF43AF5AC0A88BD /* empty_credentials_provider_test.cc in Sources */,
				D1690214781198276492442D /* event_manager_test.cc in Sources */,
				B6BF6EFEF887B072068BA658 /* executor_libdispatch_test.mm in Sources */,
				125B1048ECB755C2106802EB /* executor_std_test.cc in Sources */,
				DABB9FB61B1733F985CBF713 /* executor_test.cc in Sources */,
				7BCF050BA04537B0E7D44730 /* exponential_backoff_test.cc in Sources */,
				BA1C5EAE87393D8E60F5AE6D /* fake_target_metadata_provider.cc in Sources */,
				97729B53698C0E52EB165003 /* field_filter_test.cc in Sources */,
				84285C3F63D916A4786724A8 /* field_index_test.cc in Sources */,
				6A40835DB2C02B9F07C02E88 /* field_mask_test.cc in Sources */,
				D00E69F7FDF2BE674115AD3F /* field_path_test.cc in Sources */,
				9016EF298E41456060578C90 /* field_transform_test.cc in Sources */,
				280A282BE9AF4DCF4E855EAB /* filesystem_test.cc in Sources */,
				867B370BF2DF84B6AB94B874 /* filesystem_testing.cc in Sources */,
				F5B1F219E912F645FB79D08E /* firebase_app_check_credentials_provider_test.mm in Sources */,
				58693C153EC597BC25EE9648 /* firebase_auth_credentials_provider_test.mm in Sources */,
				920B6ABF76FDB3547F1CCD84 /* firestore.pb.cc in Sources */,
				5FE84472E5369DA866193C45 /* geo_point_test.cc in Sources */,
				0DDEE9FE08845BB7CA4607DE /* grpc_connection_test.cc in Sources */,
				549CEDA0519BA5F2508794E1 /* grpc_stream_test.cc in Sources */,
				DE50F1D39D34F867BC750957 /* grpc_stream_tester.cc in Sources */,
				9CE07BAAD3D3BC5F069D38FE /* grpc_streaming_reader_test.cc in Sources */,
				AD3C26630E33BE59C49BEB0D /* grpc_unary_call_test.cc in Sources */,
				21A2A881F71CB825299DF06E /* hard_assert_test.cc in Sources */,
				46683E00E0119595555018AB /* hashing_test.cc in Sources */,
				433474A3416B76645FFD17BB /* hashing_test_apple.mm in Sources */,
				06A3926F89C847846BE4D6BE /* http.pb.cc in Sources */,
				78E8DDDBE131F3DA9AF9F8B8 /* index.pb.cc in Sources */,
				2B4234B962625F9EE68B31AC /* index_manager_test.cc in Sources */,
				8A79DDB4379A063C30A76329 /* iterator_adaptors_test.cc in Sources */,
				23C04A637090E438461E4E70 /* latlng.pb.cc in Sources */,
				77C459976DCF7503AEE18F7F /* leveldb_bundle_cache_test.cc in Sources */,
				01CF72FBF97CEB0AEFD9FAFE /* leveldb_document_overlay_cache_test.cc in Sources */,
				2C5C612B26168BA9286290AE /* leveldb_index_manager_test.cc in Sources */,
				7731E564468645A4A62E2A3C /* leveldb_key_test.cc in Sources */,
				380A137B785A5A6991BEDF4B /* leveldb_local_store_test.cc in Sources */,
				4616CB6342775972F49EDB9B /* leveldb_lru_garbage_collector_test.cc in Sources */,
				B576823475FBCA5EFA583F9C /* leveldb_migrations_test.cc in Sources */,
				4FAD8823DC37B9CA24379E85 /* leveldb_mutation_queue_test.cc in Sources */,
				4562CDD90F5FF0491F07C5DA /* leveldb_opener_test.cc in Sources */,
				EE6DBFB0874A50578CE97A7F /* leveldb_remote_document_cache_test.cc in Sources */,
				6380CACCF96A9B26900983DC /* leveldb_target_cache_test.cc in Sources */,
				DDD219222EEE13E3F9F2C703 /* leveldb_transaction_test.cc in Sources */,
				BC549E3F3F119D80741D8612 /* leveldb_util_test.cc in Sources */,
				86004E06C088743875C13115 /* load_bundle_task_test.cc in Sources */,
				A585BD0F31E90980B5F5FBCA /* local_serializer_test.cc in Sources */,
				A97ED2BAAEDB0F765BBD5F98 /* local_store_test.cc in Sources */,
				677C833244550767B71DB1BA /* log_test.cc in Sources */,
				4DF18D15AC926FB7A4888313 /* lru_garbage_collector_test.cc in Sources */,
				12E04A12ABD5533B616D552A /* maybe_document.pb.cc in Sources */,
				479A392EAB42453D49435D28 /* memory_bundle_cache_test.cc in Sources */,
				5CEB0E83DA68652927D2CF07 /* memory_document_overlay_cache_test.cc in Sources */,
				90FE088B8FD9EC06EEED1F39 /* memory_index_manager_test.cc in Sources */,
				1CC56DCA513B98CE39A6ED45 /* memory_local_store_test.cc in Sources */,
				264AAB492E24318C5EEB0649 /* memory_lru_garbage_collector_test.cc in Sources */,
				925BE64990449E93242A00A2 /* memory_mutation_queue_test.cc in Sources */,
				31850B3D5232E8D3F8C4D90C /* memory_remote_document_cache_test.cc in Sources */,
				C7F3C6F569BBA904477F011C /* memory_target_cache_test.cc in Sources */,
				26777815544F549DD18D87AF /* message_test.cc in Sources */,
				C393D6984614D8E4D8C336A2 /* mutation.pb.cc in Sources */,
				A7399FB3BEC50BBFF08EC9BA /* mutation_queue_test.cc in Sources */,
				D18DBCE3FE34BF5F14CF8ABD /* mutation_test.cc in Sources */,
				799AE5C2A38FCB435B1AB7EC /* nanopb_util_test.cc in Sources */,
				0BC541D6457CBEDEA7BCF180 /* objc_type_traits_apple_test.mm in Sources */,
				DF7ABEB48A650117CBEBCD26 /* object_value_test.cc in Sources */,
				4FAB27F13EA5D3D79E770EA2 /* ordered_code_benchmark.cc in Sources */,
				21836C4D9D48F962E7A3A244 /* ordered_code_test.cc in Sources */,
				4D7900401B1BF3D3C24DDC7E /* overlay_test.cc in Sources */,
				6105A1365831B79A7DEEA4F3 /* path_test.cc in Sources */,
				CB8BEF34CC4A996C7BE85119 /* persistence_testing.cc in Sources */,
				4194B7BB8B0352E1AC5D69B9 /* precondition_test.cc in Sources */,
				0EA40EDACC28F445F9A3F32F /* pretty_printing_test.cc in Sources */,
				63B91FC476F3915A44F00796 /* query.pb.cc in Sources */,
				5DA741B0B90DB8DAB0AAE53C /* query_engine_test.cc in Sources */,
				BC8DFBCB023DBD914E27AA7D /* query_listener_test.cc in Sources */,
				DE435F33CE563E238868D318 /* query_test.cc in Sources */,
				DC6804424FC8F7B3044DD0BB /* random_access_queue_test.cc in Sources */,
				B921A4F35B58925D958DD9A6 /* reference_set_test.cc in Sources */,
				E2AE851F9DC4C037CCD05E36 /* remote_document_cache_test.cc in Sources */,
				AD35AA07F973934BA30C9000 /* remote_event_test.cc in Sources */,
				32A635B2EBF461CE7A7B5C31 /* resource.pb.cc in Sources */,
				5DDEC1A08F13226271FE636E /* resource_path_test.cc in Sources */,
				5FFDDAA9FBBBD14052D19EF4 /* schedule_test.cc in Sources */,
				49DB9113178FAA52F14477B2 /* secure_random_test.cc in Sources */,
				50454F81EC4584D4EB5F5ED5 /* serializer_test.cc in Sources */,
				F091532DEE529255FB008E25 /* snapshot_version_test.cc in Sources */,
				BB15588CC1622904CF5AD210 /* sorted_map_test.cc in Sources */,
				9F9244225BE2EC88AA0CE4EF /* sorted_set_test.cc in Sources */,
				489D672CAA09B9BC66798E9F /* status.pb.cc in Sources */,
				95C0F55813DA51E6B8C439E1 /* status_apple_test.mm in Sources */,
				FABE084FA7DA6E216A41EE80 /* status_test.cc in Sources */,
				AFE84E7B0C356CD2A113E56E /* status_testing.cc in Sources */,
				01D9704C3AAA13FAD2F962AB /* statusor_test.cc in Sources */,
				353E47129584B8DDF10138BD /* stream_test.cc in Sources */,
				3F4B6300198FD78E7B19BC5A /* strerror_test.cc in Sources */,
				822E5D5EC4955393DF26BC5C /* string_apple_benchmark.mm in Sources */,
				623AA12C3481646B0715006D /* string_apple_test.mm in Sources */,
				A6D57EC3A0BF39060705ED29 /* string_format_apple_test.mm in Sources */,
				EB7BE7B43A99E0BC2B0A8077 /* string_format_test.cc in Sources */,
				6D578695E8E03988820D401C /* string_util_test.cc in Sources */,
				5B4391097A6DF86EC3801DEE /* string_win_test.cc in Sources */,
				6FAC16B7FBD3B40D11A6A816 /* target.pb.cc in Sources */,
				FA90FA91F7381E5C678EFA30 /* target_cache_test.cc in Sources */,
				306E762DC6B829CED4FD995D /* target_id_generator_test.cc in Sources */,
				84E75527F3739131C09BEAA5 /* target_index_matcher_test.cc in Sources */,
<<<<<<< HEAD
=======
				7D25D41B013BB70ADE526055 /* target_test.cc in Sources */,
>>>>>>> d8bd124e
				C57B15CADD8C3E806B154C19 /* task_test.cc in Sources */,
				CA989C0E6020C372A62B7062 /* testutil.cc in Sources */,
				2D220B9ABFA36CD7AC43D0A7 /* time_testing.cc in Sources */,
				D91D86B29B86A60C05879A48 /* timestamp_test.cc in Sources */,
				60260A06871DCB1A5F3448D3 /* to_string_apple_test.mm in Sources */,
				ECED3B60C5718B085AAB14FB /* to_string_test.cc in Sources */,
				F0EA84FB66813F2BC164EF7C /* token_test.cc in Sources */,
				60186935E36CF79E48A0B293 /* transform_operation_test.cc in Sources */,
				5DA343D28AE05B0B2FE9FFB3 /* tree_sorted_map_test.cc in Sources */,
				EF8C005DC4BEA6256D1DBC6F /* user_test.cc in Sources */,
				EF79998EBE4C72B97AB1880E /* value_util_test.cc in Sources */,
				59E89A97A476790E89AFC7E7 /* view_snapshot_test.cc in Sources */,
				B63D84B2980C7DEE7E6E4708 /* view_test.cc in Sources */,
				48D1B38B93D34F1B82320577 /* view_testing.cc in Sources */,
				6BA8753F49951D7AEAD70199 /* watch_change_test.cc in Sources */,
				E435450184AEB51EE8435F66 /* write.pb.cc in Sources */,
				AFB0ACCF130713DF6495E110 /* writer_test.cc in Sources */,
			);
			runOnlyForDeploymentPostprocessing = 0;
		};
/* End PBXSourcesBuildPhase section */

/* Begin PBXTargetDependency section */
		544AB1982248072200F851E6 /* PBXTargetDependency */ = {
			isa = PBXTargetDependency;
			target = DAFF0CF421E64AC30062958F /* Firestore_Example_macOS */;
			targetProxy = 544AB1972248072200F851E6 /* PBXContainerItemProxy */;
		};
		54AA33AC224BFE0A006CE580 /* PBXTargetDependency */ = {
			isa = PBXTargetDependency;
			target = 54AA338E224BF935006CE580 /* Firestore_Example_tvOS */;
			targetProxy = 54AA33AB224BFE0A006CE580 /* PBXContainerItemProxy */;
		};
		54AA33BA224C0035006CE580 /* PBXTargetDependency */ = {
			isa = PBXTargetDependency;
			target = 54AA338E224BF935006CE580 /* Firestore_Example_tvOS */;
			targetProxy = 54AA33B9224C0035006CE580 /* PBXContainerItemProxy */;
		};
		54B8E4B0224BDC4100930F18 /* PBXTargetDependency */ = {
			isa = PBXTargetDependency;
			target = DAFF0CF421E64AC30062958F /* Firestore_Example_macOS */;
			targetProxy = 54B8E4AF224BDC4100930F18 /* PBXContainerItemProxy */;
		};
		5CAE131F20FFFED600BE9A4A /* PBXTargetDependency */ = {
			isa = PBXTargetDependency;
			target = 6003F589195388D20070C39A /* Firestore_Example_iOS */;
			targetProxy = 5CAE131E20FFFED600BE9A4A /* PBXContainerItemProxy */;
		};
		6003F5B4195388D20070C39A /* PBXTargetDependency */ = {
			isa = PBXTargetDependency;
			target = 6003F589195388D20070C39A /* Firestore_Example_iOS */;
			targetProxy = 6003F5B3195388D20070C39A /* PBXContainerItemProxy */;
		};
		6EDD3AD220BF247500C33877 /* PBXTargetDependency */ = {
			isa = PBXTargetDependency;
			target = 6003F589195388D20070C39A /* Firestore_Example_iOS */;
			targetProxy = 6EDD3AD320BF247500C33877 /* PBXContainerItemProxy */;
		};
		DE03B2951F2149D600A30B9C /* PBXTargetDependency */ = {
			isa = PBXTargetDependency;
			target = 6003F589195388D20070C39A /* Firestore_Example_iOS */;
			targetProxy = DE03B2961F2149D600A30B9C /* PBXContainerItemProxy */;
		};
/* End PBXTargetDependency section */

/* Begin PBXVariantGroup section */
		54AA3397224BF935006CE580 /* Main.storyboard */ = {
			isa = PBXVariantGroup;
			children = (
				54AA3398224BF935006CE580 /* Base */,
			);
			name = Main.storyboard;
			sourceTree = "<group>";
		};
		6003F596195388D20070C39A /* InfoPlist.strings */ = {
			isa = PBXVariantGroup;
			children = (
				6003F597195388D20070C39A /* en */,
			);
			name = InfoPlist.strings;
			sourceTree = "<group>";
		};
		6003F5B8195388D20070C39A /* InfoPlist.strings */ = {
			isa = PBXVariantGroup;
			children = (
				6003F5B9195388D20070C39A /* en */,
			);
			name = InfoPlist.strings;
			sourceTree = "<group>";
		};
		71719F9D1E33DC2100824A3D /* LaunchScreen.storyboard */ = {
			isa = PBXVariantGroup;
			children = (
				71719F9E1E33DC2100824A3D /* Base */,
			);
			name = LaunchScreen.storyboard;
			sourceTree = "<group>";
		};
		DAFF0CFC21E64AC40062958F /* MainMenu.xib */ = {
			isa = PBXVariantGroup;
			children = (
				DAFF0CFD21E64AC40062958F /* Base */,
			);
			name = MainMenu.xib;
			sourceTree = "<group>";
		};
/* End PBXVariantGroup section */

/* Begin XCBuildConfiguration section */
		544AB1992248072200F851E6 /* Debug */ = {
			isa = XCBuildConfiguration;
			baseConfigurationReference = BD01F0E43E4E2A07B8B05099 /* Pods-Firestore_Tests_macOS.debug.xcconfig */;
			buildSettings = {
				BUNDLE_LOADER = "$(TEST_HOST)";
				CLANG_ANALYZER_NONNULL = YES;
				CLANG_ANALYZER_NUMBER_OBJECT_CONVERSION = YES_AGGRESSIVE;
				CLANG_ENABLE_OBJC_WEAK = YES;
				CLANG_WARN_DOCUMENTATION_COMMENTS = YES;
				CLANG_WARN_UNGUARDED_AVAILABILITY = YES_AGGRESSIVE;
				CODE_SIGN_IDENTITY = "";
				"CODE_SIGN_IDENTITY[sdk=iphoneos*]" = "";
				COMBINE_HIDPI_IMAGES = YES;
				DEVELOPMENT_TEAM = "";
				INFOPLIST_FILE = "Tests/Tests-Info.plist";
				MTL_ENABLE_DEBUG_INFO = INCLUDE_SOURCE;
				MTL_FAST_MATH = YES;
				PRODUCT_BUNDLE_IDENTIFIER = "com.google.Firestore-Tests-macOS";
				PRODUCT_NAME = "$(TARGET_NAME)";
				SDKROOT = macosx;
				TEST_HOST = "$(BUILT_PRODUCTS_DIR)/Firestore_Example_macOS.app/Contents/MacOS/Firestore_Example_macOS";
			};
			name = Debug;
		};
		544AB19A2248072200F851E6 /* Release */ = {
			isa = XCBuildConfiguration;
			baseConfigurationReference = 397FB002E298B780F1E223E2 /* Pods-Firestore_Tests_macOS.release.xcconfig */;
			buildSettings = {
				BUNDLE_LOADER = "$(TEST_HOST)";
				CLANG_ANALYZER_NONNULL = YES;
				CLANG_ANALYZER_NUMBER_OBJECT_CONVERSION = YES_AGGRESSIVE;
				CLANG_ENABLE_OBJC_WEAK = YES;
				CLANG_WARN_DOCUMENTATION_COMMENTS = YES;
				CLANG_WARN_UNGUARDED_AVAILABILITY = YES_AGGRESSIVE;
				CODE_SIGN_IDENTITY = "";
				"CODE_SIGN_IDENTITY[sdk=iphoneos*]" = "";
				COMBINE_HIDPI_IMAGES = YES;
				COPY_PHASE_STRIP = NO;
				DEVELOPMENT_TEAM = "";
				INFOPLIST_FILE = "Tests/Tests-Info.plist";
				MTL_ENABLE_DEBUG_INFO = NO;
				MTL_FAST_MATH = YES;
				PRODUCT_BUNDLE_IDENTIFIER = "com.google.Firestore-Tests-macOS";
				PRODUCT_NAME = "$(TARGET_NAME)";
				PROVISIONING_PROFILE_SPECIFIER = "";
				SDKROOT = macosx;
				TEST_HOST = "$(BUILT_PRODUCTS_DIR)/Firestore_Example_macOS.app/Contents/MacOS/Firestore_Example_macOS";
			};
			name = Release;
		};
		54AA339F224BF936006CE580 /* Debug */ = {
			isa = XCBuildConfiguration;
			baseConfigurationReference = A70E82DD627B162BEF92B8ED /* Pods-Firestore_Example_tvOS.debug.xcconfig */;
			buildSettings = {
				ASSETCATALOG_COMPILER_APPICON_NAME = "App Icon & Top Shelf Image";
				ASSETCATALOG_COMPILER_LAUNCHIMAGE_NAME = LaunchImage;
				CLANG_ANALYZER_NONNULL = YES;
				CLANG_ANALYZER_NUMBER_OBJECT_CONVERSION = YES_AGGRESSIVE;
				CLANG_ENABLE_OBJC_WEAK = YES;
				CLANG_WARN_DOCUMENTATION_COMMENTS = YES;
				CLANG_WARN_UNGUARDED_AVAILABILITY = YES_AGGRESSIVE;
				CODE_SIGN_STYLE = Automatic;
				INFOPLIST_FILE = "$(SRCROOT)/App/tvOS/Info.plist";
				LD_RUNPATH_SEARCH_PATHS = "$(inherited) @executable_path/Frameworks";
				MTL_ENABLE_DEBUG_INFO = INCLUDE_SOURCE;
				MTL_FAST_MATH = YES;
				PRODUCT_BUNDLE_IDENTIFIER = "com.google.Firestore-Example-tvOS";
				PRODUCT_NAME = "$(TARGET_NAME)";
				SDKROOT = appletvos;
				TARGETED_DEVICE_FAMILY = 3;
			};
			name = Debug;
		};
		54AA33A0224BF936006CE580 /* Release */ = {
			isa = XCBuildConfiguration;
			baseConfigurationReference = FC738525340E594EBFAB121E /* Pods-Firestore_Example_tvOS.release.xcconfig */;
			buildSettings = {
				ASSETCATALOG_COMPILER_APPICON_NAME = "App Icon & Top Shelf Image";
				ASSETCATALOG_COMPILER_LAUNCHIMAGE_NAME = LaunchImage;
				CLANG_ANALYZER_NONNULL = YES;
				CLANG_ANALYZER_NUMBER_OBJECT_CONVERSION = YES_AGGRESSIVE;
				CLANG_ENABLE_OBJC_WEAK = YES;
				CLANG_WARN_DOCUMENTATION_COMMENTS = YES;
				CLANG_WARN_UNGUARDED_AVAILABILITY = YES_AGGRESSIVE;
				CODE_SIGN_STYLE = Automatic;
				COPY_PHASE_STRIP = NO;
				INFOPLIST_FILE = "$(SRCROOT)/App/tvOS/Info.plist";
				LD_RUNPATH_SEARCH_PATHS = "$(inherited) @executable_path/Frameworks";
				MTL_ENABLE_DEBUG_INFO = NO;
				MTL_FAST_MATH = YES;
				PRODUCT_BUNDLE_IDENTIFIER = "com.google.Firestore-Example-tvOS";
				PRODUCT_NAME = "$(TARGET_NAME)";
				SDKROOT = appletvos;
				TARGETED_DEVICE_FAMILY = 3;
			};
			name = Release;
		};
		54AA33AD224BFE0A006CE580 /* Debug */ = {
			isa = XCBuildConfiguration;
			baseConfigurationReference = 2E48431B0EDA400BEA91D4AB /* Pods-Firestore_Tests_tvOS.debug.xcconfig */;
			buildSettings = {
				BUNDLE_LOADER = "$(TEST_HOST)";
				CLANG_ANALYZER_NONNULL = YES;
				CLANG_ANALYZER_NUMBER_OBJECT_CONVERSION = YES_AGGRESSIVE;
				CLANG_ENABLE_OBJC_WEAK = YES;
				CLANG_WARN_DOCUMENTATION_COMMENTS = YES;
				CLANG_WARN_UNGUARDED_AVAILABILITY = YES_AGGRESSIVE;
				CODE_SIGN_STYLE = Automatic;
				INFOPLIST_FILE = "Tests/Tests-Info.plist";
				MTL_ENABLE_DEBUG_INFO = INCLUDE_SOURCE;
				MTL_FAST_MATH = YES;
				PRODUCT_BUNDLE_IDENTIFIER = "com.google.Firestore-Tests-tvOS";
				PRODUCT_NAME = "$(TARGET_NAME)";
				SDKROOT = appletvos;
				TARGETED_DEVICE_FAMILY = 3;
				TEST_HOST = "$(BUILT_PRODUCTS_DIR)/Firestore_Example_tvOS.app/Firestore_Example_tvOS";
			};
			name = Debug;
		};
		54AA33AE224BFE0A006CE580 /* Release */ = {
			isa = XCBuildConfiguration;
			baseConfigurationReference = 6AE927CDFC7A72BF825BE4CB /* Pods-Firestore_Tests_tvOS.release.xcconfig */;
			buildSettings = {
				BUNDLE_LOADER = "$(TEST_HOST)";
				CLANG_ANALYZER_NONNULL = YES;
				CLANG_ANALYZER_NUMBER_OBJECT_CONVERSION = YES_AGGRESSIVE;
				CLANG_ENABLE_OBJC_WEAK = YES;
				CLANG_WARN_DOCUMENTATION_COMMENTS = YES;
				CLANG_WARN_UNGUARDED_AVAILABILITY = YES_AGGRESSIVE;
				CODE_SIGN_STYLE = Automatic;
				COPY_PHASE_STRIP = NO;
				INFOPLIST_FILE = "Tests/Tests-Info.plist";
				MTL_ENABLE_DEBUG_INFO = NO;
				MTL_FAST_MATH = YES;
				PRODUCT_BUNDLE_IDENTIFIER = "com.google.Firestore-Tests-tvOS";
				PRODUCT_NAME = "$(TARGET_NAME)";
				SDKROOT = appletvos;
				TARGETED_DEVICE_FAMILY = 3;
				TEST_HOST = "$(BUILT_PRODUCTS_DIR)/Firestore_Example_tvOS.app/Firestore_Example_tvOS";
			};
			name = Release;
		};
		54AA33BC224C0035006CE580 /* Debug */ = {
			isa = XCBuildConfiguration;
			baseConfigurationReference = 74AC2ADBF1BAD9A8EF30CF41 /* Pods-Firestore_IntegrationTests_tvOS.debug.xcconfig */;
			buildSettings = {
				BUNDLE_LOADER = "$(TEST_HOST)";
				CLANG_ANALYZER_NONNULL = YES;
				CLANG_ANALYZER_NUMBER_OBJECT_CONVERSION = YES_AGGRESSIVE;
				CLANG_ENABLE_OBJC_WEAK = YES;
				CLANG_WARN_DOCUMENTATION_COMMENTS = YES;
				CLANG_WARN_UNGUARDED_AVAILABILITY = YES_AGGRESSIVE;
				CODE_SIGN_STYLE = Automatic;
				INFOPLIST_FILE = "Tests/Tests-Info.plist";
				MTL_ENABLE_DEBUG_INFO = INCLUDE_SOURCE;
				MTL_FAST_MATH = YES;
				PRODUCT_BUNDLE_IDENTIFIER = "com.google.Firestore-IntegrationTests-tvOS";
				PRODUCT_NAME = "$(TARGET_NAME)";
				SDKROOT = appletvos;
				TARGETED_DEVICE_FAMILY = 3;
				TEST_HOST = "$(BUILT_PRODUCTS_DIR)/Firestore_Example_tvOS.app/Firestore_Example_tvOS";
			};
			name = Debug;
		};
		54AA33BD224C0035006CE580 /* Release */ = {
			isa = XCBuildConfiguration;
			baseConfigurationReference = 36D235D9F1240D5195CDB670 /* Pods-Firestore_IntegrationTests_tvOS.release.xcconfig */;
			buildSettings = {
				BUNDLE_LOADER = "$(TEST_HOST)";
				CLANG_ANALYZER_NONNULL = YES;
				CLANG_ANALYZER_NUMBER_OBJECT_CONVERSION = YES_AGGRESSIVE;
				CLANG_ENABLE_OBJC_WEAK = YES;
				CLANG_WARN_DOCUMENTATION_COMMENTS = YES;
				CLANG_WARN_UNGUARDED_AVAILABILITY = YES_AGGRESSIVE;
				CODE_SIGN_STYLE = Automatic;
				COPY_PHASE_STRIP = NO;
				INFOPLIST_FILE = "Tests/Tests-Info.plist";
				MTL_ENABLE_DEBUG_INFO = NO;
				MTL_FAST_MATH = YES;
				PRODUCT_BUNDLE_IDENTIFIER = "com.google.Firestore-IntegrationTests-tvOS";
				PRODUCT_NAME = "$(TARGET_NAME)";
				SDKROOT = appletvos;
				TARGETED_DEVICE_FAMILY = 3;
				TEST_HOST = "$(BUILT_PRODUCTS_DIR)/Firestore_Example_tvOS.app/Firestore_Example_tvOS";
			};
			name = Release;
		};
		54B8E4B1224BDC4100930F18 /* Debug */ = {
			isa = XCBuildConfiguration;
			baseConfigurationReference = 2F901F31BC62444A476B779F /* Pods-Firestore_IntegrationTests_macOS.debug.xcconfig */;
			buildSettings = {
				BUNDLE_LOADER = "$(TEST_HOST)";
				CLANG_ANALYZER_NONNULL = YES;
				CLANG_ANALYZER_NUMBER_OBJECT_CONVERSION = YES_AGGRESSIVE;
				CLANG_ENABLE_OBJC_WEAK = YES;
				CLANG_WARN_DOCUMENTATION_COMMENTS = YES;
				CLANG_WARN_UNGUARDED_AVAILABILITY = YES_AGGRESSIVE;
				CODE_SIGN_IDENTITY = "";
				"CODE_SIGN_IDENTITY[sdk=iphoneos*]" = "";
				COMBINE_HIDPI_IMAGES = YES;
				DEVELOPMENT_TEAM = "";
				INFOPLIST_FILE = "Tests/Tests-Info.plist";
				MTL_ENABLE_DEBUG_INFO = INCLUDE_SOURCE;
				MTL_FAST_MATH = YES;
				PRODUCT_BUNDLE_IDENTIFIER = "com.google.Firestore-IntegrationTests-macOS";
				PRODUCT_NAME = "$(TARGET_NAME)";
				SDKROOT = macosx;
				TEST_HOST = "$(BUILT_PRODUCTS_DIR)/Firestore_Example_macOS.app/Contents/MacOS/Firestore_Example_macOS";
			};
			name = Debug;
		};
		54B8E4B2224BDC4100930F18 /* Release */ = {
			isa = XCBuildConfiguration;
			baseConfigurationReference = B953604968FBF5483BD20F5A /* Pods-Firestore_IntegrationTests_macOS.release.xcconfig */;
			buildSettings = {
				BUNDLE_LOADER = "$(TEST_HOST)";
				CLANG_ANALYZER_NONNULL = YES;
				CLANG_ANALYZER_NUMBER_OBJECT_CONVERSION = YES_AGGRESSIVE;
				CLANG_ENABLE_OBJC_WEAK = YES;
				CLANG_WARN_DOCUMENTATION_COMMENTS = YES;
				CLANG_WARN_UNGUARDED_AVAILABILITY = YES_AGGRESSIVE;
				CODE_SIGN_IDENTITY = "";
				"CODE_SIGN_IDENTITY[sdk=iphoneos*]" = "";
				COMBINE_HIDPI_IMAGES = YES;
				COPY_PHASE_STRIP = NO;
				DEVELOPMENT_TEAM = "";
				INFOPLIST_FILE = "Tests/Tests-Info.plist";
				MTL_ENABLE_DEBUG_INFO = NO;
				MTL_FAST_MATH = YES;
				PRODUCT_BUNDLE_IDENTIFIER = "com.google.Firestore-IntegrationTests-macOS";
				PRODUCT_NAME = "$(TARGET_NAME)";
				SDKROOT = macosx;
				TEST_HOST = "$(BUILT_PRODUCTS_DIR)/Firestore_Example_macOS.app/Contents/MacOS/Firestore_Example_macOS";
			};
			name = Release;
		};
		5CAE132120FFFED600BE9A4A /* Debug */ = {
			isa = XCBuildConfiguration;
			baseConfigurationReference = FA2E9952BA2B299C1156C43C /* Pods-Firestore_Benchmarks_iOS.debug.xcconfig */;
			buildSettings = {
				BUNDLE_LOADER = "$(TEST_HOST)";
				DEVELOPMENT_TEAM = EQHXZ8M8AV;
				GCC_PRECOMPILE_PREFIX_HEADER = YES;
				GCC_PREFIX_HEADER = "";
				PRODUCT_BUNDLE_IDENTIFIER = "Firebase.Firestore-Benchmarks-iOS";
				PRODUCT_NAME = "$(TARGET_NAME)";
				TEST_HOST = "$(BUILT_PRODUCTS_DIR)/Firestore_Example_iOS.app/Firestore_Example_iOS";
			};
			name = Debug;
		};
		5CAE132220FFFED600BE9A4A /* Release */ = {
			isa = XCBuildConfiguration;
			baseConfigurationReference = A5FA86650A18F3B7A8162287 /* Pods-Firestore_Benchmarks_iOS.release.xcconfig */;
			buildSettings = {
				BUNDLE_LOADER = "$(TEST_HOST)";
				DEVELOPMENT_TEAM = EQHXZ8M8AV;
				GCC_PRECOMPILE_PREFIX_HEADER = YES;
				GCC_PREFIX_HEADER = "";
				PRODUCT_BUNDLE_IDENTIFIER = "Firebase.Firestore-Benchmarks-iOS";
				PRODUCT_NAME = "$(TARGET_NAME)";
				TEST_HOST = "$(BUILT_PRODUCTS_DIR)/Firestore_Example_iOS.app/Firestore_Example_iOS";
			};
			name = Release;
		};
		6003F5BD195388D20070C39A /* Debug */ = {
			isa = XCBuildConfiguration;
			buildSettings = {
				ALWAYS_SEARCH_USER_PATHS = NO;
				CLANG_CXX_LANGUAGE_STANDARD = "c++0x";
				CLANG_CXX_LIBRARY = "libc++";
				CLANG_ENABLE_MODULES = YES;
				CLANG_ENABLE_OBJC_ARC = YES;
				CLANG_WARN_BLOCK_CAPTURE_AUTORELEASING = YES;
				CLANG_WARN_BOOL_CONVERSION = YES;
				CLANG_WARN_CONSTANT_CONVERSION = YES;
				CLANG_WARN_DEPRECATED_OBJC_IMPLEMENTATIONS = YES;
				CLANG_WARN_DIRECT_OBJC_ISA_USAGE = YES_ERROR;
				CLANG_WARN_EMPTY_BODY = YES;
				CLANG_WARN_ENUM_CONVERSION = YES;
				CLANG_WARN_INFINITE_RECURSION = YES;
				CLANG_WARN_INT_CONVERSION = YES;
				CLANG_WARN_NON_LITERAL_NULL_CONVERSION = YES;
				CLANG_WARN_OBJC_IMPLICIT_RETAIN_SELF = YES;
				CLANG_WARN_OBJC_LITERAL_CONVERSION = YES;
				CLANG_WARN_OBJC_ROOT_CLASS = YES_ERROR;
				CLANG_WARN_RANGE_LOOP_ANALYSIS = YES;
				CLANG_WARN_STRICT_PROTOTYPES = YES;
				CLANG_WARN_SUSPICIOUS_MOVE = YES;
				CLANG_WARN_UNREACHABLE_CODE = YES;
				CLANG_WARN__DUPLICATE_METHOD_MATCH = YES;
				"CODE_SIGN_IDENTITY[sdk=iphoneos*]" = "iPhone Developer";
				COPY_PHASE_STRIP = NO;
				DEBUG_INFORMATION_FORMAT = dwarf;
				ENABLE_STRICT_OBJC_MSGSEND = YES;
				ENABLE_TESTABILITY = YES;
				GCC_C_LANGUAGE_STANDARD = c99;
				GCC_DYNAMIC_NO_PIC = NO;
				GCC_NO_COMMON_BLOCKS = YES;
				GCC_OPTIMIZATION_LEVEL = 0;
				GCC_PREPROCESSOR_DEFINITIONS = (
					"DEBUG=1",
					"$(inherited)",
				);
				GCC_SYMBOLS_PRIVATE_EXTERN = NO;
				GCC_WARN_64_TO_32_BIT_CONVERSION = YES;
				GCC_WARN_ABOUT_RETURN_TYPE = YES_ERROR;
				GCC_WARN_UNDECLARED_SELECTOR = YES;
				GCC_WARN_UNINITIALIZED_AUTOS = YES_AGGRESSIVE;
				GCC_WARN_UNUSED_FUNCTION = YES;
				GCC_WARN_UNUSED_VARIABLE = YES;
				HEADER_SEARCH_PATHS = "";
				IPHONEOS_DEPLOYMENT_TARGET = 11.0;
				MACOSX_DEPLOYMENT_TARGET = 10.12;
				ONLY_ACTIVE_ARCH = YES;
				OTHER_CFLAGS = "";
				SDKROOT = iphoneos;
				TARGETED_DEVICE_FAMILY = "1,2";
				TVOS_DEPLOYMENT_TARGET = 11.0;
			};
			name = Debug;
		};
		6003F5BE195388D20070C39A /* Release */ = {
			isa = XCBuildConfiguration;
			buildSettings = {
				ALWAYS_SEARCH_USER_PATHS = NO;
				CLANG_CXX_LANGUAGE_STANDARD = "c++0x";
				CLANG_CXX_LIBRARY = "libc++";
				CLANG_ENABLE_MODULES = YES;
				CLANG_ENABLE_OBJC_ARC = YES;
				CLANG_WARN_BLOCK_CAPTURE_AUTORELEASING = YES;
				CLANG_WARN_BOOL_CONVERSION = YES;
				CLANG_WARN_CONSTANT_CONVERSION = YES;
				CLANG_WARN_DEPRECATED_OBJC_IMPLEMENTATIONS = YES;
				CLANG_WARN_DIRECT_OBJC_ISA_USAGE = YES_ERROR;
				CLANG_WARN_EMPTY_BODY = YES;
				CLANG_WARN_ENUM_CONVERSION = YES;
				CLANG_WARN_INFINITE_RECURSION = YES;
				CLANG_WARN_INT_CONVERSION = YES;
				CLANG_WARN_NON_LITERAL_NULL_CONVERSION = YES;
				CLANG_WARN_OBJC_IMPLICIT_RETAIN_SELF = YES;
				CLANG_WARN_OBJC_LITERAL_CONVERSION = YES;
				CLANG_WARN_OBJC_ROOT_CLASS = YES_ERROR;
				CLANG_WARN_RANGE_LOOP_ANALYSIS = YES;
				CLANG_WARN_STRICT_PROTOTYPES = YES;
				CLANG_WARN_SUSPICIOUS_MOVE = YES;
				CLANG_WARN_UNREACHABLE_CODE = YES;
				CLANG_WARN__DUPLICATE_METHOD_MATCH = YES;
				"CODE_SIGN_IDENTITY[sdk=iphoneos*]" = "iPhone Developer";
				COPY_PHASE_STRIP = YES;
				ENABLE_NS_ASSERTIONS = NO;
				ENABLE_STRICT_OBJC_MSGSEND = YES;
				GCC_C_LANGUAGE_STANDARD = c99;
				GCC_NO_COMMON_BLOCKS = YES;
				GCC_WARN_64_TO_32_BIT_CONVERSION = YES;
				GCC_WARN_ABOUT_RETURN_TYPE = YES_ERROR;
				GCC_WARN_UNDECLARED_SELECTOR = YES;
				GCC_WARN_UNINITIALIZED_AUTOS = YES_AGGRESSIVE;
				GCC_WARN_UNUSED_FUNCTION = YES;
				GCC_WARN_UNUSED_VARIABLE = YES;
				HEADER_SEARCH_PATHS = "";
				IPHONEOS_DEPLOYMENT_TARGET = 11.0;
				MACOSX_DEPLOYMENT_TARGET = 10.12;
				OTHER_CFLAGS = "";
				SDKROOT = iphoneos;
				SWIFT_COMPILATION_MODE = wholemodule;
				TARGETED_DEVICE_FAMILY = "1,2";
				TVOS_DEPLOYMENT_TARGET = 11.0;
				VALIDATE_PRODUCT = YES;
			};
			name = Release;
		};
		6003F5C0195388D20070C39A /* Debug */ = {
			isa = XCBuildConfiguration;
			baseConfigurationReference = 3C81DE3772628FE297055662 /* Pods-Firestore_Example_iOS.debug.xcconfig */;
			buildSettings = {
				ASSETCATALOG_COMPILER_APPICON_NAME = AppIcon;
				CLANG_ENABLE_MODULES = YES;
				GCC_PRECOMPILE_PREFIX_HEADER = YES;
				GCC_PREFIX_HEADER = "";
				HEADER_SEARCH_PATHS = (
					"$(inherited)",
					"\"${PODS_ROOT}/leveldb-library/include\"",
				);
				INFOPLIST_FILE = "App/iOS/Firestore-Info.plist";
				MODULE_NAME = ExampleApp;
				PRODUCT_BUNDLE_IDENTIFIER = "org.cocoapods.demo.${PRODUCT_NAME:rfc1034identifier}";
				PRODUCT_NAME = "$(TARGET_NAME)";
				SWIFT_OPTIMIZATION_LEVEL = "-Onone";
				SWIFT_VERSION = 4.0;
				WRAPPER_EXTENSION = app;
			};
			name = Debug;
		};
		6003F5C1195388D20070C39A /* Release */ = {
			isa = XCBuildConfiguration;
			baseConfigurationReference = 3F0992A4B83C60841C52E960 /* Pods-Firestore_Example_iOS.release.xcconfig */;
			buildSettings = {
				ASSETCATALOG_COMPILER_APPICON_NAME = AppIcon;
				CLANG_ENABLE_MODULES = YES;
				GCC_PRECOMPILE_PREFIX_HEADER = YES;
				GCC_PREFIX_HEADER = "";
				HEADER_SEARCH_PATHS = (
					"$(inherited)",
					"\"${PODS_ROOT}/leveldb-library/include\"",
				);
				INFOPLIST_FILE = "App/iOS/Firestore-Info.plist";
				LD_RUNPATH_SEARCH_PATHS = "$(inherited) @executable_path/Frameworks";
				MODULE_NAME = ExampleApp;
				PRODUCT_BUNDLE_IDENTIFIER = "org.cocoapods.demo.${PRODUCT_NAME:rfc1034identifier}";
				PRODUCT_NAME = "$(TARGET_NAME)";
				SWIFT_VERSION = 4.0;
				WRAPPER_EXTENSION = app;
			};
			name = Release;
		};
		6003F5C3195388D20070C39A /* Debug */ = {
			isa = XCBuildConfiguration;
			baseConfigurationReference = E592181BFD7C53C305123739 /* Pods-Firestore_Tests_iOS.debug.xcconfig */;
			buildSettings = {
				BUNDLE_LOADER = "$(TEST_HOST)";
				DEVELOPMENT_TEAM = EQHXZ8M8AV;
				GCC_PRECOMPILE_PREFIX_HEADER = YES;
				GCC_PREFIX_HEADER = "";
				GCC_PREPROCESSOR_DEFINITIONS = (
					"$(inherited)",
					"COCOAPODS=1",
					"GPB_USE_PROTOBUF_FRAMEWORK_IMPORTS=1",
				);
				INFOPLIST_FILE = "Tests/Tests-Info.plist";
				OTHER_CFLAGS = (
					"$(inherited)",
					"-iquote",
					"\"${PODS_CONFIGURATION_BUILD_DIR}/GoogleTest/GoogleTest.framework/Headers\"",
					"-iquote",
					"\"${PODS_CONFIGURATION_BUILD_DIR}/OCMock/OCMock.framework/Headers\"",
					"-iquote",
					"\"${PODS_CONFIGURATION_BUILD_DIR}/ProtobufCpp/ProtobufCpp.framework/Headers\"",
					"-iquote",
					"\"${PODS_CONFIGURATION_BUILD_DIR}/leveldb-library/leveldb.framework/Headers\"",
					"$(inherited)",
					"-iquote",
					"\"${PODS_CONFIGURATION_BUILD_DIR}/BoringSSL/openssl.framework/Headers\"",
					"-iquote",
					"\"${PODS_CONFIGURATION_BUILD_DIR}/FirebaseAuth/FirebaseAuth.framework/Headers\"",
					"-iquote",
					"\"${PODS_CONFIGURATION_BUILD_DIR}/FirebaseCore/FirebaseCore.framework/Headers\"",
					"-iquote",
					"\"${PODS_CONFIGURATION_BUILD_DIR}/FirebaseFirestore/FirebaseFirestore.framework/Headers\"",
					"-iquote",
					"\"${PODS_CONFIGURATION_BUILD_DIR}/GTMSessionFetcher/GTMSessionFetcher.framework/Headers\"",
					"-iquote",
					"\"${PODS_CONFIGURATION_BUILD_DIR}/GoogleToolboxForMac/GoogleToolboxForMac.framework/Headers\"",
					"-iquote",
					"\"${PODS_CONFIGURATION_BUILD_DIR}/Protobuf/Protobuf.framework/Headers\"",
					"-iquote",
					"\"${PODS_CONFIGURATION_BUILD_DIR}/leveldb-library/leveldb.framework/Headers\"",
					"-iquote",
					"\"${PODS_CONFIGURATION_BUILD_DIR}/nanopb/nanopb.framework/Headers\"",
					"-isystem",
					"\"${PODS_ROOT}/Headers/Public\"",
					"-isystem",
					"\"${PODS_ROOT}/Headers/Public/Firebase\"",
					"-isystem",
					"\"${PODS_ROOT}/Headers/Public/FirebaseAnalytics\"",
					"-isystem",
					"\"${PODS_ROOT}/Headers/Public/FirebaseInstanceID\"",
					"-DPB_FIELD_32BIT",
					"-DPB_NO_PACKED_STRUCTS=1",
				);
				PRODUCT_BUNDLE_IDENTIFIER = "org.cocoapods.demo.${PRODUCT_NAME:rfc1034identifier}";
				PRODUCT_NAME = "$(TARGET_NAME)";
				TEST_HOST = "$(BUILT_PRODUCTS_DIR)/Firestore_Example_iOS.app/Firestore_Example_iOS";
				WRAPPER_EXTENSION = xctest;
			};
			name = Debug;
		};
		6003F5C4195388D20070C39A /* Release */ = {
			isa = XCBuildConfiguration;
			baseConfigurationReference = B3F5B3AAE791A5911B9EAA82 /* Pods-Firestore_Tests_iOS.release.xcconfig */;
			buildSettings = {
				BUNDLE_LOADER = "$(TEST_HOST)";
				DEVELOPMENT_TEAM = EQHXZ8M8AV;
				GCC_PRECOMPILE_PREFIX_HEADER = YES;
				GCC_PREFIX_HEADER = "";
				GCC_PREPROCESSOR_DEFINITIONS = (
					"$(inherited)",
					"COCOAPODS=1",
					"GPB_USE_PROTOBUF_FRAMEWORK_IMPORTS=1",
				);
				INFOPLIST_FILE = "Tests/Tests-Info.plist";
				OTHER_CFLAGS = (
					"$(inherited)",
					"-iquote",
					"\"${PODS_CONFIGURATION_BUILD_DIR}/GoogleTest/GoogleTest.framework/Headers\"",
					"-iquote",
					"\"${PODS_CONFIGURATION_BUILD_DIR}/OCMock/OCMock.framework/Headers\"",
					"-iquote",
					"\"${PODS_CONFIGURATION_BUILD_DIR}/ProtobufCpp/ProtobufCpp.framework/Headers\"",
					"-iquote",
					"\"${PODS_CONFIGURATION_BUILD_DIR}/leveldb-library/leveldb.framework/Headers\"",
					"$(inherited)",
					"-iquote",
					"\"${PODS_CONFIGURATION_BUILD_DIR}/BoringSSL/openssl.framework/Headers\"",
					"-iquote",
					"\"${PODS_CONFIGURATION_BUILD_DIR}/FirebaseAuth/FirebaseAuth.framework/Headers\"",
					"-iquote",
					"\"${PODS_CONFIGURATION_BUILD_DIR}/FirebaseCore/FirebaseCore.framework/Headers\"",
					"-iquote",
					"\"${PODS_CONFIGURATION_BUILD_DIR}/FirebaseFirestore/FirebaseFirestore.framework/Headers\"",
					"-iquote",
					"\"${PODS_CONFIGURATION_BUILD_DIR}/GTMSessionFetcher/GTMSessionFetcher.framework/Headers\"",
					"-iquote",
					"\"${PODS_CONFIGURATION_BUILD_DIR}/GoogleToolboxForMac/GoogleToolboxForMac.framework/Headers\"",
					"-iquote",
					"\"${PODS_CONFIGURATION_BUILD_DIR}/Protobuf/Protobuf.framework/Headers\"",
					"-iquote",
					"\"${PODS_CONFIGURATION_BUILD_DIR}/leveldb-library/leveldb.framework/Headers\"",
					"-iquote",
					"\"${PODS_CONFIGURATION_BUILD_DIR}/nanopb/nanopb.framework/Headers\"",
					"-isystem",
					"\"${PODS_ROOT}/Headers/Public\"",
					"-isystem",
					"\"${PODS_ROOT}/Headers/Public/Firebase\"",
					"-isystem",
					"\"${PODS_ROOT}/Headers/Public/FirebaseAnalytics\"",
					"-isystem",
					"\"${PODS_ROOT}/Headers/Public/FirebaseInstanceID\"",
					"-DPB_FIELD_32BIT",
					"-DPB_NO_PACKED_STRUCTS=1",
				);
				PRODUCT_BUNDLE_IDENTIFIER = "org.cocoapods.demo.${PRODUCT_NAME:rfc1034identifier}";
				PRODUCT_NAME = "$(TARGET_NAME)";
				TEST_HOST = "$(BUILT_PRODUCTS_DIR)/Firestore_Example_iOS.app/Firestore_Example_iOS";
				WRAPPER_EXTENSION = xctest;
			};
			name = Release;
		};
		6EDD3B5920BF247500C33877 /* Debug */ = {
			isa = XCBuildConfiguration;
			baseConfigurationReference = 84434E57CA72951015FC71BC /* Pods-Firestore_FuzzTests_iOS.debug.xcconfig */;
			buildSettings = {
				BUNDLE_LOADER = "$(TEST_HOST)";
				DEVELOPMENT_TEAM = EQHXZ8M8AV;
				GCC_PRECOMPILE_PREFIX_HEADER = YES;
				GCC_PREFIX_HEADER = "";
				PRODUCT_BUNDLE_IDENTIFIER = "org.cocoapods.demo.${PRODUCT_NAME:rfc1034identifier}";
				PRODUCT_NAME = "$(TARGET_NAME)";
				TEST_HOST = "$(BUILT_PRODUCTS_DIR)/Firestore_Example_iOS.app/Firestore_Example_iOS";
				WRAPPER_EXTENSION = xctest;
			};
			name = Debug;
		};
		6EDD3B5A20BF247500C33877 /* Release */ = {
			isa = XCBuildConfiguration;
			baseConfigurationReference = 97C492D2524E92927C11F425 /* Pods-Firestore_FuzzTests_iOS.release.xcconfig */;
			buildSettings = {
				BUNDLE_LOADER = "$(TEST_HOST)";
				DEVELOPMENT_TEAM = EQHXZ8M8AV;
				GCC_PRECOMPILE_PREFIX_HEADER = YES;
				GCC_PREFIX_HEADER = "";
				PRODUCT_BUNDLE_IDENTIFIER = "org.cocoapods.demo.${PRODUCT_NAME:rfc1034identifier}";
				PRODUCT_NAME = "$(TARGET_NAME)";
				TEST_HOST = "$(BUILT_PRODUCTS_DIR)/Firestore_Example_iOS.app/Firestore_Example_iOS";
				WRAPPER_EXTENSION = xctest;
			};
			name = Release;
		};
		DAFF0D0321E64AC40062958F /* Debug */ = {
			isa = XCBuildConfiguration;
			baseConfigurationReference = 98366480BD1FD44A1FEDD982 /* Pods-Firestore_Example_macOS.debug.xcconfig */;
			buildSettings = {
				ASSETCATALOG_COMPILER_APPICON_NAME = AppIcon;
				CLANG_ANALYZER_NONNULL = YES;
				CLANG_ANALYZER_NUMBER_OBJECT_CONVERSION = YES_AGGRESSIVE;
				CLANG_ENABLE_OBJC_WEAK = YES;
				CLANG_WARN_BLOCK_CAPTURE_AUTORELEASING = YES;
				CLANG_WARN_DEPRECATED_OBJC_IMPLEMENTATIONS = YES;
				CLANG_WARN_DOCUMENTATION_COMMENTS = YES;
				CLANG_WARN_INFINITE_RECURSION = YES;
				CLANG_WARN_NON_LITERAL_NULL_CONVERSION = YES;
				CLANG_WARN_OBJC_IMPLICIT_RETAIN_SELF = YES;
				CLANG_WARN_OBJC_LITERAL_CONVERSION = YES;
				CLANG_WARN_RANGE_LOOP_ANALYSIS = YES;
				CLANG_WARN_STRICT_PROTOTYPES = YES;
				CLANG_WARN_SUSPICIOUS_MOVE = YES;
				CLANG_WARN_UNGUARDED_AVAILABILITY = YES_AGGRESSIVE;
				CLANG_WARN_UNREACHABLE_CODE = YES;
				CODE_SIGN_IDENTITY = "";
				"CODE_SIGN_IDENTITY[sdk=iphoneos*]" = "";
				CODE_SIGN_STYLE = Automatic;
				COMBINE_HIDPI_IMAGES = YES;
				DEVELOPMENT_TEAM = "";
				ENABLE_STRICT_OBJC_MSGSEND = YES;
				GCC_NO_COMMON_BLOCKS = YES;
				INFOPLIST_FILE = "$(SRCROOT)/App/macOS/Info.plist";
				LD_RUNPATH_SEARCH_PATHS = "$(inherited) @executable_path/../Frameworks";
				MTL_ENABLE_DEBUG_INFO = INCLUDE_SOURCE;
				MTL_FAST_MATH = YES;
				PRODUCT_BUNDLE_IDENTIFIER = "com.google.Firestore-macOS";
				PRODUCT_NAME = "$(TARGET_NAME)";
				SDKROOT = macosx;
			};
			name = Debug;
		};
		DAFF0D0421E64AC40062958F /* Release */ = {
			isa = XCBuildConfiguration;
			baseConfigurationReference = DF148C0D5EEC4A2CD9FA484C /* Pods-Firestore_Example_macOS.release.xcconfig */;
			buildSettings = {
				ASSETCATALOG_COMPILER_APPICON_NAME = AppIcon;
				CLANG_ANALYZER_NONNULL = YES;
				CLANG_ANALYZER_NUMBER_OBJECT_CONVERSION = YES_AGGRESSIVE;
				CLANG_ENABLE_OBJC_WEAK = YES;
				CLANG_WARN_BLOCK_CAPTURE_AUTORELEASING = YES;
				CLANG_WARN_DEPRECATED_OBJC_IMPLEMENTATIONS = YES;
				CLANG_WARN_DOCUMENTATION_COMMENTS = YES;
				CLANG_WARN_INFINITE_RECURSION = YES;
				CLANG_WARN_NON_LITERAL_NULL_CONVERSION = YES;
				CLANG_WARN_OBJC_IMPLICIT_RETAIN_SELF = YES;
				CLANG_WARN_OBJC_LITERAL_CONVERSION = YES;
				CLANG_WARN_RANGE_LOOP_ANALYSIS = YES;
				CLANG_WARN_STRICT_PROTOTYPES = YES;
				CLANG_WARN_SUSPICIOUS_MOVE = YES;
				CLANG_WARN_UNGUARDED_AVAILABILITY = YES_AGGRESSIVE;
				CLANG_WARN_UNREACHABLE_CODE = YES;
				CODE_SIGN_IDENTITY = "";
				"CODE_SIGN_IDENTITY[sdk=iphoneos*]" = "";
				CODE_SIGN_STYLE = Automatic;
				COMBINE_HIDPI_IMAGES = YES;
				COPY_PHASE_STRIP = NO;
				DEVELOPMENT_TEAM = "";
				ENABLE_STRICT_OBJC_MSGSEND = YES;
				GCC_NO_COMMON_BLOCKS = YES;
				INFOPLIST_FILE = "$(SRCROOT)/App/macOS/Info.plist";
				LD_RUNPATH_SEARCH_PATHS = "$(inherited) @executable_path/../Frameworks";
				MTL_ENABLE_DEBUG_INFO = NO;
				MTL_FAST_MATH = YES;
				PRODUCT_BUNDLE_IDENTIFIER = "com.google.Firestore-macOS";
				PRODUCT_NAME = "$(TARGET_NAME)";
				SDKROOT = macosx;
			};
			name = Release;
		};
		DE03B2E71F2149D600A30B9C /* Debug */ = {
			isa = XCBuildConfiguration;
			baseConfigurationReference = 1277F98C20D2DF0867496976 /* Pods-Firestore_IntegrationTests_iOS.debug.xcconfig */;
			buildSettings = {
				BUNDLE_LOADER = "$(TEST_HOST)";
				DEVELOPMENT_TEAM = EQHXZ8M8AV;
				GCC_PRECOMPILE_PREFIX_HEADER = YES;
				GCC_PREFIX_HEADER = "";
				GCC_PREPROCESSOR_DEFINITIONS = (
					"$(inherited)",
					"COCOAPODS=1",
					"GPB_USE_PROTOBUF_FRAMEWORK_IMPORTS=1",
				);
				INFOPLIST_FILE = "Tests/Tests-Info.plist";
				OTHER_LDFLAGS = (
					"$(inherited)",
					"-l\"c++\"",
				);
				PRODUCT_BUNDLE_IDENTIFIER = "org.cocoapods.demo.${PRODUCT_NAME:rfc1034identifier}";
				PRODUCT_NAME = "$(TARGET_NAME)";
				TEST_HOST = "$(BUILT_PRODUCTS_DIR)/Firestore_Example_iOS.app/Firestore_Example_iOS";
				WRAPPER_EXTENSION = xctest;
			};
			name = Debug;
		};
		DE03B2E81F2149D600A30B9C /* Release */ = {
			isa = XCBuildConfiguration;
			baseConfigurationReference = F354C0FE92645B56A6C6FD44 /* Pods-Firestore_IntegrationTests_iOS.release.xcconfig */;
			buildSettings = {
				BUNDLE_LOADER = "$(TEST_HOST)";
				DEVELOPMENT_TEAM = EQHXZ8M8AV;
				GCC_PRECOMPILE_PREFIX_HEADER = YES;
				GCC_PREFIX_HEADER = "";
				GCC_PREPROCESSOR_DEFINITIONS = (
					"$(inherited)",
					"COCOAPODS=1",
					"GPB_USE_PROTOBUF_FRAMEWORK_IMPORTS=1",
				);
				INFOPLIST_FILE = "Tests/Tests-Info.plist";
				OTHER_LDFLAGS = (
					"$(inherited)",
					"-l\"c++\"",
				);
				PRODUCT_BUNDLE_IDENTIFIER = "org.cocoapods.demo.${PRODUCT_NAME:rfc1034identifier}";
				PRODUCT_NAME = "$(TARGET_NAME)";
				TEST_HOST = "$(BUILT_PRODUCTS_DIR)/Firestore_Example_iOS.app/Firestore_Example_iOS";
				WRAPPER_EXTENSION = xctest;
			};
			name = Release;
		};
/* End XCBuildConfiguration section */

/* Begin XCConfigurationList section */
		544AB19B2248072200F851E6 /* Build configuration list for PBXNativeTarget "Firestore_Tests_macOS" */ = {
			isa = XCConfigurationList;
			buildConfigurations = (
				544AB1992248072200F851E6 /* Debug */,
				544AB19A2248072200F851E6 /* Release */,
			);
			defaultConfigurationIsVisible = 0;
			defaultConfigurationName = Release;
		};
		54AA33A1224BF936006CE580 /* Build configuration list for PBXNativeTarget "Firestore_Example_tvOS" */ = {
			isa = XCConfigurationList;
			buildConfigurations = (
				54AA339F224BF936006CE580 /* Debug */,
				54AA33A0224BF936006CE580 /* Release */,
			);
			defaultConfigurationIsVisible = 0;
			defaultConfigurationName = Release;
		};
		54AA33AF224BFE0A006CE580 /* Build configuration list for PBXNativeTarget "Firestore_Tests_tvOS" */ = {
			isa = XCConfigurationList;
			buildConfigurations = (
				54AA33AD224BFE0A006CE580 /* Debug */,
				54AA33AE224BFE0A006CE580 /* Release */,
			);
			defaultConfigurationIsVisible = 0;
			defaultConfigurationName = Release;
		};
		54AA33BB224C0035006CE580 /* Build configuration list for PBXNativeTarget "Firestore_IntegrationTests_tvOS" */ = {
			isa = XCConfigurationList;
			buildConfigurations = (
				54AA33BC224C0035006CE580 /* Debug */,
				54AA33BD224C0035006CE580 /* Release */,
			);
			defaultConfigurationIsVisible = 0;
			defaultConfigurationName = Release;
		};
		54B8E4B3224BDC4100930F18 /* Build configuration list for PBXNativeTarget "Firestore_IntegrationTests_macOS" */ = {
			isa = XCConfigurationList;
			buildConfigurations = (
				54B8E4B1224BDC4100930F18 /* Debug */,
				54B8E4B2224BDC4100930F18 /* Release */,
			);
			defaultConfigurationIsVisible = 0;
			defaultConfigurationName = Release;
		};
		5CAE132020FFFED600BE9A4A /* Build configuration list for PBXNativeTarget "Firestore_Benchmarks_iOS" */ = {
			isa = XCConfigurationList;
			buildConfigurations = (
				5CAE132120FFFED600BE9A4A /* Debug */,
				5CAE132220FFFED600BE9A4A /* Release */,
			);
			defaultConfigurationIsVisible = 0;
			defaultConfigurationName = Release;
		};
		6003F585195388D10070C39A /* Build configuration list for PBXProject "Firestore" */ = {
			isa = XCConfigurationList;
			buildConfigurations = (
				6003F5BD195388D20070C39A /* Debug */,
				6003F5BE195388D20070C39A /* Release */,
			);
			defaultConfigurationIsVisible = 0;
			defaultConfigurationName = Release;
		};
		6003F5BF195388D20070C39A /* Build configuration list for PBXNativeTarget "Firestore_Example_iOS" */ = {
			isa = XCConfigurationList;
			buildConfigurations = (
				6003F5C0195388D20070C39A /* Debug */,
				6003F5C1195388D20070C39A /* Release */,
			);
			defaultConfigurationIsVisible = 0;
			defaultConfigurationName = Release;
		};
		6003F5C2195388D20070C39A /* Build configuration list for PBXNativeTarget "Firestore_Tests_iOS" */ = {
			isa = XCConfigurationList;
			buildConfigurations = (
				6003F5C3195388D20070C39A /* Debug */,
				6003F5C4195388D20070C39A /* Release */,
			);
			defaultConfigurationIsVisible = 0;
			defaultConfigurationName = Release;
		};
		6EDD3B5820BF247500C33877 /* Build configuration list for PBXNativeTarget "Firestore_FuzzTests_iOS" */ = {
			isa = XCConfigurationList;
			buildConfigurations = (
				6EDD3B5920BF247500C33877 /* Debug */,
				6EDD3B5A20BF247500C33877 /* Release */,
			);
			defaultConfigurationIsVisible = 0;
			defaultConfigurationName = Release;
		};
		DAFF0D0521E64AC40062958F /* Build configuration list for PBXNativeTarget "Firestore_Example_macOS" */ = {
			isa = XCConfigurationList;
			buildConfigurations = (
				DAFF0D0321E64AC40062958F /* Debug */,
				DAFF0D0421E64AC40062958F /* Release */,
			);
			defaultConfigurationIsVisible = 0;
			defaultConfigurationName = Release;
		};
		DE03B2E61F2149D600A30B9C /* Build configuration list for PBXNativeTarget "Firestore_IntegrationTests_iOS" */ = {
			isa = XCConfigurationList;
			buildConfigurations = (
				DE03B2E71F2149D600A30B9C /* Debug */,
				DE03B2E81F2149D600A30B9C /* Release */,
			);
			defaultConfigurationIsVisible = 0;
			defaultConfigurationName = Release;
		};
/* End XCConfigurationList section */
	};
	rootObject = 6003F582195388D10070C39A /* Project object */;
}<|MERGE_RESOLUTION|>--- conflicted
+++ resolved
@@ -3676,10 +3676,7 @@
 				6D7F70938662E8CA334F11C2 /* target_cache_test.cc in Sources */,
 				E764F0F389E7119220EB212C /* target_id_generator_test.cc in Sources */,
 				B384E0F90D4CCC15C88CAF30 /* target_index_matcher_test.cc in Sources */,
-<<<<<<< HEAD
-=======
 				55427A6CFFB22E069DCC0CC4 /* target_test.cc in Sources */,
->>>>>>> d8bd124e
 				88929ED628DA8DD9592974ED /* task_test.cc in Sources */,
 				32A95242C56A1A230231DB6A /* testutil.cc in Sources */,
 				5497CB78229DECDE000FB92F /* time_testing.cc in Sources */,
@@ -3878,10 +3875,7 @@
 				6AED40FF444F0ACFE3AE96E3 /* target_cache_test.cc in Sources */,
 				DA4303684707606318E1914D /* target_id_generator_test.cc in Sources */,
 				2428E92E063EBAEA44BA5913 /* target_index_matcher_test.cc in Sources */,
-<<<<<<< HEAD
-=======
 				EB2137E6FBB0DDE2DF80E3D0 /* target_test.cc in Sources */,
->>>>>>> d8bd124e
 				67CF9FAA890307780731E1DA /* task_test.cc in Sources */,
 				8388418F43042605FB9BFB92 /* testutil.cc in Sources */,
 				5497CB79229DECDE000FB92F /* time_testing.cc in Sources */,
@@ -4094,10 +4088,7 @@
 				7DB0915EF7C22C700A423F7C /* target_cache_test.cc in Sources */,
 				71E2B154C4FB63F7B7CC4B50 /* target_id_generator_test.cc in Sources */,
 				C8722550B56CEB96F84DCE94 /* target_index_matcher_test.cc in Sources */,
-<<<<<<< HEAD
-=======
 				35FEB53E165518C0DE155CB0 /* target_test.cc in Sources */,
->>>>>>> d8bd124e
 				76A5447D76F060E996555109 /* task_test.cc in Sources */,
 				409C0F2BFC2E1BECFFAC4D32 /* testutil.cc in Sources */,
 				6300709ECDE8E0B5A8645F8D /* time_testing.cc in Sources */,
@@ -4310,10 +4301,7 @@
 				66CA091F8B610E0FB0A3F8A4 /* target_cache_test.cc in Sources */,
 				A05BC6BDA2ABE405009211A9 /* target_id_generator_test.cc in Sources */,
 				15A5DEC8430E71D64424CBFD /* target_index_matcher_test.cc in Sources */,
-<<<<<<< HEAD
-=======
 				035DE410628A8F804F6F2790 /* target_test.cc in Sources */,
->>>>>>> d8bd124e
 				93C8F772F4DC5A985FA3D815 /* task_test.cc in Sources */,
 				A17DBC8F24127DA8A381F865 /* testutil.cc in Sources */,
 				A25FF76DEF542E01A2DF3B0E /* time_testing.cc in Sources */,
@@ -4522,10 +4510,7 @@
 				254CD651CB621D471BC5AC12 /* target_cache_test.cc in Sources */,
 				AB380CFB2019388600D97691 /* target_id_generator_test.cc in Sources */,
 				F27347560A963E8162C56FF3 /* target_index_matcher_test.cc in Sources */,
-<<<<<<< HEAD
-=======
 				205601D1C6A40A4DD3BBAA04 /* target_test.cc in Sources */,
->>>>>>> d8bd124e
 				662793139A36E5CFC935B949 /* task_test.cc in Sources */,
 				54A0352A20A3B3BD003E0143 /* testutil.cc in Sources */,
 				5497CB77229DECDE000FB92F /* time_testing.cc in Sources */,
@@ -4757,10 +4742,7 @@
 				FA90FA91F7381E5C678EFA30 /* target_cache_test.cc in Sources */,
 				306E762DC6B829CED4FD995D /* target_id_generator_test.cc in Sources */,
 				84E75527F3739131C09BEAA5 /* target_index_matcher_test.cc in Sources */,
-<<<<<<< HEAD
-=======
 				7D25D41B013BB70ADE526055 /* target_test.cc in Sources */,
->>>>>>> d8bd124e
 				C57B15CADD8C3E806B154C19 /* task_test.cc in Sources */,
 				CA989C0E6020C372A62B7062 /* testutil.cc in Sources */,
 				2D220B9ABFA36CD7AC43D0A7 /* time_testing.cc in Sources */,
