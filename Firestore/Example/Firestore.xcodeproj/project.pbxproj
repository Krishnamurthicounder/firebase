--- conflicted
+++ resolved
@@ -1234,10 +1234,7 @@
 				6EDD3B4520BF247500C33877 /* Frameworks */,
 				6EDD3B4A20BF247500C33877 /* Resources */,
 				6EDD3B5720BF247500C33877 /* [CP] Embed Pods Frameworks */,
-<<<<<<< HEAD
-=======
 				6E622C7A20F52C8300B7E93A /* Run Script */,
->>>>>>> 40d5e886
 			);
 			buildRules = (
 			);
@@ -1269,28 +1266,6 @@
 			productReference = DE03B2E91F2149D600A30B9C /* Firestore_IntegrationTests_iOS.xctest */;
 			productType = "com.apple.product-type.bundle.unit-test";
 		};
-<<<<<<< HEAD
-		DE0761E31F2FE611003233AF /* SwiftBuildTest */ = {
-			isa = PBXNativeTarget;
-			buildConfigurationList = DE0761F51F2FE611003233AF /* Build configuration list for PBXNativeTarget "SwiftBuildTest" */;
-			buildPhases = (
-				5504F81EEBBEF943CA61D32C /* [CP] Check Pods Manifest.lock */,
-				DE0761E01F2FE611003233AF /* Sources */,
-				DE0761E11F2FE611003233AF /* Frameworks */,
-				DE0761E21F2FE611003233AF /* Resources */,
-				04404E0DCBB886A40E3C7175 /* [CP] Embed Pods Frameworks */,
-			);
-			buildRules = (
-			);
-			dependencies = (
-			);
-			name = SwiftBuildTest;
-			productName = SwiftBuildTest;
-			productReference = DE0761E41F2FE611003233AF /* SwiftBuildTest.app */;
-			productType = "com.apple.product-type.application";
-		};
-=======
->>>>>>> 40d5e886
 /* End PBXNativeTarget section */
 
 /* Begin PBXProject section */
@@ -1404,45 +1379,6 @@
 /* End PBXResourcesBuildPhase section */
 
 /* Begin PBXShellScriptBuildPhase section */
-<<<<<<< HEAD
-		04404E0DCBB886A40E3C7175 /* [CP] Embed Pods Frameworks */ = {
-			isa = PBXShellScriptBuildPhase;
-			buildActionMask = 2147483647;
-			files = (
-			);
-			inputPaths = (
-				"${SRCROOT}/Pods/Target Support Files/Pods-Firestore_Example_iOS-SwiftBuildTest/Pods-Firestore_Example_iOS-SwiftBuildTest-frameworks.sh",
-				"${BUILT_PRODUCTS_DIR}/BoringSSL/openssl.framework",
-				"${BUILT_PRODUCTS_DIR}/GTMSessionFetcher/GTMSessionFetcher.framework",
-				"${BUILT_PRODUCTS_DIR}/GoogleToolboxForMac/GoogleToolboxForMac.framework",
-				"${BUILT_PRODUCTS_DIR}/Protobuf/Protobuf.framework",
-				"${BUILT_PRODUCTS_DIR}/gRPC/GRPCClient.framework",
-				"${BUILT_PRODUCTS_DIR}/gRPC-Core/grpc.framework",
-				"${BUILT_PRODUCTS_DIR}/gRPC-ProtoRPC/ProtoRPC.framework",
-				"${BUILT_PRODUCTS_DIR}/gRPC-RxLibrary/RxLibrary.framework",
-				"${BUILT_PRODUCTS_DIR}/leveldb-library/leveldb.framework",
-				"${BUILT_PRODUCTS_DIR}/nanopb/nanopb.framework",
-			);
-			name = "[CP] Embed Pods Frameworks";
-			outputPaths = (
-				"${TARGET_BUILD_DIR}/${FRAMEWORKS_FOLDER_PATH}/openssl.framework",
-				"${TARGET_BUILD_DIR}/${FRAMEWORKS_FOLDER_PATH}/GTMSessionFetcher.framework",
-				"${TARGET_BUILD_DIR}/${FRAMEWORKS_FOLDER_PATH}/GoogleToolboxForMac.framework",
-				"${TARGET_BUILD_DIR}/${FRAMEWORKS_FOLDER_PATH}/Protobuf.framework",
-				"${TARGET_BUILD_DIR}/${FRAMEWORKS_FOLDER_PATH}/GRPCClient.framework",
-				"${TARGET_BUILD_DIR}/${FRAMEWORKS_FOLDER_PATH}/grpc.framework",
-				"${TARGET_BUILD_DIR}/${FRAMEWORKS_FOLDER_PATH}/ProtoRPC.framework",
-				"${TARGET_BUILD_DIR}/${FRAMEWORKS_FOLDER_PATH}/RxLibrary.framework",
-				"${TARGET_BUILD_DIR}/${FRAMEWORKS_FOLDER_PATH}/leveldb.framework",
-				"${TARGET_BUILD_DIR}/${FRAMEWORKS_FOLDER_PATH}/nanopb.framework",
-			);
-			runOnlyForDeploymentPostprocessing = 0;
-			shellPath = /bin/sh;
-			shellScript = "\"${SRCROOT}/Pods/Target Support Files/Pods-Firestore_Example_iOS-SwiftBuildTest/Pods-Firestore_Example_iOS-SwiftBuildTest-frameworks.sh\"\n";
-			showEnvVarsInLog = 0;
-		};
-=======
->>>>>>> 40d5e886
 		1EE692C7509A98D7EB03CA51 /* [CP] Embed Pods Frameworks */ = {
 			isa = PBXShellScriptBuildPhase;
 			buildActionMask = 2147483647;
@@ -1521,8 +1457,6 @@
 			shellScript = "diff \"${PODS_PODFILE_DIR_PATH}/Podfile.lock\" \"${PODS_ROOT}/Manifest.lock\" > /dev/null\nif [ $? != 0 ] ; then\n    # print error to STDERR\n    echo \"error: The sandbox is not in sync with the Podfile.lock. Run 'pod install' or update your CocoaPods installation.\" >&2\n    exit 1\nfi\n# This output is used by Xcode 'outputs' to avoid re-running this script phase.\necho \"SUCCESS\" > \"${SCRIPT_OUTPUT_FILE_0}\"\n";
 			showEnvVarsInLog = 0;
 		};
-<<<<<<< HEAD
-=======
 		6E622C7A20F52C8300B7E93A /* Run Script */ = {
 			isa = PBXShellScriptBuildPhase;
 			buildActionMask = 12;
@@ -1540,7 +1474,6 @@
 			shellScript = "\"${SRCROOT}/FuzzTests/FuzzingResources/Serializer/Corpus/ConvertTextToBinary.sh\"";
 			showEnvVarsInLog = 0;
 		};
->>>>>>> 40d5e886
 		6EDD3AD420BF247500C33877 /* [CP] Check Pods Manifest.lock */ = {
 			isa = PBXShellScriptBuildPhase;
 			buildActionMask = 2147483647;
