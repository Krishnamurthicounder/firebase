// !$*UTF8*$!
{
	archiveVersion = 1;
	classes = {
	};
	objectVersion = 46;
	objects = {

/* Begin PBXBuildFile section */
		0087625FD31D76E1365C589E /* string_apple_test.mm in Sources */ = {isa = PBXBuildFile; fileRef = 0EE5300F8233D14025EF0456 /* string_apple_test.mm */; };
		009CDC5D8C96F54A229F462F /* local_serializer_test.cc in Sources */ = {isa = PBXBuildFile; fileRef = F8043813A5D16963EC02B182 /* local_serializer_test.cc */; };
		009CDC6F03AC92F3E345085E /* collection_spec_test.json in Resources */ = {isa = PBXBuildFile; fileRef = 54DA129C1F315EE100DD57A1 /* collection_spec_test.json */; };
		009F5174BD172716AFE9F20A /* string_apple_test.mm in Sources */ = {isa = PBXBuildFile; fileRef = 0EE5300F8233D14025EF0456 /* string_apple_test.mm */; };
		00B7AFE2A7C158DD685EB5EE /* FIRCollectionReferenceTests.mm in Sources */ = {isa = PBXBuildFile; fileRef = 5492E045202154AA00B64F25 /* FIRCollectionReferenceTests.mm */; };
		00F1CB487E8E0DA48F2E8FEC /* message_test.cc in Sources */ = {isa = PBXBuildFile; fileRef = CE37875365497FFA8687B745 /* message_test.cc */; };
		00FB77925C843B7DCA944712 /* FSTLevelDBTransactionTests.mm in Sources */ = {isa = PBXBuildFile; fileRef = 132E36BB104830BD806351AC /* FSTLevelDBTransactionTests.mm */; };
		01D9704C3AAA13FAD2F962AB /* statusor_test.cc in Sources */ = {isa = PBXBuildFile; fileRef = 54A0352D20A3B3D7003E0143 /* statusor_test.cc */; };
		01E9A8EC21839E4905EDBA3E /* leveldb_persistence_test.cc in Sources */ = {isa = PBXBuildFile; fileRef = 5C2989FEC97E94ADD2A0B7E5 /* leveldb_persistence_test.cc */; };
		020AFD89BB40E5175838BB76 /* local_serializer_test.cc in Sources */ = {isa = PBXBuildFile; fileRef = F8043813A5D16963EC02B182 /* local_serializer_test.cc */; };
		022BA1619A576F6818B212C5 /* remote_store_spec_test.json in Resources */ = {isa = PBXBuildFile; fileRef = 3B843E4A1F3930A400548890 /* remote_store_spec_test.json */; };
		02B83EB79020AE6CBA60A410 /* FIRTimestampTest.m in Sources */ = {isa = PBXBuildFile; fileRef = B65D34A7203C99090076A5E1 /* FIRTimestampTest.m */; };
		02C953A7B0FA5EF87DB0361A /* FSTIntegrationTestCase.mm in Sources */ = {isa = PBXBuildFile; fileRef = 5491BC711FB44593008B3588 /* FSTIntegrationTestCase.mm */; };
		02EB33CC2590E1484D462912 /* annotations.pb.cc in Sources */ = {isa = PBXBuildFile; fileRef = 618BBE9520B89AAC00B5BCE7 /* annotations.pb.cc */; };
		041CF73F67F6A22BF317625A /* FIRTimestampTest.m in Sources */ = {isa = PBXBuildFile; fileRef = B65D34A7203C99090076A5E1 /* FIRTimestampTest.m */; };
		0455FC6E2A281BD755FD933A /* precondition_test.cc in Sources */ = {isa = PBXBuildFile; fileRef = 549CCA5520A36E1F00BCEB75 /* precondition_test.cc */; };
		047F5209AB055A884D795B8A /* field_filter_test.cc in Sources */ = {isa = PBXBuildFile; fileRef = E8551D6C6FB0B1BACE9E5BAD /* field_filter_test.cc */; };
		0500A324CEC854C5B0CF364C /* FIRCollectionReferenceTests.mm in Sources */ = {isa = PBXBuildFile; fileRef = 5492E045202154AA00B64F25 /* FIRCollectionReferenceTests.mm */; };
		051D3E20184AF195266EF678 /* no_document_test.cc in Sources */ = {isa = PBXBuildFile; fileRef = AB6B908720322E8800CC290A /* no_document_test.cc */; };
		0535C1B65DADAE1CE47FA3CA /* string_format_apple_test.mm in Sources */ = {isa = PBXBuildFile; fileRef = 9CFD366B783AE27B9E79EE7A /* string_format_apple_test.mm */; };
		056542AD1D0F78E29E22EFA9 /* grpc_connection_test.cc in Sources */ = {isa = PBXBuildFile; fileRef = B6D9649021544D4F00EB9CFB /* grpc_connection_test.cc */; };
		05D99904EA713414928DD920 /* query_listener_test.cc in Sources */ = {isa = PBXBuildFile; fileRef = 7C3F995E040E9E9C5E8514BB /* query_listener_test.cc */; };
		06A3926F89C847846BE4D6BE /* http.pb.cc in Sources */ = {isa = PBXBuildFile; fileRef = 618BBE9720B89AAC00B5BCE7 /* http.pb.cc */; };
		06BCEB9C65DFAA142F3D3F0B /* view_testing.cc in Sources */ = {isa = PBXBuildFile; fileRef = A5466E7809AD2871FFDE6C76 /* view_testing.cc */; };
		072D805A94E767DE4D371881 /* FSTSyncEngineTestDriver.mm in Sources */ = {isa = PBXBuildFile; fileRef = 5492E02E20213FFC00B64F25 /* FSTSyncEngineTestDriver.mm */; };
		079E63E270F3EFCA175D2705 /* cc_compilation_test.cc in Sources */ = {isa = PBXBuildFile; fileRef = 1B342370EAE3AA02393E33EB /* cc_compilation_test.cc */; };
		07A64E6C4EB700E3AF3FD496 /* document_test.cc in Sources */ = {isa = PBXBuildFile; fileRef = AB6B908320322E4D00CC290A /* document_test.cc */; };
		07ADEF17BFBC07C0C2E306F6 /* FSTMockDatastore.mm in Sources */ = {isa = PBXBuildFile; fileRef = 5492E02D20213FFC00B64F25 /* FSTMockDatastore.mm */; };
		07B1E8C62772758BC82FEBEE /* field_mask_test.cc in Sources */ = {isa = PBXBuildFile; fileRef = 549CCA5320A36E1F00BCEB75 /* field_mask_test.cc */; };
		07DAD9847381941F659B0D0B /* fake_credentials_provider.cc in Sources */ = {isa = PBXBuildFile; fileRef = B60894F62170207100EBC644 /* fake_credentials_provider.cc */; };
		081C3C95C7776BC92DBE5FF3 /* FSTMemoryMutationQueueTests.mm in Sources */ = {isa = PBXBuildFile; fileRef = 5492E0972021552C00B64F25 /* FSTMemoryMutationQueueTests.mm */; };
		086E10B1B37666FB746D56BC /* FSTHelpers.mm in Sources */ = {isa = PBXBuildFile; fileRef = 5492E03A2021401F00B64F25 /* FSTHelpers.mm */; };
		08839E1CEAAC07E350257E9D /* collection_spec_test.json in Resources */ = {isa = PBXBuildFile; fileRef = 54DA129C1F315EE100DD57A1 /* collection_spec_test.json */; };
		08A9C531265B5E4C5367346E /* cc_compilation_test.cc in Sources */ = {isa = PBXBuildFile; fileRef = 1B342370EAE3AA02393E33EB /* cc_compilation_test.cc */; };
		08D853C9D3A4DC919C55671A /* comparison_test.cc in Sources */ = {isa = PBXBuildFile; fileRef = 548DB928200D59F600E00ABC /* comparison_test.cc */; };
		08E3D48B3651E4908D75B23A /* async_testing.cc in Sources */ = {isa = PBXBuildFile; fileRef = 872C92ABD71B12784A1C5520 /* async_testing.cc */; };
		08F44F7DF9A3EF0D35C8FB57 /* FIRNumericTransformTests.mm in Sources */ = {isa = PBXBuildFile; fileRef = D5B25E7E7D6873CBA4571841 /* FIRNumericTransformTests.mm */; };
		08FA4102AD14452E9587A1F2 /* leveldb_util_test.cc in Sources */ = {isa = PBXBuildFile; fileRef = 332485C4DCC6BA0DBB5E31B7 /* leveldb_util_test.cc */; };
		0963F6D7B0F9AE1E24B82866 /* path_test.cc in Sources */ = {isa = PBXBuildFile; fileRef = 403DBF6EFB541DFD01582AA3 /* path_test.cc */; };
		098191405BA24F9A7E4F80C6 /* append_only_list_test.cc in Sources */ = {isa = PBXBuildFile; fileRef = 5477CDE922EE71C8000FCC1E /* append_only_list_test.cc */; };
		0A1B97E51BDE36DE4F6E3787 /* empty_credentials_provider_test.cc in Sources */ = {isa = PBXBuildFile; fileRef = AB38D93620239689000A432D /* empty_credentials_provider_test.cc */; };
		0A52B47C43B7602EE64F53A7 /* cc_compilation_test.cc in Sources */ = {isa = PBXBuildFile; fileRef = 1B342370EAE3AA02393E33EB /* cc_compilation_test.cc */; };
		0A6FBE65A7FE048BAD562A15 /* FSTGoogleTestTests.mm in Sources */ = {isa = PBXBuildFile; fileRef = 54764FAE1FAA21B90085E60A /* FSTGoogleTestTests.mm */; };
		0A800CA749750B01E36A6787 /* field_value_benchmark.cc in Sources */ = {isa = PBXBuildFile; fileRef = 6D0EE49C1D5AF75664D0EBE4 /* field_value_benchmark.cc */; };
		0AE084A7886BC11B8C305122 /* string_util_test.cc in Sources */ = {isa = PBXBuildFile; fileRef = AB380CFC201A2EE200D97691 /* string_util_test.cc */; };
		0B071E9044CEEF666D829354 /* field_filter_test.cc in Sources */ = {isa = PBXBuildFile; fileRef = E8551D6C6FB0B1BACE9E5BAD /* field_filter_test.cc */; };
		0B4D2668C1E81DF6D62BA9BF /* field_value_benchmark.cc in Sources */ = {isa = PBXBuildFile; fileRef = 6D0EE49C1D5AF75664D0EBE4 /* field_value_benchmark.cc */; };
		0B7B24194E2131F5C325FE0E /* async_queue_test.cc in Sources */ = {isa = PBXBuildFile; fileRef = B6FB467B208E9A8200554BA2 /* async_queue_test.cc */; };
		0B9BD73418289EFF91917934 /* bits_test.cc in Sources */ = {isa = PBXBuildFile; fileRef = AB380D01201BC69F00D97691 /* bits_test.cc */; };
		0BC541D6457CBEDEA7BCF180 /* objc_type_traits_apple_test.mm in Sources */ = {isa = PBXBuildFile; fileRef = 2A0CF41BA5AED6049B0BEB2C /* objc_type_traits_apple_test.mm */; };
		0BDC438E72D4DD44877BEDEE /* string_win_test.cc in Sources */ = {isa = PBXBuildFile; fileRef = 79507DF8378D3C42F5B36268 /* string_win_test.cc */; };
		0C18678CE7E355B17C34F2EE /* grpc_stream_test.cc in Sources */ = {isa = PBXBuildFile; fileRef = B6BBE42F21262CF400C6A53E /* grpc_stream_test.cc */; };
		0CEE93636BA4852D3C5EC428 /* timestamp_test.cc in Sources */ = {isa = PBXBuildFile; fileRef = ABF6506B201131F8005F2C74 /* timestamp_test.cc */; };
		0D2D25522A94AA8195907870 /* status.pb.cc in Sources */ = {isa = PBXBuildFile; fileRef = 618BBE9920B89AAC00B5BCE7 /* status.pb.cc */; };
		0D88B4CB916A4752B08E5B42 /* query_listener_test.cc in Sources */ = {isa = PBXBuildFile; fileRef = 7C3F995E040E9E9C5E8514BB /* query_listener_test.cc */; };
		0DAA255C2FEB387895ADEE12 /* bits_test.cc in Sources */ = {isa = PBXBuildFile; fileRef = AB380D01201BC69F00D97691 /* bits_test.cc */; };
		0DDEE9FE08845BB7CA4607DE /* grpc_connection_test.cc in Sources */ = {isa = PBXBuildFile; fileRef = B6D9649021544D4F00EB9CFB /* grpc_connection_test.cc */; };
		0E4C94369FFF7EC0C9229752 /* iterator_adaptors_test.cc in Sources */ = {isa = PBXBuildFile; fileRef = 54A0353420A3D8CB003E0143 /* iterator_adaptors_test.cc */; };
		0EA40EDACC28F445F9A3F32F /* pretty_printing_test.cc in Sources */ = {isa = PBXBuildFile; fileRef = AB323F9553050F4F6490F9FF /* pretty_printing_test.cc */; };
		0EF74A344612147DE4261A4B /* field_value_benchmark.cc in Sources */ = {isa = PBXBuildFile; fileRef = 6D0EE49C1D5AF75664D0EBE4 /* field_value_benchmark.cc */; };
		0F54634745BA07B09BDC14D7 /* FSTIntegrationTestCase.mm in Sources */ = {isa = PBXBuildFile; fileRef = 5491BC711FB44593008B3588 /* FSTIntegrationTestCase.mm */; };
		0F99BB63CE5B3CFE35F9027E /* event_manager_test.cc in Sources */ = {isa = PBXBuildFile; fileRef = 6F57521E161450FAF89075ED /* event_manager_test.cc */; };
		0FA4D5601BE9F0CB5EC2882C /* local_serializer_test.cc in Sources */ = {isa = PBXBuildFile; fileRef = F8043813A5D16963EC02B182 /* local_serializer_test.cc */; };
		0FBDD5991E8F6CD5F8542474 /* latlng.pb.cc in Sources */ = {isa = PBXBuildFile; fileRef = 618BBE9220B89AAC00B5BCE7 /* latlng.pb.cc */; };
		10CA552415BE0954221A1626 /* FSTLRUGarbageCollectorTests.mm in Sources */ = {isa = PBXBuildFile; fileRef = 5CC9650220A0E93200A2D6A1 /* FSTLRUGarbageCollectorTests.mm */; };
		1115DB1F1DCE93B63E03BA8C /* comparison_test.cc in Sources */ = {isa = PBXBuildFile; fileRef = 548DB928200D59F600E00ABC /* comparison_test.cc */; };
		113190791F42202FDE1ABC14 /* FIRQuerySnapshotTests.mm in Sources */ = {isa = PBXBuildFile; fileRef = 5492E04F202154AA00B64F25 /* FIRQuerySnapshotTests.mm */; };
		11BC867491A6631D37DE56A8 /* async_testing.cc in Sources */ = {isa = PBXBuildFile; fileRef = 872C92ABD71B12784A1C5520 /* async_testing.cc */; };
		11CFC7F545012C246B3484FD /* FSTLevelDBMigrationsTests.mm in Sources */ = {isa = PBXBuildFile; fileRef = 5492E0862021552A00B64F25 /* FSTLevelDBMigrationsTests.mm */; };
		11F8EE69182C9699E90A9E3D /* database_info_test.cc in Sources */ = {isa = PBXBuildFile; fileRef = AB38D92E20235D22000A432D /* database_info_test.cc */; };
		12158DFCEE09D24B7988A340 /* maybe_document.pb.cc in Sources */ = {isa = PBXBuildFile; fileRef = 618BBE7E20B89AAC00B5BCE7 /* maybe_document.pb.cc */; };
		1235769322B7E99F007DDFA9 /* EncodableFieldValueTests.swift in Sources */ = {isa = PBXBuildFile; fileRef = 1235769122B7E915007DDFA9 /* EncodableFieldValueTests.swift */; };
		1235769522B86E65007DDFA9 /* FirestoreEncoderTests.swift in Sources */ = {isa = PBXBuildFile; fileRef = 1235769422B86E65007DDFA9 /* FirestoreEncoderTests.swift */; };
		125B1048ECB755C2106802EB /* executor_std_test.cc in Sources */ = {isa = PBXBuildFile; fileRef = B6FB4687208F9B9100554BA2 /* executor_std_test.cc */; };
		127CC0D222B3ADDC00A3E42A /* CodableTimestampTests.swift in Sources */ = {isa = PBXBuildFile; fileRef = 7B65C996438B84DBC7616640 /* CodableTimestampTests.swift */; };
		1291D9F5300AFACD1FBD262D /* array_sorted_map_test.cc in Sources */ = {isa = PBXBuildFile; fileRef = 54EB764C202277B30088B8F3 /* array_sorted_map_test.cc */; };
		12BB9ED1CA98AA52B92F497B /* log_test.cc in Sources */ = {isa = PBXBuildFile; fileRef = 54C2294E1FECABAE007D065B /* log_test.cc */; };
		12DB753599571E24DCED0C2C /* FIRValidationTests.mm in Sources */ = {isa = PBXBuildFile; fileRef = 5492E06D202154D600B64F25 /* FIRValidationTests.mm */; };
		12E04A12ABD5533B616D552A /* maybe_document.pb.cc in Sources */ = {isa = PBXBuildFile; fileRef = 618BBE7E20B89AAC00B5BCE7 /* maybe_document.pb.cc */; };
		12E62D5722BBC41A0074F412 /* FSTAPIHelpers.mm in Sources */ = {isa = PBXBuildFile; fileRef = 5492E04E202154AA00B64F25 /* FSTAPIHelpers.mm */; };
		12E62D5822BBC6EF0074F412 /* FSTHelpers.mm in Sources */ = {isa = PBXBuildFile; fileRef = 5492E03A2021401F00B64F25 /* FSTHelpers.mm */; };
		132E3483789344640A52F223 /* reference_set_test.cc in Sources */ = {isa = PBXBuildFile; fileRef = 132E32997D781B896672D30A /* reference_set_test.cc */; };
		132E3E53179DE287D875F3F2 /* FSTLevelDBTransactionTests.mm in Sources */ = {isa = PBXBuildFile; fileRef = 132E36BB104830BD806351AC /* FSTLevelDBTransactionTests.mm */; };
		132E3EE56C143B2C9ACB6187 /* FSTLevelDBBenchmarkTests.mm in Sources */ = {isa = PBXBuildFile; fileRef = 132E3BB3D5C42282B4ACFB20 /* FSTLevelDBBenchmarkTests.mm */; };
		135429EEF1D7FA9D1E329392 /* fake_credentials_provider.cc in Sources */ = {isa = PBXBuildFile; fileRef = B60894F62170207100EBC644 /* fake_credentials_provider.cc */; };
		1357806B4CD3A62A8F5DE86D /* http.pb.cc in Sources */ = {isa = PBXBuildFile; fileRef = 618BBE9720B89AAC00B5BCE7 /* http.pb.cc */; };
		13D8F4196528BAB19DBB18A7 /* snapshot_version_test.cc in Sources */ = {isa = PBXBuildFile; fileRef = ABA495B9202B7E79008A7851 /* snapshot_version_test.cc */; };
		13E264F840239C8C99865921 /* document_test.cc in Sources */ = {isa = PBXBuildFile; fileRef = AB6B908320322E4D00CC290A /* document_test.cc */; };
		1465E362F7BA7A3D063E61C7 /* database_id_test.cc in Sources */ = {isa = PBXBuildFile; fileRef = AB71064B201FA60300344F18 /* database_id_test.cc */; };
		146C140B254F3837A4DD7AE8 /* bits_test.cc in Sources */ = {isa = PBXBuildFile; fileRef = AB380D01201BC69F00D97691 /* bits_test.cc */; };
		152543FD706D5E8851C8DA92 /* precondition_test.cc in Sources */ = {isa = PBXBuildFile; fileRef = 549CCA5520A36E1F00BCEB75 /* precondition_test.cc */; };
		153F3E4E9E3A0174E29550B4 /* mutation.pb.cc in Sources */ = {isa = PBXBuildFile; fileRef = 618BBE8220B89AAC00B5BCE7 /* mutation.pb.cc */; };
		15A5F95DA733FD89A1E4147D /* limit_spec_test.json in Resources */ = {isa = PBXBuildFile; fileRef = 54DA129F1F315EE100DD57A1 /* limit_spec_test.json */; };
		15BF63DFF3A7E9A5376C4233 /* transform_operation_test.cc in Sources */ = {isa = PBXBuildFile; fileRef = 33607A3AE91548BD219EC9C6 /* transform_operation_test.cc */; };
		15F54E9538839D56A40C5565 /* watch_change_test.cc in Sources */ = {isa = PBXBuildFile; fileRef = 2D7472BC70C024D736FF74D9 /* watch_change_test.cc */; };
		1628C9CE4A1640E73761806B /* FSTMutationQueueTests.mm in Sources */ = {isa = PBXBuildFile; fileRef = 5492E0962021552C00B64F25 /* FSTMutationQueueTests.mm */; };
		16791B16601204220623916C /* status_test.cc in Sources */ = {isa = PBXBuildFile; fileRef = 54A0352C20A3B3D7003E0143 /* status_test.cc */; };
		169D01E6FF2CDF994B32B491 /* create_noop_connectivity_monitor.cc in Sources */ = {isa = PBXBuildFile; fileRef = B67BF448216EB43000CA9097 /* create_noop_connectivity_monitor.cc */; };
		16F52ECC6FA8A0587CD779EB /* user_test.cc in Sources */ = {isa = PBXBuildFile; fileRef = AB38D93220239654000A432D /* user_test.cc */; };
		16FE432587C1B40AF08613D2 /* objc_type_traits_apple_test.mm in Sources */ = {isa = PBXBuildFile; fileRef = 2A0CF41BA5AED6049B0BEB2C /* objc_type_traits_apple_test.mm */; };
		1733601ECCEA33E730DEAF45 /* autoid_test.cc in Sources */ = {isa = PBXBuildFile; fileRef = 54740A521FC913E500713A1A /* autoid_test.cc */; };
		17473086EBACB98CDC3CC65C /* view_test.cc in Sources */ = {isa = PBXBuildFile; fileRef = C7429071B33BDF80A7FA2F8A /* view_test.cc */; };
		17638F813B9B556FE7718C0C /* FIRQuerySnapshotTests.mm in Sources */ = {isa = PBXBuildFile; fileRef = 5492E04F202154AA00B64F25 /* FIRQuerySnapshotTests.mm */; };
		17DFF30CF61D87883986E8B6 /* executor_std_test.cc in Sources */ = {isa = PBXBuildFile; fileRef = B6FB4687208F9B9100554BA2 /* executor_std_test.cc */; };
		1817DEF8FF479D218381C541 /* FSTGoogleTestTests.mm in Sources */ = {isa = PBXBuildFile; fileRef = 54764FAE1FAA21B90085E60A /* FSTGoogleTestTests.mm */; };
		18638EAED9E126FC5D895B14 /* common.pb.cc in Sources */ = {isa = PBXBuildFile; fileRef = 544129D221C2DDC800EFB9CC /* common.pb.cc */; };
		18688026A6F1E9404F63B243 /* empty_credentials_provider_test.cc in Sources */ = {isa = PBXBuildFile; fileRef = AB38D93620239689000A432D /* empty_credentials_provider_test.cc */; };
		187B2380475130E559822D15 /* FSTLRUGarbageCollectorTests.mm in Sources */ = {isa = PBXBuildFile; fileRef = 5CC9650220A0E93200A2D6A1 /* FSTLRUGarbageCollectorTests.mm */; };
		18CF41A17EA3292329E1119D /* FIRGeoPointTests.mm in Sources */ = {isa = PBXBuildFile; fileRef = 5492E048202154AA00B64F25 /* FIRGeoPointTests.mm */; };
		18F644E6AA98E6D6F3F1F809 /* executor_test.cc in Sources */ = {isa = PBXBuildFile; fileRef = B6FB4688208F9B9100554BA2 /* executor_test.cc */; };
		198F193BD9484E49375A7BE7 /* FSTHelpers.mm in Sources */ = {isa = PBXBuildFile; fileRef = 5492E03A2021401F00B64F25 /* FSTHelpers.mm */; };
		199B778D5820495797E0BE02 /* filesystem_test.cc in Sources */ = {isa = PBXBuildFile; fileRef = F51859B394D01C0C507282F1 /* filesystem_test.cc */; };
		1A1927621A8593B0A69AA2F3 /* FSTLevelDBMigrationsTests.mm in Sources */ = {isa = PBXBuildFile; fileRef = 5492E0862021552A00B64F25 /* FSTLevelDBMigrationsTests.mm */; };
		1B4794A51F4266556CD0976B /* view_snapshot_test.cc in Sources */ = {isa = PBXBuildFile; fileRef = CC572A9168BBEF7B83E4BBC5 /* view_snapshot_test.cc */; };
		1B6E74BA33B010D76DB1E2F9 /* FIRGeoPointTests.mm in Sources */ = {isa = PBXBuildFile; fileRef = 5492E048202154AA00B64F25 /* FIRGeoPointTests.mm */; };
		1BD1E22ECED65BD98A9138A3 /* memory_query_cache_test.cc in Sources */ = {isa = PBXBuildFile; fileRef = BB644F9A3FB7EE4EA704E56A /* memory_query_cache_test.cc */; };
		1BF1F9A0CBB6B01654D3C2BE /* field_transform_test.cc in Sources */ = {isa = PBXBuildFile; fileRef = 7515B47C92ABEEC66864B55C /* field_transform_test.cc */; };
		1C19D796DB6715368407387A /* annotations.pb.cc in Sources */ = {isa = PBXBuildFile; fileRef = 618BBE9520B89AAC00B5BCE7 /* annotations.pb.cc */; };
		1C4D8915AE94323AD1024D74 /* token_test.cc in Sources */ = {isa = PBXBuildFile; fileRef = ABC1D7DF2023A3EF00BA84F0 /* token_test.cc */; };
		1C7254742A9F6F7042C9D78E /* FSTEventAccumulator.mm in Sources */ = {isa = PBXBuildFile; fileRef = 5492E0392021401F00B64F25 /* FSTEventAccumulator.mm */; };
		1C79AE3FBFC91800E30D092C /* CodableIntegrationTests.swift in Sources */ = {isa = PBXBuildFile; fileRef = 124C932B22C1642C00CA8C2D /* CodableIntegrationTests.swift */; };
		1CAA9012B25F975D445D5978 /* strerror_test.cc in Sources */ = {isa = PBXBuildFile; fileRef = 358C3B5FE573B1D60A4F7592 /* strerror_test.cc */; };
		1CB8AEFBF3E9565FF9955B50 /* async_queue_libdispatch_test.mm in Sources */ = {isa = PBXBuildFile; fileRef = B6FB4680208EA0BE00554BA2 /* async_queue_libdispatch_test.mm */; };
		1CC9BABDD52B2A1E37E2698D /* mutation_test.cc in Sources */ = {isa = PBXBuildFile; fileRef = C8522DE226C467C54E6788D8 /* mutation_test.cc */; };
		1D618761796DE311A1707AA2 /* database_id_test.cc in Sources */ = {isa = PBXBuildFile; fileRef = AB71064B201FA60300344F18 /* database_id_test.cc */; };
		1D71CA6BBA1E3433F243188E /* common.pb.cc in Sources */ = {isa = PBXBuildFile; fileRef = 544129D221C2DDC800EFB9CC /* common.pb.cc */; };
		1D76DDBE57A4D66C64C00B65 /* FIRFieldValueTests.mm in Sources */ = {isa = PBXBuildFile; fileRef = 5492E04A202154AA00B64F25 /* FIRFieldValueTests.mm */; };
		1DB3013C5FC736B519CD65A3 /* common.pb.cc in Sources */ = {isa = PBXBuildFile; fileRef = 544129D221C2DDC800EFB9CC /* common.pb.cc */; };
		1DFAEEE901B4E517A4CB9CAD /* FSTMemoryMutationQueueTests.mm in Sources */ = {isa = PBXBuildFile; fileRef = 5492E0972021552C00B64F25 /* FSTMemoryMutationQueueTests.mm */; };
		1E1683C9F65658270745EDCD /* no_document_test.cc in Sources */ = {isa = PBXBuildFile; fileRef = AB6B908720322E8800CC290A /* no_document_test.cc */; };
		1E2AE064CF32A604DC7BFD4D /* to_string_test.cc in Sources */ = {isa = PBXBuildFile; fileRef = B696858D2214B53900271095 /* to_string_test.cc */; };
		1E42CD0F60EB22A5D0C86D1F /* timestamp_test.cc in Sources */ = {isa = PBXBuildFile; fileRef = ABF6506B201131F8005F2C74 /* timestamp_test.cc */; };
		1E52635E55FD6FAB78FD29D8 /* FSTLevelDBMutationQueueTests.mm in Sources */ = {isa = PBXBuildFile; fileRef = 5492E0872021552A00B64F25 /* FSTLevelDBMutationQueueTests.mm */; };
		1E6E2AE74B7C9DEDFC07E76B /* FSTGoogleTestTests.mm in Sources */ = {isa = PBXBuildFile; fileRef = 54764FAE1FAA21B90085E60A /* FSTGoogleTestTests.mm */; };
		1E8A00ABF414AC6C6591D9AC /* cc_compilation_test.cc in Sources */ = {isa = PBXBuildFile; fileRef = 1B342370EAE3AA02393E33EB /* cc_compilation_test.cc */; };
		1EF47EF3D03B0847007C2318 /* xcgmock_test.mm in Sources */ = {isa = PBXBuildFile; fileRef = 4425A513895DEC60325A139E /* xcgmock_test.mm */; };
		1F38FD2703C58DFA69101183 /* document.pb.cc in Sources */ = {isa = PBXBuildFile; fileRef = 544129D821C2DDC800EFB9CC /* document.pb.cc */; };
		1F998DDECB54A66222CC66AA /* string_format_test.cc in Sources */ = {isa = PBXBuildFile; fileRef = 54131E9620ADE678001DF3FF /* string_format_test.cc */; };
		20814A477D00EA11D0E76631 /* FIRDocumentSnapshotTests.mm in Sources */ = {isa = PBXBuildFile; fileRef = 5492E04B202154AA00B64F25 /* FIRDocumentSnapshotTests.mm */; };
		20A26E9D0336F7F32A098D05 /* Pods_Firestore_IntegrationTests_tvOS.framework in Frameworks */ = {isa = PBXBuildFile; fileRef = 2220F583583EFC28DE792ABE /* Pods_Firestore_IntegrationTests_tvOS.framework */; };
		20BBEADB4725D48BB27548E9 /* FSTLevelDBLocalStoreTests.mm in Sources */ = {isa = PBXBuildFile; fileRef = 5492E08F2021552B00B64F25 /* FSTLevelDBLocalStoreTests.mm */; };
		21836C4D9D48F962E7A3A244 /* ordered_code_test.cc in Sources */ = {isa = PBXBuildFile; fileRef = AB380D03201BC6E400D97691 /* ordered_code_test.cc */; };
		21A2A881F71CB825299DF06E /* hard_assert_test.cc in Sources */ = {isa = PBXBuildFile; fileRef = 444B7AB3F5A2929070CB1363 /* hard_assert_test.cc */; };
		21C17F15579341289AD01051 /* persistence_testing.cc in Sources */ = {isa = PBXBuildFile; fileRef = 9113B6F513D0473AEABBAF1F /* persistence_testing.cc */; };
		227CFA0B2A01884C277E4F1D /* hashing_test.cc in Sources */ = {isa = PBXBuildFile; fileRef = 54511E8D209805F8005BD28F /* hashing_test.cc */; };
		229D1A9381F698D71F229471 /* string_win_test.cc in Sources */ = {isa = PBXBuildFile; fileRef = 79507DF8378D3C42F5B36268 /* string_win_test.cc */; };
		22A00AC39CAB3426A943E037 /* query.pb.cc in Sources */ = {isa = PBXBuildFile; fileRef = 544129D621C2DDC800EFB9CC /* query.pb.cc */; };
		239B9B357E67036BEA831E3A /* FSTMutationQueueTests.mm in Sources */ = {isa = PBXBuildFile; fileRef = 5492E0962021552C00B64F25 /* FSTMutationQueueTests.mm */; };
		23C04A637090E438461E4E70 /* latlng.pb.cc in Sources */ = {isa = PBXBuildFile; fileRef = 618BBE9220B89AAC00B5BCE7 /* latlng.pb.cc */; };
		258B372CF33B7E7984BBA659 /* fake_target_metadata_provider.cc in Sources */ = {isa = PBXBuildFile; fileRef = 71140E5D09C6E76F7C71B2FC /* fake_target_metadata_provider.cc */; };
		25A75DFA730BAD21A5538EC5 /* document.pb.cc in Sources */ = {isa = PBXBuildFile; fileRef = 544129D821C2DDC800EFB9CC /* document.pb.cc */; };
		25C167BAA4284FC951206E1F /* FIRFirestoreTests.mm in Sources */ = {isa = PBXBuildFile; fileRef = 5467FAFF203E56F8009C9584 /* FIRFirestoreTests.mm */; };
		25FE27330996A59F31713A0C /* FIRDocumentReferenceTests.mm in Sources */ = {isa = PBXBuildFile; fileRef = 5492E049202154AA00B64F25 /* FIRDocumentReferenceTests.mm */; };
		2620644052E960310DADB298 /* FIRFieldValueTests.mm in Sources */ = {isa = PBXBuildFile; fileRef = 5492E04A202154AA00B64F25 /* FIRFieldValueTests.mm */; };
		2634E1C1971C05790B505824 /* resource_path_test.cc in Sources */ = {isa = PBXBuildFile; fileRef = B686F2B02024FFD70028D6BE /* resource_path_test.cc */; };
		2639ABDA17EECEB7F62D1D83 /* pretty_printing_test.cc in Sources */ = {isa = PBXBuildFile; fileRef = AB323F9553050F4F6490F9FF /* pretty_printing_test.cc */; };
		26777815544F549DD18D87AF /* message_test.cc in Sources */ = {isa = PBXBuildFile; fileRef = CE37875365497FFA8687B745 /* message_test.cc */; };
		268FC3360157A2DCAF89F92D /* snapshot_version_test.cc in Sources */ = {isa = PBXBuildFile; fileRef = ABA495B9202B7E79008A7851 /* snapshot_version_test.cc */; };
		26B52236C9D049847042E1BD /* FSTMockDatastore.mm in Sources */ = {isa = PBXBuildFile; fileRef = 5492E02D20213FFC00B64F25 /* FSTMockDatastore.mm */; };
		26CB3D7C871BC56456C6021E /* timestamp_test.cc in Sources */ = {isa = PBXBuildFile; fileRef = ABF6506B201131F8005F2C74 /* timestamp_test.cc */; };
		276A563D546698B6AAC20164 /* annotations.pb.cc in Sources */ = {isa = PBXBuildFile; fileRef = 618BBE9520B89AAC00B5BCE7 /* annotations.pb.cc */; };
		27E46C94AAB087C80A97FF7F /* FIRServerTimestampTests.mm in Sources */ = {isa = PBXBuildFile; fileRef = 5492E06E202154D600B64F25 /* FIRServerTimestampTests.mm */; };
		280A282BE9AF4DCF4E855EAB /* filesystem_test.cc in Sources */ = {isa = PBXBuildFile; fileRef = F51859B394D01C0C507282F1 /* filesystem_test.cc */; };
		28691225046DF9DF181B3350 /* ordered_code_benchmark.cc in Sources */ = {isa = PBXBuildFile; fileRef = 0473AFFF5567E667A125347B /* ordered_code_benchmark.cc */; };
		28E4B4A53A739AE2C9CF4159 /* FIRDocumentSnapshotTests.mm in Sources */ = {isa = PBXBuildFile; fileRef = 5492E04B202154AA00B64F25 /* FIRDocumentSnapshotTests.mm */; };
		297DC2B3C1EB136D58F4BA9C /* byte_string_test.cc in Sources */ = {isa = PBXBuildFile; fileRef = 5342CDDB137B4E93E2E85CCA /* byte_string_test.cc */; };
		298E0F8F6EB27AA36BA1CE76 /* FIRQueryUnitTests.mm in Sources */ = {isa = PBXBuildFile; fileRef = FF73B39D04D1760190E6B84A /* FIRQueryUnitTests.mm */; };
		29954A3172DDFE5133D91E24 /* FSTLevelDBSpecTests.mm in Sources */ = {isa = PBXBuildFile; fileRef = 5492E02C20213FFB00B64F25 /* FSTLevelDBSpecTests.mm */; };
		29FDE0C0BA643E3804D8546C /* FSTMemoryLRUGarbageCollectorTests.mm in Sources */ = {isa = PBXBuildFile; fileRef = 5CC9650420A0E9BD00A2D6A1 /* FSTMemoryLRUGarbageCollectorTests.mm */; };
		2A365DB6DF32631964FE690A /* stream_test.cc in Sources */ = {isa = PBXBuildFile; fileRef = 5B5414D28802BC76FDADABD6 /* stream_test.cc */; };
		2A499CFB2831612A045977CD /* message_test.cc in Sources */ = {isa = PBXBuildFile; fileRef = CE37875365497FFA8687B745 /* message_test.cc */; };
		2AAEABFD550255271E3BAC91 /* to_string_apple_test.mm in Sources */ = {isa = PBXBuildFile; fileRef = B68B1E002213A764008977EF /* to_string_apple_test.mm */; };
		2ABA80088D70E7A58F95F7D8 /* delayed_constructor_test.cc in Sources */ = {isa = PBXBuildFile; fileRef = D0A6E9136804A41CEC9D55D4 /* delayed_constructor_test.cc */; };
		2AD8EE91928AE68DF268BEDA /* limbo_spec_test.json in Resources */ = {isa = PBXBuildFile; fileRef = 54DA129E1F315EE100DD57A1 /* limbo_spec_test.json */; };
		2B1E95FAFD350C191B525F3B /* empty_credentials_provider_test.cc in Sources */ = {isa = PBXBuildFile; fileRef = AB38D93620239689000A432D /* empty_credentials_provider_test.cc */; };
		2B4021C3E663DDDDD512E961 /* objc_type_traits_apple_test.mm in Sources */ = {isa = PBXBuildFile; fileRef = 2A0CF41BA5AED6049B0BEB2C /* objc_type_traits_apple_test.mm */; };
		2B4234B962625F9EE68B31AC /* index_manager_test.cc in Sources */ = {isa = PBXBuildFile; fileRef = AE4A9E38D65688EE000EE2A1 /* index_manager_test.cc */; };
		2B4D0509577E5CE0B0B8CEDF /* message_test.cc in Sources */ = {isa = PBXBuildFile; fileRef = CE37875365497FFA8687B745 /* message_test.cc */; };
		2BBFAD893295881057E6C1FD /* FSTMockDatastore.mm in Sources */ = {isa = PBXBuildFile; fileRef = 5492E02D20213FFC00B64F25 /* FSTMockDatastore.mm */; };
		2C5C612B26168BA9286290AE /* leveldb_index_manager_test.cc in Sources */ = {isa = PBXBuildFile; fileRef = 166CE73C03AB4366AAC5201C /* leveldb_index_manager_test.cc */; };
		2C5E4D9FDE7615AD0F63909E /* async_testing.cc in Sources */ = {isa = PBXBuildFile; fileRef = 872C92ABD71B12784A1C5520 /* async_testing.cc */; };
		2CBA4FA327C48B97D31F6373 /* watch_change_test.cc in Sources */ = {isa = PBXBuildFile; fileRef = 2D7472BC70C024D736FF74D9 /* watch_change_test.cc */; };
		2CD379584D1D35AAEA271D21 /* sorted_map_test.cc in Sources */ = {isa = PBXBuildFile; fileRef = 549CCA4E20A36DBB00BCEB75 /* sorted_map_test.cc */; };
		2D220B9ABFA36CD7AC43D0A7 /* time_testing.cc in Sources */ = {isa = PBXBuildFile; fileRef = 5497CB76229DECDE000FB92F /* time_testing.cc */; };
		2D3401180516B739494C7EFC /* field_value_test.cc in Sources */ = {isa = PBXBuildFile; fileRef = AB356EF6200EA5EB0089B766 /* field_value_test.cc */; };
		2D65D31D71A75B046C47B0EB /* view_testing.cc in Sources */ = {isa = PBXBuildFile; fileRef = A5466E7809AD2871FFDE6C76 /* view_testing.cc */; };
		2DB56B6DED2C93014AE5C51A /* write_spec_test.json in Resources */ = {isa = PBXBuildFile; fileRef = 54DA12A51F315EE100DD57A1 /* write_spec_test.json */; };
		2E0BBA7E627EB240BA11B0D0 /* exponential_backoff_test.cc in Sources */ = {isa = PBXBuildFile; fileRef = B6D1B68420E2AB1A00B35856 /* exponential_backoff_test.cc */; };
		2E169CF1E9E499F054BB873A /* FSTEventAccumulator.mm in Sources */ = {isa = PBXBuildFile; fileRef = 5492E0392021401F00B64F25 /* FSTEventAccumulator.mm */; };
		2E6E6164F44B9E3C6BB88313 /* xcgmock_test.mm in Sources */ = {isa = PBXBuildFile; fileRef = 4425A513895DEC60325A139E /* xcgmock_test.mm */; };
		2EAD77559EC654E6CA4D3E21 /* FIRSnapshotMetadataTests.mm in Sources */ = {isa = PBXBuildFile; fileRef = 5492E04D202154AA00B64F25 /* FIRSnapshotMetadataTests.mm */; };
		2EC1C4D202A01A632339A161 /* field_transform_test.cc in Sources */ = {isa = PBXBuildFile; fileRef = 7515B47C92ABEEC66864B55C /* field_transform_test.cc */; };
		2F6E23D7888FC82475C63010 /* token_test.cc in Sources */ = {isa = PBXBuildFile; fileRef = ABC1D7DF2023A3EF00BA84F0 /* token_test.cc */; };
		2F7D76FF225B550F83B95A72 /* FSTUserDataConverterTests.mm in Sources */ = {isa = PBXBuildFile; fileRef = 548180A4228DEF1A004F70CD /* FSTUserDataConverterTests.mm */; };
		2F8FDF35BBB549A6F4D2118E /* FSTMemorySpecTests.mm in Sources */ = {isa = PBXBuildFile; fileRef = 5492E02F20213FFC00B64F25 /* FSTMemorySpecTests.mm */; };
		2FA0BAE32D587DF2EA5EEB97 /* async_queue_test.cc in Sources */ = {isa = PBXBuildFile; fileRef = B6FB467B208E9A8200554BA2 /* async_queue_test.cc */; };
		3040FD156E1B7C92B0F2A70C /* ordered_code_benchmark.cc in Sources */ = {isa = PBXBuildFile; fileRef = 0473AFFF5567E667A125347B /* ordered_code_benchmark.cc */; };
		306E762DC6B829CED4FD995D /* target_id_generator_test.cc in Sources */ = {isa = PBXBuildFile; fileRef = AB380CF82019382300D97691 /* target_id_generator_test.cc */; };
		314D231A9F33E0502611DD20 /* sorted_set_test.cc in Sources */ = {isa = PBXBuildFile; fileRef = 549CCA4C20A36DBB00BCEB75 /* sorted_set_test.cc */; };
		31850B3D5232E8D3F8C4D90C /* memory_remote_document_cache_test.cc in Sources */ = {isa = PBXBuildFile; fileRef = 1CA9800A53669EFBFFB824E3 /* memory_remote_document_cache_test.cc */; };
		31A396C81A107D1DEFDF4A34 /* serializer_test.cc in Sources */ = {isa = PBXBuildFile; fileRef = 61F72C5520BC48FD001A68CB /* serializer_test.cc */; };
		31BDB4CB0E7458C650A77ED0 /* FIRFirestoreTests.mm in Sources */ = {isa = PBXBuildFile; fileRef = 5467FAFF203E56F8009C9584 /* FIRFirestoreTests.mm */; };
		31D8E3D925FA3F70AA20ACCE /* FSTMockDatastore.mm in Sources */ = {isa = PBXBuildFile; fileRef = 5492E02D20213FFC00B64F25 /* FSTMockDatastore.mm */; };
		32A95242C56A1A230231DB6A /* testutil.cc in Sources */ = {isa = PBXBuildFile; fileRef = 54A0352820A3B3BD003E0143 /* testutil.cc */; };
		32B0739404FA588608E1F41A /* CodableTimestampTests.swift in Sources */ = {isa = PBXBuildFile; fileRef = 7B65C996438B84DBC7616640 /* CodableTimestampTests.swift */; };
		32F022CB75AEE48CDDAF2982 /* mutation_test.cc in Sources */ = {isa = PBXBuildFile; fileRef = C8522DE226C467C54E6788D8 /* mutation_test.cc */; };
		32F8B4652010E8224E353041 /* persistence_spec_test.json in Resources */ = {isa = PBXBuildFile; fileRef = 54DA12A31F315EE100DD57A1 /* persistence_spec_test.json */; };
		333FCB7BB0C9986B5DF28FC8 /* grpc_stream_tester.cc in Sources */ = {isa = PBXBuildFile; fileRef = B1A7E1959AF8141FA7E6B888 /* grpc_stream_tester.cc */; };
		338DFD5BCD142DF6C82A0D56 /* cc_compilation_test.cc in Sources */ = {isa = PBXBuildFile; fileRef = 1B342370EAE3AA02393E33EB /* cc_compilation_test.cc */; };
		339CFFD1323BDCA61EAAFE31 /* query_test.cc in Sources */ = {isa = PBXBuildFile; fileRef = B9C261C26C5D311E1E3C0CB9 /* query_test.cc */; };
		340987A77D72C80A3E0FDADF /* view_snapshot_test.cc in Sources */ = {isa = PBXBuildFile; fileRef = CC572A9168BBEF7B83E4BBC5 /* view_snapshot_test.cc */; };
		342724CA250A65E23CB133AC /* async_queue_std_test.cc in Sources */ = {isa = PBXBuildFile; fileRef = B6FB4681208EA0BE00554BA2 /* async_queue_std_test.cc */; };
		34387C13A92D31B212BC0CA9 /* FSTMemoryLRUGarbageCollectorTests.mm in Sources */ = {isa = PBXBuildFile; fileRef = 5CC9650420A0E9BD00A2D6A1 /* FSTMemoryLRUGarbageCollectorTests.mm */; };
		3451DC1712D7BF5D288339A2 /* view_testing.cc in Sources */ = {isa = PBXBuildFile; fileRef = A5466E7809AD2871FFDE6C76 /* view_testing.cc */; };
		34D69886DAD4A2029BFC5C63 /* precondition_test.cc in Sources */ = {isa = PBXBuildFile; fileRef = 549CCA5520A36E1F00BCEB75 /* precondition_test.cc */; };
		353E47129584B8DDF10138BD /* stream_test.cc in Sources */ = {isa = PBXBuildFile; fileRef = 5B5414D28802BC76FDADABD6 /* stream_test.cc */; };
		355A9171EF3F7AD44A9C60CB /* document_test.cc in Sources */ = {isa = PBXBuildFile; fileRef = AB6B908320322E4D00CC290A /* document_test.cc */; };
		358DBA8B2560C65D9EB23C35 /* Pods_Firestore_IntegrationTests_macOS.framework in Frameworks */ = {isa = PBXBuildFile; fileRef = 39B832380209CC5BAF93BC52 /* Pods_Firestore_IntegrationTests_macOS.framework */; };
		35C330499D50AC415B24C580 /* async_testing.cc in Sources */ = {isa = PBXBuildFile; fileRef = 872C92ABD71B12784A1C5520 /* async_testing.cc */; };
		36999FC1F37930E8C9B6DA25 /* stream_test.cc in Sources */ = {isa = PBXBuildFile; fileRef = 5B5414D28802BC76FDADABD6 /* stream_test.cc */; };
		36E174A66C323891AEA16A2A /* FIRTimestampTest.m in Sources */ = {isa = PBXBuildFile; fileRef = B65D34A7203C99090076A5E1 /* FIRTimestampTest.m */; };
		36FD4CE79613D18BC783C55B /* string_apple_test.mm in Sources */ = {isa = PBXBuildFile; fileRef = 0EE5300F8233D14025EF0456 /* string_apple_test.mm */; };
		37286D731E432CB873354357 /* remote_event_test.cc in Sources */ = {isa = PBXBuildFile; fileRef = 584AE2C37A55B408541A6FF3 /* remote_event_test.cc */; };
		3737D67E59DD506291A4C4D0 /* FSTLevelDBLRUGarbageCollectorTests.mm in Sources */ = {isa = PBXBuildFile; fileRef = 5CC9650620A0E9C600A2D6A1 /* FSTLevelDBLRUGarbageCollectorTests.mm */; };
		374C644283E63F6E3FE2EAAC /* FSTMemoryLRUGarbageCollectorTests.mm in Sources */ = {isa = PBXBuildFile; fileRef = 5CC9650420A0E9BD00A2D6A1 /* FSTMemoryLRUGarbageCollectorTests.mm */; };
		37C4BF11C8B2B8B54B5ED138 /* string_apple_benchmark.mm in Sources */ = {isa = PBXBuildFile; fileRef = 4C73C0CC6F62A90D8573F383 /* string_apple_benchmark.mm */; };
		37EC6C6EA9169BB99078CA96 /* reference_set_test.cc in Sources */ = {isa = PBXBuildFile; fileRef = 132E32997D781B896672D30A /* reference_set_test.cc */; };
		38208AC761FF994BA69822BE /* async_queue_std_test.cc in Sources */ = {isa = PBXBuildFile; fileRef = B6FB4681208EA0BE00554BA2 /* async_queue_std_test.cc */; };
		3887E1635B31DCD7BC0922BD /* existence_filter_spec_test.json in Resources */ = {isa = PBXBuildFile; fileRef = 54DA129D1F315EE100DD57A1 /* existence_filter_spec_test.json */; };
		38F973FA8ADEAFE9541C25EA /* FSTMutationQueueTests.mm in Sources */ = {isa = PBXBuildFile; fileRef = 5492E0962021552C00B64F25 /* FSTMutationQueueTests.mm */; };
		392F527F144BADDAC69C5485 /* string_format_test.cc in Sources */ = {isa = PBXBuildFile; fileRef = 54131E9620ADE678001DF3FF /* string_format_test.cc */; };
		3958F87E768E5CF40B87EF90 /* FSTMemoryLocalStoreTests.mm in Sources */ = {isa = PBXBuildFile; fileRef = 5492E0882021552A00B64F25 /* FSTMemoryLocalStoreTests.mm */; };
		396F03881A10FD54AEB71D06 /* fake_credentials_provider.cc in Sources */ = {isa = PBXBuildFile; fileRef = B60894F62170207100EBC644 /* fake_credentials_provider.cc */; };
		3987A3E8534BAA496D966735 /* memory_index_manager_test.cc in Sources */ = {isa = PBXBuildFile; fileRef = DB5A1E760451189DA36028B3 /* memory_index_manager_test.cc */; };
		39CDC9EC5FD2E891D6D49151 /* secure_random_test.cc in Sources */ = {isa = PBXBuildFile; fileRef = 54740A531FC913E500713A1A /* secure_random_test.cc */; };
		3A307F319553A977258BB3D6 /* view_snapshot_test.cc in Sources */ = {isa = PBXBuildFile; fileRef = CC572A9168BBEF7B83E4BBC5 /* view_snapshot_test.cc */; };
		3A7CB01751697ED599F2D9A1 /* executor_test.cc in Sources */ = {isa = PBXBuildFile; fileRef = B6FB4688208F9B9100554BA2 /* executor_test.cc */; };
		3A8C29BF47A62B7BADCBA6F5 /* empty_credentials_provider_test.cc in Sources */ = {isa = PBXBuildFile; fileRef = AB38D93620239689000A432D /* empty_credentials_provider_test.cc */; };
		3ABF84FC618016CA6E1D3C03 /* leveldb_util_test.cc in Sources */ = {isa = PBXBuildFile; fileRef = 332485C4DCC6BA0DBB5E31B7 /* leveldb_util_test.cc */; };
		3AC147E153D4A535B71C519E /* sorted_set_test.cc in Sources */ = {isa = PBXBuildFile; fileRef = 549CCA4C20A36DBB00BCEB75 /* sorted_set_test.cc */; };
		3AFEB9ED387C59DEF6B32D5F /* FSTMemoryLocalStoreTests.mm in Sources */ = {isa = PBXBuildFile; fileRef = 5492E0882021552A00B64F25 /* FSTMemoryLocalStoreTests.mm */; };
		3B1E27D951407FD237E64D07 /* FirestoreEncoderTests.swift in Sources */ = {isa = PBXBuildFile; fileRef = 1235769422B86E65007DDFA9 /* FirestoreEncoderTests.swift */; };
		3B256CCF6AEEE12E22F16BB8 /* hashing_test_apple.mm in Sources */ = {isa = PBXBuildFile; fileRef = B69CF3F02227386500B281C8 /* hashing_test_apple.mm */; };
		3B37BD3C13A66625EC82CF77 /* hard_assert_test.cc in Sources */ = {isa = PBXBuildFile; fileRef = 444B7AB3F5A2929070CB1363 /* hard_assert_test.cc */; };
		3B47CC43DBA24434E215B8ED /* memory_index_manager_test.cc in Sources */ = {isa = PBXBuildFile; fileRef = DB5A1E760451189DA36028B3 /* memory_index_manager_test.cc */; };
		3B47E82ED2A3C59AB5002640 /* FSTMemoryLocalStoreTests.mm in Sources */ = {isa = PBXBuildFile; fileRef = 5492E0882021552A00B64F25 /* FSTMemoryLocalStoreTests.mm */; };
		3B843E4C1F3A182900548890 /* remote_store_spec_test.json in Resources */ = {isa = PBXBuildFile; fileRef = 3B843E4A1F3930A400548890 /* remote_store_spec_test.json */; };
		3BA4EEA6153B3833F86B8104 /* writer_test.cc in Sources */ = {isa = PBXBuildFile; fileRef = BC3C788D290A935C353CEAA1 /* writer_test.cc */; };
		3BAFCABA851AE1865D904323 /* to_string_test.cc in Sources */ = {isa = PBXBuildFile; fileRef = B696858D2214B53900271095 /* to_string_test.cc */; };
		3BCEBA50E9678123245C0272 /* empty_credentials_provider_test.cc in Sources */ = {isa = PBXBuildFile; fileRef = AB38D93620239689000A432D /* empty_credentials_provider_test.cc */; };
		3CFFA6F016231446367E3A69 /* listen_spec_test.json in Resources */ = {isa = PBXBuildFile; fileRef = 54DA12A01F315EE100DD57A1 /* listen_spec_test.json */; };
		3D22F56C0DE7C7256C75DC06 /* tree_sorted_map_test.cc in Sources */ = {isa = PBXBuildFile; fileRef = 549CCA4D20A36DBB00BCEB75 /* tree_sorted_map_test.cc */; };
		3D9619906F09108E34FF0C95 /* FSTSmokeTests.mm in Sources */ = {isa = PBXBuildFile; fileRef = 5492E07C202154EB00B64F25 /* FSTSmokeTests.mm */; };
		3DBBC644BE08B140BCC23BD5 /* string_apple_benchmark.mm in Sources */ = {isa = PBXBuildFile; fileRef = 4C73C0CC6F62A90D8573F383 /* string_apple_benchmark.mm */; };
		3DF1AB74036BD8AEF4430FA6 /* firebase_credentials_provider_test.mm in Sources */ = {isa = PBXBuildFile; fileRef = ABC1D7E22023CDC500BA84F0 /* firebase_credentials_provider_test.mm */; };
		3DFBA7413965F3E6F366E923 /* grpc_unary_call_test.cc in Sources */ = {isa = PBXBuildFile; fileRef = B6D964942163E63900EB9CFB /* grpc_unary_call_test.cc */; };
		3F3C2DAD9F9326BF789B1C96 /* serializer_test.cc in Sources */ = {isa = PBXBuildFile; fileRef = 61F72C5520BC48FD001A68CB /* serializer_test.cc */; };
		3F4B6300198FD78E7B19BC5A /* strerror_test.cc in Sources */ = {isa = PBXBuildFile; fileRef = 358C3B5FE573B1D60A4F7592 /* strerror_test.cc */; };
		3FD3DC939514674C9F07958A /* FSTLevelDBMutationQueueTests.mm in Sources */ = {isa = PBXBuildFile; fileRef = 5492E0872021552A00B64F25 /* FSTLevelDBMutationQueueTests.mm */; };
		3FFFC1FE083D8BE9C4D9A148 /* string_util_test.cc in Sources */ = {isa = PBXBuildFile; fileRef = AB380CFC201A2EE200D97691 /* string_util_test.cc */; };
		4008AF7585844F12207FC2F5 /* credentials_provider_test.cc in Sources */ = {isa = PBXBuildFile; fileRef = AB38D9342023966E000A432D /* credentials_provider_test.cc */; };
		401BBE4D4572EEBAA80E0B89 /* field_filter_test.cc in Sources */ = {isa = PBXBuildFile; fileRef = E8551D6C6FB0B1BACE9E5BAD /* field_filter_test.cc */; };
		40431BF2A368D0C891229F6E /* FSTMemorySpecTests.mm in Sources */ = {isa = PBXBuildFile; fileRef = 5492E02F20213FFC00B64F25 /* FSTMemorySpecTests.mm */; };
		409C0F2BFC2E1BECFFAC4D32 /* testutil.cc in Sources */ = {isa = PBXBuildFile; fileRef = 54A0352820A3B3BD003E0143 /* testutil.cc */; };
		40A8F6C6A3670663D6520644 /* FSTMemoryLocalStoreTests.mm in Sources */ = {isa = PBXBuildFile; fileRef = 5492E0882021552A00B64F25 /* FSTMemoryLocalStoreTests.mm */; };
		4173B61CB74EB4CD1D89EE68 /* latlng.pb.cc in Sources */ = {isa = PBXBuildFile; fileRef = 618BBE9220B89AAC00B5BCE7 /* latlng.pb.cc */; };
		4194B7BB8B0352E1AC5D69B9 /* precondition_test.cc in Sources */ = {isa = PBXBuildFile; fileRef = 549CCA5520A36E1F00BCEB75 /* precondition_test.cc */; };
		41EAC526C543064B8F3F7EDA /* field_path_test.cc in Sources */ = {isa = PBXBuildFile; fileRef = B686F2AD2023DDB20028D6BE /* field_path_test.cc */; };
		42063E6AE9ADF659AA6D4E18 /* FSTSmokeTests.mm in Sources */ = {isa = PBXBuildFile; fileRef = 5492E07C202154EB00B64F25 /* FSTSmokeTests.mm */; };
		42208EDA18C500BC271B6E95 /* FSTSyncEngineTestDriver.mm in Sources */ = {isa = PBXBuildFile; fileRef = 5492E02E20213FFC00B64F25 /* FSTSyncEngineTestDriver.mm */; };
		433474A3416B76645FFD17BB /* hashing_test_apple.mm in Sources */ = {isa = PBXBuildFile; fileRef = B69CF3F02227386500B281C8 /* hashing_test_apple.mm */; };
		43EDB01D1641D96C40DA1889 /* credentials_provider_test.cc in Sources */ = {isa = PBXBuildFile; fileRef = AB38D9342023966E000A432D /* credentials_provider_test.cc */; };
		44C806AD8E7F0EA15357CE90 /* FSTLevelDBMigrationsTests.mm in Sources */ = {isa = PBXBuildFile; fileRef = 5492E0862021552A00B64F25 /* FSTLevelDBMigrationsTests.mm */; };
		44EAF3E6EAC0CC4EB2147D16 /* transform_operation_test.cc in Sources */ = {isa = PBXBuildFile; fileRef = 33607A3AE91548BD219EC9C6 /* transform_operation_test.cc */; };
		457171CE2510EEA46F7D8A30 /* FIRFirestoreTests.mm in Sources */ = {isa = PBXBuildFile; fileRef = 5467FAFF203E56F8009C9584 /* FIRFirestoreTests.mm */; };
		45939AFF906155EA27D281AB /* annotations.pb.cc in Sources */ = {isa = PBXBuildFile; fileRef = 618BBE9520B89AAC00B5BCE7 /* annotations.pb.cc */; };
		45A5504D33D39C6F80302450 /* async_queue_libdispatch_test.mm in Sources */ = {isa = PBXBuildFile; fileRef = B6FB4680208EA0BE00554BA2 /* async_queue_libdispatch_test.mm */; };
		45FF545C6421398E9E1D647E /* persistence_spec_test.json in Resources */ = {isa = PBXBuildFile; fileRef = 54DA12A31F315EE100DD57A1 /* persistence_spec_test.json */; };
		4604EDB720102F208925CDBC /* memory_query_cache_test.cc in Sources */ = {isa = PBXBuildFile; fileRef = BB644F9A3FB7EE4EA704E56A /* memory_query_cache_test.cc */; };
		46683E00E0119595555018AB /* hashing_test.cc in Sources */ = {isa = PBXBuildFile; fileRef = 54511E8D209805F8005BD28F /* hashing_test.cc */; };
		46999832F7D1709B4C29FAA8 /* FIRDocumentReferenceTests.mm in Sources */ = {isa = PBXBuildFile; fileRef = 5492E049202154AA00B64F25 /* FIRDocumentReferenceTests.mm */; };
		46B104DEE6014D881F7ED169 /* collection_spec_test.json in Resources */ = {isa = PBXBuildFile; fileRef = 54DA129C1F315EE100DD57A1 /* collection_spec_test.json */; };
		46EAC2828CD942F27834F497 /* persistence_testing.cc in Sources */ = {isa = PBXBuildFile; fileRef = 9113B6F513D0473AEABBAF1F /* persistence_testing.cc */; };
		46FA68DE0CD58715EDCAC6CA /* leveldb_query_cache_test.cc in Sources */ = {isa = PBXBuildFile; fileRef = BBE612A9FA0F53A9F8F02981 /* leveldb_query_cache_test.cc */; };
		470A37727BBF516B05ED276A /* executor_test.cc in Sources */ = {isa = PBXBuildFile; fileRef = B6FB4688208F9B9100554BA2 /* executor_test.cc */; };
		4747A986288114C2B7CD179E /* statusor_test.cc in Sources */ = {isa = PBXBuildFile; fileRef = 54A0352D20A3B3D7003E0143 /* statusor_test.cc */; };
		4781186C01D33E67E07F0D0D /* orderby_spec_test.json in Resources */ = {isa = PBXBuildFile; fileRef = 54DA12A21F315EE100DD57A1 /* orderby_spec_test.json */; };
		4809D7ACAA9414E3192F04FF /* FIRGeoPointTests.mm in Sources */ = {isa = PBXBuildFile; fileRef = 5492E048202154AA00B64F25 /* FIRGeoPointTests.mm */; };
		485CBA9F99771437BA1CB401 /* event_manager_test.cc in Sources */ = {isa = PBXBuildFile; fileRef = 6F57521E161450FAF89075ED /* event_manager_test.cc */; };
		489D672CAA09B9BC66798E9F /* status.pb.cc in Sources */ = {isa = PBXBuildFile; fileRef = 618BBE9920B89AAC00B5BCE7 /* status.pb.cc */; };
		48D1B38B93D34F1B82320577 /* view_testing.cc in Sources */ = {isa = PBXBuildFile; fileRef = A5466E7809AD2871FFDE6C76 /* view_testing.cc */; };
		49794806F3D5052E5F61A40D /* http.pb.cc in Sources */ = {isa = PBXBuildFile; fileRef = 618BBE9720B89AAC00B5BCE7 /* http.pb.cc */; };
		498A45B1EEBAC97A1C547BAC /* grpc_unary_call_test.cc in Sources */ = {isa = PBXBuildFile; fileRef = B6D964942163E63900EB9CFB /* grpc_unary_call_test.cc */; };
		49C04B97AB282FFA82FD98CD /* latlng.pb.cc in Sources */ = {isa = PBXBuildFile; fileRef = 618BBE9220B89AAC00B5BCE7 /* latlng.pb.cc */; };
		49C593017B5438B216FAF593 /* executor_libdispatch_test.mm in Sources */ = {isa = PBXBuildFile; fileRef = B6FB4689208F9B9100554BA2 /* executor_libdispatch_test.mm */; };
		49DB9113178FAA52F14477B2 /* secure_random_test.cc in Sources */ = {isa = PBXBuildFile; fileRef = 54740A531FC913E500713A1A /* secure_random_test.cc */; };
		4A22BE9429A75E8E0EC4BC14 /* grpc_streaming_reader_test.cc in Sources */ = {isa = PBXBuildFile; fileRef = B6D964922154AB8F00EB9CFB /* grpc_streaming_reader_test.cc */; };
		4A3FF3B16A39A5DC6B7EBA51 /* target.pb.cc in Sources */ = {isa = PBXBuildFile; fileRef = 618BBE7D20B89AAC00B5BCE7 /* target.pb.cc */; };
		4A52CEB97A43F2F3ABC6A5C8 /* stream_test.cc in Sources */ = {isa = PBXBuildFile; fileRef = 5B5414D28802BC76FDADABD6 /* stream_test.cc */; };
		4A62B708A6532DD45414DA3A /* sorted_set_test.cc in Sources */ = {isa = PBXBuildFile; fileRef = 549CCA4C20A36DBB00BCEB75 /* sorted_set_test.cc */; };
		4A64A339BCA77B9F875D1D8B /* FSTDatastoreTests.mm in Sources */ = {isa = PBXBuildFile; fileRef = 5492E07E202154EC00B64F25 /* FSTDatastoreTests.mm */; };
		4AA4ABE36065DB79CD76DD8D /* Pods_Firestore_Benchmarks_iOS.framework in Frameworks */ = {isa = PBXBuildFile; fileRef = F694C3CE4B77B3C0FA4BBA53 /* Pods_Firestore_Benchmarks_iOS.framework */; };
		4AD9809C9CE9FA09AC40992F /* async_queue_libdispatch_test.mm in Sources */ = {isa = PBXBuildFile; fileRef = B6FB4680208EA0BE00554BA2 /* async_queue_libdispatch_test.mm */; };
		4BFEEB7FDD7CD5A693B5B5C1 /* index_manager_test.cc in Sources */ = {isa = PBXBuildFile; fileRef = AE4A9E38D65688EE000EE2A1 /* index_manager_test.cc */; };
		4C0669A22F62E085674A7643 /* token_test.cc in Sources */ = {isa = PBXBuildFile; fileRef = ABC1D7DF2023A3EF00BA84F0 /* token_test.cc */; };
		4C66806697D7BCA730FA3697 /* common.pb.cc in Sources */ = {isa = PBXBuildFile; fileRef = 544129D221C2DDC800EFB9CC /* common.pb.cc */; };
		4CC78CA0E9E03F5DCF13FEBD /* Pods_Firestore_Tests_tvOS.framework in Frameworks */ = {isa = PBXBuildFile; fileRef = D7DF4A6F740086A2D8C0E28E /* Pods_Firestore_Tests_tvOS.framework */; };
		4CDFF1AE3D639AA89C5C4411 /* query_spec_test.json in Resources */ = {isa = PBXBuildFile; fileRef = 731541602214AFFA0037F4DC /* query_spec_test.json */; };
		4D1F46B2DD91198C8867C04C /* xcgmock_test.mm in Sources */ = {isa = PBXBuildFile; fileRef = 4425A513895DEC60325A139E /* xcgmock_test.mm */; };
		4D2655C5675D83205C3749DC /* fake_target_metadata_provider.cc in Sources */ = {isa = PBXBuildFile; fileRef = 71140E5D09C6E76F7C71B2FC /* fake_target_metadata_provider.cc */; };
		4D42E5C756229C08560DD731 /* XCTestCase+Await.mm in Sources */ = {isa = PBXBuildFile; fileRef = 5492E0372021401E00B64F25 /* XCTestCase+Await.mm */; };
		4D6761FB02F4D915E466A985 /* datastore_test.cc in Sources */ = {isa = PBXBuildFile; fileRef = 3167BD972EFF8EC636530E59 /* datastore_test.cc */; };
		4D8367018652104A8803E8DB /* memory_index_manager_test.cc in Sources */ = {isa = PBXBuildFile; fileRef = DB5A1E760451189DA36028B3 /* memory_index_manager_test.cc */; };
		4D85E7D0647904018F040545 /* FSTMutationQueueTests.mm in Sources */ = {isa = PBXBuildFile; fileRef = 5492E0962021552C00B64F25 /* FSTMutationQueueTests.mm */; };
		4D98894EB5B3D778F5628456 /* grpc_stream_test.cc in Sources */ = {isa = PBXBuildFile; fileRef = B6BBE42F21262CF400C6A53E /* grpc_stream_test.cc */; };
		4DAF501EE4B4DB79ED4239B0 /* secure_random_test.cc in Sources */ = {isa = PBXBuildFile; fileRef = 54740A531FC913E500713A1A /* secure_random_test.cc */; };
		4DAFC3A3FD5E96910A517320 /* fake_target_metadata_provider.cc in Sources */ = {isa = PBXBuildFile; fileRef = 71140E5D09C6E76F7C71B2FC /* fake_target_metadata_provider.cc */; };
		4DC660A62BC2B6369DA5C563 /* status_test.cc in Sources */ = {isa = PBXBuildFile; fileRef = 54A0352C20A3B3D7003E0143 /* status_test.cc */; };
		4DD59069842DF002BD46737B /* leveldb_persistence_test.cc in Sources */ = {isa = PBXBuildFile; fileRef = 5C2989FEC97E94ADD2A0B7E5 /* leveldb_persistence_test.cc */; };
		4E0777435A9A26B8B2C08A1E /* remote_document_cache_test.cc in Sources */ = {isa = PBXBuildFile; fileRef = 7EB299CF85034F09CFD6F3FD /* remote_document_cache_test.cc */; };
		4E8085FB9DBE40BAE11F0F4E /* fake_credentials_provider.cc in Sources */ = {isa = PBXBuildFile; fileRef = B60894F62170207100EBC644 /* fake_credentials_provider.cc */; };
		4EE1ABA574FBFDC95165624C /* delayed_constructor_test.cc in Sources */ = {isa = PBXBuildFile; fileRef = D0A6E9136804A41CEC9D55D4 /* delayed_constructor_test.cc */; };
		4F5714D37B6D119CB07ED8AE /* orderby_spec_test.json in Resources */ = {isa = PBXBuildFile; fileRef = 54DA12A21F315EE100DD57A1 /* orderby_spec_test.json */; };
		4F67086B5CC1787F612AE503 /* token_test.cc in Sources */ = {isa = PBXBuildFile; fileRef = ABC1D7DF2023A3EF00BA84F0 /* token_test.cc */; };
		4F857404731D45F02C5EE4C3 /* async_queue_libdispatch_test.mm in Sources */ = {isa = PBXBuildFile; fileRef = B6FB4680208EA0BE00554BA2 /* async_queue_libdispatch_test.mm */; };
		4FAB27F13EA5D3D79E770EA2 /* ordered_code_benchmark.cc in Sources */ = {isa = PBXBuildFile; fileRef = 0473AFFF5567E667A125347B /* ordered_code_benchmark.cc */; };
		50454F81EC4584D4EB5F5ED5 /* serializer_test.cc in Sources */ = {isa = PBXBuildFile; fileRef = 61F72C5520BC48FD001A68CB /* serializer_test.cc */; };
		518BF03D57FBAD7C632D18F8 /* FIRQueryUnitTests.mm in Sources */ = {isa = PBXBuildFile; fileRef = FF73B39D04D1760190E6B84A /* FIRQueryUnitTests.mm */; };
		5210694AA6274DEDB3AF1177 /* FSTLocalStoreTests.mm in Sources */ = {isa = PBXBuildFile; fileRef = 5492E0832021552A00B64F25 /* FSTLocalStoreTests.mm */; };
		52967C3DD7896BFA48840488 /* byte_string_test.cc in Sources */ = {isa = PBXBuildFile; fileRef = 5342CDDB137B4E93E2E85CCA /* byte_string_test.cc */; };
		535F51F2FF2AB52A6E629091 /* FSTLevelDBMutationQueueTests.mm in Sources */ = {isa = PBXBuildFile; fileRef = 5492E0872021552A00B64F25 /* FSTLevelDBMutationQueueTests.mm */; };
		53AB47E44D897C81A94031F6 /* write.pb.cc in Sources */ = {isa = PBXBuildFile; fileRef = 544129D921C2DDC800EFB9CC /* write.pb.cc */; };
		53BBB5CDED453F923ADD08D2 /* stream_test.cc in Sources */ = {isa = PBXBuildFile; fileRef = 5B5414D28802BC76FDADABD6 /* stream_test.cc */; };
		53F449F69DF8A3ABC711FD59 /* secure_random_test.cc in Sources */ = {isa = PBXBuildFile; fileRef = 54740A531FC913E500713A1A /* secure_random_test.cc */; };
		54131E9720ADE679001DF3FF /* string_format_test.cc in Sources */ = {isa = PBXBuildFile; fileRef = 54131E9620ADE678001DF3FF /* string_format_test.cc */; };
		544129DA21C2DDC800EFB9CC /* common.pb.cc in Sources */ = {isa = PBXBuildFile; fileRef = 544129D221C2DDC800EFB9CC /* common.pb.cc */; };
		544129DB21C2DDC800EFB9CC /* firestore.pb.cc in Sources */ = {isa = PBXBuildFile; fileRef = 544129D421C2DDC800EFB9CC /* firestore.pb.cc */; };
		544129DC21C2DDC800EFB9CC /* query.pb.cc in Sources */ = {isa = PBXBuildFile; fileRef = 544129D621C2DDC800EFB9CC /* query.pb.cc */; };
		544129DD21C2DDC800EFB9CC /* document.pb.cc in Sources */ = {isa = PBXBuildFile; fileRef = 544129D821C2DDC800EFB9CC /* document.pb.cc */; };
		544129DE21C2DDC800EFB9CC /* write.pb.cc in Sources */ = {isa = PBXBuildFile; fileRef = 544129D921C2DDC800EFB9CC /* write.pb.cc */; };
		544A20EE20F6C10C004E52CD /* BasicCompileTests.swift in Sources */ = {isa = PBXBuildFile; fileRef = DE0761F61F2FE68D003233AF /* BasicCompileTests.swift */; };
		54511E8E209805F8005BD28F /* hashing_test.cc in Sources */ = {isa = PBXBuildFile; fileRef = 54511E8D209805F8005BD28F /* hashing_test.cc */; };
		5467FB01203E5717009C9584 /* FIRFirestoreTests.mm in Sources */ = {isa = PBXBuildFile; fileRef = 5467FAFF203E56F8009C9584 /* FIRFirestoreTests.mm */; };
		5467FB08203E6A44009C9584 /* app_testing.mm in Sources */ = {isa = PBXBuildFile; fileRef = 5467FB07203E6A44009C9584 /* app_testing.mm */; };
		546877D52248206A005E3DE0 /* collection_spec_test.json in Resources */ = {isa = PBXBuildFile; fileRef = 54DA129C1F315EE100DD57A1 /* collection_spec_test.json */; };
		546877D62248206A005E3DE0 /* existence_filter_spec_test.json in Resources */ = {isa = PBXBuildFile; fileRef = 54DA129D1F315EE100DD57A1 /* existence_filter_spec_test.json */; };
		546877D72248206A005E3DE0 /* limbo_spec_test.json in Resources */ = {isa = PBXBuildFile; fileRef = 54DA129E1F315EE100DD57A1 /* limbo_spec_test.json */; };
		546877D82248206A005E3DE0 /* limit_spec_test.json in Resources */ = {isa = PBXBuildFile; fileRef = 54DA129F1F315EE100DD57A1 /* limit_spec_test.json */; };
		546877D92248206A005E3DE0 /* listen_spec_test.json in Resources */ = {isa = PBXBuildFile; fileRef = 54DA12A01F315EE100DD57A1 /* listen_spec_test.json */; };
		546877DA2248206A005E3DE0 /* offline_spec_test.json in Resources */ = {isa = PBXBuildFile; fileRef = 54DA12A11F315EE100DD57A1 /* offline_spec_test.json */; };
		546877DB2248206A005E3DE0 /* orderby_spec_test.json in Resources */ = {isa = PBXBuildFile; fileRef = 54DA12A21F315EE100DD57A1 /* orderby_spec_test.json */; };
		546877DC2248206A005E3DE0 /* perf_spec_test.json in Resources */ = {isa = PBXBuildFile; fileRef = D5B2593BCB52957D62F1C9D3 /* perf_spec_test.json */; };
		546877DD2248206A005E3DE0 /* persistence_spec_test.json in Resources */ = {isa = PBXBuildFile; fileRef = 54DA12A31F315EE100DD57A1 /* persistence_spec_test.json */; };
		546877DE2248206A005E3DE0 /* query_spec_test.json in Resources */ = {isa = PBXBuildFile; fileRef = 731541602214AFFA0037F4DC /* query_spec_test.json */; };
		546877DF2248206A005E3DE0 /* remote_store_spec_test.json in Resources */ = {isa = PBXBuildFile; fileRef = 3B843E4A1F3930A400548890 /* remote_store_spec_test.json */; };
		546877E02248206A005E3DE0 /* resume_token_spec_test.json in Resources */ = {isa = PBXBuildFile; fileRef = 54DA12A41F315EE100DD57A1 /* resume_token_spec_test.json */; };
		546877E12248206A005E3DE0 /* write_spec_test.json in Resources */ = {isa = PBXBuildFile; fileRef = 54DA12A51F315EE100DD57A1 /* write_spec_test.json */; };
		54740A571FC914BA00713A1A /* secure_random_test.cc in Sources */ = {isa = PBXBuildFile; fileRef = 54740A531FC913E500713A1A /* secure_random_test.cc */; };
		54740A581FC914F000713A1A /* autoid_test.cc in Sources */ = {isa = PBXBuildFile; fileRef = 54740A521FC913E500713A1A /* autoid_test.cc */; };
		54764FAF1FAA21B90085E60A /* FSTGoogleTestTests.mm in Sources */ = {isa = PBXBuildFile; fileRef = 54764FAE1FAA21B90085E60A /* FSTGoogleTestTests.mm */; };
		5477C5B1543143092D37115A /* query_cache_test.cc in Sources */ = {isa = PBXBuildFile; fileRef = A1C8236D0FBB4374D486D11D /* query_cache_test.cc */; };
		5477CDEA22EE71C8000FCC1E /* append_only_list_test.cc in Sources */ = {isa = PBXBuildFile; fileRef = 5477CDE922EE71C8000FCC1E /* append_only_list_test.cc */; };
		5477CDEB22EE71C8000FCC1E /* append_only_list_test.cc in Sources */ = {isa = PBXBuildFile; fileRef = 5477CDE922EE71C8000FCC1E /* append_only_list_test.cc */; };
		547E9A4222F9EA7300A275E0 /* document_set_test.cc in Sources */ = {isa = PBXBuildFile; fileRef = 547E9A4122F9EA7300A275E0 /* document_set_test.cc */; };
		547E9A4322F9EA7300A275E0 /* document_set_test.cc in Sources */ = {isa = PBXBuildFile; fileRef = 547E9A4122F9EA7300A275E0 /* document_set_test.cc */; };
		547E9A4422F9EA7300A275E0 /* document_set_test.cc in Sources */ = {isa = PBXBuildFile; fileRef = 547E9A4122F9EA7300A275E0 /* document_set_test.cc */; };
		547E9A4522F9EA7300A275E0 /* document_set_test.cc in Sources */ = {isa = PBXBuildFile; fileRef = 547E9A4122F9EA7300A275E0 /* document_set_test.cc */; };
		547E9A4622F9EA7300A275E0 /* document_set_test.cc in Sources */ = {isa = PBXBuildFile; fileRef = 547E9A4122F9EA7300A275E0 /* document_set_test.cc */; };
		547E9A4722F9EA7300A275E0 /* document_set_test.cc in Sources */ = {isa = PBXBuildFile; fileRef = 547E9A4122F9EA7300A275E0 /* document_set_test.cc */; };
		548180A5228DEF1A004F70CD /* FSTUserDataConverterTests.mm in Sources */ = {isa = PBXBuildFile; fileRef = 548180A4228DEF1A004F70CD /* FSTUserDataConverterTests.mm */; };
		548180A6228DEF1A004F70CD /* FSTUserDataConverterTests.mm in Sources */ = {isa = PBXBuildFile; fileRef = 548180A4228DEF1A004F70CD /* FSTUserDataConverterTests.mm */; };
		548180A7228DEF1A004F70CD /* FSTUserDataConverterTests.mm in Sources */ = {isa = PBXBuildFile; fileRef = 548180A4228DEF1A004F70CD /* FSTUserDataConverterTests.mm */; };
		548DB929200D59F600E00ABC /* comparison_test.cc in Sources */ = {isa = PBXBuildFile; fileRef = 548DB928200D59F600E00ABC /* comparison_test.cc */; };
		5491BC721FB44593008B3588 /* FSTIntegrationTestCase.mm in Sources */ = {isa = PBXBuildFile; fileRef = 5491BC711FB44593008B3588 /* FSTIntegrationTestCase.mm */; };
		5491BC731FB44593008B3588 /* FSTIntegrationTestCase.mm in Sources */ = {isa = PBXBuildFile; fileRef = 5491BC711FB44593008B3588 /* FSTIntegrationTestCase.mm */; };
		5492E03120213FFC00B64F25 /* FSTLevelDBSpecTests.mm in Sources */ = {isa = PBXBuildFile; fileRef = 5492E02C20213FFB00B64F25 /* FSTLevelDBSpecTests.mm */; };
		5492E03220213FFC00B64F25 /* FSTMockDatastore.mm in Sources */ = {isa = PBXBuildFile; fileRef = 5492E02D20213FFC00B64F25 /* FSTMockDatastore.mm */; };
		5492E03320213FFC00B64F25 /* FSTSyncEngineTestDriver.mm in Sources */ = {isa = PBXBuildFile; fileRef = 5492E02E20213FFC00B64F25 /* FSTSyncEngineTestDriver.mm */; };
		5492E03420213FFC00B64F25 /* FSTMemorySpecTests.mm in Sources */ = {isa = PBXBuildFile; fileRef = 5492E02F20213FFC00B64F25 /* FSTMemorySpecTests.mm */; };
		5492E03520213FFC00B64F25 /* FSTSpecTests.mm in Sources */ = {isa = PBXBuildFile; fileRef = 5492E03020213FFC00B64F25 /* FSTSpecTests.mm */; };
		5492E03C2021401F00B64F25 /* XCTestCase+Await.mm in Sources */ = {isa = PBXBuildFile; fileRef = 5492E0372021401E00B64F25 /* XCTestCase+Await.mm */; };
		5492E03E2021401F00B64F25 /* FSTEventAccumulator.mm in Sources */ = {isa = PBXBuildFile; fileRef = 5492E0392021401F00B64F25 /* FSTEventAccumulator.mm */; };
		5492E03F2021401F00B64F25 /* FSTHelpers.mm in Sources */ = {isa = PBXBuildFile; fileRef = 5492E03A2021401F00B64F25 /* FSTHelpers.mm */; };
		5492E041202143E700B64F25 /* FSTEventAccumulator.mm in Sources */ = {isa = PBXBuildFile; fileRef = 5492E0392021401F00B64F25 /* FSTEventAccumulator.mm */; };
		5492E0422021440500B64F25 /* FSTHelpers.mm in Sources */ = {isa = PBXBuildFile; fileRef = 5492E03A2021401F00B64F25 /* FSTHelpers.mm */; };
		5492E0442021457E00B64F25 /* XCTestCase+Await.mm in Sources */ = {isa = PBXBuildFile; fileRef = 5492E0372021401E00B64F25 /* XCTestCase+Await.mm */; };
		5492E050202154AA00B64F25 /* FIRCollectionReferenceTests.mm in Sources */ = {isa = PBXBuildFile; fileRef = 5492E045202154AA00B64F25 /* FIRCollectionReferenceTests.mm */; };
		5492E052202154AB00B64F25 /* FIRGeoPointTests.mm in Sources */ = {isa = PBXBuildFile; fileRef = 5492E048202154AA00B64F25 /* FIRGeoPointTests.mm */; };
		5492E053202154AB00B64F25 /* FIRDocumentReferenceTests.mm in Sources */ = {isa = PBXBuildFile; fileRef = 5492E049202154AA00B64F25 /* FIRDocumentReferenceTests.mm */; };
		5492E054202154AB00B64F25 /* FIRFieldValueTests.mm in Sources */ = {isa = PBXBuildFile; fileRef = 5492E04A202154AA00B64F25 /* FIRFieldValueTests.mm */; };
		5492E055202154AB00B64F25 /* FIRDocumentSnapshotTests.mm in Sources */ = {isa = PBXBuildFile; fileRef = 5492E04B202154AA00B64F25 /* FIRDocumentSnapshotTests.mm */; };
		5492E056202154AB00B64F25 /* FIRFieldPathTests.mm in Sources */ = {isa = PBXBuildFile; fileRef = 5492E04C202154AA00B64F25 /* FIRFieldPathTests.mm */; };
		5492E057202154AB00B64F25 /* FIRSnapshotMetadataTests.mm in Sources */ = {isa = PBXBuildFile; fileRef = 5492E04D202154AA00B64F25 /* FIRSnapshotMetadataTests.mm */; };
		5492E058202154AB00B64F25 /* FSTAPIHelpers.mm in Sources */ = {isa = PBXBuildFile; fileRef = 5492E04E202154AA00B64F25 /* FSTAPIHelpers.mm */; };
		5492E059202154AB00B64F25 /* FIRQuerySnapshotTests.mm in Sources */ = {isa = PBXBuildFile; fileRef = 5492E04F202154AA00B64F25 /* FIRQuerySnapshotTests.mm */; };
		5492E072202154D600B64F25 /* FIRQueryTests.mm in Sources */ = {isa = PBXBuildFile; fileRef = 5492E069202154D500B64F25 /* FIRQueryTests.mm */; };
		5492E073202154D600B64F25 /* FIRFieldsTests.mm in Sources */ = {isa = PBXBuildFile; fileRef = 5492E06A202154D500B64F25 /* FIRFieldsTests.mm */; };
		5492E074202154D600B64F25 /* FIRListenerRegistrationTests.mm in Sources */ = {isa = PBXBuildFile; fileRef = 5492E06B202154D500B64F25 /* FIRListenerRegistrationTests.mm */; };
		5492E075202154D600B64F25 /* FIRDatabaseTests.mm in Sources */ = {isa = PBXBuildFile; fileRef = 5492E06C202154D500B64F25 /* FIRDatabaseTests.mm */; };
		5492E076202154D600B64F25 /* FIRValidationTests.mm in Sources */ = {isa = PBXBuildFile; fileRef = 5492E06D202154D600B64F25 /* FIRValidationTests.mm */; };
		5492E077202154D600B64F25 /* FIRServerTimestampTests.mm in Sources */ = {isa = PBXBuildFile; fileRef = 5492E06E202154D600B64F25 /* FIRServerTimestampTests.mm */; };
		5492E078202154D600B64F25 /* FIRWriteBatchTests.mm in Sources */ = {isa = PBXBuildFile; fileRef = 5492E06F202154D600B64F25 /* FIRWriteBatchTests.mm */; };
		5492E079202154D600B64F25 /* FIRCursorTests.mm in Sources */ = {isa = PBXBuildFile; fileRef = 5492E070202154D600B64F25 /* FIRCursorTests.mm */; };
		5492E07A202154D600B64F25 /* FIRTypeTests.mm in Sources */ = {isa = PBXBuildFile; fileRef = 5492E071202154D600B64F25 /* FIRTypeTests.mm */; };
		5492E07F202154EC00B64F25 /* FSTTransactionTests.mm in Sources */ = {isa = PBXBuildFile; fileRef = 5492E07B202154EB00B64F25 /* FSTTransactionTests.mm */; };
		5492E080202154EC00B64F25 /* FSTSmokeTests.mm in Sources */ = {isa = PBXBuildFile; fileRef = 5492E07C202154EB00B64F25 /* FSTSmokeTests.mm */; };
		5492E082202154EC00B64F25 /* FSTDatastoreTests.mm in Sources */ = {isa = PBXBuildFile; fileRef = 5492E07E202154EC00B64F25 /* FSTDatastoreTests.mm */; };
		5492E09D2021552D00B64F25 /* FSTLocalStoreTests.mm in Sources */ = {isa = PBXBuildFile; fileRef = 5492E0832021552A00B64F25 /* FSTLocalStoreTests.mm */; };
		5492E09F2021552D00B64F25 /* FSTLevelDBMigrationsTests.mm in Sources */ = {isa = PBXBuildFile; fileRef = 5492E0862021552A00B64F25 /* FSTLevelDBMigrationsTests.mm */; };
		5492E0A02021552D00B64F25 /* FSTLevelDBMutationQueueTests.mm in Sources */ = {isa = PBXBuildFile; fileRef = 5492E0872021552A00B64F25 /* FSTLevelDBMutationQueueTests.mm */; };
		5492E0A12021552D00B64F25 /* FSTMemoryLocalStoreTests.mm in Sources */ = {isa = PBXBuildFile; fileRef = 5492E0882021552A00B64F25 /* FSTMemoryLocalStoreTests.mm */; };
		5492E0A82021552D00B64F25 /* FSTLevelDBLocalStoreTests.mm in Sources */ = {isa = PBXBuildFile; fileRef = 5492E08F2021552B00B64F25 /* FSTLevelDBLocalStoreTests.mm */; };
		5492E0AC2021552D00B64F25 /* FSTMutationQueueTests.mm in Sources */ = {isa = PBXBuildFile; fileRef = 5492E0962021552C00B64F25 /* FSTMutationQueueTests.mm */; };
		5492E0AD2021552D00B64F25 /* FSTMemoryMutationQueueTests.mm in Sources */ = {isa = PBXBuildFile; fileRef = 5492E0972021552C00B64F25 /* FSTMemoryMutationQueueTests.mm */; };
		5493A424225F9990006DE7BA /* status_apple_test.mm in Sources */ = {isa = PBXBuildFile; fileRef = 5493A423225F9990006DE7BA /* status_apple_test.mm */; };
		5493A425225F9990006DE7BA /* status_apple_test.mm in Sources */ = {isa = PBXBuildFile; fileRef = 5493A423225F9990006DE7BA /* status_apple_test.mm */; };
		5493A426225F9990006DE7BA /* status_apple_test.mm in Sources */ = {isa = PBXBuildFile; fileRef = 5493A423225F9990006DE7BA /* status_apple_test.mm */; };
		5495EB032040E90200EBA509 /* CodableGeoPointTests.swift in Sources */ = {isa = PBXBuildFile; fileRef = 5495EB022040E90200EBA509 /* CodableGeoPointTests.swift */; };
		5497CB77229DECDE000FB92F /* time_testing.cc in Sources */ = {isa = PBXBuildFile; fileRef = 5497CB76229DECDE000FB92F /* time_testing.cc */; };
		5497CB78229DECDE000FB92F /* time_testing.cc in Sources */ = {isa = PBXBuildFile; fileRef = 5497CB76229DECDE000FB92F /* time_testing.cc */; };
		5497CB79229DECDE000FB92F /* time_testing.cc in Sources */ = {isa = PBXBuildFile; fileRef = 5497CB76229DECDE000FB92F /* time_testing.cc */; };
		54995F6F205B6E12004EFFA0 /* leveldb_key_test.cc in Sources */ = {isa = PBXBuildFile; fileRef = 54995F6E205B6E12004EFFA0 /* leveldb_key_test.cc */; };
		549CCA5020A36DBC00BCEB75 /* sorted_set_test.cc in Sources */ = {isa = PBXBuildFile; fileRef = 549CCA4C20A36DBB00BCEB75 /* sorted_set_test.cc */; };
		549CCA5120A36DBC00BCEB75 /* tree_sorted_map_test.cc in Sources */ = {isa = PBXBuildFile; fileRef = 549CCA4D20A36DBB00BCEB75 /* tree_sorted_map_test.cc */; };
		549CCA5220A36DBC00BCEB75 /* sorted_map_test.cc in Sources */ = {isa = PBXBuildFile; fileRef = 549CCA4E20A36DBB00BCEB75 /* sorted_map_test.cc */; };
		549CCA5720A36E1F00BCEB75 /* field_mask_test.cc in Sources */ = {isa = PBXBuildFile; fileRef = 549CCA5320A36E1F00BCEB75 /* field_mask_test.cc */; };
		549CCA5920A36E1F00BCEB75 /* precondition_test.cc in Sources */ = {isa = PBXBuildFile; fileRef = 549CCA5520A36E1F00BCEB75 /* precondition_test.cc */; };
		549CEDA0519BA5F2508794E1 /* grpc_stream_test.cc in Sources */ = {isa = PBXBuildFile; fileRef = B6BBE42F21262CF400C6A53E /* grpc_stream_test.cc */; };
		54A0352A20A3B3BD003E0143 /* testutil.cc in Sources */ = {isa = PBXBuildFile; fileRef = 54A0352820A3B3BD003E0143 /* testutil.cc */; };
		54A0352F20A3B3D8003E0143 /* status_test.cc in Sources */ = {isa = PBXBuildFile; fileRef = 54A0352C20A3B3D7003E0143 /* status_test.cc */; };
		54A0353020A3B3D8003E0143 /* statusor_test.cc in Sources */ = {isa = PBXBuildFile; fileRef = 54A0352D20A3B3D7003E0143 /* statusor_test.cc */; };
		54A0353520A3D8CB003E0143 /* iterator_adaptors_test.cc in Sources */ = {isa = PBXBuildFile; fileRef = 54A0353420A3D8CB003E0143 /* iterator_adaptors_test.cc */; };
		54A1093731D40F1D143D390C /* event_manager_test.cc in Sources */ = {isa = PBXBuildFile; fileRef = 6F57521E161450FAF89075ED /* event_manager_test.cc */; };
		54AA3393224BF935006CE580 /* AppDelegate.m in Sources */ = {isa = PBXBuildFile; fileRef = 54AA3392224BF935006CE580 /* AppDelegate.m */; };
		54AA3396224BF935006CE580 /* ViewController.m in Sources */ = {isa = PBXBuildFile; fileRef = 54AA3395224BF935006CE580 /* ViewController.m */; };
		54AA3399224BF935006CE580 /* Main.storyboard in Resources */ = {isa = PBXBuildFile; fileRef = 54AA3397224BF935006CE580 /* Main.storyboard */; };
		54AA339B224BF936006CE580 /* Assets.xcassets in Resources */ = {isa = PBXBuildFile; fileRef = 54AA339A224BF936006CE580 /* Assets.xcassets */; };
		54AA339E224BF936006CE580 /* main.m in Sources */ = {isa = PBXBuildFile; fileRef = 54AA339D224BF936006CE580 /* main.m */; };
		54ACB6C9224C11F400172E69 /* collection_spec_test.json in Resources */ = {isa = PBXBuildFile; fileRef = 54DA129C1F315EE100DD57A1 /* collection_spec_test.json */; };
		54ACB6CA224C11F400172E69 /* existence_filter_spec_test.json in Resources */ = {isa = PBXBuildFile; fileRef = 54DA129D1F315EE100DD57A1 /* existence_filter_spec_test.json */; };
		54ACB6CB224C11F400172E69 /* limbo_spec_test.json in Resources */ = {isa = PBXBuildFile; fileRef = 54DA129E1F315EE100DD57A1 /* limbo_spec_test.json */; };
		54ACB6CC224C11F400172E69 /* limit_spec_test.json in Resources */ = {isa = PBXBuildFile; fileRef = 54DA129F1F315EE100DD57A1 /* limit_spec_test.json */; };
		54ACB6CD224C11F400172E69 /* listen_spec_test.json in Resources */ = {isa = PBXBuildFile; fileRef = 54DA12A01F315EE100DD57A1 /* listen_spec_test.json */; };
		54ACB6CE224C11F400172E69 /* offline_spec_test.json in Resources */ = {isa = PBXBuildFile; fileRef = 54DA12A11F315EE100DD57A1 /* offline_spec_test.json */; };
		54ACB6CF224C11F400172E69 /* orderby_spec_test.json in Resources */ = {isa = PBXBuildFile; fileRef = 54DA12A21F315EE100DD57A1 /* orderby_spec_test.json */; };
		54ACB6D0224C11F400172E69 /* perf_spec_test.json in Resources */ = {isa = PBXBuildFile; fileRef = D5B2593BCB52957D62F1C9D3 /* perf_spec_test.json */; };
		54ACB6D1224C11F400172E69 /* persistence_spec_test.json in Resources */ = {isa = PBXBuildFile; fileRef = 54DA12A31F315EE100DD57A1 /* persistence_spec_test.json */; };
		54ACB6D2224C11F400172E69 /* query_spec_test.json in Resources */ = {isa = PBXBuildFile; fileRef = 731541602214AFFA0037F4DC /* query_spec_test.json */; };
		54ACB6D3224C11F400172E69 /* remote_store_spec_test.json in Resources */ = {isa = PBXBuildFile; fileRef = 3B843E4A1F3930A400548890 /* remote_store_spec_test.json */; };
		54ACB6D4224C11F400172E69 /* resume_token_spec_test.json in Resources */ = {isa = PBXBuildFile; fileRef = 54DA12A41F315EE100DD57A1 /* resume_token_spec_test.json */; };
		54ACB6D5224C11F400172E69 /* write_spec_test.json in Resources */ = {isa = PBXBuildFile; fileRef = 54DA12A51F315EE100DD57A1 /* write_spec_test.json */; };
		54ACB6D6224C125B00172E69 /* GoogleService-Info.plist in Resources */ = {isa = PBXBuildFile; fileRef = 54D400D32148BACE001D2BCC /* GoogleService-Info.plist */; };
		54B91B921DA757C64CC67C90 /* tree_sorted_map_test.cc in Sources */ = {isa = PBXBuildFile; fileRef = 549CCA4D20A36DBB00BCEB75 /* tree_sorted_map_test.cc */; };
		54C2294F1FECABAE007D065B /* log_test.cc in Sources */ = {isa = PBXBuildFile; fileRef = 54C2294E1FECABAE007D065B /* log_test.cc */; };
		54C3242322D3B627000FE6DD /* CodableIntegrationTests.swift in Sources */ = {isa = PBXBuildFile; fileRef = 124C932B22C1642C00CA8C2D /* CodableIntegrationTests.swift */; };
		54D400D42148BACE001D2BCC /* GoogleService-Info.plist in Resources */ = {isa = PBXBuildFile; fileRef = 54D400D32148BACE001D2BCC /* GoogleService-Info.plist */; };
		54DA12A61F315EE100DD57A1 /* collection_spec_test.json in Resources */ = {isa = PBXBuildFile; fileRef = 54DA129C1F315EE100DD57A1 /* collection_spec_test.json */; };
		54DA12A71F315EE100DD57A1 /* existence_filter_spec_test.json in Resources */ = {isa = PBXBuildFile; fileRef = 54DA129D1F315EE100DD57A1 /* existence_filter_spec_test.json */; };
		54DA12A81F315EE100DD57A1 /* limbo_spec_test.json in Resources */ = {isa = PBXBuildFile; fileRef = 54DA129E1F315EE100DD57A1 /* limbo_spec_test.json */; };
		54DA12A91F315EE100DD57A1 /* limit_spec_test.json in Resources */ = {isa = PBXBuildFile; fileRef = 54DA129F1F315EE100DD57A1 /* limit_spec_test.json */; };
		54DA12AA1F315EE100DD57A1 /* listen_spec_test.json in Resources */ = {isa = PBXBuildFile; fileRef = 54DA12A01F315EE100DD57A1 /* listen_spec_test.json */; };
		54DA12AB1F315EE100DD57A1 /* offline_spec_test.json in Resources */ = {isa = PBXBuildFile; fileRef = 54DA12A11F315EE100DD57A1 /* offline_spec_test.json */; };
		54DA12AC1F315EE100DD57A1 /* orderby_spec_test.json in Resources */ = {isa = PBXBuildFile; fileRef = 54DA12A21F315EE100DD57A1 /* orderby_spec_test.json */; };
		54DA12AD1F315EE100DD57A1 /* persistence_spec_test.json in Resources */ = {isa = PBXBuildFile; fileRef = 54DA12A31F315EE100DD57A1 /* persistence_spec_test.json */; };
		54DA12AE1F315EE100DD57A1 /* resume_token_spec_test.json in Resources */ = {isa = PBXBuildFile; fileRef = 54DA12A41F315EE100DD57A1 /* resume_token_spec_test.json */; };
		54DA12AF1F315EE100DD57A1 /* write_spec_test.json in Resources */ = {isa = PBXBuildFile; fileRef = 54DA12A51F315EE100DD57A1 /* write_spec_test.json */; };
		54EB764D202277B30088B8F3 /* array_sorted_map_test.cc in Sources */ = {isa = PBXBuildFile; fileRef = 54EB764C202277B30088B8F3 /* array_sorted_map_test.cc */; };
		555161D6DB2DDC8B57F72A70 /* comparison_test.cc in Sources */ = {isa = PBXBuildFile; fileRef = 548DB928200D59F600E00ABC /* comparison_test.cc */; };
		5556B648B9B1C2F79A706B4F /* common.pb.cc in Sources */ = {isa = PBXBuildFile; fileRef = 544129D221C2DDC800EFB9CC /* common.pb.cc */; };
		55BDA39A16C4229A1AECB796 /* FSTLevelDBLRUGarbageCollectorTests.mm in Sources */ = {isa = PBXBuildFile; fileRef = 5CC9650620A0E9C600A2D6A1 /* FSTLevelDBLRUGarbageCollectorTests.mm */; };
		5686B35D611C1CFF6BFE7215 /* credentials_provider_test.cc in Sources */ = {isa = PBXBuildFile; fileRef = AB38D9342023966E000A432D /* credentials_provider_test.cc */; };
		568EC1C0F68A7B95E57C8C6C /* leveldb_key_test.cc in Sources */ = {isa = PBXBuildFile; fileRef = 54995F6E205B6E12004EFFA0 /* leveldb_key_test.cc */; };
		56D85436D3C864B804851B15 /* string_format_apple_test.mm in Sources */ = {isa = PBXBuildFile; fileRef = 9CFD366B783AE27B9E79EE7A /* string_format_apple_test.mm */; };
		57BDB8DBEDEC4C61DB497CB4 /* append_only_list_test.cc in Sources */ = {isa = PBXBuildFile; fileRef = 5477CDE922EE71C8000FCC1E /* append_only_list_test.cc */; };
		58E377DCCC64FE7D2C6B59A1 /* database_id_test.cc in Sources */ = {isa = PBXBuildFile; fileRef = AB71064B201FA60300344F18 /* database_id_test.cc */; };
		5958E3E3A0446A88B815CB70 /* grpc_connection_test.cc in Sources */ = {isa = PBXBuildFile; fileRef = B6D9649021544D4F00EB9CFB /* grpc_connection_test.cc */; };
		596C782EFB68131380F8EEF8 /* user_test.cc in Sources */ = {isa = PBXBuildFile; fileRef = AB38D93220239654000A432D /* user_test.cc */; };
		59880AE766F7FBFF0C41A94E /* remote_event_test.cc in Sources */ = {isa = PBXBuildFile; fileRef = 584AE2C37A55B408541A6FF3 /* remote_event_test.cc */; };
		59D1E0A722CE68E00A3F85AA /* FSTLevelDBTransactionTests.mm in Sources */ = {isa = PBXBuildFile; fileRef = 132E36BB104830BD806351AC /* FSTLevelDBTransactionTests.mm */; };
		59E6941008253D4B0F77C2BA /* writer_test.cc in Sources */ = {isa = PBXBuildFile; fileRef = BC3C788D290A935C353CEAA1 /* writer_test.cc */; };
		59E89A97A476790E89AFC7E7 /* view_snapshot_test.cc in Sources */ = {isa = PBXBuildFile; fileRef = CC572A9168BBEF7B83E4BBC5 /* view_snapshot_test.cc */; };
		59F512D155DE361095A04ED4 /* FIRSnapshotMetadataTests.mm in Sources */ = {isa = PBXBuildFile; fileRef = 5492E04D202154AA00B64F25 /* FIRSnapshotMetadataTests.mm */; };
		5A080105CCBFDB6BF3F3772D /* path_test.cc in Sources */ = {isa = PBXBuildFile; fileRef = 403DBF6EFB541DFD01582AA3 /* path_test.cc */; };
		5AFEE472CE790DFCEBCEEA6E /* FSTLevelDBMutationQueueTests.mm in Sources */ = {isa = PBXBuildFile; fileRef = 5492E0872021552A00B64F25 /* FSTLevelDBMutationQueueTests.mm */; };
		5B0E2D0595BE30B2320D96F1 /* EncodableFieldValueTests.swift in Sources */ = {isa = PBXBuildFile; fileRef = 1235769122B7E915007DDFA9 /* EncodableFieldValueTests.swift */; };
		5B4391097A6DF86EC3801DEE /* string_win_test.cc in Sources */ = {isa = PBXBuildFile; fileRef = 79507DF8378D3C42F5B36268 /* string_win_test.cc */; };
		5B62003FEA9A3818FDF4E2DD /* document_key_test.cc in Sources */ = {isa = PBXBuildFile; fileRef = B6152AD5202A5385000E5744 /* document_key_test.cc */; };
		5B89B1BA0AD400D9BF581420 /* listen_spec_test.json in Resources */ = {isa = PBXBuildFile; fileRef = 54DA12A01F315EE100DD57A1 /* listen_spec_test.json */; };
		5BC8406FD842B2FC2C200B2F /* stream_test.cc in Sources */ = {isa = PBXBuildFile; fileRef = 5B5414D28802BC76FDADABD6 /* stream_test.cc */; };
		5BE49546D57C43DDFCDB6FBD /* to_string_apple_test.mm in Sources */ = {isa = PBXBuildFile; fileRef = B68B1E002213A764008977EF /* to_string_apple_test.mm */; };
		5CADE71A1CA6358E1599F0F9 /* hashing_test.cc in Sources */ = {isa = PBXBuildFile; fileRef = 54511E8D209805F8005BD28F /* hashing_test.cc */; };
		5CC9650320A0E93200A2D6A1 /* FSTLRUGarbageCollectorTests.mm in Sources */ = {isa = PBXBuildFile; fileRef = 5CC9650220A0E93200A2D6A1 /* FSTLRUGarbageCollectorTests.mm */; };
		5CC9650520A0E9BD00A2D6A1 /* FSTMemoryLRUGarbageCollectorTests.mm in Sources */ = {isa = PBXBuildFile; fileRef = 5CC9650420A0E9BD00A2D6A1 /* FSTMemoryLRUGarbageCollectorTests.mm */; };
		5CC9650720A0E9C600A2D6A1 /* FSTLevelDBLRUGarbageCollectorTests.mm in Sources */ = {isa = PBXBuildFile; fileRef = 5CC9650620A0E9C600A2D6A1 /* FSTLevelDBLRUGarbageCollectorTests.mm */; };
		5D405BE298CE4692CB00790A /* Pods_Firestore_Tests_iOS.framework in Frameworks */ = {isa = PBXBuildFile; fileRef = 2B50B3A0DF77100EEE887891 /* Pods_Firestore_Tests_iOS.framework */; };
		5D45CC300ED037358EF33A8F /* snapshot_version_test.cc in Sources */ = {isa = PBXBuildFile; fileRef = ABA495B9202B7E79008A7851 /* snapshot_version_test.cc */; };
		5D51D8B166D24EFEF73D85A2 /* transform_operation_test.cc in Sources */ = {isa = PBXBuildFile; fileRef = 33607A3AE91548BD219EC9C6 /* transform_operation_test.cc */; };
		5D5E24E3FA1128145AA117D2 /* autoid_test.cc in Sources */ = {isa = PBXBuildFile; fileRef = 54740A521FC913E500713A1A /* autoid_test.cc */; };
		5DA343D28AE05B0B2FE9FFB3 /* tree_sorted_map_test.cc in Sources */ = {isa = PBXBuildFile; fileRef = 549CCA4D20A36DBB00BCEB75 /* tree_sorted_map_test.cc */; };
		5DB22C35AD98D8063D253E92 /* query_cache_test.cc in Sources */ = {isa = PBXBuildFile; fileRef = A1C8236D0FBB4374D486D11D /* query_cache_test.cc */; };
		5DDEC1A08F13226271FE636E /* resource_path_test.cc in Sources */ = {isa = PBXBuildFile; fileRef = B686F2B02024FFD70028D6BE /* resource_path_test.cc */; };
		5DF464E52B3F12F8FD35508F /* FSTLevelDBLRUGarbageCollectorTests.mm in Sources */ = {isa = PBXBuildFile; fileRef = 5CC9650620A0E9C600A2D6A1 /* FSTLevelDBLRUGarbageCollectorTests.mm */; };
		5E5B3B8B3A41C8EB70035A6B /* FSTTransactionTests.mm in Sources */ = {isa = PBXBuildFile; fileRef = 5492E07B202154EB00B64F25 /* FSTTransactionTests.mm */; };
		5E6F9184B271F6D5312412FF /* mutation_test.cc in Sources */ = {isa = PBXBuildFile; fileRef = C8522DE226C467C54E6788D8 /* mutation_test.cc */; };
		5E89B1A5A5430713C79C4854 /* FirestoreEncoderTests.swift in Sources */ = {isa = PBXBuildFile; fileRef = 1235769422B86E65007DDFA9 /* FirestoreEncoderTests.swift */; };
		5ECE040F87E9FCD0A5D215DB /* pretty_printing_test.cc in Sources */ = {isa = PBXBuildFile; fileRef = AB323F9553050F4F6490F9FF /* pretty_printing_test.cc */; };
		5EE21E86159A1911E9503BC1 /* transform_operation_test.cc in Sources */ = {isa = PBXBuildFile; fileRef = 33607A3AE91548BD219EC9C6 /* transform_operation_test.cc */; };
		5EFBAD082CB0F86CD0711979 /* string_apple_test.mm in Sources */ = {isa = PBXBuildFile; fileRef = 0EE5300F8233D14025EF0456 /* string_apple_test.mm */; };
		5F05A801B1EA44BC1264E55A /* FIRTypeTests.mm in Sources */ = {isa = PBXBuildFile; fileRef = 5492E071202154D600B64F25 /* FIRTypeTests.mm */; };
		5F096E8A16A3FAC824E194D1 /* FIRDocumentSnapshotTests.mm in Sources */ = {isa = PBXBuildFile; fileRef = 5492E04B202154AA00B64F25 /* FIRDocumentSnapshotTests.mm */; };
		5F19F66D8B01BA2B97579017 /* tree_sorted_map_test.cc in Sources */ = {isa = PBXBuildFile; fileRef = 549CCA4D20A36DBB00BCEB75 /* tree_sorted_map_test.cc */; };
		5F6CE37B34C542704C5605A4 /* executor_libdispatch_test.mm in Sources */ = {isa = PBXBuildFile; fileRef = B6FB4689208F9B9100554BA2 /* executor_libdispatch_test.mm */; };
		5FA3DB52A478B01384D3A2ED /* query.pb.cc in Sources */ = {isa = PBXBuildFile; fileRef = 544129D621C2DDC800EFB9CC /* query.pb.cc */; };
		5FC0157A03EF9820BCCCC4A3 /* FSTSyncEngineTestDriver.mm in Sources */ = {isa = PBXBuildFile; fileRef = 5492E02E20213FFC00B64F25 /* FSTSyncEngineTestDriver.mm */; };
		5FE047FE866758FD6A6A6478 /* FIRFieldPathTests.mm in Sources */ = {isa = PBXBuildFile; fileRef = 5492E04C202154AA00B64F25 /* FIRFieldPathTests.mm */; };
		5FE84472E5369DA866193C45 /* geo_point_test.cc in Sources */ = {isa = PBXBuildFile; fileRef = AB7BAB332012B519001E0872 /* geo_point_test.cc */; };
		6003F58E195388D20070C39A /* Foundation.framework in Frameworks */ = {isa = PBXBuildFile; fileRef = 6003F58D195388D20070C39A /* Foundation.framework */; };
		6003F590195388D20070C39A /* CoreGraphics.framework in Frameworks */ = {isa = PBXBuildFile; fileRef = 6003F58F195388D20070C39A /* CoreGraphics.framework */; };
		6003F592195388D20070C39A /* UIKit.framework in Frameworks */ = {isa = PBXBuildFile; fileRef = 6003F591195388D20070C39A /* UIKit.framework */; };
		6003F598195388D20070C39A /* InfoPlist.strings in Resources */ = {isa = PBXBuildFile; fileRef = 6003F596195388D20070C39A /* InfoPlist.strings */; };
		6003F59A195388D20070C39A /* main.m in Sources */ = {isa = PBXBuildFile; fileRef = 6003F599195388D20070C39A /* main.m */; };
		6003F59E195388D20070C39A /* FIRAppDelegate.m in Sources */ = {isa = PBXBuildFile; fileRef = 6003F59D195388D20070C39A /* FIRAppDelegate.m */; };
		6003F5A7195388D20070C39A /* FIRViewController.m in Sources */ = {isa = PBXBuildFile; fileRef = 6003F5A6195388D20070C39A /* FIRViewController.m */; };
		6003F5A9195388D20070C39A /* Images.xcassets in Resources */ = {isa = PBXBuildFile; fileRef = 6003F5A8195388D20070C39A /* Images.xcassets */; };
		6003F5B0195388D20070C39A /* XCTest.framework in Frameworks */ = {isa = PBXBuildFile; fileRef = 6003F5AF195388D20070C39A /* XCTest.framework */; };
		6003F5B1195388D20070C39A /* Foundation.framework in Frameworks */ = {isa = PBXBuildFile; fileRef = 6003F58D195388D20070C39A /* Foundation.framework */; };
		6003F5B2195388D20070C39A /* UIKit.framework in Frameworks */ = {isa = PBXBuildFile; fileRef = 6003F591195388D20070C39A /* UIKit.framework */; };
		60186935E36CF79E48A0B293 /* transform_operation_test.cc in Sources */ = {isa = PBXBuildFile; fileRef = 33607A3AE91548BD219EC9C6 /* transform_operation_test.cc */; };
		60260A06871DCB1A5F3448D3 /* to_string_apple_test.mm in Sources */ = {isa = PBXBuildFile; fileRef = B68B1E002213A764008977EF /* to_string_apple_test.mm */; };
		602F6CF9FBF5DA712DA58B5F /* FSTMemoryLocalStoreTests.mm in Sources */ = {isa = PBXBuildFile; fileRef = 5492E0882021552A00B64F25 /* FSTMemoryLocalStoreTests.mm */; };
		60985657831B8DDE2C65AC8B /* FIRFieldsTests.mm in Sources */ = {isa = PBXBuildFile; fileRef = 5492E06A202154D500B64F25 /* FIRFieldsTests.mm */; };
		60C72F86D2231B1B6592A5E6 /* filesystem_test.cc in Sources */ = {isa = PBXBuildFile; fileRef = F51859B394D01C0C507282F1 /* filesystem_test.cc */; };
		6105A1365831B79A7DEEA4F3 /* path_test.cc in Sources */ = {isa = PBXBuildFile; fileRef = 403DBF6EFB541DFD01582AA3 /* path_test.cc */; };
		6161B5032047140C00A99DBB /* FIRFirestoreSourceTests.mm in Sources */ = {isa = PBXBuildFile; fileRef = 6161B5012047140400A99DBB /* FIRFirestoreSourceTests.mm */; };
		618BBEA620B89AAC00B5BCE7 /* target.pb.cc in Sources */ = {isa = PBXBuildFile; fileRef = 618BBE7D20B89AAC00B5BCE7 /* target.pb.cc */; };
		618BBEA720B89AAC00B5BCE7 /* maybe_document.pb.cc in Sources */ = {isa = PBXBuildFile; fileRef = 618BBE7E20B89AAC00B5BCE7 /* maybe_document.pb.cc */; };
		618BBEA820B89AAC00B5BCE7 /* mutation.pb.cc in Sources */ = {isa = PBXBuildFile; fileRef = 618BBE8220B89AAC00B5BCE7 /* mutation.pb.cc */; };
		618BBEAE20B89AAC00B5BCE7 /* latlng.pb.cc in Sources */ = {isa = PBXBuildFile; fileRef = 618BBE9220B89AAC00B5BCE7 /* latlng.pb.cc */; };
		618BBEAF20B89AAC00B5BCE7 /* annotations.pb.cc in Sources */ = {isa = PBXBuildFile; fileRef = 618BBE9520B89AAC00B5BCE7 /* annotations.pb.cc */; };
		618BBEB020B89AAC00B5BCE7 /* http.pb.cc in Sources */ = {isa = PBXBuildFile; fileRef = 618BBE9720B89AAC00B5BCE7 /* http.pb.cc */; };
		618BBEB120B89AAC00B5BCE7 /* status.pb.cc in Sources */ = {isa = PBXBuildFile; fileRef = 618BBE9920B89AAC00B5BCE7 /* status.pb.cc */; };
		61976CE9C088131EC564A503 /* database_id_test.cc in Sources */ = {isa = PBXBuildFile; fileRef = AB71064B201FA60300344F18 /* database_id_test.cc */; };
		61D35E0DE04E70D3BC243A65 /* FIRGeoPointTests.mm in Sources */ = {isa = PBXBuildFile; fileRef = 5492E048202154AA00B64F25 /* FIRGeoPointTests.mm */; };
		61F72C5620BC48FD001A68CB /* serializer_test.cc in Sources */ = {isa = PBXBuildFile; fileRef = 61F72C5520BC48FD001A68CB /* serializer_test.cc */; };
		623AA12C3481646B0715006D /* string_apple_test.mm in Sources */ = {isa = PBXBuildFile; fileRef = 0EE5300F8233D14025EF0456 /* string_apple_test.mm */; };
		627253FDEC6BB5549FE77F4E /* tree_sorted_map_test.cc in Sources */ = {isa = PBXBuildFile; fileRef = 549CCA4D20A36DBB00BCEB75 /* tree_sorted_map_test.cc */; };
		62DA31B79FE97A90EEF28B0B /* delayed_constructor_test.cc in Sources */ = {isa = PBXBuildFile; fileRef = D0A6E9136804A41CEC9D55D4 /* delayed_constructor_test.cc */; };
		62F86BBE7DDA5B295B57C8DA /* string_apple_test.mm in Sources */ = {isa = PBXBuildFile; fileRef = 0EE5300F8233D14025EF0456 /* string_apple_test.mm */; };
		6300709ECDE8E0B5A8645F8D /* time_testing.cc in Sources */ = {isa = PBXBuildFile; fileRef = 5497CB76229DECDE000FB92F /* time_testing.cc */; };
		6359EA7D5C76D462BD31B5E5 /* watch_change_test.cc in Sources */ = {isa = PBXBuildFile; fileRef = 2D7472BC70C024D736FF74D9 /* watch_change_test.cc */; };
		6369DE4E258556FE3382DD78 /* field_filter_test.cc in Sources */ = {isa = PBXBuildFile; fileRef = E8551D6C6FB0B1BACE9E5BAD /* field_filter_test.cc */; };
		63B91FC476F3915A44F00796 /* query.pb.cc in Sources */ = {isa = PBXBuildFile; fileRef = 544129D621C2DDC800EFB9CC /* query.pb.cc */; };
		63BB61B6366E7F80C348419D /* FSTLevelDBTransactionTests.mm in Sources */ = {isa = PBXBuildFile; fileRef = 132E36BB104830BD806351AC /* FSTLevelDBTransactionTests.mm */; };
		63F0A2172EFA3E52C98148C9 /* leveldb_persistence_test.cc in Sources */ = {isa = PBXBuildFile; fileRef = 5C2989FEC97E94ADD2A0B7E5 /* leveldb_persistence_test.cc */; };
		650B31A5EC6F8D2AEA79C350 /* index_manager_test.cc in Sources */ = {isa = PBXBuildFile; fileRef = AE4A9E38D65688EE000EE2A1 /* index_manager_test.cc */; };
		65537B22A73E3909666FB5BC /* remote_document_cache_test.cc in Sources */ = {isa = PBXBuildFile; fileRef = 7EB299CF85034F09CFD6F3FD /* remote_document_cache_test.cc */; };
		65FC1A102890C02EF1A65213 /* database_info_test.cc in Sources */ = {isa = PBXBuildFile; fileRef = AB38D92E20235D22000A432D /* database_info_test.cc */; };
		660E99DEDA0A6FC1CCB200F9 /* FIRArrayTransformTests.mm in Sources */ = {isa = PBXBuildFile; fileRef = 73866A9F2082B069009BB4FF /* FIRArrayTransformTests.mm */; };
		66464C291396AF149AD908FD /* FIRDocumentReferenceTests.mm in Sources */ = {isa = PBXBuildFile; fileRef = 5492E049202154AA00B64F25 /* FIRDocumentReferenceTests.mm */; };
		66DFEA9E324797E6EA81CBA9 /* perf_spec_test.json in Resources */ = {isa = PBXBuildFile; fileRef = D5B2593BCB52957D62F1C9D3 /* perf_spec_test.json */; };
		66FAB8EAC012A3822BD4D0C9 /* leveldb_util_test.cc in Sources */ = {isa = PBXBuildFile; fileRef = 332485C4DCC6BA0DBB5E31B7 /* leveldb_util_test.cc */; };
		677C833244550767B71DB1BA /* log_test.cc in Sources */ = {isa = PBXBuildFile; fileRef = 54C2294E1FECABAE007D065B /* log_test.cc */; };
		67BC2B77C1CC47388E79D774 /* FIRSnapshotMetadataTests.mm in Sources */ = {isa = PBXBuildFile; fileRef = 5492E04D202154AA00B64F25 /* FIRSnapshotMetadataTests.mm */; };
		6938575C8B5E6FE0D562547A /* exponential_backoff_test.cc in Sources */ = {isa = PBXBuildFile; fileRef = B6D1B68420E2AB1A00B35856 /* exponential_backoff_test.cc */; };
		69ED7BC38B3F981DE91E7933 /* strerror_test.cc in Sources */ = {isa = PBXBuildFile; fileRef = 358C3B5FE573B1D60A4F7592 /* strerror_test.cc */; };
		6A40835DB2C02B9F07C02E88 /* field_mask_test.cc in Sources */ = {isa = PBXBuildFile; fileRef = 549CCA5320A36E1F00BCEB75 /* field_mask_test.cc */; };
		6A4F6B42C628D55CCE0C311F /* FIRQueryTests.mm in Sources */ = {isa = PBXBuildFile; fileRef = 5492E069202154D500B64F25 /* FIRQueryTests.mm */; };
		6A94393D83EB338DFAF6A0D2 /* pretty_printing_test.cc in Sources */ = {isa = PBXBuildFile; fileRef = AB323F9553050F4F6490F9FF /* pretty_printing_test.cc */; };
		6ABB82D43C0728EB095947AF /* geo_point_test.cc in Sources */ = {isa = PBXBuildFile; fileRef = AB7BAB332012B519001E0872 /* geo_point_test.cc */; };
		6AF739DDA9D33DF756DE7CDE /* autoid_test.cc in Sources */ = {isa = PBXBuildFile; fileRef = 54740A521FC913E500713A1A /* autoid_test.cc */; };
		6B94E0AE1002C5C9EA0F5582 /* log_test.cc in Sources */ = {isa = PBXBuildFile; fileRef = 54C2294E1FECABAE007D065B /* log_test.cc */; };
		6BA8753F49951D7AEAD70199 /* watch_change_test.cc in Sources */ = {isa = PBXBuildFile; fileRef = 2D7472BC70C024D736FF74D9 /* watch_change_test.cc */; };
		6C143182916AC638707DB854 /* FIRQuerySnapshotTests.mm in Sources */ = {isa = PBXBuildFile; fileRef = 5492E04F202154AA00B64F25 /* FIRQuerySnapshotTests.mm */; };
		6C92AD45A3619A18ECCA5B1F /* query_listener_test.cc in Sources */ = {isa = PBXBuildFile; fileRef = 7C3F995E040E9E9C5E8514BB /* query_listener_test.cc */; };
		6D578695E8E03988820D401C /* string_util_test.cc in Sources */ = {isa = PBXBuildFile; fileRef = AB380CFC201A2EE200D97691 /* string_util_test.cc */; };
		6DBB3DB3FD6B4981B7F26A55 /* FIRQuerySnapshotTests.mm in Sources */ = {isa = PBXBuildFile; fileRef = 5492E04F202154AA00B64F25 /* FIRQuerySnapshotTests.mm */; };
		6DCA8E54E652B78EFF3EEDAC /* XCTestCase+Await.mm in Sources */ = {isa = PBXBuildFile; fileRef = 5492E0372021401E00B64F25 /* XCTestCase+Await.mm */; };
		6E10507432E1D7AE658D16BD /* FSTSpecTests.mm in Sources */ = {isa = PBXBuildFile; fileRef = 5492E03020213FFC00B64F25 /* FSTSpecTests.mm */; };
		6E4854B19B120C6F0F8192CC /* FSTAPIHelpers.mm in Sources */ = {isa = PBXBuildFile; fileRef = 5492E04E202154AA00B64F25 /* FSTAPIHelpers.mm */; };
		6E59498D20F55BA800ECD9A5 /* FuzzingResources in Resources */ = {isa = PBXBuildFile; fileRef = 6ED6DEA120F5502700FC6076 /* FuzzingResources */; };
		6E8302E021022309003E1EA3 /* FSTFuzzTestFieldPath.mm in Sources */ = {isa = PBXBuildFile; fileRef = 6E8302DF21022309003E1EA3 /* FSTFuzzTestFieldPath.mm */; };
		6EA39FDE20FE820E008D461F /* FSTFuzzTestSerializer.mm in Sources */ = {isa = PBXBuildFile; fileRef = 6EA39FDD20FE820E008D461F /* FSTFuzzTestSerializer.mm */; };
		6EB896CD1B64A60E6C82D8CC /* xcgmock_test.mm in Sources */ = {isa = PBXBuildFile; fileRef = 4425A513895DEC60325A139E /* xcgmock_test.mm */; };
		6EC28BB8C38E3FD126F68211 /* delayed_constructor_test.cc in Sources */ = {isa = PBXBuildFile; fileRef = D0A6E9136804A41CEC9D55D4 /* delayed_constructor_test.cc */; };
		6EDD3B4620BF247500C33877 /* Foundation.framework in Frameworks */ = {isa = PBXBuildFile; fileRef = 6003F58D195388D20070C39A /* Foundation.framework */; };
		6EDD3B4820BF247500C33877 /* UIKit.framework in Frameworks */ = {isa = PBXBuildFile; fileRef = 6003F591195388D20070C39A /* UIKit.framework */; };
		6EDD3B4920BF247500C33877 /* XCTest.framework in Frameworks */ = {isa = PBXBuildFile; fileRef = 6003F5AF195388D20070C39A /* XCTest.framework */; };
		6EDD3B6020BF25AE00C33877 /* FSTFuzzTestsPrincipal.mm in Sources */ = {isa = PBXBuildFile; fileRef = 6EDD3B5E20BF24D000C33877 /* FSTFuzzTestsPrincipal.mm */; };
		6EEA00A737690EF82A3C91C6 /* app_testing.mm in Sources */ = {isa = PBXBuildFile; fileRef = 5467FB07203E6A44009C9584 /* app_testing.mm */; };
		6F3CAC76D918D6B0917EDF92 /* query_test.cc in Sources */ = {isa = PBXBuildFile; fileRef = B9C261C26C5D311E1E3C0CB9 /* query_test.cc */; };
		6F45846C159D3C063DBD3CBE /* FirestoreEncoderTests.swift in Sources */ = {isa = PBXBuildFile; fileRef = 1235769422B86E65007DDFA9 /* FirestoreEncoderTests.swift */; };
		6F511ABFD023AEB81F92DB12 /* maybe_document.pb.cc in Sources */ = {isa = PBXBuildFile; fileRef = 618BBE7E20B89AAC00B5BCE7 /* maybe_document.pb.cc */; };
		6F914209F46E6552B5A79570 /* async_queue_std_test.cc in Sources */ = {isa = PBXBuildFile; fileRef = B6FB4681208EA0BE00554BA2 /* async_queue_std_test.cc */; };
		6FAC16B7FBD3B40D11A6A816 /* target.pb.cc in Sources */ = {isa = PBXBuildFile; fileRef = 618BBE7D20B89AAC00B5BCE7 /* target.pb.cc */; };
		6FD2369F24E884A9D767DD80 /* FIRDocumentSnapshotTests.mm in Sources */ = {isa = PBXBuildFile; fileRef = 5492E04B202154AA00B64F25 /* FIRDocumentSnapshotTests.mm */; };
		6FF2B680CC8631B06C7BD7AB /* FSTMemorySpecTests.mm in Sources */ = {isa = PBXBuildFile; fileRef = 5492E02F20213FFC00B64F25 /* FSTMemorySpecTests.mm */; };
		70A171FC43BE328767D1B243 /* path_test.cc in Sources */ = {isa = PBXBuildFile; fileRef = 403DBF6EFB541DFD01582AA3 /* path_test.cc */; };
		70A25C4238429C53CCF7C4CA /* create_noop_connectivity_monitor.cc in Sources */ = {isa = PBXBuildFile; fileRef = B67BF448216EB43000CA9097 /* create_noop_connectivity_monitor.cc */; };
		70A94E12296C7A9D14EC794B /* query_cache_test.cc in Sources */ = {isa = PBXBuildFile; fileRef = A1C8236D0FBB4374D486D11D /* query_cache_test.cc */; };
		70AB665EB6A473FF6C4CFD31 /* CodableTimestampTests.swift in Sources */ = {isa = PBXBuildFile; fileRef = 7B65C996438B84DBC7616640 /* CodableTimestampTests.swift */; };
		70D96C9129976DB01AC58BAC /* FSTMemoryMutationQueueTests.mm in Sources */ = {isa = PBXBuildFile; fileRef = 5492E0972021552C00B64F25 /* FSTMemoryMutationQueueTests.mm */; };
		716289F99B5316B3CC5E5CE9 /* FIRSnapshotMetadataTests.mm in Sources */ = {isa = PBXBuildFile; fileRef = 5492E04D202154AA00B64F25 /* FIRSnapshotMetadataTests.mm */; };
		71702588BFBF5D3A670508E7 /* ordered_code_benchmark.cc in Sources */ = {isa = PBXBuildFile; fileRef = 0473AFFF5567E667A125347B /* ordered_code_benchmark.cc */; };
		71719F9F1E33DC2100824A3D /* LaunchScreen.storyboard in Resources */ = {isa = PBXBuildFile; fileRef = 71719F9D1E33DC2100824A3D /* LaunchScreen.storyboard */; };
		71DF9A27169F25383C762F85 /* grpc_stream_tester.cc in Sources */ = {isa = PBXBuildFile; fileRef = B1A7E1959AF8141FA7E6B888 /* grpc_stream_tester.cc */; };
		71E2B154C4FB63F7B7CC4B50 /* target_id_generator_test.cc in Sources */ = {isa = PBXBuildFile; fileRef = AB380CF82019382300D97691 /* target_id_generator_test.cc */; };
		722D1C4C40C2B657EE51BBCB /* FSTMemoryLRUGarbageCollectorTests.mm in Sources */ = {isa = PBXBuildFile; fileRef = 5CC9650420A0E9BD00A2D6A1 /* FSTMemoryLRUGarbageCollectorTests.mm */; };
		722F9A798F39F7D1FE7CF270 /* CodableGeoPointTests.swift in Sources */ = {isa = PBXBuildFile; fileRef = 5495EB022040E90200EBA509 /* CodableGeoPointTests.swift */; };
		72519EBED03B20D83637A235 /* leveldb_query_cache_test.cc in Sources */ = {isa = PBXBuildFile; fileRef = BBE612A9FA0F53A9F8F02981 /* leveldb_query_cache_test.cc */; };
		7281C2F04838AFFDF6A762DF /* memory_remote_document_cache_test.cc in Sources */ = {isa = PBXBuildFile; fileRef = 1CA9800A53669EFBFFB824E3 /* memory_remote_document_cache_test.cc */; };
		72AD91671629697074F2545B /* ordered_code_test.cc in Sources */ = {isa = PBXBuildFile; fileRef = AB380D03201BC6E400D97691 /* ordered_code_test.cc */; };
		72B53221FD099862C4BDBA2D /* FIRFieldValueTests.mm in Sources */ = {isa = PBXBuildFile; fileRef = 5492E04A202154AA00B64F25 /* FIRFieldValueTests.mm */; };
		72F21684D7520AA43A6F9C69 /* FIRDocumentSnapshotTests.mm in Sources */ = {isa = PBXBuildFile; fileRef = 5492E04B202154AA00B64F25 /* FIRDocumentSnapshotTests.mm */; };
		731541612214AFFA0037F4DC /* query_spec_test.json in Resources */ = {isa = PBXBuildFile; fileRef = 731541602214AFFA0037F4DC /* query_spec_test.json */; };
		733AFC467B600967536BD70F /* BasicCompileTests.swift in Sources */ = {isa = PBXBuildFile; fileRef = DE0761F61F2FE68D003233AF /* BasicCompileTests.swift */; };
		736C4E82689F1CA1859C4A3F /* XCTestCase+Await.mm in Sources */ = {isa = PBXBuildFile; fileRef = 5492E0372021401E00B64F25 /* XCTestCase+Await.mm */; };
		73866AA12082B0A5009BB4FF /* FIRArrayTransformTests.mm in Sources */ = {isa = PBXBuildFile; fileRef = 73866A9F2082B069009BB4FF /* FIRArrayTransformTests.mm */; };
		73E42D984FB36173A2BDA57C /* FSTEventAccumulator.mm in Sources */ = {isa = PBXBuildFile; fileRef = 5492E0392021401F00B64F25 /* FSTEventAccumulator.mm */; };
		73FE5066020EF9B2892C86BF /* hard_assert_test.cc in Sources */ = {isa = PBXBuildFile; fileRef = 444B7AB3F5A2929070CB1363 /* hard_assert_test.cc */; };
		7400AC9377419A28B782B5EC /* objc_compatibility_apple_test.mm in Sources */ = {isa = PBXBuildFile; fileRef = B696858F221770F000271095 /* objc_compatibility_apple_test.mm */; };
		7495E3BAE536CD839EE20F31 /* FSTLevelDBSpecTests.mm in Sources */ = {isa = PBXBuildFile; fileRef = 5492E02C20213FFB00B64F25 /* FSTLevelDBSpecTests.mm */; };
		74985DE2C7EF4150D7A455FD /* statusor_test.cc in Sources */ = {isa = PBXBuildFile; fileRef = 54A0352D20A3B3D7003E0143 /* statusor_test.cc */; };
		74C258673E348DA91ACAB95B /* query_cache_test.cc in Sources */ = {isa = PBXBuildFile; fileRef = A1C8236D0FBB4374D486D11D /* query_cache_test.cc */; };
		75D124966E727829A5F99249 /* FIRTypeTests.mm in Sources */ = {isa = PBXBuildFile; fileRef = 5492E071202154D600B64F25 /* FIRTypeTests.mm */; };
		7731E564468645A4A62E2A3C /* leveldb_key_test.cc in Sources */ = {isa = PBXBuildFile; fileRef = 54995F6E205B6E12004EFFA0 /* leveldb_key_test.cc */; };
		77BB66DD17A8E6545DE22E0B /* remote_document_cache_test.cc in Sources */ = {isa = PBXBuildFile; fileRef = 7EB299CF85034F09CFD6F3FD /* remote_document_cache_test.cc */; };
		77D3CF0BE43BC67B9A26B06D /* FIRFieldPathTests.mm in Sources */ = {isa = PBXBuildFile; fileRef = 5492E04C202154AA00B64F25 /* FIRFieldPathTests.mm */; };
		7860A760FCBF4E32E8CFE157 /* FSTLevelDBMutationQueueTests.mm in Sources */ = {isa = PBXBuildFile; fileRef = 5492E0872021552A00B64F25 /* FSTLevelDBMutationQueueTests.mm */; };
		795A0E11B3951ACEA2859C8A /* mutation_test.cc in Sources */ = {isa = PBXBuildFile; fileRef = C8522DE226C467C54E6788D8 /* mutation_test.cc */; };
		79987AF2DF1FCE799008B846 /* CodableGeoPointTests.swift in Sources */ = {isa = PBXBuildFile; fileRef = 5495EB022040E90200EBA509 /* CodableGeoPointTests.swift */; };
		79D86DD18BB54D2D69DC457F /* leveldb_remote_document_cache_test.cc in Sources */ = {isa = PBXBuildFile; fileRef = 0840319686A223CC4AD3FAB1 /* leveldb_remote_document_cache_test.cc */; };
		7A3BE0ED54933C234FDE23D1 /* leveldb_util_test.cc in Sources */ = {isa = PBXBuildFile; fileRef = 332485C4DCC6BA0DBB5E31B7 /* leveldb_util_test.cc */; };
		7A66A2CB5CF33F0C28202596 /* status_test.cc in Sources */ = {isa = PBXBuildFile; fileRef = 54A0352C20A3B3D7003E0143 /* status_test.cc */; };
		7A7EC216A0015D7620B4FF3E /* string_format_apple_test.mm in Sources */ = {isa = PBXBuildFile; fileRef = 9CFD366B783AE27B9E79EE7A /* string_format_apple_test.mm */; };
		7A8DF35E7DB4278E67E6BDB3 /* snapshot_version_test.cc in Sources */ = {isa = PBXBuildFile; fileRef = ABA495B9202B7E79008A7851 /* snapshot_version_test.cc */; };
		7AA8771FE1F048D012E5E317 /* query_spec_test.json in Resources */ = {isa = PBXBuildFile; fileRef = 731541602214AFFA0037F4DC /* query_spec_test.json */; };
		7AD020FC27493FF8E659436C /* existence_filter_spec_test.json in Resources */ = {isa = PBXBuildFile; fileRef = 54DA129D1F315EE100DD57A1 /* existence_filter_spec_test.json */; };
		7B0EA399F899537ACCC84E53 /* string_format_apple_test.mm in Sources */ = {isa = PBXBuildFile; fileRef = 9CFD366B783AE27B9E79EE7A /* string_format_apple_test.mm */; };
		7B0F073BDB6D0D6E542E23D4 /* query.pb.cc in Sources */ = {isa = PBXBuildFile; fileRef = 544129D621C2DDC800EFB9CC /* query.pb.cc */; };
		7B74447D211586D9D1CC82BB /* datastore_test.cc in Sources */ = {isa = PBXBuildFile; fileRef = 3167BD972EFF8EC636530E59 /* datastore_test.cc */; };
		7B86B1B21FD0EF2A67547F66 /* byte_string_test.cc in Sources */ = {isa = PBXBuildFile; fileRef = 5342CDDB137B4E93E2E85CCA /* byte_string_test.cc */; };
		7B8D7BAC1A075DB773230505 /* app_testing.mm in Sources */ = {isa = PBXBuildFile; fileRef = 5467FB07203E6A44009C9584 /* app_testing.mm */; };
		7BBE0389D855242DDB83334B /* grpc_stream_tester.cc in Sources */ = {isa = PBXBuildFile; fileRef = B1A7E1959AF8141FA7E6B888 /* grpc_stream_tester.cc */; };
		7BCC5973C4F4FCC272150E31 /* FIRCollectionReferenceTests.mm in Sources */ = {isa = PBXBuildFile; fileRef = 5492E045202154AA00B64F25 /* FIRCollectionReferenceTests.mm */; };
		7BCF050BA04537B0E7D44730 /* exponential_backoff_test.cc in Sources */ = {isa = PBXBuildFile; fileRef = B6D1B68420E2AB1A00B35856 /* exponential_backoff_test.cc */; };
		7C5E017689012489AAB7718D /* CodableGeoPointTests.swift in Sources */ = {isa = PBXBuildFile; fileRef = 5495EB022040E90200EBA509 /* CodableGeoPointTests.swift */; };
		7C7BA1DB0B66EB899A928283 /* hashing_test.cc in Sources */ = {isa = PBXBuildFile; fileRef = 54511E8D209805F8005BD28F /* hashing_test.cc */; };
		7DBE7DB90CF83B589A94980F /* reference_set_test.cc in Sources */ = {isa = PBXBuildFile; fileRef = 132E32997D781B896672D30A /* reference_set_test.cc */; };
		7DD67E9621C52B790E844B16 /* FIRDatabaseTests.mm in Sources */ = {isa = PBXBuildFile; fileRef = 5492E06C202154D500B64F25 /* FIRDatabaseTests.mm */; };
		7DED491019248CE9B9E9EB50 /* FSTLevelDBSpecTests.mm in Sources */ = {isa = PBXBuildFile; fileRef = 5492E02C20213FFB00B64F25 /* FSTLevelDBSpecTests.mm */; };
		7EF540911720DAAF516BEDF0 /* query_test.cc in Sources */ = {isa = PBXBuildFile; fileRef = B9C261C26C5D311E1E3C0CB9 /* query_test.cc */; };
		7F771EB980D9CFAAB4764233 /* view_testing.cc in Sources */ = {isa = PBXBuildFile; fileRef = A5466E7809AD2871FFDE6C76 /* view_testing.cc */; };
		7FF39B8BD834F8267BDCBCC6 /* status_apple_test.mm in Sources */ = {isa = PBXBuildFile; fileRef = 5493A423225F9990006DE7BA /* status_apple_test.mm */; };
		804B0C6CCE3933CF3948F249 /* grpc_streaming_reader_test.cc in Sources */ = {isa = PBXBuildFile; fileRef = B6D964922154AB8F00EB9CFB /* grpc_streaming_reader_test.cc */; };
		8077722A6BB175D3108CDC55 /* leveldb_remote_document_cache_test.cc in Sources */ = {isa = PBXBuildFile; fileRef = 0840319686A223CC4AD3FAB1 /* leveldb_remote_document_cache_test.cc */; };
		8146D5979B2A0B63C79B7AC4 /* FSTUserDataConverterTests.mm in Sources */ = {isa = PBXBuildFile; fileRef = 548180A4228DEF1A004F70CD /* FSTUserDataConverterTests.mm */; };
		814724DE70EFC3DDF439CD78 /* executor_test.cc in Sources */ = {isa = PBXBuildFile; fileRef = B6FB4688208F9B9100554BA2 /* executor_test.cc */; };
		816E8E62DC163649BA96951C /* EncodableFieldValueTests.swift in Sources */ = {isa = PBXBuildFile; fileRef = 1235769122B7E915007DDFA9 /* EncodableFieldValueTests.swift */; };
		81A6B241E63540900F205817 /* view_snapshot_test.cc in Sources */ = {isa = PBXBuildFile; fileRef = CC572A9168BBEF7B83E4BBC5 /* view_snapshot_test.cc */; };
		81B23D2D4E061074958AF12F /* target.pb.cc in Sources */ = {isa = PBXBuildFile; fileRef = 618BBE7D20B89AAC00B5BCE7 /* target.pb.cc */; };
		81D1B1D2B66BD8310AC5707F /* string_win_test.cc in Sources */ = {isa = PBXBuildFile; fileRef = 79507DF8378D3C42F5B36268 /* string_win_test.cc */; };
		822E5D5EC4955393DF26BC5C /* string_apple_benchmark.mm in Sources */ = {isa = PBXBuildFile; fileRef = 4C73C0CC6F62A90D8573F383 /* string_apple_benchmark.mm */; };
		827FBEE80F531154A6BDE047 /* leveldb_query_cache_test.cc in Sources */ = {isa = PBXBuildFile; fileRef = BBE612A9FA0F53A9F8F02981 /* leveldb_query_cache_test.cc */; };
		82E3634FCF4A882948B81839 /* FIRQueryUnitTests.mm in Sources */ = {isa = PBXBuildFile; fileRef = FF73B39D04D1760190E6B84A /* FIRQueryUnitTests.mm */; };
		8388418F43042605FB9BFB92 /* testutil.cc in Sources */ = {isa = PBXBuildFile; fileRef = 54A0352820A3B3BD003E0143 /* testutil.cc */; };
		839D8B502026706419FE09D6 /* leveldb_index_manager_test.cc in Sources */ = {isa = PBXBuildFile; fileRef = 166CE73C03AB4366AAC5201C /* leveldb_index_manager_test.cc */; };
		83A9CD3B6E791A860CE81FA1 /* async_queue_std_test.cc in Sources */ = {isa = PBXBuildFile; fileRef = B6FB4681208EA0BE00554BA2 /* async_queue_std_test.cc */; };
		8403D519C916C72B9C7F2FA1 /* FIRValidationTests.mm in Sources */ = {isa = PBXBuildFile; fileRef = 5492E06D202154D600B64F25 /* FIRValidationTests.mm */; };
		8405FF2BFBB233031A887398 /* event_manager_test.cc in Sources */ = {isa = PBXBuildFile; fileRef = 6F57521E161450FAF89075ED /* event_manager_test.cc */; };
		8413BD9958F6DD52C466D70F /* sorted_set_test.cc in Sources */ = {isa = PBXBuildFile; fileRef = 549CCA4C20A36DBB00BCEB75 /* sorted_set_test.cc */; };
		8460C97C9209D7DAF07090BD /* FIRFieldsTests.mm in Sources */ = {isa = PBXBuildFile; fileRef = 5492E06A202154D500B64F25 /* FIRFieldsTests.mm */; };
		85B8918FC8C5DC62482E39C3 /* resource_path_test.cc in Sources */ = {isa = PBXBuildFile; fileRef = B686F2B02024FFD70028D6BE /* resource_path_test.cc */; };
		85BC2AB572A400114BF59255 /* limbo_spec_test.json in Resources */ = {isa = PBXBuildFile; fileRef = 54DA129E1F315EE100DD57A1 /* limbo_spec_test.json */; };
		85D301119D7175F82E12892E /* field_value_benchmark.cc in Sources */ = {isa = PBXBuildFile; fileRef = 6D0EE49C1D5AF75664D0EBE4 /* field_value_benchmark.cc */; };
		85D61BDC7FB99B6E0DD3AFCA /* mutation.pb.cc in Sources */ = {isa = PBXBuildFile; fileRef = 618BBE8220B89AAC00B5BCE7 /* mutation.pb.cc */; };
		85D7C370C7812166A467FEE9 /* string_apple_benchmark.mm in Sources */ = {isa = PBXBuildFile; fileRef = 4C73C0CC6F62A90D8573F383 /* string_apple_benchmark.mm */; };
		8612F3C7E4A7D17221442699 /* grpc_unary_call_test.cc in Sources */ = {isa = PBXBuildFile; fileRef = B6D964942163E63900EB9CFB /* grpc_unary_call_test.cc */; };
		862B1AC9EDAB309BBF4FB18C /* sorted_map_test.cc in Sources */ = {isa = PBXBuildFile; fileRef = 549CCA4E20A36DBB00BCEB75 /* sorted_map_test.cc */; };
		86494278BE08F10A8AAF9603 /* iterator_adaptors_test.cc in Sources */ = {isa = PBXBuildFile; fileRef = 54A0353420A3D8CB003E0143 /* iterator_adaptors_test.cc */; };
		8683BBC3AC7B01937606A83B /* firestore.pb.cc in Sources */ = {isa = PBXBuildFile; fileRef = 544129D421C2DDC800EFB9CC /* firestore.pb.cc */; };
		86E6FC2B7657C35B342E1436 /* sorted_map_test.cc in Sources */ = {isa = PBXBuildFile; fileRef = 549CCA4E20A36DBB00BCEB75 /* sorted_map_test.cc */; };
		8705C4856498F66E471A0997 /* FIRWriteBatchTests.mm in Sources */ = {isa = PBXBuildFile; fileRef = 5492E06F202154D600B64F25 /* FIRWriteBatchTests.mm */; };
		873B8AEB1B1F5CCA007FD442 /* Main.storyboard in Resources */ = {isa = PBXBuildFile; fileRef = 873B8AEA1B1F5CCA007FD442 /* Main.storyboard */; };
		87B5AC3EBF0E83166B142FA4 /* string_apple_benchmark.mm in Sources */ = {isa = PBXBuildFile; fileRef = 4C73C0CC6F62A90D8573F383 /* string_apple_benchmark.mm */; };
		881E55152AB34465412F8542 /* FSTAPIHelpers.mm in Sources */ = {isa = PBXBuildFile; fileRef = 5492E04E202154AA00B64F25 /* FSTAPIHelpers.mm */; };
		88FD82A1FC5FEC5D56B481D8 /* maybe_document.pb.cc in Sources */ = {isa = PBXBuildFile; fileRef = 618BBE7E20B89AAC00B5BCE7 /* maybe_document.pb.cc */; };
		891A45DD297B237933410706 /* leveldb_persistence_test.cc in Sources */ = {isa = PBXBuildFile; fileRef = 5C2989FEC97E94ADD2A0B7E5 /* leveldb_persistence_test.cc */; };
		897F3C1936612ACB018CA1DD /* http.pb.cc in Sources */ = {isa = PBXBuildFile; fileRef = 618BBE9720B89AAC00B5BCE7 /* http.pb.cc */; };
		89C71AEAA5316836BB1D5A01 /* view_test.cc in Sources */ = {isa = PBXBuildFile; fileRef = C7429071B33BDF80A7FA2F8A /* view_test.cc */; };
		8A6C809B9F81C30B7333FCAA /* FIRFirestoreSourceTests.mm in Sources */ = {isa = PBXBuildFile; fileRef = 6161B5012047140400A99DBB /* FIRFirestoreSourceTests.mm */; };
		8A79DDB4379A063C30A76329 /* iterator_adaptors_test.cc in Sources */ = {isa = PBXBuildFile; fileRef = 54A0353420A3D8CB003E0143 /* iterator_adaptors_test.cc */; };
		8AA7A1FCEE6EC309399978AD /* leveldb_key_test.cc in Sources */ = {isa = PBXBuildFile; fileRef = 54995F6E205B6E12004EFFA0 /* leveldb_key_test.cc */; };
		8B31F63673F3B5238DE95AFB /* geo_point_test.cc in Sources */ = {isa = PBXBuildFile; fileRef = AB7BAB332012B519001E0872 /* geo_point_test.cc */; };
		8B3EB33933D11CF897EAF4C3 /* leveldb_index_manager_test.cc in Sources */ = {isa = PBXBuildFile; fileRef = 166CE73C03AB4366AAC5201C /* leveldb_index_manager_test.cc */; };
		8C39F6D4B3AA9074DF00CFB8 /* string_util_test.cc in Sources */ = {isa = PBXBuildFile; fileRef = AB380CFC201A2EE200D97691 /* string_util_test.cc */; };
		8C602DAD4E8296AB5EFB962A /* firestore.pb.cc in Sources */ = {isa = PBXBuildFile; fileRef = 544129D421C2DDC800EFB9CC /* firestore.pb.cc */; };
		8C82D4D3F9AB63E79CC52DC8 /* Pods_Firestore_IntegrationTests_iOS.framework in Frameworks */ = {isa = PBXBuildFile; fileRef = ECEBABC7E7B693BE808A1052 /* Pods_Firestore_IntegrationTests_iOS.framework */; };
		8D0EF43F1B7B156550E65C20 /* FSTGoogleTestTests.mm in Sources */ = {isa = PBXBuildFile; fileRef = 54764FAE1FAA21B90085E60A /* FSTGoogleTestTests.mm */; };
		8D5A9E6E43B6F47431841FE2 /* user_test.cc in Sources */ = {isa = PBXBuildFile; fileRef = AB38D93220239654000A432D /* user_test.cc */; };
		8ECDF2AFCF1BCA1A2CDAAD8A /* document_test.cc in Sources */ = {isa = PBXBuildFile; fileRef = AB6B908320322E4D00CC290A /* document_test.cc */; };
		8F3AE423677A4C50F7E0E5C0 /* database_info_test.cc in Sources */ = {isa = PBXBuildFile; fileRef = AB38D92E20235D22000A432D /* database_info_test.cc */; };
		8F4F40E9BC7ED588F67734D5 /* app_testing.mm in Sources */ = {isa = PBXBuildFile; fileRef = 5467FB07203E6A44009C9584 /* app_testing.mm */; };
		8F781F527ED72DC6C123689E /* autoid_test.cc in Sources */ = {isa = PBXBuildFile; fileRef = 54740A521FC913E500713A1A /* autoid_test.cc */; };
		9009C285F418EA80C46CF06B /* fake_target_metadata_provider.cc in Sources */ = {isa = PBXBuildFile; fileRef = 71140E5D09C6E76F7C71B2FC /* fake_target_metadata_provider.cc */; };
		900D0E9F18CE3DB954DD0D1E /* async_queue_test.cc in Sources */ = {isa = PBXBuildFile; fileRef = B6FB467B208E9A8200554BA2 /* async_queue_test.cc */; };
		9016EF298E41456060578C90 /* field_transform_test.cc in Sources */ = {isa = PBXBuildFile; fileRef = 7515B47C92ABEEC66864B55C /* field_transform_test.cc */; };
		904DA0AE915C02154AE547FC /* FSTLocalStoreTests.mm in Sources */ = {isa = PBXBuildFile; fileRef = 5492E0832021552A00B64F25 /* FSTLocalStoreTests.mm */; };
		906DB5C85F57EFCBD2027E60 /* grpc_unary_call_test.cc in Sources */ = {isa = PBXBuildFile; fileRef = B6D964942163E63900EB9CFB /* grpc_unary_call_test.cc */; };
		9073AFB51EA26A818C29131E /* no_document_test.cc in Sources */ = {isa = PBXBuildFile; fileRef = AB6B908720322E8800CC290A /* no_document_test.cc */; };
		90BE848D96AE8CEF7035E1BA /* create_noop_connectivity_monitor.cc in Sources */ = {isa = PBXBuildFile; fileRef = B67BF448216EB43000CA9097 /* create_noop_connectivity_monitor.cc */; };
		90FE088B8FD9EC06EEED1F39 /* memory_index_manager_test.cc in Sources */ = {isa = PBXBuildFile; fileRef = DB5A1E760451189DA36028B3 /* memory_index_manager_test.cc */; };
		911931696309D2EABB325F17 /* strerror_test.cc in Sources */ = {isa = PBXBuildFile; fileRef = 358C3B5FE573B1D60A4F7592 /* strerror_test.cc */; };
		918E0F94B77665AAB2F4ABFB /* leveldb_query_cache_test.cc in Sources */ = {isa = PBXBuildFile; fileRef = BBE612A9FA0F53A9F8F02981 /* leveldb_query_cache_test.cc */; };
		918E3D35942CE493690C45CE /* user_test.cc in Sources */ = {isa = PBXBuildFile; fileRef = AB38D93220239654000A432D /* user_test.cc */; };
		920B6ABF76FDB3547F1CCD84 /* firestore.pb.cc in Sources */ = {isa = PBXBuildFile; fileRef = 544129D421C2DDC800EFB9CC /* firestore.pb.cc */; };
		92D7081085679497DC112EDB /* persistence_testing.cc in Sources */ = {isa = PBXBuildFile; fileRef = 9113B6F513D0473AEABBAF1F /* persistence_testing.cc */; };
		92EFF0CC2993B43CBC7A61FF /* grpc_streaming_reader_test.cc in Sources */ = {isa = PBXBuildFile; fileRef = B6D964922154AB8F00EB9CFB /* grpc_streaming_reader_test.cc */; };
		9328C93759C78A10FDBF68E0 /* FSTLocalStoreTests.mm in Sources */ = {isa = PBXBuildFile; fileRef = 5492E0832021552A00B64F25 /* FSTLocalStoreTests.mm */; };
		9382BE7190E7750EE7CCCE7C /* write_spec_test.json in Resources */ = {isa = PBXBuildFile; fileRef = 54DA12A51F315EE100DD57A1 /* write_spec_test.json */; };
		938F2AF6EC5CD0B839300DB0 /* query.pb.cc in Sources */ = {isa = PBXBuildFile; fileRef = 544129D621C2DDC800EFB9CC /* query.pb.cc */; };
		939A15D3AD941CF7242DA9FA /* FSTLevelDBLRUGarbageCollectorTests.mm in Sources */ = {isa = PBXBuildFile; fileRef = 5CC9650620A0E9C600A2D6A1 /* FSTLevelDBLRUGarbageCollectorTests.mm */; };
		939C898FE9D129F6A2EA259C /* FSTHelpers.mm in Sources */ = {isa = PBXBuildFile; fileRef = 5492E03A2021401F00B64F25 /* FSTHelpers.mm */; };
		93E5620E3884A431A14500B0 /* document_key_test.cc in Sources */ = {isa = PBXBuildFile; fileRef = B6152AD5202A5385000E5744 /* document_key_test.cc */; };
<<<<<<< HEAD
		9424DA0353DCC7B5EDDEEF5D /* FSTQueryCacheTests.mm in Sources */ = {isa = PBXBuildFile; fileRef = 5492E0892021552A00B64F25 /* FSTQueryCacheTests.mm */; };
=======
		95622D4B4C50B4613E739AD5 /* event_manager_test.mm in Sources */ = {isa = PBXBuildFile; fileRef = A28C9DBBA0D9DCD288652DC2 /* event_manager_test.mm */; };
>>>>>>> 259b0550
		95C0F55813DA51E6B8C439E1 /* status_apple_test.mm in Sources */ = {isa = PBXBuildFile; fileRef = 5493A423225F9990006DE7BA /* status_apple_test.mm */; };
		95DCD082374F871A86EF905F /* to_string_apple_test.mm in Sources */ = {isa = PBXBuildFile; fileRef = B68B1E002213A764008977EF /* to_string_apple_test.mm */; };
		95ED06D2B0078D3CDB821B68 /* FIRArrayTransformTests.mm in Sources */ = {isa = PBXBuildFile; fileRef = 73866A9F2082B069009BB4FF /* FIRArrayTransformTests.mm */; };
		9617B75E9E27E7BA46D87EF3 /* query_test.cc in Sources */ = {isa = PBXBuildFile; fileRef = B9C261C26C5D311E1E3C0CB9 /* query_test.cc */; };
		96552D8E218F68DDCFE210A0 /* status_apple_test.mm in Sources */ = {isa = PBXBuildFile; fileRef = 5493A423225F9990006DE7BA /* status_apple_test.mm */; };
		974FF09E6AFD24D5A39B898B /* local_serializer_test.cc in Sources */ = {isa = PBXBuildFile; fileRef = F8043813A5D16963EC02B182 /* local_serializer_test.cc */; };
		97729B53698C0E52EB165003 /* field_filter_test.cc in Sources */ = {isa = PBXBuildFile; fileRef = E8551D6C6FB0B1BACE9E5BAD /* field_filter_test.cc */; };
		9774A6C2AA02A12D80B34C3C /* database_id_test.cc in Sources */ = {isa = PBXBuildFile; fileRef = AB71064B201FA60300344F18 /* database_id_test.cc */; };
		9783FAEA4CF758E8C4C2D76E /* hashing_test.cc in Sources */ = {isa = PBXBuildFile; fileRef = 54511E8D209805F8005BD28F /* hashing_test.cc */; };
		9794E074439ABE5457E60F35 /* xcgmock_test.mm in Sources */ = {isa = PBXBuildFile; fileRef = 4425A513895DEC60325A139E /* xcgmock_test.mm */; };
		985DE962B26BCBBFA77D915D /* query_cache_test.cc in Sources */ = {isa = PBXBuildFile; fileRef = A1C8236D0FBB4374D486D11D /* query_cache_test.cc */; };
		990EC10E92DADB7D86A4BEE3 /* string_format_test.cc in Sources */ = {isa = PBXBuildFile; fileRef = 54131E9620ADE678001DF3FF /* string_format_test.cc */; };
		9A29D572C64CA1FA62F591D4 /* FIRQueryTests.mm in Sources */ = {isa = PBXBuildFile; fileRef = 5492E069202154D500B64F25 /* FIRQueryTests.mm */; };
		9A7CF567C6FF0623EB4CFF64 /* datastore_test.cc in Sources */ = {isa = PBXBuildFile; fileRef = 3167BD972EFF8EC636530E59 /* datastore_test.cc */; };
		9A8B01AF6F19D248202FBC0A /* FIRQueryUnitTests.mm in Sources */ = {isa = PBXBuildFile; fileRef = FF73B39D04D1760190E6B84A /* FIRQueryUnitTests.mm */; };
		9AC28D928902C6767A11F5FC /* objc_type_traits_apple_test.mm in Sources */ = {isa = PBXBuildFile; fileRef = 2A0CF41BA5AED6049B0BEB2C /* objc_type_traits_apple_test.mm */; };
		9AC604BF7A76CABDF26F8C8E /* cc_compilation_test.cc in Sources */ = {isa = PBXBuildFile; fileRef = 1B342370EAE3AA02393E33EB /* cc_compilation_test.cc */; };
		9B2CD4CBB1DFE8BC3C81A335 /* async_queue_libdispatch_test.mm in Sources */ = {isa = PBXBuildFile; fileRef = B6FB4680208EA0BE00554BA2 /* async_queue_libdispatch_test.mm */; };
		9BD7DC8F5ADA0FE64AFAFA75 /* FSTLRUGarbageCollectorTests.mm in Sources */ = {isa = PBXBuildFile; fileRef = 5CC9650220A0E93200A2D6A1 /* FSTLRUGarbageCollectorTests.mm */; };
		9C1F25177DC5753B075DCF65 /* existence_filter_spec_test.json in Resources */ = {isa = PBXBuildFile; fileRef = 54DA129D1F315EE100DD57A1 /* existence_filter_spec_test.json */; };
		9C86EEDEA131BFD50255EEF1 /* comparison_test.cc in Sources */ = {isa = PBXBuildFile; fileRef = 548DB928200D59F600E00ABC /* comparison_test.cc */; };
		9CE07BAAD3D3BC5F069D38FE /* grpc_streaming_reader_test.cc in Sources */ = {isa = PBXBuildFile; fileRef = B6D964922154AB8F00EB9CFB /* grpc_streaming_reader_test.cc */; };
		9D0E720F5A6DBD48FF325016 /* field_value_test.cc in Sources */ = {isa = PBXBuildFile; fileRef = AB356EF6200EA5EB0089B766 /* field_value_test.cc */; };
		9D71628E38D9F64C965DF29E /* FSTAPIHelpers.mm in Sources */ = {isa = PBXBuildFile; fileRef = 5492E04E202154AA00B64F25 /* FSTAPIHelpers.mm */; };
		9E656F4FE92E8BFB7F625283 /* to_string_test.cc in Sources */ = {isa = PBXBuildFile; fileRef = B696858D2214B53900271095 /* to_string_test.cc */; };
		9EE1447AA8E68DF98D0590FF /* precondition_test.cc in Sources */ = {isa = PBXBuildFile; fileRef = 549CCA5520A36E1F00BCEB75 /* precondition_test.cc */; };
		9EE81B1FB9B7C664B7B0A904 /* resume_token_spec_test.json in Resources */ = {isa = PBXBuildFile; fileRef = 54DA12A41F315EE100DD57A1 /* resume_token_spec_test.json */; };
		9F41D724D9947A89201495AD /* limit_spec_test.json in Resources */ = {isa = PBXBuildFile; fileRef = 54DA129F1F315EE100DD57A1 /* limit_spec_test.json */; };
		9F9244225BE2EC88AA0CE4EF /* sorted_set_test.cc in Sources */ = {isa = PBXBuildFile; fileRef = 549CCA4C20A36DBB00BCEB75 /* sorted_set_test.cc */; };
		A05BC6BDA2ABE405009211A9 /* target_id_generator_test.cc in Sources */ = {isa = PBXBuildFile; fileRef = AB380CF82019382300D97691 /* target_id_generator_test.cc */; };
		A0C6C658DFEE58314586907B /* offline_spec_test.json in Resources */ = {isa = PBXBuildFile; fileRef = 54DA12A11F315EE100DD57A1 /* offline_spec_test.json */; };
		A1563EFEB021936D3FFE07E3 /* field_mask_test.cc in Sources */ = {isa = PBXBuildFile; fileRef = 549CCA5320A36E1F00BCEB75 /* field_mask_test.cc */; };
		A17DBC8F24127DA8A381F865 /* testutil.cc in Sources */ = {isa = PBXBuildFile; fileRef = 54A0352820A3B3BD003E0143 /* testutil.cc */; };
		A192648233110B7B8BD65528 /* field_transform_test.cc in Sources */ = {isa = PBXBuildFile; fileRef = 7515B47C92ABEEC66864B55C /* field_transform_test.cc */; };
		A1F57CC739211F64F2E9232D /* hard_assert_test.cc in Sources */ = {isa = PBXBuildFile; fileRef = 444B7AB3F5A2929070CB1363 /* hard_assert_test.cc */; };
		A215078DBFBB5A4F4DADE8A9 /* leveldb_index_manager_test.cc in Sources */ = {isa = PBXBuildFile; fileRef = 166CE73C03AB4366AAC5201C /* leveldb_index_manager_test.cc */; };
		A21819C437C3C80450D7EEEE /* writer_test.cc in Sources */ = {isa = PBXBuildFile; fileRef = BC3C788D290A935C353CEAA1 /* writer_test.cc */; };
		A2346D231C8021698F0BDD13 /* fake_credentials_provider.cc in Sources */ = {isa = PBXBuildFile; fileRef = B60894F62170207100EBC644 /* fake_credentials_provider.cc */; };
		A25FF76DEF542E01A2DF3B0E /* time_testing.cc in Sources */ = {isa = PBXBuildFile; fileRef = 5497CB76229DECDE000FB92F /* time_testing.cc */; };
		A27096F764227BC73526FED3 /* leveldb_remote_document_cache_test.cc in Sources */ = {isa = PBXBuildFile; fileRef = 0840319686A223CC4AD3FAB1 /* leveldb_remote_document_cache_test.cc */; };
		A2874B68641B7E9F17E66C50 /* FSTLevelDBLocalStoreTests.mm in Sources */ = {isa = PBXBuildFile; fileRef = 5492E08F2021552B00B64F25 /* FSTLevelDBLocalStoreTests.mm */; };
		A4237B1E55F30FE40DCB28C8 /* objc_compatibility_apple_test.mm in Sources */ = {isa = PBXBuildFile; fileRef = B696858F221770F000271095 /* objc_compatibility_apple_test.mm */; };
		A4AD189BDEF7A609953457A6 /* leveldb_key_test.cc in Sources */ = {isa = PBXBuildFile; fileRef = 54995F6E205B6E12004EFFA0 /* leveldb_key_test.cc */; };
		A4ECA8335000CBDF94586C94 /* FSTDatastoreTests.mm in Sources */ = {isa = PBXBuildFile; fileRef = 5492E07E202154EC00B64F25 /* FSTDatastoreTests.mm */; };
		A5175CA2E677E13CC5F23D72 /* document_test.cc in Sources */ = {isa = PBXBuildFile; fileRef = AB6B908320322E4D00CC290A /* document_test.cc */; };
		A55266E6C986251D283CE948 /* FIRCursorTests.mm in Sources */ = {isa = PBXBuildFile; fileRef = 5492E070202154D600B64F25 /* FIRCursorTests.mm */; };
		A57EC303CD2D6AA4F4745551 /* FIRFieldValueTests.mm in Sources */ = {isa = PBXBuildFile; fileRef = 5492E04A202154AA00B64F25 /* FIRFieldValueTests.mm */; };
		A585BD0F31E90980B5F5FBCA /* local_serializer_test.cc in Sources */ = {isa = PBXBuildFile; fileRef = F8043813A5D16963EC02B182 /* local_serializer_test.cc */; };
		A5AB1815C45FFC762981E481 /* write.pb.cc in Sources */ = {isa = PBXBuildFile; fileRef = 544129D921C2DDC800EFB9CC /* write.pb.cc */; };
		A5B8C273593D1BB6E8AE4CBA /* view_test.cc in Sources */ = {isa = PBXBuildFile; fileRef = C7429071B33BDF80A7FA2F8A /* view_test.cc */; };
		A602E6C7C8B243BB767D251C /* leveldb_index_manager_test.cc in Sources */ = {isa = PBXBuildFile; fileRef = 166CE73C03AB4366AAC5201C /* leveldb_index_manager_test.cc */; };
		A61AE3D94C975A87EFA82ADA /* firebase_credentials_provider_test.mm in Sources */ = {isa = PBXBuildFile; fileRef = ABC1D7E22023CDC500BA84F0 /* firebase_credentials_provider_test.mm */; };
		A61BB461F3E5822175F81719 /* memory_remote_document_cache_test.cc in Sources */ = {isa = PBXBuildFile; fileRef = 1CA9800A53669EFBFFB824E3 /* memory_remote_document_cache_test.cc */; };
		A6A916A7DEA41EE29FD13508 /* watch_change_test.cc in Sources */ = {isa = PBXBuildFile; fileRef = 2D7472BC70C024D736FF74D9 /* watch_change_test.cc */; };
		A6D57EC3A0BF39060705ED29 /* string_format_apple_test.mm in Sources */ = {isa = PBXBuildFile; fileRef = 9CFD366B783AE27B9E79EE7A /* string_format_apple_test.mm */; };
		A6E236CE8B3A47BE32254436 /* array_sorted_map_test.cc in Sources */ = {isa = PBXBuildFile; fileRef = 54EB764C202277B30088B8F3 /* array_sorted_map_test.cc */; };
		A7309DAD4A3B5334536ECA46 /* remote_event_test.cc in Sources */ = {isa = PBXBuildFile; fileRef = 584AE2C37A55B408541A6FF3 /* remote_event_test.cc */; };
		A7470B7B2433264FFDCC7AC3 /* FSTLevelDBLocalStoreTests.mm in Sources */ = {isa = PBXBuildFile; fileRef = 5492E08F2021552B00B64F25 /* FSTLevelDBLocalStoreTests.mm */; };
		A78B38A9B29579342D48F6D5 /* grpc_stream_tester.cc in Sources */ = {isa = PBXBuildFile; fileRef = B1A7E1959AF8141FA7E6B888 /* grpc_stream_tester.cc */; };
		A8AF92A35DFA30EEF9C27FB7 /* database_info_test.cc in Sources */ = {isa = PBXBuildFile; fileRef = AB38D92E20235D22000A432D /* database_info_test.cc */; };
		A8C9FF6D13E6C83D4AB54EA7 /* secure_random_test.cc in Sources */ = {isa = PBXBuildFile; fileRef = 54740A531FC913E500713A1A /* secure_random_test.cc */; };
		A907244EE37BC32C8D82948E /* FSTSpecTests.mm in Sources */ = {isa = PBXBuildFile; fileRef = 5492E03020213FFC00B64F25 /* FSTSpecTests.mm */; };
		A94884460990CD48CC0AD070 /* xcgmock_test.mm in Sources */ = {isa = PBXBuildFile; fileRef = 4425A513895DEC60325A139E /* xcgmock_test.mm */; };
		A9A9994FB8042838671E8506 /* view_snapshot_test.cc in Sources */ = {isa = PBXBuildFile; fileRef = CC572A9168BBEF7B83E4BBC5 /* view_snapshot_test.cc */; };
		AA616D15FE0E7952787D6A59 /* FSTLocalStoreTests.mm in Sources */ = {isa = PBXBuildFile; fileRef = 5492E0832021552A00B64F25 /* FSTLocalStoreTests.mm */; };
		AAA50E56B9A7EF3EFDA62172 /* create_noop_connectivity_monitor.cc in Sources */ = {isa = PBXBuildFile; fileRef = B67BF448216EB43000CA9097 /* create_noop_connectivity_monitor.cc */; };
		AAC15E7CCAE79619B2ABB972 /* XCTestCase+Await.mm in Sources */ = {isa = PBXBuildFile; fileRef = 5492E0372021401E00B64F25 /* XCTestCase+Await.mm */; };
		AAE47EEF4A19F0DC6E1847CE /* create_noop_connectivity_monitor.cc in Sources */ = {isa = PBXBuildFile; fileRef = B67BF448216EB43000CA9097 /* create_noop_connectivity_monitor.cc */; };
		AAF2F02E77A80C9CDE2C0C7A /* filesystem_test.cc in Sources */ = {isa = PBXBuildFile; fileRef = F51859B394D01C0C507282F1 /* filesystem_test.cc */; };
		AB2BAB0BD77FF05CC26FCF75 /* async_queue_std_test.cc in Sources */ = {isa = PBXBuildFile; fileRef = B6FB4681208EA0BE00554BA2 /* async_queue_std_test.cc */; };
		AB356EF7200EA5EB0089B766 /* field_value_test.cc in Sources */ = {isa = PBXBuildFile; fileRef = AB356EF6200EA5EB0089B766 /* field_value_test.cc */; };
		AB380CFB2019388600D97691 /* target_id_generator_test.cc in Sources */ = {isa = PBXBuildFile; fileRef = AB380CF82019382300D97691 /* target_id_generator_test.cc */; };
		AB380CFE201A2F4500D97691 /* string_util_test.cc in Sources */ = {isa = PBXBuildFile; fileRef = AB380CFC201A2EE200D97691 /* string_util_test.cc */; };
		AB380D02201BC69F00D97691 /* bits_test.cc in Sources */ = {isa = PBXBuildFile; fileRef = AB380D01201BC69F00D97691 /* bits_test.cc */; };
		AB380D04201BC6E400D97691 /* ordered_code_test.cc in Sources */ = {isa = PBXBuildFile; fileRef = AB380D03201BC6E400D97691 /* ordered_code_test.cc */; };
		AB38D93020236E21000A432D /* database_info_test.cc in Sources */ = {isa = PBXBuildFile; fileRef = AB38D92E20235D22000A432D /* database_info_test.cc */; };
		AB6B908420322E4D00CC290A /* document_test.cc in Sources */ = {isa = PBXBuildFile; fileRef = AB6B908320322E4D00CC290A /* document_test.cc */; };
		AB6B908820322E8800CC290A /* no_document_test.cc in Sources */ = {isa = PBXBuildFile; fileRef = AB6B908720322E8800CC290A /* no_document_test.cc */; };
		AB7BAB342012B519001E0872 /* geo_point_test.cc in Sources */ = {isa = PBXBuildFile; fileRef = AB7BAB332012B519001E0872 /* geo_point_test.cc */; };
		AB8209455BAA17850D5E196D /* http.pb.cc in Sources */ = {isa = PBXBuildFile; fileRef = 618BBE9720B89AAC00B5BCE7 /* http.pb.cc */; };
		ABA495BB202B7E80008A7851 /* snapshot_version_test.cc in Sources */ = {isa = PBXBuildFile; fileRef = ABA495B9202B7E79008A7851 /* snapshot_version_test.cc */; };
		ABC1D7DC2023A04B00BA84F0 /* credentials_provider_test.cc in Sources */ = {isa = PBXBuildFile; fileRef = AB38D9342023966E000A432D /* credentials_provider_test.cc */; };
		ABC1D7DD2023A04F00BA84F0 /* empty_credentials_provider_test.cc in Sources */ = {isa = PBXBuildFile; fileRef = AB38D93620239689000A432D /* empty_credentials_provider_test.cc */; };
		ABC1D7DE2023A05300BA84F0 /* user_test.cc in Sources */ = {isa = PBXBuildFile; fileRef = AB38D93220239654000A432D /* user_test.cc */; };
		ABC1D7E12023A40C00BA84F0 /* token_test.cc in Sources */ = {isa = PBXBuildFile; fileRef = ABC1D7DF2023A3EF00BA84F0 /* token_test.cc */; };
		ABC1D7E42024AFDE00BA84F0 /* firebase_credentials_provider_test.mm in Sources */ = {isa = PBXBuildFile; fileRef = ABC1D7E22023CDC500BA84F0 /* firebase_credentials_provider_test.mm */; };
		ABE6637A201FA81900ED349A /* database_id_test.cc in Sources */ = {isa = PBXBuildFile; fileRef = AB71064B201FA60300344F18 /* database_id_test.cc */; };
		ABF6506C201131F8005F2C74 /* timestamp_test.cc in Sources */ = {isa = PBXBuildFile; fileRef = ABF6506B201131F8005F2C74 /* timestamp_test.cc */; };
		ABFD599019CF312CFF96B3EC /* perf_spec_test.json in Resources */ = {isa = PBXBuildFile; fileRef = D5B2593BCB52957D62F1C9D3 /* perf_spec_test.json */; };
		AC03C4F1456FB1C0D88E94FF /* query_listener_test.cc in Sources */ = {isa = PBXBuildFile; fileRef = 7C3F995E040E9E9C5E8514BB /* query_listener_test.cc */; };
		AC6C1E57B18730428CB15E03 /* executor_libdispatch_test.mm in Sources */ = {isa = PBXBuildFile; fileRef = B6FB4689208F9B9100554BA2 /* executor_libdispatch_test.mm */; };
		ACC9369843F5ED3BD2284078 /* timestamp_test.cc in Sources */ = {isa = PBXBuildFile; fileRef = ABF6506B201131F8005F2C74 /* timestamp_test.cc */; };
		AD35AA07F973934BA30C9000 /* remote_event_test.cc in Sources */ = {isa = PBXBuildFile; fileRef = 584AE2C37A55B408541A6FF3 /* remote_event_test.cc */; };
		AD3C26630E33BE59C49BEB0D /* grpc_unary_call_test.cc in Sources */ = {isa = PBXBuildFile; fileRef = B6D964942163E63900EB9CFB /* grpc_unary_call_test.cc */; };
		AD74843082C6465A676F16A7 /* async_queue_test.cc in Sources */ = {isa = PBXBuildFile; fileRef = B6FB467B208E9A8200554BA2 /* async_queue_test.cc */; };
		AD8F0393B276B2934D251AAC /* view_test.cc in Sources */ = {isa = PBXBuildFile; fileRef = C7429071B33BDF80A7FA2F8A /* view_test.cc */; };
		AE0CFFC34A423E1B80D07418 /* resource_path_test.cc in Sources */ = {isa = PBXBuildFile; fileRef = B686F2B02024FFD70028D6BE /* resource_path_test.cc */; };
		AEBF3F80ACC01AA8A27091CD /* FSTIntegrationTestCase.mm in Sources */ = {isa = PBXBuildFile; fileRef = 5491BC711FB44593008B3588 /* FSTIntegrationTestCase.mm */; };
		AECCD9663BB3DC52199F954A /* executor_std_test.cc in Sources */ = {isa = PBXBuildFile; fileRef = B6FB4687208F9B9100554BA2 /* executor_std_test.cc */; };
		AF6D6C47F9A25C65BFDCBBA0 /* field_path_test.cc in Sources */ = {isa = PBXBuildFile; fileRef = B686F2AD2023DDB20028D6BE /* field_path_test.cc */; };
		AF81B6A91987826426F18647 /* remote_store_spec_test.json in Resources */ = {isa = PBXBuildFile; fileRef = 3B843E4A1F3930A400548890 /* remote_store_spec_test.json */; };
		AFAC87E03815769ABB11746F /* append_only_list_test.cc in Sources */ = {isa = PBXBuildFile; fileRef = 5477CDE922EE71C8000FCC1E /* append_only_list_test.cc */; };
		AFB0ACCF130713DF6495E110 /* writer_test.cc in Sources */ = {isa = PBXBuildFile; fileRef = BC3C788D290A935C353CEAA1 /* writer_test.cc */; };
		AFE6FCE804A3B0217D3E2B54 /* FSTLevelDBLocalStoreTests.mm in Sources */ = {isa = PBXBuildFile; fileRef = 5492E08F2021552B00B64F25 /* FSTLevelDBLocalStoreTests.mm */; };
		B03F286F3AEC3781C386C646 /* FIRNumericTransformTests.mm in Sources */ = {isa = PBXBuildFile; fileRef = D5B25E7E7D6873CBA4571841 /* FIRNumericTransformTests.mm */; };
		B0B779769926304268200015 /* query_spec_test.json in Resources */ = {isa = PBXBuildFile; fileRef = 731541602214AFFA0037F4DC /* query_spec_test.json */; };
		B0D10C3451EDFB016A6EAF03 /* writer_test.cc in Sources */ = {isa = PBXBuildFile; fileRef = BC3C788D290A935C353CEAA1 /* writer_test.cc */; };
		B192F30DECA8C28007F9B1D0 /* array_sorted_map_test.cc in Sources */ = {isa = PBXBuildFile; fileRef = 54EB764C202277B30088B8F3 /* array_sorted_map_test.cc */; };
		B1A4D8A731EC0A0B16CC411A /* append_only_list_test.cc in Sources */ = {isa = PBXBuildFile; fileRef = 5477CDE922EE71C8000FCC1E /* append_only_list_test.cc */; };
		B1BD0A7EC48C7B7AF09437D5 /* FSTLocalStoreTests.mm in Sources */ = {isa = PBXBuildFile; fileRef = 5492E0832021552A00B64F25 /* FSTLocalStoreTests.mm */; };
		B220E091D8F4E6DE1EA44F57 /* executor_libdispatch_test.mm in Sources */ = {isa = PBXBuildFile; fileRef = B6FB4689208F9B9100554BA2 /* executor_libdispatch_test.mm */; };
		B235E260EA0DCB7BAC04F69B /* field_path_test.cc in Sources */ = {isa = PBXBuildFile; fileRef = B686F2AD2023DDB20028D6BE /* field_path_test.cc */; };
		B28ACC69EB1F232AE612E77B /* async_testing.cc in Sources */ = {isa = PBXBuildFile; fileRef = 872C92ABD71B12784A1C5520 /* async_testing.cc */; };
		B371628DA91E80B64AE53085 /* FIRFieldPathTests.mm in Sources */ = {isa = PBXBuildFile; fileRef = 5492E04C202154AA00B64F25 /* FIRFieldPathTests.mm */; };
		B3A309CCF5D75A555C7196E1 /* path_test.cc in Sources */ = {isa = PBXBuildFile; fileRef = 403DBF6EFB541DFD01582AA3 /* path_test.cc */; };
		B3B8608727430210C4405AC0 /* FSTMemorySpecTests.mm in Sources */ = {isa = PBXBuildFile; fileRef = 5492E02F20213FFC00B64F25 /* FSTMemorySpecTests.mm */; };
		B3C87C635527A2E57944B789 /* ordered_code_benchmark.cc in Sources */ = {isa = PBXBuildFile; fileRef = 0473AFFF5567E667A125347B /* ordered_code_benchmark.cc */; };
		B3E6F4CDB1663407F0980C7A /* target.pb.cc in Sources */ = {isa = PBXBuildFile; fileRef = 618BBE7D20B89AAC00B5BCE7 /* target.pb.cc */; };
		B3F3DCA51819F1A213E00D9C /* document_key_test.cc in Sources */ = {isa = PBXBuildFile; fileRef = B6152AD5202A5385000E5744 /* document_key_test.cc */; };
		B43014A0517F31246419E08A /* resume_token_spec_test.json in Resources */ = {isa = PBXBuildFile; fileRef = 54DA12A41F315EE100DD57A1 /* resume_token_spec_test.json */; };
		B49311BDE5EB6DF811E03C1B /* credentials_provider_test.cc in Sources */ = {isa = PBXBuildFile; fileRef = AB38D9342023966E000A432D /* credentials_provider_test.cc */; };
		B4C675BE9030D5C7D19C4D19 /* ordered_code_test.cc in Sources */ = {isa = PBXBuildFile; fileRef = AB380D03201BC6E400D97691 /* ordered_code_test.cc */; };
		B513F723728E923DFF34F60F /* leveldb_key_test.cc in Sources */ = {isa = PBXBuildFile; fileRef = 54995F6E205B6E12004EFFA0 /* leveldb_key_test.cc */; };
		B592DB7DB492B1C1D5E67D01 /* write.pb.cc in Sources */ = {isa = PBXBuildFile; fileRef = 544129D921C2DDC800EFB9CC /* write.pb.cc */; };
		B5AEF7E4EBC29653DEE856A2 /* strerror_test.cc in Sources */ = {isa = PBXBuildFile; fileRef = 358C3B5FE573B1D60A4F7592 /* strerror_test.cc */; };
		B60894F72170207200EBC644 /* fake_credentials_provider.cc in Sources */ = {isa = PBXBuildFile; fileRef = B60894F62170207100EBC644 /* fake_credentials_provider.cc */; };
		B6152AD7202A53CB000E5744 /* document_key_test.cc in Sources */ = {isa = PBXBuildFile; fileRef = B6152AD5202A5385000E5744 /* document_key_test.cc */; };
		B63D84B2980C7DEE7E6E4708 /* view_test.cc in Sources */ = {isa = PBXBuildFile; fileRef = C7429071B33BDF80A7FA2F8A /* view_test.cc */; };
		B65D34A9203C995B0076A5E1 /* FIRTimestampTest.m in Sources */ = {isa = PBXBuildFile; fileRef = B65D34A7203C99090076A5E1 /* FIRTimestampTest.m */; };
		B667366CB06893DFF472902E /* field_transform_test.cc in Sources */ = {isa = PBXBuildFile; fileRef = 7515B47C92ABEEC66864B55C /* field_transform_test.cc */; };
		B67BF449216EB43000CA9097 /* create_noop_connectivity_monitor.cc in Sources */ = {isa = PBXBuildFile; fileRef = B67BF448216EB43000CA9097 /* create_noop_connectivity_monitor.cc */; };
		B686F2AF2023DDEE0028D6BE /* field_path_test.cc in Sources */ = {isa = PBXBuildFile; fileRef = B686F2AD2023DDB20028D6BE /* field_path_test.cc */; };
		B686F2B22025000D0028D6BE /* resource_path_test.cc in Sources */ = {isa = PBXBuildFile; fileRef = B686F2B02024FFD70028D6BE /* resource_path_test.cc */; };
		B68B1E012213A765008977EF /* to_string_apple_test.mm in Sources */ = {isa = PBXBuildFile; fileRef = B68B1E002213A764008977EF /* to_string_apple_test.mm */; };
		B696858E2214B53900271095 /* to_string_test.cc in Sources */ = {isa = PBXBuildFile; fileRef = B696858D2214B53900271095 /* to_string_test.cc */; };
		B6968590221770F100271095 /* objc_compatibility_apple_test.mm in Sources */ = {isa = PBXBuildFile; fileRef = B696858F221770F000271095 /* objc_compatibility_apple_test.mm */; };
		B69CF3F12227386500B281C8 /* hashing_test_apple.mm in Sources */ = {isa = PBXBuildFile; fileRef = B69CF3F02227386500B281C8 /* hashing_test_apple.mm */; };
		B6BBE43121262CF400C6A53E /* grpc_stream_test.cc in Sources */ = {isa = PBXBuildFile; fileRef = B6BBE42F21262CF400C6A53E /* grpc_stream_test.cc */; };
		B6BF6EFEF887B072068BA658 /* executor_libdispatch_test.mm in Sources */ = {isa = PBXBuildFile; fileRef = B6FB4689208F9B9100554BA2 /* executor_libdispatch_test.mm */; };
		B6D1B68520E2AB1B00B35856 /* exponential_backoff_test.cc in Sources */ = {isa = PBXBuildFile; fileRef = B6D1B68420E2AB1A00B35856 /* exponential_backoff_test.cc */; };
		B6D9649121544D4F00EB9CFB /* grpc_connection_test.cc in Sources */ = {isa = PBXBuildFile; fileRef = B6D9649021544D4F00EB9CFB /* grpc_connection_test.cc */; };
		B6D964932154AB8F00EB9CFB /* grpc_streaming_reader_test.cc in Sources */ = {isa = PBXBuildFile; fileRef = B6D964922154AB8F00EB9CFB /* grpc_streaming_reader_test.cc */; };
		B6D964952163E63900EB9CFB /* grpc_unary_call_test.cc in Sources */ = {isa = PBXBuildFile; fileRef = B6D964942163E63900EB9CFB /* grpc_unary_call_test.cc */; };
		B6FB467D208E9D3C00554BA2 /* async_queue_test.cc in Sources */ = {isa = PBXBuildFile; fileRef = B6FB467B208E9A8200554BA2 /* async_queue_test.cc */; };
		B6FB4684208EA0EC00554BA2 /* async_queue_libdispatch_test.mm in Sources */ = {isa = PBXBuildFile; fileRef = B6FB4680208EA0BE00554BA2 /* async_queue_libdispatch_test.mm */; };
		B6FB4685208EA0F000554BA2 /* async_queue_std_test.cc in Sources */ = {isa = PBXBuildFile; fileRef = B6FB4681208EA0BE00554BA2 /* async_queue_std_test.cc */; };
		B6FB468E208F9BAB00554BA2 /* executor_libdispatch_test.mm in Sources */ = {isa = PBXBuildFile; fileRef = B6FB4689208F9B9100554BA2 /* executor_libdispatch_test.mm */; };
		B6FB468F208F9BAE00554BA2 /* executor_std_test.cc in Sources */ = {isa = PBXBuildFile; fileRef = B6FB4687208F9B9100554BA2 /* executor_std_test.cc */; };
		B6FB4690208F9BB300554BA2 /* executor_test.cc in Sources */ = {isa = PBXBuildFile; fileRef = B6FB4688208F9B9100554BA2 /* executor_test.cc */; };
		B6FD2025121D5738643C24C8 /* objc_compatibility_apple_test.mm in Sources */ = {isa = PBXBuildFile; fileRef = B696858F221770F000271095 /* objc_compatibility_apple_test.mm */; };
		B6FDE6F91D3F81D045E962A0 /* bits_test.cc in Sources */ = {isa = PBXBuildFile; fileRef = AB380D01201BC69F00D97691 /* bits_test.cc */; };
		B743F4E121E879EF34536A51 /* leveldb_index_manager_test.cc in Sources */ = {isa = PBXBuildFile; fileRef = 166CE73C03AB4366AAC5201C /* leveldb_index_manager_test.cc */; };
		B7DD5FC63A78FF00E80332C0 /* grpc_stream_test.cc in Sources */ = {isa = PBXBuildFile; fileRef = B6BBE42F21262CF400C6A53E /* grpc_stream_test.cc */; };
		B8062EBDB8E5B680E46A6DD1 /* geo_point_test.cc in Sources */ = {isa = PBXBuildFile; fileRef = AB7BAB332012B519001E0872 /* geo_point_test.cc */; };
		B842780CF42361ACBBB381A9 /* autoid_test.cc in Sources */ = {isa = PBXBuildFile; fileRef = 54740A521FC913E500713A1A /* autoid_test.cc */; };
		B896E5DE1CC27347FAC009C3 /* BasicCompileTests.swift in Sources */ = {isa = PBXBuildFile; fileRef = DE0761F61F2FE68D003233AF /* BasicCompileTests.swift */; };
		B921A4F35B58925D958DD9A6 /* reference_set_test.cc in Sources */ = {isa = PBXBuildFile; fileRef = 132E32997D781B896672D30A /* reference_set_test.cc */; };
		B99452AB7E16B72D1C01FBBC /* datastore_test.cc in Sources */ = {isa = PBXBuildFile; fileRef = 3167BD972EFF8EC636530E59 /* datastore_test.cc */; };
		BA0BB02821F1949783C8AA50 /* FIRCollectionReferenceTests.mm in Sources */ = {isa = PBXBuildFile; fileRef = 5492E045202154AA00B64F25 /* FIRCollectionReferenceTests.mm */; };
		BA1C5EAE87393D8E60F5AE6D /* fake_target_metadata_provider.cc in Sources */ = {isa = PBXBuildFile; fileRef = 71140E5D09C6E76F7C71B2FC /* fake_target_metadata_provider.cc */; };
		BA3C0BA8082A6FB2546E47AC /* CodableTimestampTests.swift in Sources */ = {isa = PBXBuildFile; fileRef = 7B65C996438B84DBC7616640 /* CodableTimestampTests.swift */; };
		BA9A65BD6D993B2801A3C768 /* grpc_connection_test.cc in Sources */ = {isa = PBXBuildFile; fileRef = B6D9649021544D4F00EB9CFB /* grpc_connection_test.cc */; };
		BAB43C839445782040657239 /* executor_std_test.cc in Sources */ = {isa = PBXBuildFile; fileRef = B6FB4687208F9B9100554BA2 /* executor_std_test.cc */; };
		BB15588CC1622904CF5AD210 /* sorted_map_test.cc in Sources */ = {isa = PBXBuildFile; fileRef = 549CCA4E20A36DBB00BCEB75 /* sorted_map_test.cc */; };
		BB1A6F7D8F06E74FB6E525C5 /* document_key_test.cc in Sources */ = {isa = PBXBuildFile; fileRef = B6152AD5202A5385000E5744 /* document_key_test.cc */; };
		BB894A81FDF56EEC19CC29F8 /* FIRQuerySnapshotTests.mm in Sources */ = {isa = PBXBuildFile; fileRef = 5492E04F202154AA00B64F25 /* FIRQuerySnapshotTests.mm */; };
		BBDFE0000C4D7E529E296ED4 /* mutation.pb.cc in Sources */ = {isa = PBXBuildFile; fileRef = 618BBE8220B89AAC00B5BCE7 /* mutation.pb.cc */; };
		BC0C98A9201E8F98B9A176A9 /* FIRWriteBatchTests.mm in Sources */ = {isa = PBXBuildFile; fileRef = 5492E06F202154D600B64F25 /* FIRWriteBatchTests.mm */; };
		BC2D0A8EA272A0058F6C2B9E /* FIRFirestoreSourceTests.mm in Sources */ = {isa = PBXBuildFile; fileRef = 6161B5012047140400A99DBB /* FIRFirestoreSourceTests.mm */; };
		BC4246BD7DD4CD92198A7993 /* memory_query_cache_test.cc in Sources */ = {isa = PBXBuildFile; fileRef = BB644F9A3FB7EE4EA704E56A /* memory_query_cache_test.cc */; };
		BC549E3F3F119D80741D8612 /* leveldb_util_test.cc in Sources */ = {isa = PBXBuildFile; fileRef = 332485C4DCC6BA0DBB5E31B7 /* leveldb_util_test.cc */; };
		BC5AC8890974E0821431267E /* limit_spec_test.json in Resources */ = {isa = PBXBuildFile; fileRef = 54DA129F1F315EE100DD57A1 /* limit_spec_test.json */; };
		BC8DFBCB023DBD914E27AA7D /* query_listener_test.cc in Sources */ = {isa = PBXBuildFile; fileRef = 7C3F995E040E9E9C5E8514BB /* query_listener_test.cc */; };
		BD6CC8614970A3D7D2CF0D49 /* exponential_backoff_test.cc in Sources */ = {isa = PBXBuildFile; fileRef = B6D1B68420E2AB1A00B35856 /* exponential_backoff_test.cc */; };
		BDD2D1812BAD962E3C81A53F /* hashing_test_apple.mm in Sources */ = {isa = PBXBuildFile; fileRef = B69CF3F02227386500B281C8 /* hashing_test_apple.mm */; };
<<<<<<< HEAD
		BE767D2312D2BE84484309A0 /* event_manager_test.cc in Sources */ = {isa = PBXBuildFile; fileRef = 6F57521E161450FAF89075ED /* event_manager_test.cc */; };
=======
		BE20AA2B4081C95A8FBA4117 /* memory_query_cache_test.cc in Sources */ = {isa = PBXBuildFile; fileRef = BB644F9A3FB7EE4EA704E56A /* memory_query_cache_test.cc */; };
>>>>>>> 259b0550
		BE92E16A9B9B7AD5EB072919 /* string_format_apple_test.mm in Sources */ = {isa = PBXBuildFile; fileRef = 9CFD366B783AE27B9E79EE7A /* string_format_apple_test.mm */; };
		BEE0294A23AB993E5DE0E946 /* leveldb_util_test.cc in Sources */ = {isa = PBXBuildFile; fileRef = 332485C4DCC6BA0DBB5E31B7 /* leveldb_util_test.cc */; };
		BEF0365AD2718B8B70715978 /* statusor_test.cc in Sources */ = {isa = PBXBuildFile; fileRef = 54A0352D20A3B3D7003E0143 /* statusor_test.cc */; };
		BFEAC4151D3AA8CE1F92CC2D /* FSTSpecTests.mm in Sources */ = {isa = PBXBuildFile; fileRef = 5492E03020213FFC00B64F25 /* FSTSpecTests.mm */; };
		C0AD8DB5A84CAAEE36230899 /* status_test.cc in Sources */ = {isa = PBXBuildFile; fileRef = 54A0352C20A3B3D7003E0143 /* status_test.cc */; };
		C15F5F1E7427738F20C2D789 /* offline_spec_test.json in Resources */ = {isa = PBXBuildFile; fileRef = 54DA12A11F315EE100DD57A1 /* offline_spec_test.json */; };
		C19214F5B43AA745A7FC2FC1 /* maybe_document.pb.cc in Sources */ = {isa = PBXBuildFile; fileRef = 618BBE7E20B89AAC00B5BCE7 /* maybe_document.pb.cc */; };
		C1AA536F90A0A576CA2816EB /* Pods_Firestore_Example_iOS_Firestore_SwiftTests_iOS.framework in Frameworks */ = {isa = PBXBuildFile; fileRef = BB92EB03E3F92485023F64ED /* Pods_Firestore_Example_iOS_Firestore_SwiftTests_iOS.framework */; };
		C1B4621C0820EEB0AC9CCD22 /* bits_test.cc in Sources */ = {isa = PBXBuildFile; fileRef = AB380D01201BC69F00D97691 /* bits_test.cc */; };
		C1E35BCE2CFF9B56C28545A2 /* Pods_Firestore_Example_tvOS.framework in Frameworks */ = {isa = PBXBuildFile; fileRef = 62E103B28B48A81D682A0DE9 /* Pods_Firestore_Example_tvOS.framework */; };
		C1F196EC5A7C112D2F7C7724 /* view_test.cc in Sources */ = {isa = PBXBuildFile; fileRef = C7429071B33BDF80A7FA2F8A /* view_test.cc */; };
		C21B3A1CCB3AD42E57EA14FC /* Pods_Firestore_Tests_macOS.framework in Frameworks */ = {isa = PBXBuildFile; fileRef = 759E964B6A03E6775C992710 /* Pods_Firestore_Tests_macOS.framework */; };
		C25F321AC9BF8D1CFC8543AF /* reference_set_test.cc in Sources */ = {isa = PBXBuildFile; fileRef = 132E32997D781B896672D30A /* reference_set_test.cc */; };
		C2B25B816170505AC12E4D65 /* memory_query_cache_test.cc in Sources */ = {isa = PBXBuildFile; fileRef = BB644F9A3FB7EE4EA704E56A /* memory_query_cache_test.cc */; };
		C393D6984614D8E4D8C336A2 /* mutation.pb.cc in Sources */ = {isa = PBXBuildFile; fileRef = 618BBE8220B89AAC00B5BCE7 /* mutation.pb.cc */; };
		C39CBADA58F442C8D66C3DA2 /* FIRFieldPathTests.mm in Sources */ = {isa = PBXBuildFile; fileRef = 5492E04C202154AA00B64F25 /* FIRFieldPathTests.mm */; };
		C3D5AD62A372B8B69B83BAD8 /* FSTLevelDBLRUGarbageCollectorTests.mm in Sources */ = {isa = PBXBuildFile; fileRef = 5CC9650620A0E9C600A2D6A1 /* FSTLevelDBLRUGarbageCollectorTests.mm */; };
		C4055D868A38221B332CD03D /* FSTIntegrationTestCase.mm in Sources */ = {isa = PBXBuildFile; fileRef = 5491BC711FB44593008B3588 /* FSTIntegrationTestCase.mm */; };
		C426C6E424FB2199F5C2C5BC /* document.pb.cc in Sources */ = {isa = PBXBuildFile; fileRef = 544129D821C2DDC800EFB9CC /* document.pb.cc */; };
		C43A555928CB0441096F82D2 /* FIRDocumentReferenceTests.mm in Sources */ = {isa = PBXBuildFile; fileRef = 5492E049202154AA00B64F25 /* FIRDocumentReferenceTests.mm */; };
		C482E724F4B10968417C3F78 /* Pods_Firestore_FuzzTests_iOS.framework in Frameworks */ = {isa = PBXBuildFile; fileRef = B79CA87A1A01FC5329031C9B /* Pods_Firestore_FuzzTests_iOS.framework */; };
		C524026444E83EEBC1773650 /* objc_type_traits_apple_test.mm in Sources */ = {isa = PBXBuildFile; fileRef = 2A0CF41BA5AED6049B0BEB2C /* objc_type_traits_apple_test.mm */; };
		C5655568EC2A9F6B5E6F9141 /* firestore.pb.cc in Sources */ = {isa = PBXBuildFile; fileRef = 544129D421C2DDC800EFB9CC /* firestore.pb.cc */; };
		C57089C5D76266E943840F04 /* FSTMemoryMutationQueueTests.mm in Sources */ = {isa = PBXBuildFile; fileRef = 5492E0972021552C00B64F25 /* FSTMemoryMutationQueueTests.mm */; };
		C591407ABE1394B4042AB7CA /* field_value_benchmark.cc in Sources */ = {isa = PBXBuildFile; fileRef = 6D0EE49C1D5AF75664D0EBE4 /* field_value_benchmark.cc */; };
		C595B05CEECADEBCFE1C1BBE /* query_cache_test.cc in Sources */ = {isa = PBXBuildFile; fileRef = A1C8236D0FBB4374D486D11D /* query_cache_test.cc */; };
		C5F1E2220E30ED5EAC9ABD9E /* mutation.pb.cc in Sources */ = {isa = PBXBuildFile; fileRef = 618BBE8220B89AAC00B5BCE7 /* mutation.pb.cc */; };
		C5FF700C4E992B9BCB1A630F /* memory_query_cache_test.cc in Sources */ = {isa = PBXBuildFile; fileRef = BB644F9A3FB7EE4EA704E56A /* memory_query_cache_test.cc */; };
		C663A8B74B57FD84717DEA21 /* delayed_constructor_test.cc in Sources */ = {isa = PBXBuildFile; fileRef = D0A6E9136804A41CEC9D55D4 /* delayed_constructor_test.cc */; };
		C71AD99EE8D176614E742FD7 /* string_apple_benchmark.mm in Sources */ = {isa = PBXBuildFile; fileRef = 4C73C0CC6F62A90D8573F383 /* string_apple_benchmark.mm */; };
		C7F174164D7C55E35A526009 /* resource_path_test.cc in Sources */ = {isa = PBXBuildFile; fileRef = B686F2B02024FFD70028D6BE /* resource_path_test.cc */; };
		C80B10E79CDD7EF7843C321E /* objc_type_traits_apple_test.mm in Sources */ = {isa = PBXBuildFile; fileRef = 2A0CF41BA5AED6049B0BEB2C /* objc_type_traits_apple_test.mm */; };
		C8D3CE2343E53223E6487F2C /* Pods_Firestore_Example_iOS.framework in Frameworks */ = {isa = PBXBuildFile; fileRef = 5918805E993304321A05E82B /* Pods_Firestore_Example_iOS.framework */; };
		C961FA581F87000DF674BBC8 /* field_transform_test.cc in Sources */ = {isa = PBXBuildFile; fileRef = 7515B47C92ABEEC66864B55C /* field_transform_test.cc */; };
		C9F96C511F45851D38EC449C /* status.pb.cc in Sources */ = {isa = PBXBuildFile; fileRef = 618BBE9920B89AAC00B5BCE7 /* status.pb.cc */; };
		CA989C0E6020C372A62B7062 /* testutil.cc in Sources */ = {isa = PBXBuildFile; fileRef = 54A0352820A3B3BD003E0143 /* testutil.cc */; };
		CAFB1E0ED514FEF4641E3605 /* log_test.cc in Sources */ = {isa = PBXBuildFile; fileRef = 54C2294E1FECABAE007D065B /* log_test.cc */; };
		CB2C731116D6C9464220626F /* FIRQueryUnitTests.mm in Sources */ = {isa = PBXBuildFile; fileRef = FF73B39D04D1760190E6B84A /* FIRQueryUnitTests.mm */; };
		CB40EDACDFA20BE174D4ADD6 /* FSTLevelDBTransactionTests.mm in Sources */ = {isa = PBXBuildFile; fileRef = 132E36BB104830BD806351AC /* FSTLevelDBTransactionTests.mm */; };
		CB8BEF34CC4A996C7BE85119 /* persistence_testing.cc in Sources */ = {isa = PBXBuildFile; fileRef = 9113B6F513D0473AEABBAF1F /* persistence_testing.cc */; };
		CBC1C0459C73BB4B06998401 /* FIRFirestoreTests.mm in Sources */ = {isa = PBXBuildFile; fileRef = 5467FAFF203E56F8009C9584 /* FIRFirestoreTests.mm */; };
		CBC891BEEC525F4D8F40A319 /* latlng.pb.cc in Sources */ = {isa = PBXBuildFile; fileRef = 618BBE9220B89AAC00B5BCE7 /* latlng.pb.cc */; };
		CBE3E77B645BCA9A7A827DED /* FSTLevelDBTransactionTests.mm in Sources */ = {isa = PBXBuildFile; fileRef = 132E36BB104830BD806351AC /* FSTLevelDBTransactionTests.mm */; };
		CC94A33318F983907E9ED509 /* resume_token_spec_test.json in Resources */ = {isa = PBXBuildFile; fileRef = 54DA12A41F315EE100DD57A1 /* resume_token_spec_test.json */; };
		CD0AA9E5D83C00CAAE7C2F67 /* FIRTimestampTest.m in Sources */ = {isa = PBXBuildFile; fileRef = B65D34A7203C99090076A5E1 /* FIRTimestampTest.m */; };
		CD1E2F356FC71D7E74FCD26C /* leveldb_remote_document_cache_test.cc in Sources */ = {isa = PBXBuildFile; fileRef = 0840319686A223CC4AD3FAB1 /* leveldb_remote_document_cache_test.cc */; };
		CD226D868CEFA9D557EF33A1 /* query_listener_test.cc in Sources */ = {isa = PBXBuildFile; fileRef = 7C3F995E040E9E9C5E8514BB /* query_listener_test.cc */; };
		CD78EEAA1CD36BE691CA3427 /* hashing_test_apple.mm in Sources */ = {isa = PBXBuildFile; fileRef = B69CF3F02227386500B281C8 /* hashing_test_apple.mm */; };
		CEA91CE103B42533C54DBAD6 /* memory_remote_document_cache_test.cc in Sources */ = {isa = PBXBuildFile; fileRef = 1CA9800A53669EFBFFB824E3 /* memory_remote_document_cache_test.cc */; };
		CF1FB026CCB901F92B4B2C73 /* watch_change_test.cc in Sources */ = {isa = PBXBuildFile; fileRef = 2D7472BC70C024D736FF74D9 /* watch_change_test.cc */; };
		CF51E8910ED6E5F6D87941BC /* FSTMutationQueueTests.mm in Sources */ = {isa = PBXBuildFile; fileRef = 5492E0962021552C00B64F25 /* FSTMutationQueueTests.mm */; };
		CF5DE1ED21DD0A9783383A35 /* CodableIntegrationTests.swift in Sources */ = {isa = PBXBuildFile; fileRef = 124C932B22C1642C00CA8C2D /* CodableIntegrationTests.swift */; };
		CFCDC4670C61E034021F400B /* perf_spec_test.json in Resources */ = {isa = PBXBuildFile; fileRef = D5B2593BCB52957D62F1C9D3 /* perf_spec_test.json */; };
		CFF1EBC60A00BA5109893C6E /* memory_index_manager_test.cc in Sources */ = {isa = PBXBuildFile; fileRef = DB5A1E760451189DA36028B3 /* memory_index_manager_test.cc */; };
		D00E69F7FDF2BE674115AD3F /* field_path_test.cc in Sources */ = {isa = PBXBuildFile; fileRef = B686F2AD2023DDB20028D6BE /* field_path_test.cc */; };
		D085EA576C763E4146C9988E /* firebase_credentials_provider_test.mm in Sources */ = {isa = PBXBuildFile; fileRef = ABC1D7E22023CDC500BA84F0 /* firebase_credentials_provider_test.mm */; };
		D143FBD057481C1A59B27E5E /* persistence_spec_test.json in Resources */ = {isa = PBXBuildFile; fileRef = 54DA12A31F315EE100DD57A1 /* persistence_spec_test.json */; };
		D148475D7F26BFEE6E05CCDA /* firebase_credentials_provider_test.mm in Sources */ = {isa = PBXBuildFile; fileRef = ABC1D7E22023CDC500BA84F0 /* firebase_credentials_provider_test.mm */; };
		D1690214781198276492442D /* event_manager_test.cc in Sources */ = {isa = PBXBuildFile; fileRef = 6F57521E161450FAF89075ED /* event_manager_test.cc */; };
		D18DBCE3FE34BF5F14CF8ABD /* mutation_test.cc in Sources */ = {isa = PBXBuildFile; fileRef = C8522DE226C467C54E6788D8 /* mutation_test.cc */; };
		D22B96C19A0F3DE998D4320C /* delayed_constructor_test.cc in Sources */ = {isa = PBXBuildFile; fileRef = D0A6E9136804A41CEC9D55D4 /* delayed_constructor_test.cc */; };
		D377FA653FB976FB474D748C /* remote_event_test.cc in Sources */ = {isa = PBXBuildFile; fileRef = 584AE2C37A55B408541A6FF3 /* remote_event_test.cc */; };
		D39F0216BF1EA8CD54C76CF8 /* FIRQueryUnitTests.mm in Sources */ = {isa = PBXBuildFile; fileRef = FF73B39D04D1760190E6B84A /* FIRQueryUnitTests.mm */; };
		D3B470C98ACFAB7307FB3800 /* datastore_test.cc in Sources */ = {isa = PBXBuildFile; fileRef = 3167BD972EFF8EC636530E59 /* datastore_test.cc */; };
		D3CB03747E34D7C0365638F1 /* transform_operation_test.cc in Sources */ = {isa = PBXBuildFile; fileRef = 33607A3AE91548BD219EC9C6 /* transform_operation_test.cc */; };
		D43F7601F3F3DE3125346D42 /* user_test.cc in Sources */ = {isa = PBXBuildFile; fileRef = AB38D93220239654000A432D /* user_test.cc */; };
		D4676D999F4A46DAFFC071D5 /* grpc_stream_tester.cc in Sources */ = {isa = PBXBuildFile; fileRef = B1A7E1959AF8141FA7E6B888 /* grpc_stream_tester.cc */; };
		D541EA6C61FBB8913BA5C3C3 /* field_value_benchmark.cc in Sources */ = {isa = PBXBuildFile; fileRef = 6D0EE49C1D5AF75664D0EBE4 /* field_value_benchmark.cc */; };
		D550446303227FB1B381133C /* FSTAPIHelpers.mm in Sources */ = {isa = PBXBuildFile; fileRef = 5492E04E202154AA00B64F25 /* FSTAPIHelpers.mm */; };
		D572B4D4DBDD6B9235781646 /* objc_compatibility_apple_test.mm in Sources */ = {isa = PBXBuildFile; fileRef = B696858F221770F000271095 /* objc_compatibility_apple_test.mm */; };
		D57F4CB3C92CE3D4DF329B78 /* serializer_test.cc in Sources */ = {isa = PBXBuildFile; fileRef = 61F72C5520BC48FD001A68CB /* serializer_test.cc */; };
		D59FAEE934987D4C4B2A67B2 /* FIRFirestoreTests.mm in Sources */ = {isa = PBXBuildFile; fileRef = 5467FAFF203E56F8009C9584 /* FIRFirestoreTests.mm */; };
		D5B252EE3F4037405DB1ECE3 /* FIRNumericTransformTests.mm in Sources */ = {isa = PBXBuildFile; fileRef = D5B25E7E7D6873CBA4571841 /* FIRNumericTransformTests.mm */; };
		D5B25CBF07F65E885C9D68AB /* perf_spec_test.json in Resources */ = {isa = PBXBuildFile; fileRef = D5B2593BCB52957D62F1C9D3 /* perf_spec_test.json */; };
		D5E9954FC1C5ABBC7A180B33 /* FSTSpecTests.mm in Sources */ = {isa = PBXBuildFile; fileRef = 5492E03020213FFC00B64F25 /* FSTSpecTests.mm */; };
		D6486C7FFA8BE6F9C7D2F4C4 /* filesystem_test.cc in Sources */ = {isa = PBXBuildFile; fileRef = F51859B394D01C0C507282F1 /* filesystem_test.cc */; };
		D658E6DA5A218E08810E1688 /* byte_string_test.cc in Sources */ = {isa = PBXBuildFile; fileRef = 5342CDDB137B4E93E2E85CCA /* byte_string_test.cc */; };
		D69B97FF4C065EACEDD91886 /* FSTSyncEngineTestDriver.mm in Sources */ = {isa = PBXBuildFile; fileRef = 5492E02E20213FFC00B64F25 /* FSTSyncEngineTestDriver.mm */; };
		D6DE74259F5C0CCA010D6A0D /* grpc_stream_test.cc in Sources */ = {isa = PBXBuildFile; fileRef = B6BBE42F21262CF400C6A53E /* grpc_stream_test.cc */; };
		D6E0E54CD1640E726900828A /* document_key_test.cc in Sources */ = {isa = PBXBuildFile; fileRef = B6152AD5202A5385000E5744 /* document_key_test.cc */; };
		D73BBA4AB42940AB187169E3 /* listen_spec_test.json in Resources */ = {isa = PBXBuildFile; fileRef = 54DA12A01F315EE100DD57A1 /* listen_spec_test.json */; };
		D756A1A63E626572EE8DF592 /* firestore.pb.cc in Sources */ = {isa = PBXBuildFile; fileRef = 544129D421C2DDC800EFB9CC /* firestore.pb.cc */; };
		D77941FD93DBE862AEF1F623 /* FSTTransactionTests.mm in Sources */ = {isa = PBXBuildFile; fileRef = 5492E07B202154EB00B64F25 /* FSTTransactionTests.mm */; };
		D91D86B29B86A60C05879A48 /* timestamp_test.cc in Sources */ = {isa = PBXBuildFile; fileRef = ABF6506B201131F8005F2C74 /* timestamp_test.cc */; };
		D9366A834BFF13246DC3AF9E /* field_path_test.cc in Sources */ = {isa = PBXBuildFile; fileRef = B686F2AD2023DDB20028D6BE /* field_path_test.cc */; };
		D94A1862B8FB778225DB54A1 /* filesystem_test.cc in Sources */ = {isa = PBXBuildFile; fileRef = F51859B394D01C0C507282F1 /* filesystem_test.cc */; };
		D98430EA4FAA357D855FA50F /* orderby_spec_test.json in Resources */ = {isa = PBXBuildFile; fileRef = 54DA12A21F315EE100DD57A1 /* orderby_spec_test.json */; };
		D98A0B6007E271E32299C79D /* FIRGeoPointTests.mm in Sources */ = {isa = PBXBuildFile; fileRef = 5492E048202154AA00B64F25 /* FIRGeoPointTests.mm */; };
		D9DA467E7903412DC6AECDE4 /* grpc_connection_test.cc in Sources */ = {isa = PBXBuildFile; fileRef = B6D9649021544D4F00EB9CFB /* grpc_connection_test.cc */; };
		D9EF7FC0E3F8646B272B427E /* FSTAPIHelpers.mm in Sources */ = {isa = PBXBuildFile; fileRef = 5492E04E202154AA00B64F25 /* FSTAPIHelpers.mm */; };
		DA1D665B12AA1062DCDEA6BD /* async_queue_test.cc in Sources */ = {isa = PBXBuildFile; fileRef = B6FB467B208E9A8200554BA2 /* async_queue_test.cc */; };
		DA4303684707606318E1914D /* target_id_generator_test.cc in Sources */ = {isa = PBXBuildFile; fileRef = AB380CF82019382300D97691 /* target_id_generator_test.cc */; };
		DA53332DCEAAD466C8ADD0D5 /* FSTLRUGarbageCollectorTests.mm in Sources */ = {isa = PBXBuildFile; fileRef = 5CC9650220A0E93200A2D6A1 /* FSTLRUGarbageCollectorTests.mm */; };
		DA9FA01D1A4D7EC7ACA14DAB /* field_value_test.cc in Sources */ = {isa = PBXBuildFile; fileRef = AB356EF6200EA5EB0089B766 /* field_value_test.cc */; };
		DABB9FB61B1733F985CBF713 /* executor_test.cc in Sources */ = {isa = PBXBuildFile; fileRef = B6FB4688208F9B9100554BA2 /* executor_test.cc */; };
		DAC43DD1FDFBAB1FE1AD6BE5 /* firebase_credentials_provider_test.mm in Sources */ = {isa = PBXBuildFile; fileRef = ABC1D7E22023CDC500BA84F0 /* firebase_credentials_provider_test.mm */; };
		DAFF0CF921E64AC30062958F /* AppDelegate.m in Sources */ = {isa = PBXBuildFile; fileRef = DAFF0CF821E64AC30062958F /* AppDelegate.m */; };
		DAFF0CFB21E64AC40062958F /* Assets.xcassets in Resources */ = {isa = PBXBuildFile; fileRef = DAFF0CFA21E64AC40062958F /* Assets.xcassets */; };
		DAFF0CFE21E64AC40062958F /* MainMenu.xib in Resources */ = {isa = PBXBuildFile; fileRef = DAFF0CFC21E64AC40062958F /* MainMenu.xib */; };
		DAFF0D0121E64AC40062958F /* main.m in Sources */ = {isa = PBXBuildFile; fileRef = DAFF0D0021E64AC40062958F /* main.m */; };
		DAFF0D0921E653A00062958F /* GoogleService-Info.plist in Resources */ = {isa = PBXBuildFile; fileRef = 54D400D32148BACE001D2BCC /* GoogleService-Info.plist */; };
		DB7E9C5A59CCCDDB7F0C238A /* path_test.cc in Sources */ = {isa = PBXBuildFile; fileRef = 403DBF6EFB541DFD01582AA3 /* path_test.cc */; };
		DBDC8E997E909804F1B43E92 /* log_test.cc in Sources */ = {isa = PBXBuildFile; fileRef = 54C2294E1FECABAE007D065B /* log_test.cc */; };
		DC0B0E50DBAE916E6565AA18 /* string_win_test.cc in Sources */ = {isa = PBXBuildFile; fileRef = 79507DF8378D3C42F5B36268 /* string_win_test.cc */; };
		DC0E186BDD221EAE9E4D2F41 /* sorted_map_test.cc in Sources */ = {isa = PBXBuildFile; fileRef = 549CCA4E20A36DBB00BCEB75 /* sorted_map_test.cc */; };
		DC1C711290E12F8EF3601151 /* array_sorted_map_test.cc in Sources */ = {isa = PBXBuildFile; fileRef = 54EB764C202277B30088B8F3 /* array_sorted_map_test.cc */; };
		DC48407370E87F2233D7AB7E /* statusor_test.cc in Sources */ = {isa = PBXBuildFile; fileRef = 54A0352D20A3B3D7003E0143 /* statusor_test.cc */; };
		DD213F68A6F79E1D4924BD95 /* Pods_Firestore_Example_macOS.framework in Frameworks */ = {isa = PBXBuildFile; fileRef = E42355285B9EF55ABD785792 /* Pods_Firestore_Example_macOS.framework */; };
		DD5976A45071455FF3FE74B8 /* string_win_test.cc in Sources */ = {isa = PBXBuildFile; fileRef = 79507DF8378D3C42F5B36268 /* string_win_test.cc */; };
		DDBC6DB41D1A43CFF01288A2 /* field_value_test.cc in Sources */ = {isa = PBXBuildFile; fileRef = AB356EF6200EA5EB0089B766 /* field_value_test.cc */; };
		DDDE74C752E65DE7D39A7166 /* view_testing.cc in Sources */ = {isa = PBXBuildFile; fileRef = A5466E7809AD2871FFDE6C76 /* view_testing.cc */; };
		DE03B2D41F2149D600A30B9C /* XCTest.framework in Frameworks */ = {isa = PBXBuildFile; fileRef = 6003F5AF195388D20070C39A /* XCTest.framework */; };
		DE03B2D51F2149D600A30B9C /* UIKit.framework in Frameworks */ = {isa = PBXBuildFile; fileRef = 6003F591195388D20070C39A /* UIKit.framework */; };
		DE03B2D61F2149D600A30B9C /* Foundation.framework in Frameworks */ = {isa = PBXBuildFile; fileRef = 6003F58D195388D20070C39A /* Foundation.framework */; };
		DE03B3631F215E1A00A30B9C /* CAcert.pem in Resources */ = {isa = PBXBuildFile; fileRef = DE03B3621F215E1600A30B9C /* CAcert.pem */; };
		DE17D9D0C486E1817E9E11F9 /* status.pb.cc in Sources */ = {isa = PBXBuildFile; fileRef = 618BBE9920B89AAC00B5BCE7 /* status.pb.cc */; };
		DE435F33CE563E238868D318 /* query_test.cc in Sources */ = {isa = PBXBuildFile; fileRef = B9C261C26C5D311E1E3C0CB9 /* query_test.cc */; };
		DE8C47B973526A20D88F785D /* token_test.cc in Sources */ = {isa = PBXBuildFile; fileRef = ABC1D7DF2023A3EF00BA84F0 /* token_test.cc */; };
		DF27137C8EA7D095D68851B4 /* field_filter_test.cc in Sources */ = {isa = PBXBuildFile; fileRef = E8551D6C6FB0B1BACE9E5BAD /* field_filter_test.cc */; };
		DF84C1193BA3A7761A3E8BDA /* leveldb_persistence_test.cc in Sources */ = {isa = PBXBuildFile; fileRef = 5C2989FEC97E94ADD2A0B7E5 /* leveldb_persistence_test.cc */; };
		E08297B35E12106105F448EB /* ordered_code_benchmark.cc in Sources */ = {isa = PBXBuildFile; fileRef = 0473AFFF5567E667A125347B /* ordered_code_benchmark.cc */; };
		E084921EFB7CF8CB1E950D6C /* iterator_adaptors_test.cc in Sources */ = {isa = PBXBuildFile; fileRef = 54A0353420A3D8CB003E0143 /* iterator_adaptors_test.cc */; };
		E0E640226A1439C59BBBA9C1 /* hard_assert_test.cc in Sources */ = {isa = PBXBuildFile; fileRef = 444B7AB3F5A2929070CB1363 /* hard_assert_test.cc */; };
		E11DDA3DD75705F26245E295 /* FIRCollectionReferenceTests.mm in Sources */ = {isa = PBXBuildFile; fileRef = 5492E045202154AA00B64F25 /* FIRCollectionReferenceTests.mm */; };
		E1264B172412967A09993EC6 /* byte_string_test.cc in Sources */ = {isa = PBXBuildFile; fileRef = 5342CDDB137B4E93E2E85CCA /* byte_string_test.cc */; };
		E186D002520881AD2906ADDB /* status.pb.cc in Sources */ = {isa = PBXBuildFile; fileRef = 618BBE9920B89AAC00B5BCE7 /* status.pb.cc */; };
		E21D819A06D9691A4B313440 /* remote_store_spec_test.json in Resources */ = {isa = PBXBuildFile; fileRef = 3B843E4A1F3930A400548890 /* remote_store_spec_test.json */; };
		E27C0996AF6EC6D08D91B253 /* document.pb.cc in Sources */ = {isa = PBXBuildFile; fileRef = 544129D821C2DDC800EFB9CC /* document.pb.cc */; };
		E2AE851F9DC4C037CCD05E36 /* remote_document_cache_test.cc in Sources */ = {isa = PBXBuildFile; fileRef = 7EB299CF85034F09CFD6F3FD /* remote_document_cache_test.cc */; };
		E2B15548A3B6796CE5A01975 /* FIRListenerRegistrationTests.mm in Sources */ = {isa = PBXBuildFile; fileRef = 5492E06B202154D500B64F25 /* FIRListenerRegistrationTests.mm */; };
		E2B7AEDCAAC5AD74C12E85C1 /* datastore_test.cc in Sources */ = {isa = PBXBuildFile; fileRef = 3167BD972EFF8EC636530E59 /* datastore_test.cc */; };
		E30BF9E316316446371C956C /* persistence_testing.cc in Sources */ = {isa = PBXBuildFile; fileRef = 9113B6F513D0473AEABBAF1F /* persistence_testing.cc */; };
		E32342AE5CEE70C343493528 /* grpc_stream_tester.cc in Sources */ = {isa = PBXBuildFile; fileRef = B1A7E1959AF8141FA7E6B888 /* grpc_stream_tester.cc */; };
		E375FBA0632EFB4D14C4E5A9 /* FSTGoogleTestTests.mm in Sources */ = {isa = PBXBuildFile; fileRef = 54764FAE1FAA21B90085E60A /* FSTGoogleTestTests.mm */; };
		E387401C33D1E3F21E5550EA /* objc_compatibility_apple_test.mm in Sources */ = {isa = PBXBuildFile; fileRef = B696858F221770F000271095 /* objc_compatibility_apple_test.mm */; };
		E435450184AEB51EE8435F66 /* write.pb.cc in Sources */ = {isa = PBXBuildFile; fileRef = 544129D921C2DDC800EFB9CC /* write.pb.cc */; };
		E4A573B7C9227C3C24661B5B /* ordered_code_test.cc in Sources */ = {isa = PBXBuildFile; fileRef = AB380D03201BC6E400D97691 /* ordered_code_test.cc */; };
		E4EEF6AAFCD33303CE9E5408 /* field_value_test.cc in Sources */ = {isa = PBXBuildFile; fileRef = AB356EF6200EA5EB0089B766 /* field_value_test.cc */; };
		E500AB82DF2E7F3AFDB1AB3F /* to_string_test.cc in Sources */ = {isa = PBXBuildFile; fileRef = B696858D2214B53900271095 /* to_string_test.cc */; };
		E50187548B537DBCDBF7F9F0 /* string_util_test.cc in Sources */ = {isa = PBXBuildFile; fileRef = AB380CFC201A2EE200D97691 /* string_util_test.cc */; };
		E51957EDECF741E1D3C3968A /* writer_test.cc in Sources */ = {isa = PBXBuildFile; fileRef = BC3C788D290A935C353CEAA1 /* writer_test.cc */; };
		E6357221227031DD77EE5265 /* index_manager_test.cc in Sources */ = {isa = PBXBuildFile; fileRef = AE4A9E38D65688EE000EE2A1 /* index_manager_test.cc */; };
		E6688C8E524770A3C6EBB33A /* write_spec_test.json in Resources */ = {isa = PBXBuildFile; fileRef = 54DA12A51F315EE100DD57A1 /* write_spec_test.json */; };
		E6821243C510797EFFC7BCE2 /* grpc_streaming_reader_test.cc in Sources */ = {isa = PBXBuildFile; fileRef = B6D964922154AB8F00EB9CFB /* grpc_streaming_reader_test.cc */; };
		E688620D4578F1F7FBB1AF9C /* EncodableFieldValueTests.swift in Sources */ = {isa = PBXBuildFile; fileRef = 1235769122B7E915007DDFA9 /* EncodableFieldValueTests.swift */; };
		E6916B6F39CABB3F2FB4A1C1 /* leveldb_query_cache_test.cc in Sources */ = {isa = PBXBuildFile; fileRef = BBE612A9FA0F53A9F8F02981 /* leveldb_query_cache_test.cc */; };
		E6B825EE85BF20B88AF3E3CD /* memory_index_manager_test.cc in Sources */ = {isa = PBXBuildFile; fileRef = DB5A1E760451189DA36028B3 /* memory_index_manager_test.cc */; };
		E6F8EB02A0E499F25160BB40 /* FIRFieldPathTests.mm in Sources */ = {isa = PBXBuildFile; fileRef = 5492E04C202154AA00B64F25 /* FIRFieldPathTests.mm */; };
		E764F0F389E7119220EB212C /* target_id_generator_test.cc in Sources */ = {isa = PBXBuildFile; fileRef = AB380CF82019382300D97691 /* target_id_generator_test.cc */; };
		E7CE4B1ECD008983FAB90F44 /* string_format_test.cc in Sources */ = {isa = PBXBuildFile; fileRef = 54131E9620ADE678001DF3FF /* string_format_test.cc */; };
		E7D415B8717701B952C344E5 /* executor_std_test.cc in Sources */ = {isa = PBXBuildFile; fileRef = B6FB4687208F9B9100554BA2 /* executor_std_test.cc */; };
		E82F8EBBC8CC37299A459E73 /* hashing_test_apple.mm in Sources */ = {isa = PBXBuildFile; fileRef = B69CF3F02227386500B281C8 /* hashing_test_apple.mm */; };
		E8495A8D1E11C0844339CCA3 /* database_info_test.cc in Sources */ = {isa = PBXBuildFile; fileRef = AB38D92E20235D22000A432D /* database_info_test.cc */; };
		E9430D3EBDAE12E9016B708F /* no_document_test.cc in Sources */ = {isa = PBXBuildFile; fileRef = AB6B908720322E8800CC290A /* no_document_test.cc */; };
		E9558682F8A4DD3E7C85C067 /* FSTLevelDBMigrationsTests.mm in Sources */ = {isa = PBXBuildFile; fileRef = 5492E0862021552A00B64F25 /* FSTLevelDBMigrationsTests.mm */; };
		E9B704651F9783B70F2D5E86 /* FSTUserDataConverterTests.mm in Sources */ = {isa = PBXBuildFile; fileRef = 548180A4228DEF1A004F70CD /* FSTUserDataConverterTests.mm */; };
		EA38690795FBAA182A9AA63E /* FIRDatabaseTests.mm in Sources */ = {isa = PBXBuildFile; fileRef = 5492E06C202154D500B64F25 /* FIRDatabaseTests.mm */; };
		EA46611779C3EEF12822508C /* annotations.pb.cc in Sources */ = {isa = PBXBuildFile; fileRef = 618BBE9520B89AAC00B5BCE7 /* annotations.pb.cc */; };
		EADD28A7859FBB9BE4D913B0 /* memory_remote_document_cache_test.cc in Sources */ = {isa = PBXBuildFile; fileRef = 1CA9800A53669EFBFFB824E3 /* memory_remote_document_cache_test.cc */; };
		EB04FE18E5794FEC187A09E3 /* FSTMemorySpecTests.mm in Sources */ = {isa = PBXBuildFile; fileRef = 5492E02F20213FFC00B64F25 /* FSTMemorySpecTests.mm */; };
		EB264591ADDE6D93A6924A61 /* serializer_test.cc in Sources */ = {isa = PBXBuildFile; fileRef = 61F72C5520BC48FD001A68CB /* serializer_test.cc */; };
		EB7BE7B43A99E0BC2B0A8077 /* string_format_test.cc in Sources */ = {isa = PBXBuildFile; fileRef = 54131E9620ADE678001DF3FF /* string_format_test.cc */; };
		EBE4A7B6A57BCE02B389E8A6 /* byte_string_test.cc in Sources */ = {isa = PBXBuildFile; fileRef = 5342CDDB137B4E93E2E85CCA /* byte_string_test.cc */; };
		EBFC611B1BF195D0EC710AF4 /* app_testing.mm in Sources */ = {isa = PBXBuildFile; fileRef = 5467FB07203E6A44009C9584 /* app_testing.mm */; };
		EC160876D8A42166440E0B53 /* FIRCursorTests.mm in Sources */ = {isa = PBXBuildFile; fileRef = 5492E070202154D600B64F25 /* FIRCursorTests.mm */; };
		EC3331B17394886A3715CFD8 /* target.pb.cc in Sources */ = {isa = PBXBuildFile; fileRef = 618BBE7D20B89AAC00B5BCE7 /* target.pb.cc */; };
		EC531B460BAEB0FCE40D7C7B /* CAcert.pem in Resources */ = {isa = PBXBuildFile; fileRef = DE03B3621F215E1600A30B9C /* CAcert.pem */; };
		EC7A44792A5513FBB6F501EE /* comparison_test.cc in Sources */ = {isa = PBXBuildFile; fileRef = 548DB928200D59F600E00ABC /* comparison_test.cc */; };
		EC7C09704D2E9305F4AE431E /* FSTMemoryLRUGarbageCollectorTests.mm in Sources */ = {isa = PBXBuildFile; fileRef = 5CC9650420A0E9BD00A2D6A1 /* FSTMemoryLRUGarbageCollectorTests.mm */; };
		EC80A217F3D66EB0272B36B0 /* FSTLevelDBSpecTests.mm in Sources */ = {isa = PBXBuildFile; fileRef = 5492E02C20213FFB00B64F25 /* FSTLevelDBSpecTests.mm */; };
		ECED3B60C5718B085AAB14FB /* to_string_test.cc in Sources */ = {isa = PBXBuildFile; fileRef = B696858D2214B53900271095 /* to_string_test.cc */; };
		ED420D8F49DA5C41EEF93913 /* FIRSnapshotMetadataTests.mm in Sources */ = {isa = PBXBuildFile; fileRef = 5492E04D202154AA00B64F25 /* FIRSnapshotMetadataTests.mm */; };
		ED4E2AC80CAF2A8FDDAC3DEE /* field_mask_test.cc in Sources */ = {isa = PBXBuildFile; fileRef = 549CCA5320A36E1F00BCEB75 /* field_mask_test.cc */; };
		ED9DF1EB20025227B38736EC /* message_test.cc in Sources */ = {isa = PBXBuildFile; fileRef = CE37875365497FFA8687B745 /* message_test.cc */; };
		EE6DBFB0874A50578CE97A7F /* leveldb_remote_document_cache_test.cc in Sources */ = {isa = PBXBuildFile; fileRef = 0840319686A223CC4AD3FAB1 /* leveldb_remote_document_cache_test.cc */; };
		EECC1EC64CA963A8376FA55C /* persistence_testing.cc in Sources */ = {isa = PBXBuildFile; fileRef = 9113B6F513D0473AEABBAF1F /* persistence_testing.cc */; };
		EF1C9EA3F95E18B42751C28B /* FSTLRUGarbageCollectorTests.mm in Sources */ = {isa = PBXBuildFile; fileRef = 5CC9650220A0E93200A2D6A1 /* FSTLRUGarbageCollectorTests.mm */; };
		EF3518F84255BAF3EBD317F6 /* exponential_backoff_test.cc in Sources */ = {isa = PBXBuildFile; fileRef = B6D1B68420E2AB1A00B35856 /* exponential_backoff_test.cc */; };
		EF43FF491B9282E0330E4CA2 /* remote_event_test.cc in Sources */ = {isa = PBXBuildFile; fileRef = 584AE2C37A55B408541A6FF3 /* remote_event_test.cc */; };
		F05B277F16BDE6A47FE0F943 /* local_serializer_test.cc in Sources */ = {isa = PBXBuildFile; fileRef = F8043813A5D16963EC02B182 /* local_serializer_test.cc */; };
		F08DA55D31E44CB5B9170CCE /* limbo_spec_test.json in Resources */ = {isa = PBXBuildFile; fileRef = 54DA129E1F315EE100DD57A1 /* limbo_spec_test.json */; };
		F091532DEE529255FB008E25 /* snapshot_version_test.cc in Sources */ = {isa = PBXBuildFile; fileRef = ABA495B9202B7E79008A7851 /* snapshot_version_test.cc */; };
		F10A3E4E164A5458DFF7EDE6 /* leveldb_remote_document_cache_test.cc in Sources */ = {isa = PBXBuildFile; fileRef = 0840319686A223CC4AD3FAB1 /* leveldb_remote_document_cache_test.cc */; };
		F19B749671F2552E964422F7 /* FIRListenerRegistrationTests.mm in Sources */ = {isa = PBXBuildFile; fileRef = 5492E06B202154D500B64F25 /* FIRListenerRegistrationTests.mm */; };
		F255C7CD0EB1970CB6740450 /* CAcert.pem in Resources */ = {isa = PBXBuildFile; fileRef = DE03B3621F215E1600A30B9C /* CAcert.pem */; };
		F272A8C41D2353700A11D1FB /* field_mask_test.cc in Sources */ = {isa = PBXBuildFile; fileRef = 549CCA5320A36E1F00BCEB75 /* field_mask_test.cc */; };
		F2AB7EACA1B9B1A7046D3995 /* FSTSyncEngineTestDriver.mm in Sources */ = {isa = PBXBuildFile; fileRef = 5492E02E20213FFC00B64F25 /* FSTSyncEngineTestDriver.mm */; };
		F3261CBFC169DB375A0D9492 /* FSTMockDatastore.mm in Sources */ = {isa = PBXBuildFile; fileRef = 5492E02D20213FFC00B64F25 /* FSTMockDatastore.mm */; };
		F386012CAB7F0C0A5564016A /* credentials_provider_test.cc in Sources */ = {isa = PBXBuildFile; fileRef = AB38D9342023966E000A432D /* credentials_provider_test.cc */; };
		F3F09BC931A717CEFF4E14B9 /* FIRFieldValueTests.mm in Sources */ = {isa = PBXBuildFile; fileRef = 5492E04A202154AA00B64F25 /* FIRFieldValueTests.mm */; };
		F46394FAA186BC6D19213B59 /* FSTLevelDBLocalStoreTests.mm in Sources */ = {isa = PBXBuildFile; fileRef = 5492E08F2021552B00B64F25 /* FSTLevelDBLocalStoreTests.mm */; };
		F481368DB694B3B4D0C8E4A2 /* query_test.cc in Sources */ = {isa = PBXBuildFile; fileRef = B9C261C26C5D311E1E3C0CB9 /* query_test.cc */; };
		F4F00BF4E87D7F0F0F8831DB /* FSTEventAccumulator.mm in Sources */ = {isa = PBXBuildFile; fileRef = 5492E0392021401F00B64F25 /* FSTEventAccumulator.mm */; };
		F4FAC5A7D40A0A9A3EA77998 /* FSTLevelDBSpecTests.mm in Sources */ = {isa = PBXBuildFile; fileRef = 5492E02C20213FFB00B64F25 /* FSTLevelDBSpecTests.mm */; };
		F56E9334642C207D7D85D428 /* pretty_printing_test.cc in Sources */ = {isa = PBXBuildFile; fileRef = AB323F9553050F4F6490F9FF /* pretty_printing_test.cc */; };
		F58A23FEF328EB74F681FE83 /* index_manager_test.cc in Sources */ = {isa = PBXBuildFile; fileRef = AE4A9E38D65688EE000EE2A1 /* index_manager_test.cc */; };
		F5A654E92FF6F3FF16B93E6B /* mutation_test.cc in Sources */ = {isa = PBXBuildFile; fileRef = C8522DE226C467C54E6788D8 /* mutation_test.cc */; };
		F6079BFC9460B190DA85C2E6 /* pretty_printing_test.cc in Sources */ = {isa = PBXBuildFile; fileRef = AB323F9553050F4F6490F9FF /* pretty_printing_test.cc */; };
		F609600E9A88A4D44FD1FCEB /* FSTSpecTests.mm in Sources */ = {isa = PBXBuildFile; fileRef = 5492E03020213FFC00B64F25 /* FSTSpecTests.mm */; };
		F660788F69B4336AC6CD2720 /* offline_spec_test.json in Resources */ = {isa = PBXBuildFile; fileRef = 54DA12A11F315EE100DD57A1 /* offline_spec_test.json */; };
		F696B7467E80E370FDB3EAA7 /* remote_document_cache_test.cc in Sources */ = {isa = PBXBuildFile; fileRef = 7EB299CF85034F09CFD6F3FD /* remote_document_cache_test.cc */; };
		F72DF72447EA7AB9D100816A /* FSTHelpers.mm in Sources */ = {isa = PBXBuildFile; fileRef = 5492E03A2021401F00B64F25 /* FSTHelpers.mm */; };
		F731A0CCD0220B370BC1BE8B /* BasicCompileTests.swift in Sources */ = {isa = PBXBuildFile; fileRef = DE0761F61F2FE68D003233AF /* BasicCompileTests.swift */; };
		F73471529D36DD48ABD8AAE8 /* async_testing.cc in Sources */ = {isa = PBXBuildFile; fileRef = 872C92ABD71B12784A1C5520 /* async_testing.cc */; };
		F74AA9DA46B7B2820B5AC79F /* FSTMemoryMutationQueueTests.mm in Sources */ = {isa = PBXBuildFile; fileRef = 5492E0972021552C00B64F25 /* FSTMemoryMutationQueueTests.mm */; };
		F7718C43D3A8FCCDB4BB0071 /* geo_point_test.cc in Sources */ = {isa = PBXBuildFile; fileRef = AB7BAB332012B519001E0872 /* geo_point_test.cc */; };
		F7B1DF16A9DDFB664EA98EBB /* memory_remote_document_cache_test.cc in Sources */ = {isa = PBXBuildFile; fileRef = 1CA9800A53669EFBFFB824E3 /* memory_remote_document_cache_test.cc */; };
		F950A371FADCA2F0B73683E0 /* remote_document_cache_test.cc in Sources */ = {isa = PBXBuildFile; fileRef = 7EB299CF85034F09CFD6F3FD /* remote_document_cache_test.cc */; };
		F9705E595FC3818F13F6375A /* to_string_apple_test.mm in Sources */ = {isa = PBXBuildFile; fileRef = B68B1E002213A764008977EF /* to_string_apple_test.mm */; };
		F9DC01FCBE76CD4F0453A67C /* strerror_test.cc in Sources */ = {isa = PBXBuildFile; fileRef = 358C3B5FE573B1D60A4F7592 /* strerror_test.cc */; };
		FA334ADC73CFDB703A7C17CD /* iterator_adaptors_test.cc in Sources */ = {isa = PBXBuildFile; fileRef = 54A0353420A3D8CB003E0143 /* iterator_adaptors_test.cc */; };
		FA63B7521A07F1EB2F999859 /* FSTLevelDBMigrationsTests.mm in Sources */ = {isa = PBXBuildFile; fileRef = 5492E0862021552A00B64F25 /* FSTLevelDBMigrationsTests.mm */; };
		FA7837C5CDFB273DE447E447 /* FIRServerTimestampTests.mm in Sources */ = {isa = PBXBuildFile; fileRef = 5492E06E202154D600B64F25 /* FIRServerTimestampTests.mm */; };
		FABE084FA7DA6E216A41EE80 /* status_test.cc in Sources */ = {isa = PBXBuildFile; fileRef = 54A0352C20A3B3D7003E0143 /* status_test.cc */; };
		FAD97B82766AEC29B7B5A1B7 /* index_manager_test.cc in Sources */ = {isa = PBXBuildFile; fileRef = AE4A9E38D65688EE000EE2A1 /* index_manager_test.cc */; };
		FAE5DA6ED3E1842DC21453EE /* fake_target_metadata_provider.cc in Sources */ = {isa = PBXBuildFile; fileRef = 71140E5D09C6E76F7C71B2FC /* fake_target_metadata_provider.cc */; };
		FB2111D9205822CC8E7368C2 /* FIRDocumentReferenceTests.mm in Sources */ = {isa = PBXBuildFile; fileRef = 5492E049202154AA00B64F25 /* FIRDocumentReferenceTests.mm */; };
		FB3D9E01547436163C456A3C /* message_test.cc in Sources */ = {isa = PBXBuildFile; fileRef = CE37875365497FFA8687B745 /* message_test.cc */; };
		FBBB13329D3B5827C21AE7AB /* reference_set_test.cc in Sources */ = {isa = PBXBuildFile; fileRef = 132E32997D781B896672D30A /* reference_set_test.cc */; };
		FCA48FB54FC50BFDFDA672CD /* array_sorted_map_test.cc in Sources */ = {isa = PBXBuildFile; fileRef = 54EB764C202277B30088B8F3 /* array_sorted_map_test.cc */; };
		FCF8E7F5268F6842C07B69CF /* write.pb.cc in Sources */ = {isa = PBXBuildFile; fileRef = 544129D921C2DDC800EFB9CC /* write.pb.cc */; };
		FD365D6DFE9511D3BA2C74DF /* hard_assert_test.cc in Sources */ = {isa = PBXBuildFile; fileRef = 444B7AB3F5A2929070CB1363 /* hard_assert_test.cc */; };
		FD8EA96A604E837092ACA51D /* ordered_code_test.cc in Sources */ = {isa = PBXBuildFile; fileRef = AB380D03201BC6E400D97691 /* ordered_code_test.cc */; };
		FE1C0263F6570DAC54A60F5C /* FIRTimestampTest.m in Sources */ = {isa = PBXBuildFile; fileRef = B65D34A7203C99090076A5E1 /* FIRTimestampTest.m */; };
		FEE048659D5399CA339DF47E /* leveldb_persistence_test.cc in Sources */ = {isa = PBXBuildFile; fileRef = 5C2989FEC97E94ADD2A0B7E5 /* leveldb_persistence_test.cc */; };
		FEF55ECFB0CA317B351179AB /* no_document_test.cc in Sources */ = {isa = PBXBuildFile; fileRef = AB6B908720322E8800CC290A /* no_document_test.cc */; };
		FF3405218188DFCE586FB26B /* app_testing.mm in Sources */ = {isa = PBXBuildFile; fileRef = 5467FB07203E6A44009C9584 /* app_testing.mm */; };
		FF4FA5757D13A2B7CEE40F04 /* document.pb.cc in Sources */ = {isa = PBXBuildFile; fileRef = 544129D821C2DDC800EFB9CC /* document.pb.cc */; };
		FF9596A1F92FD81B79D5B2D8 /* leveldb_query_cache_test.cc in Sources */ = {isa = PBXBuildFile; fileRef = BBE612A9FA0F53A9F8F02981 /* leveldb_query_cache_test.cc */; };
/* End PBXBuildFile section */

/* Begin PBXContainerItemProxy section */
		544AB1972248072200F851E6 /* PBXContainerItemProxy */ = {
			isa = PBXContainerItemProxy;
			containerPortal = 6003F582195388D10070C39A /* Project object */;
			proxyType = 1;
			remoteGlobalIDString = DAFF0CF421E64AC30062958F;
			remoteInfo = Firestore_Example_macOS;
		};
		54AA33AB224BFE0A006CE580 /* PBXContainerItemProxy */ = {
			isa = PBXContainerItemProxy;
			containerPortal = 6003F582195388D10070C39A /* Project object */;
			proxyType = 1;
			remoteGlobalIDString = 54AA338E224BF935006CE580;
			remoteInfo = Firestore_Example_tvOS;
		};
		54AA33B9224C0035006CE580 /* PBXContainerItemProxy */ = {
			isa = PBXContainerItemProxy;
			containerPortal = 6003F582195388D10070C39A /* Project object */;
			proxyType = 1;
			remoteGlobalIDString = 54AA338E224BF935006CE580;
			remoteInfo = Firestore_Example_tvOS;
		};
		54B8E4AF224BDC4100930F18 /* PBXContainerItemProxy */ = {
			isa = PBXContainerItemProxy;
			containerPortal = 6003F582195388D10070C39A /* Project object */;
			proxyType = 1;
			remoteGlobalIDString = DAFF0CF421E64AC30062958F;
			remoteInfo = Firestore_Example_macOS;
		};
		54C9EDF62040E16300A969CD /* PBXContainerItemProxy */ = {
			isa = PBXContainerItemProxy;
			containerPortal = 6003F582195388D10070C39A /* Project object */;
			proxyType = 1;
			remoteGlobalIDString = 6003F589195388D20070C39A;
			remoteInfo = Firestore_Example;
		};
		5CAE131E20FFFED600BE9A4A /* PBXContainerItemProxy */ = {
			isa = PBXContainerItemProxy;
			containerPortal = 6003F582195388D10070C39A /* Project object */;
			proxyType = 1;
			remoteGlobalIDString = 6003F589195388D20070C39A;
			remoteInfo = Firestore_Example_iOS;
		};
		6003F5B3195388D20070C39A /* PBXContainerItemProxy */ = {
			isa = PBXContainerItemProxy;
			containerPortal = 6003F582195388D10070C39A /* Project object */;
			proxyType = 1;
			remoteGlobalIDString = 6003F589195388D20070C39A;
			remoteInfo = Firestore;
		};
		6EDD3AD320BF247500C33877 /* PBXContainerItemProxy */ = {
			isa = PBXContainerItemProxy;
			containerPortal = 6003F582195388D10070C39A /* Project object */;
			proxyType = 1;
			remoteGlobalIDString = 6003F589195388D20070C39A;
			remoteInfo = Firestore;
		};
		DE03B2961F2149D600A30B9C /* PBXContainerItemProxy */ = {
			isa = PBXContainerItemProxy;
			containerPortal = 6003F582195388D10070C39A /* Project object */;
			proxyType = 1;
			remoteGlobalIDString = 6003F589195388D20070C39A;
			remoteInfo = Firestore;
		};
/* End PBXContainerItemProxy section */

/* Begin PBXFileReference section */
		045D39C4A7D52AF58264240F /* remote_document_cache_test.h */ = {isa = PBXFileReference; includeInIndex = 1; lastKnownFileType = sourcecode.c.h; path = remote_document_cache_test.h; sourceTree = "<group>"; };
		0473AFFF5567E667A125347B /* ordered_code_benchmark.cc */ = {isa = PBXFileReference; includeInIndex = 1; lastKnownFileType = sourcecode.cpp.cpp; path = ordered_code_benchmark.cc; sourceTree = "<group>"; };
		0840319686A223CC4AD3FAB1 /* leveldb_remote_document_cache_test.cc */ = {isa = PBXFileReference; includeInIndex = 1; path = leveldb_remote_document_cache_test.cc; sourceTree = "<group>"; };
		0EE5300F8233D14025EF0456 /* string_apple_test.mm */ = {isa = PBXFileReference; includeInIndex = 1; lastKnownFileType = sourcecode.cpp.objcpp; path = string_apple_test.mm; sourceTree = "<group>"; };
		11984BA0A99D7A7ABA5B0D90 /* Pods-Firestore_Example_iOS-Firestore_SwiftTests_iOS.release.xcconfig */ = {isa = PBXFileReference; includeInIndex = 1; lastKnownFileType = text.xcconfig; name = "Pods-Firestore_Example_iOS-Firestore_SwiftTests_iOS.release.xcconfig"; path = "Pods/Target Support Files/Pods-Firestore_Example_iOS-Firestore_SwiftTests_iOS/Pods-Firestore_Example_iOS-Firestore_SwiftTests_iOS.release.xcconfig"; sourceTree = "<group>"; };
		1235769122B7E915007DDFA9 /* EncodableFieldValueTests.swift */ = {isa = PBXFileReference; lastKnownFileType = sourcecode.swift; path = EncodableFieldValueTests.swift; sourceTree = "<group>"; };
		1235769422B86E65007DDFA9 /* FirestoreEncoderTests.swift */ = {isa = PBXFileReference; fileEncoding = 4; lastKnownFileType = sourcecode.swift; path = FirestoreEncoderTests.swift; sourceTree = "<group>"; };
		124C932B22C1642C00CA8C2D /* CodableIntegrationTests.swift */ = {isa = PBXFileReference; lastKnownFileType = sourcecode.swift; path = CodableIntegrationTests.swift; sourceTree = "<group>"; };
		1277F98C20D2DF0867496976 /* Pods-Firestore_IntegrationTests_iOS.debug.xcconfig */ = {isa = PBXFileReference; includeInIndex = 1; lastKnownFileType = text.xcconfig; name = "Pods-Firestore_IntegrationTests_iOS.debug.xcconfig"; path = "Pods/Target Support Files/Pods-Firestore_IntegrationTests_iOS/Pods-Firestore_IntegrationTests_iOS.debug.xcconfig"; sourceTree = "<group>"; };
		12F4357299652983A615F886 /* LICENSE */ = {isa = PBXFileReference; includeInIndex = 1; lastKnownFileType = text; name = LICENSE; path = ../LICENSE; sourceTree = "<group>"; };
		132E32997D781B896672D30A /* reference_set_test.cc */ = {isa = PBXFileReference; fileEncoding = 4; lastKnownFileType = sourcecode.cpp.cpp; path = reference_set_test.cc; sourceTree = "<group>"; };
		132E36BB104830BD806351AC /* FSTLevelDBTransactionTests.mm */ = {isa = PBXFileReference; fileEncoding = 4; lastKnownFileType = sourcecode.cpp.objcpp; path = FSTLevelDBTransactionTests.mm; sourceTree = "<group>"; };
		132E3BB3D5C42282B4ACFB20 /* FSTLevelDBBenchmarkTests.mm */ = {isa = PBXFileReference; fileEncoding = 4; lastKnownFileType = sourcecode.cpp.objcpp; path = FSTLevelDBBenchmarkTests.mm; sourceTree = "<group>"; };
		166CE73C03AB4366AAC5201C /* leveldb_index_manager_test.cc */ = {isa = PBXFileReference; includeInIndex = 1; path = leveldb_index_manager_test.cc; sourceTree = "<group>"; };
		1B342370EAE3AA02393E33EB /* cc_compilation_test.cc */ = {isa = PBXFileReference; includeInIndex = 1; lastKnownFileType = sourcecode.cpp.cpp; name = cc_compilation_test.cc; path = api/cc_compilation_test.cc; sourceTree = "<group>"; };
		1CA9800A53669EFBFFB824E3 /* memory_remote_document_cache_test.cc */ = {isa = PBXFileReference; includeInIndex = 1; path = memory_remote_document_cache_test.cc; sourceTree = "<group>"; };
		2220F583583EFC28DE792ABE /* Pods_Firestore_IntegrationTests_tvOS.framework */ = {isa = PBXFileReference; explicitFileType = wrapper.framework; includeInIndex = 0; path = Pods_Firestore_IntegrationTests_tvOS.framework; sourceTree = BUILT_PRODUCTS_DIR; };
		2A0CF41BA5AED6049B0BEB2C /* objc_type_traits_apple_test.mm */ = {isa = PBXFileReference; includeInIndex = 1; lastKnownFileType = sourcecode.cpp.objcpp; path = objc_type_traits_apple_test.mm; sourceTree = "<group>"; };
		2B50B3A0DF77100EEE887891 /* Pods_Firestore_Tests_iOS.framework */ = {isa = PBXFileReference; explicitFileType = wrapper.framework; includeInIndex = 0; path = Pods_Firestore_Tests_iOS.framework; sourceTree = BUILT_PRODUCTS_DIR; };
		2D7472BC70C024D736FF74D9 /* watch_change_test.cc */ = {isa = PBXFileReference; includeInIndex = 1; path = watch_change_test.cc; sourceTree = "<group>"; };
		2DAA26538D1A93A39F8AC373 /* nanopb_testing.h */ = {isa = PBXFileReference; includeInIndex = 1; lastKnownFileType = sourcecode.c.h; name = nanopb_testing.h; path = nanopb/nanopb_testing.h; sourceTree = "<group>"; };
		2E48431B0EDA400BEA91D4AB /* Pods-Firestore_Tests_tvOS.debug.xcconfig */ = {isa = PBXFileReference; includeInIndex = 1; lastKnownFileType = text.xcconfig; name = "Pods-Firestore_Tests_tvOS.debug.xcconfig"; path = "Pods/Target Support Files/Pods-Firestore_Tests_tvOS/Pods-Firestore_Tests_tvOS.debug.xcconfig"; sourceTree = "<group>"; };
		2F901F31BC62444A476B779F /* Pods-Firestore_IntegrationTests_macOS.debug.xcconfig */ = {isa = PBXFileReference; includeInIndex = 1; lastKnownFileType = text.xcconfig; name = "Pods-Firestore_IntegrationTests_macOS.debug.xcconfig"; path = "Pods/Target Support Files/Pods-Firestore_IntegrationTests_macOS/Pods-Firestore_IntegrationTests_macOS.debug.xcconfig"; sourceTree = "<group>"; };
		3167BD972EFF8EC636530E59 /* datastore_test.cc */ = {isa = PBXFileReference; includeInIndex = 1; path = datastore_test.cc; sourceTree = "<group>"; };
		332485C4DCC6BA0DBB5E31B7 /* leveldb_util_test.cc */ = {isa = PBXFileReference; includeInIndex = 1; lastKnownFileType = sourcecode.cpp.cpp; path = leveldb_util_test.cc; sourceTree = "<group>"; };
		33607A3AE91548BD219EC9C6 /* transform_operation_test.cc */ = {isa = PBXFileReference; includeInIndex = 1; lastKnownFileType = sourcecode.cpp.cpp; path = transform_operation_test.cc; sourceTree = "<group>"; };
		358C3B5FE573B1D60A4F7592 /* strerror_test.cc */ = {isa = PBXFileReference; includeInIndex = 1; lastKnownFileType = sourcecode.cpp.cpp; path = strerror_test.cc; sourceTree = "<group>"; };
		36D235D9F1240D5195CDB670 /* Pods-Firestore_IntegrationTests_tvOS.release.xcconfig */ = {isa = PBXFileReference; includeInIndex = 1; lastKnownFileType = text.xcconfig; name = "Pods-Firestore_IntegrationTests_tvOS.release.xcconfig"; path = "Pods/Target Support Files/Pods-Firestore_IntegrationTests_tvOS/Pods-Firestore_IntegrationTests_tvOS.release.xcconfig"; sourceTree = "<group>"; };
		397FB002E298B780F1E223E2 /* Pods-Firestore_Tests_macOS.release.xcconfig */ = {isa = PBXFileReference; includeInIndex = 1; lastKnownFileType = text.xcconfig; name = "Pods-Firestore_Tests_macOS.release.xcconfig"; path = "Pods/Target Support Files/Pods-Firestore_Tests_macOS/Pods-Firestore_Tests_macOS.release.xcconfig"; sourceTree = "<group>"; };
		39B832380209CC5BAF93BC52 /* Pods_Firestore_IntegrationTests_macOS.framework */ = {isa = PBXFileReference; explicitFileType = wrapper.framework; includeInIndex = 0; path = Pods_Firestore_IntegrationTests_macOS.framework; sourceTree = BUILT_PRODUCTS_DIR; };
		3B843E4A1F3930A400548890 /* remote_store_spec_test.json */ = {isa = PBXFileReference; fileEncoding = 4; lastKnownFileType = text.json; path = remote_store_spec_test.json; sourceTree = "<group>"; };
		3C81DE3772628FE297055662 /* Pods-Firestore_Example_iOS.debug.xcconfig */ = {isa = PBXFileReference; includeInIndex = 1; lastKnownFileType = text.xcconfig; name = "Pods-Firestore_Example_iOS.debug.xcconfig"; path = "Pods/Target Support Files/Pods-Firestore_Example_iOS/Pods-Firestore_Example_iOS.debug.xcconfig"; sourceTree = "<group>"; };
		3F0992A4B83C60841C52E960 /* Pods-Firestore_Example_iOS.release.xcconfig */ = {isa = PBXFileReference; includeInIndex = 1; lastKnownFileType = text.xcconfig; name = "Pods-Firestore_Example_iOS.release.xcconfig"; path = "Pods/Target Support Files/Pods-Firestore_Example_iOS/Pods-Firestore_Example_iOS.release.xcconfig"; sourceTree = "<group>"; };
		403DBF6EFB541DFD01582AA3 /* path_test.cc */ = {isa = PBXFileReference; includeInIndex = 1; lastKnownFileType = sourcecode.cpp.cpp; path = path_test.cc; sourceTree = "<group>"; };
		4425A513895DEC60325A139E /* xcgmock_test.mm */ = {isa = PBXFileReference; includeInIndex = 1; lastKnownFileType = sourcecode.cpp.objcpp; path = xcgmock_test.mm; sourceTree = "<group>"; };
		444B7AB3F5A2929070CB1363 /* hard_assert_test.cc */ = {isa = PBXFileReference; includeInIndex = 1; lastKnownFileType = sourcecode.cpp.cpp; path = hard_assert_test.cc; sourceTree = "<group>"; };
		4C73C0CC6F62A90D8573F383 /* string_apple_benchmark.mm */ = {isa = PBXFileReference; includeInIndex = 1; lastKnownFileType = sourcecode.cpp.objcpp; path = string_apple_benchmark.mm; sourceTree = "<group>"; };
		52756B7624904C36FBB56000 /* fake_target_metadata_provider.h */ = {isa = PBXFileReference; includeInIndex = 1; lastKnownFileType = sourcecode.c.h; path = fake_target_metadata_provider.h; sourceTree = "<group>"; };
		5342CDDB137B4E93E2E85CCA /* byte_string_test.cc */ = {isa = PBXFileReference; includeInIndex = 1; lastKnownFileType = sourcecode.cpp.cpp; name = byte_string_test.cc; path = nanopb/byte_string_test.cc; sourceTree = "<group>"; };
		54131E9620ADE678001DF3FF /* string_format_test.cc */ = {isa = PBXFileReference; fileEncoding = 4; lastKnownFileType = sourcecode.cpp.cpp; path = string_format_test.cc; sourceTree = "<group>"; };
		544129D021C2DDC800EFB9CC /* query.pb.h */ = {isa = PBXFileReference; fileEncoding = 4; lastKnownFileType = sourcecode.c.h; path = query.pb.h; sourceTree = "<group>"; };
		544129D121C2DDC800EFB9CC /* common.pb.h */ = {isa = PBXFileReference; fileEncoding = 4; lastKnownFileType = sourcecode.c.h; path = common.pb.h; sourceTree = "<group>"; };
		544129D221C2DDC800EFB9CC /* common.pb.cc */ = {isa = PBXFileReference; fileEncoding = 4; lastKnownFileType = sourcecode.cpp.cpp; path = common.pb.cc; sourceTree = "<group>"; };
		544129D321C2DDC800EFB9CC /* firestore.pb.h */ = {isa = PBXFileReference; fileEncoding = 4; lastKnownFileType = sourcecode.c.h; path = firestore.pb.h; sourceTree = "<group>"; };
		544129D421C2DDC800EFB9CC /* firestore.pb.cc */ = {isa = PBXFileReference; fileEncoding = 4; lastKnownFileType = sourcecode.cpp.cpp; path = firestore.pb.cc; sourceTree = "<group>"; };
		544129D521C2DDC800EFB9CC /* write.pb.h */ = {isa = PBXFileReference; fileEncoding = 4; lastKnownFileType = sourcecode.c.h; path = write.pb.h; sourceTree = "<group>"; };
		544129D621C2DDC800EFB9CC /* query.pb.cc */ = {isa = PBXFileReference; fileEncoding = 4; lastKnownFileType = sourcecode.cpp.cpp; path = query.pb.cc; sourceTree = "<group>"; };
		544129D721C2DDC800EFB9CC /* document.pb.h */ = {isa = PBXFileReference; fileEncoding = 4; lastKnownFileType = sourcecode.c.h; path = document.pb.h; sourceTree = "<group>"; };
		544129D821C2DDC800EFB9CC /* document.pb.cc */ = {isa = PBXFileReference; fileEncoding = 4; lastKnownFileType = sourcecode.cpp.cpp; path = document.pb.cc; sourceTree = "<group>"; };
		544129D921C2DDC800EFB9CC /* write.pb.cc */ = {isa = PBXFileReference; fileEncoding = 4; lastKnownFileType = sourcecode.cpp.cpp; path = write.pb.cc; sourceTree = "<group>"; };
		544AB1922248072200F851E6 /* Firestore_Tests_macOS.xctest */ = {isa = PBXFileReference; explicitFileType = wrapper.cfbundle; includeInIndex = 0; path = Firestore_Tests_macOS.xctest; sourceTree = BUILT_PRODUCTS_DIR; };
		54511E8D209805F8005BD28F /* hashing_test.cc */ = {isa = PBXFileReference; fileEncoding = 4; lastKnownFileType = sourcecode.cpp.cpp; path = hashing_test.cc; sourceTree = "<group>"; };
		5467FAFF203E56F8009C9584 /* FIRFirestoreTests.mm */ = {isa = PBXFileReference; fileEncoding = 4; lastKnownFileType = sourcecode.cpp.objcpp; path = FIRFirestoreTests.mm; sourceTree = "<group>"; };
		5467FB06203E6A44009C9584 /* app_testing.h */ = {isa = PBXFileReference; fileEncoding = 4; lastKnownFileType = sourcecode.c.h; path = app_testing.h; sourceTree = "<group>"; };
		5467FB07203E6A44009C9584 /* app_testing.mm */ = {isa = PBXFileReference; fileEncoding = 4; lastKnownFileType = sourcecode.cpp.objcpp; path = app_testing.mm; sourceTree = "<group>"; };
		54740A521FC913E500713A1A /* autoid_test.cc */ = {isa = PBXFileReference; fileEncoding = 4; lastKnownFileType = sourcecode.cpp.cpp; path = autoid_test.cc; sourceTree = "<group>"; };
		54740A531FC913E500713A1A /* secure_random_test.cc */ = {isa = PBXFileReference; fileEncoding = 4; lastKnownFileType = sourcecode.cpp.cpp; path = secure_random_test.cc; sourceTree = "<group>"; };
		54764FAE1FAA21B90085E60A /* FSTGoogleTestTests.mm */ = {isa = PBXFileReference; fileEncoding = 4; lastKnownFileType = sourcecode.cpp.objcpp; path = FSTGoogleTestTests.mm; sourceTree = "<group>"; };
		5477CDE922EE71C8000FCC1E /* append_only_list_test.cc */ = {isa = PBXFileReference; lastKnownFileType = sourcecode.cpp.cpp; path = append_only_list_test.cc; sourceTree = "<group>"; };
		547E9A4122F9EA7300A275E0 /* document_set_test.cc */ = {isa = PBXFileReference; lastKnownFileType = sourcecode.cpp.cpp; path = document_set_test.cc; sourceTree = "<group>"; };
		548180A4228DEF1A004F70CD /* FSTUserDataConverterTests.mm */ = {isa = PBXFileReference; lastKnownFileType = sourcecode.cpp.objcpp; path = FSTUserDataConverterTests.mm; sourceTree = "<group>"; };
		548DB928200D59F600E00ABC /* comparison_test.cc */ = {isa = PBXFileReference; fileEncoding = 4; lastKnownFileType = sourcecode.cpp.cpp; path = comparison_test.cc; sourceTree = "<group>"; };
		5491BC711FB44593008B3588 /* FSTIntegrationTestCase.mm */ = {isa = PBXFileReference; fileEncoding = 4; lastKnownFileType = sourcecode.cpp.objcpp; path = FSTIntegrationTestCase.mm; sourceTree = "<group>"; };
		5492E02C20213FFB00B64F25 /* FSTLevelDBSpecTests.mm */ = {isa = PBXFileReference; fileEncoding = 4; lastKnownFileType = sourcecode.cpp.objcpp; path = FSTLevelDBSpecTests.mm; sourceTree = "<group>"; };
		5492E02D20213FFC00B64F25 /* FSTMockDatastore.mm */ = {isa = PBXFileReference; fileEncoding = 4; lastKnownFileType = sourcecode.cpp.objcpp; path = FSTMockDatastore.mm; sourceTree = "<group>"; };
		5492E02E20213FFC00B64F25 /* FSTSyncEngineTestDriver.mm */ = {isa = PBXFileReference; fileEncoding = 4; lastKnownFileType = sourcecode.cpp.objcpp; path = FSTSyncEngineTestDriver.mm; sourceTree = "<group>"; };
		5492E02F20213FFC00B64F25 /* FSTMemorySpecTests.mm */ = {isa = PBXFileReference; fileEncoding = 4; lastKnownFileType = sourcecode.cpp.objcpp; path = FSTMemorySpecTests.mm; sourceTree = "<group>"; };
		5492E03020213FFC00B64F25 /* FSTSpecTests.mm */ = {isa = PBXFileReference; fileEncoding = 4; lastKnownFileType = sourcecode.cpp.objcpp; path = FSTSpecTests.mm; sourceTree = "<group>"; };
		5492E0372021401E00B64F25 /* XCTestCase+Await.mm */ = {isa = PBXFileReference; fileEncoding = 4; lastKnownFileType = sourcecode.cpp.objcpp; path = "XCTestCase+Await.mm"; sourceTree = "<group>"; };
		5492E0392021401F00B64F25 /* FSTEventAccumulator.mm */ = {isa = PBXFileReference; fileEncoding = 4; lastKnownFileType = sourcecode.cpp.objcpp; path = FSTEventAccumulator.mm; sourceTree = "<group>"; };
		5492E03A2021401F00B64F25 /* FSTHelpers.mm */ = {isa = PBXFileReference; fileEncoding = 4; lastKnownFileType = sourcecode.cpp.objcpp; path = FSTHelpers.mm; sourceTree = "<group>"; };
		5492E045202154AA00B64F25 /* FIRCollectionReferenceTests.mm */ = {isa = PBXFileReference; fileEncoding = 4; lastKnownFileType = sourcecode.cpp.objcpp; path = FIRCollectionReferenceTests.mm; sourceTree = "<group>"; };
		5492E047202154AA00B64F25 /* FSTAPIHelpers.h */ = {isa = PBXFileReference; fileEncoding = 4; lastKnownFileType = sourcecode.c.h; path = FSTAPIHelpers.h; sourceTree = "<group>"; };
		5492E048202154AA00B64F25 /* FIRGeoPointTests.mm */ = {isa = PBXFileReference; fileEncoding = 4; lastKnownFileType = sourcecode.cpp.objcpp; path = FIRGeoPointTests.mm; sourceTree = "<group>"; };
		5492E049202154AA00B64F25 /* FIRDocumentReferenceTests.mm */ = {isa = PBXFileReference; fileEncoding = 4; lastKnownFileType = sourcecode.cpp.objcpp; path = FIRDocumentReferenceTests.mm; sourceTree = "<group>"; };
		5492E04A202154AA00B64F25 /* FIRFieldValueTests.mm */ = {isa = PBXFileReference; fileEncoding = 4; lastKnownFileType = sourcecode.cpp.objcpp; path = FIRFieldValueTests.mm; sourceTree = "<group>"; };
		5492E04B202154AA00B64F25 /* FIRDocumentSnapshotTests.mm */ = {isa = PBXFileReference; fileEncoding = 4; lastKnownFileType = sourcecode.cpp.objcpp; path = FIRDocumentSnapshotTests.mm; sourceTree = "<group>"; };
		5492E04C202154AA00B64F25 /* FIRFieldPathTests.mm */ = {isa = PBXFileReference; fileEncoding = 4; lastKnownFileType = sourcecode.cpp.objcpp; path = FIRFieldPathTests.mm; sourceTree = "<group>"; };
		5492E04D202154AA00B64F25 /* FIRSnapshotMetadataTests.mm */ = {isa = PBXFileReference; fileEncoding = 4; lastKnownFileType = sourcecode.cpp.objcpp; path = FIRSnapshotMetadataTests.mm; sourceTree = "<group>"; };
		5492E04E202154AA00B64F25 /* FSTAPIHelpers.mm */ = {isa = PBXFileReference; fileEncoding = 4; lastKnownFileType = sourcecode.cpp.objcpp; path = FSTAPIHelpers.mm; sourceTree = "<group>"; };
		5492E04F202154AA00B64F25 /* FIRQuerySnapshotTests.mm */ = {isa = PBXFileReference; fileEncoding = 4; lastKnownFileType = sourcecode.cpp.objcpp; path = FIRQuerySnapshotTests.mm; sourceTree = "<group>"; };
		5492E069202154D500B64F25 /* FIRQueryTests.mm */ = {isa = PBXFileReference; fileEncoding = 4; lastKnownFileType = sourcecode.cpp.objcpp; path = FIRQueryTests.mm; sourceTree = "<group>"; };
		5492E06A202154D500B64F25 /* FIRFieldsTests.mm */ = {isa = PBXFileReference; fileEncoding = 4; lastKnownFileType = sourcecode.cpp.objcpp; path = FIRFieldsTests.mm; sourceTree = "<group>"; };
		5492E06B202154D500B64F25 /* FIRListenerRegistrationTests.mm */ = {isa = PBXFileReference; fileEncoding = 4; lastKnownFileType = sourcecode.cpp.objcpp; path = FIRListenerRegistrationTests.mm; sourceTree = "<group>"; };
		5492E06C202154D500B64F25 /* FIRDatabaseTests.mm */ = {isa = PBXFileReference; fileEncoding = 4; lastKnownFileType = sourcecode.cpp.objcpp; path = FIRDatabaseTests.mm; sourceTree = "<group>"; };
		5492E06D202154D600B64F25 /* FIRValidationTests.mm */ = {isa = PBXFileReference; fileEncoding = 4; lastKnownFileType = sourcecode.cpp.objcpp; path = FIRValidationTests.mm; sourceTree = "<group>"; };
		5492E06E202154D600B64F25 /* FIRServerTimestampTests.mm */ = {isa = PBXFileReference; fileEncoding = 4; lastKnownFileType = sourcecode.cpp.objcpp; path = FIRServerTimestampTests.mm; sourceTree = "<group>"; };
		5492E06F202154D600B64F25 /* FIRWriteBatchTests.mm */ = {isa = PBXFileReference; fileEncoding = 4; lastKnownFileType = sourcecode.cpp.objcpp; path = FIRWriteBatchTests.mm; sourceTree = "<group>"; };
		5492E070202154D600B64F25 /* FIRCursorTests.mm */ = {isa = PBXFileReference; fileEncoding = 4; lastKnownFileType = sourcecode.cpp.objcpp; path = FIRCursorTests.mm; sourceTree = "<group>"; };
		5492E071202154D600B64F25 /* FIRTypeTests.mm */ = {isa = PBXFileReference; fileEncoding = 4; lastKnownFileType = sourcecode.cpp.objcpp; path = FIRTypeTests.mm; sourceTree = "<group>"; };
		5492E07B202154EB00B64F25 /* FSTTransactionTests.mm */ = {isa = PBXFileReference; fileEncoding = 4; lastKnownFileType = sourcecode.cpp.objcpp; path = FSTTransactionTests.mm; sourceTree = "<group>"; };
		5492E07C202154EB00B64F25 /* FSTSmokeTests.mm */ = {isa = PBXFileReference; fileEncoding = 4; lastKnownFileType = sourcecode.cpp.objcpp; path = FSTSmokeTests.mm; sourceTree = "<group>"; };
		5492E07E202154EC00B64F25 /* FSTDatastoreTests.mm */ = {isa = PBXFileReference; fileEncoding = 4; lastKnownFileType = sourcecode.cpp.objcpp; path = FSTDatastoreTests.mm; sourceTree = "<group>"; };
		5492E0832021552A00B64F25 /* FSTLocalStoreTests.mm */ = {isa = PBXFileReference; fileEncoding = 4; lastKnownFileType = sourcecode.cpp.objcpp; path = FSTLocalStoreTests.mm; sourceTree = "<group>"; };
		5492E0862021552A00B64F25 /* FSTLevelDBMigrationsTests.mm */ = {isa = PBXFileReference; fileEncoding = 4; lastKnownFileType = sourcecode.cpp.objcpp; path = FSTLevelDBMigrationsTests.mm; sourceTree = "<group>"; };
		5492E0872021552A00B64F25 /* FSTLevelDBMutationQueueTests.mm */ = {isa = PBXFileReference; fileEncoding = 4; lastKnownFileType = sourcecode.cpp.objcpp; path = FSTLevelDBMutationQueueTests.mm; sourceTree = "<group>"; };
		5492E0882021552A00B64F25 /* FSTMemoryLocalStoreTests.mm */ = {isa = PBXFileReference; fileEncoding = 4; lastKnownFileType = sourcecode.cpp.objcpp; path = FSTMemoryLocalStoreTests.mm; sourceTree = "<group>"; };
		5492E08F2021552B00B64F25 /* FSTLevelDBLocalStoreTests.mm */ = {isa = PBXFileReference; fileEncoding = 4; lastKnownFileType = sourcecode.cpp.objcpp; path = FSTLevelDBLocalStoreTests.mm; sourceTree = "<group>"; };
		5492E0912021552B00B64F25 /* FSTLocalStoreTests.h */ = {isa = PBXFileReference; fileEncoding = 4; lastKnownFileType = sourcecode.c.h; path = FSTLocalStoreTests.h; sourceTree = "<group>"; };
		5492E0942021552C00B64F25 /* FSTMutationQueueTests.h */ = {isa = PBXFileReference; fileEncoding = 4; lastKnownFileType = sourcecode.c.h; path = FSTMutationQueueTests.h; sourceTree = "<group>"; };
		5492E0962021552C00B64F25 /* FSTMutationQueueTests.mm */ = {isa = PBXFileReference; fileEncoding = 4; lastKnownFileType = sourcecode.cpp.objcpp; path = FSTMutationQueueTests.mm; sourceTree = "<group>"; };
		5492E0972021552C00B64F25 /* FSTMemoryMutationQueueTests.mm */ = {isa = PBXFileReference; fileEncoding = 4; lastKnownFileType = sourcecode.cpp.objcpp; path = FSTMemoryMutationQueueTests.mm; sourceTree = "<group>"; };
		5493A423225F9990006DE7BA /* status_apple_test.mm */ = {isa = PBXFileReference; lastKnownFileType = sourcecode.cpp.objcpp; path = status_apple_test.mm; sourceTree = "<group>"; };
		5495EB022040E90200EBA509 /* CodableGeoPointTests.swift */ = {isa = PBXFileReference; fileEncoding = 4; lastKnownFileType = sourcecode.swift; path = CodableGeoPointTests.swift; sourceTree = "<group>"; };
		5497CB75229DECDE000FB92F /* time_testing.h */ = {isa = PBXFileReference; lastKnownFileType = sourcecode.c.h; path = time_testing.h; sourceTree = "<group>"; };
		5497CB76229DECDE000FB92F /* time_testing.cc */ = {isa = PBXFileReference; lastKnownFileType = sourcecode.cpp.cpp; path = time_testing.cc; sourceTree = "<group>"; };
		54995F6E205B6E12004EFFA0 /* leveldb_key_test.cc */ = {isa = PBXFileReference; fileEncoding = 4; lastKnownFileType = sourcecode.cpp.cpp; path = leveldb_key_test.cc; sourceTree = "<group>"; };
		549CCA4C20A36DBB00BCEB75 /* sorted_set_test.cc */ = {isa = PBXFileReference; fileEncoding = 4; lastKnownFileType = sourcecode.cpp.cpp; path = sorted_set_test.cc; sourceTree = "<group>"; };
		549CCA4D20A36DBB00BCEB75 /* tree_sorted_map_test.cc */ = {isa = PBXFileReference; fileEncoding = 4; lastKnownFileType = sourcecode.cpp.cpp; path = tree_sorted_map_test.cc; sourceTree = "<group>"; };
		549CCA4E20A36DBB00BCEB75 /* sorted_map_test.cc */ = {isa = PBXFileReference; fileEncoding = 4; lastKnownFileType = sourcecode.cpp.cpp; path = sorted_map_test.cc; sourceTree = "<group>"; };
		549CCA4F20A36DBC00BCEB75 /* testing.h */ = {isa = PBXFileReference; fileEncoding = 4; lastKnownFileType = sourcecode.c.h; path = testing.h; sourceTree = "<group>"; };
		549CCA5320A36E1F00BCEB75 /* field_mask_test.cc */ = {isa = PBXFileReference; fileEncoding = 4; lastKnownFileType = sourcecode.cpp.cpp; path = field_mask_test.cc; sourceTree = "<group>"; };
		549CCA5520A36E1F00BCEB75 /* precondition_test.cc */ = {isa = PBXFileReference; fileEncoding = 4; lastKnownFileType = sourcecode.cpp.cpp; path = precondition_test.cc; sourceTree = "<group>"; };
		54A0352820A3B3BD003E0143 /* testutil.cc */ = {isa = PBXFileReference; fileEncoding = 4; lastKnownFileType = sourcecode.cpp.cpp; path = testutil.cc; sourceTree = "<group>"; };
		54A0352920A3B3BD003E0143 /* testutil.h */ = {isa = PBXFileReference; fileEncoding = 4; lastKnownFileType = sourcecode.c.h; path = testutil.h; sourceTree = "<group>"; };
		54A0352B20A3B3D7003E0143 /* status_testing.h */ = {isa = PBXFileReference; fileEncoding = 4; lastKnownFileType = sourcecode.c.h; path = status_testing.h; sourceTree = "<group>"; };
		54A0352C20A3B3D7003E0143 /* status_test.cc */ = {isa = PBXFileReference; fileEncoding = 4; lastKnownFileType = sourcecode.cpp.cpp; path = status_test.cc; sourceTree = "<group>"; };
		54A0352D20A3B3D7003E0143 /* statusor_test.cc */ = {isa = PBXFileReference; fileEncoding = 4; lastKnownFileType = sourcecode.cpp.cpp; path = statusor_test.cc; sourceTree = "<group>"; };
		54A0353420A3D8CB003E0143 /* iterator_adaptors_test.cc */ = {isa = PBXFileReference; fileEncoding = 4; lastKnownFileType = sourcecode.cpp.cpp; path = iterator_adaptors_test.cc; sourceTree = "<group>"; };
		54AA338F224BF935006CE580 /* Firestore_Example_tvOS.app */ = {isa = PBXFileReference; explicitFileType = wrapper.application; includeInIndex = 0; path = Firestore_Example_tvOS.app; sourceTree = BUILT_PRODUCTS_DIR; };
		54AA3391224BF935006CE580 /* AppDelegate.h */ = {isa = PBXFileReference; lastKnownFileType = sourcecode.c.h; path = AppDelegate.h; sourceTree = "<group>"; };
		54AA3392224BF935006CE580 /* AppDelegate.m */ = {isa = PBXFileReference; lastKnownFileType = sourcecode.c.objc; path = AppDelegate.m; sourceTree = "<group>"; };
		54AA3394224BF935006CE580 /* ViewController.h */ = {isa = PBXFileReference; lastKnownFileType = sourcecode.c.h; path = ViewController.h; sourceTree = "<group>"; };
		54AA3395224BF935006CE580 /* ViewController.m */ = {isa = PBXFileReference; lastKnownFileType = sourcecode.c.objc; path = ViewController.m; sourceTree = "<group>"; };
		54AA3398224BF935006CE580 /* Base */ = {isa = PBXFileReference; lastKnownFileType = file.storyboard; name = Base; path = Base.lproj/Main.storyboard; sourceTree = "<group>"; };
		54AA339A224BF936006CE580 /* Assets.xcassets */ = {isa = PBXFileReference; lastKnownFileType = folder.assetcatalog; path = Assets.xcassets; sourceTree = "<group>"; };
		54AA339C224BF936006CE580 /* Info.plist */ = {isa = PBXFileReference; lastKnownFileType = text.plist.xml; path = Info.plist; sourceTree = "<group>"; };
		54AA339D224BF936006CE580 /* main.m */ = {isa = PBXFileReference; lastKnownFileType = sourcecode.c.objc; path = main.m; sourceTree = "<group>"; };
		54AA33A6224BFE09006CE580 /* Firestore_Tests_tvOS.xctest */ = {isa = PBXFileReference; explicitFileType = wrapper.cfbundle; includeInIndex = 0; path = Firestore_Tests_tvOS.xctest; sourceTree = BUILT_PRODUCTS_DIR; };
		54AA33B4224C0035006CE580 /* Firestore_IntegrationTests_tvOS.xctest */ = {isa = PBXFileReference; explicitFileType = wrapper.cfbundle; includeInIndex = 0; path = Firestore_IntegrationTests_tvOS.xctest; sourceTree = BUILT_PRODUCTS_DIR; };
		54B8E4AA224BDC4100930F18 /* Firestore_IntegrationTests_macOS.xctest */ = {isa = PBXFileReference; explicitFileType = wrapper.cfbundle; includeInIndex = 0; path = Firestore_IntegrationTests_macOS.xctest; sourceTree = BUILT_PRODUCTS_DIR; };
		54C2294E1FECABAE007D065B /* log_test.cc */ = {isa = PBXFileReference; fileEncoding = 4; lastKnownFileType = sourcecode.cpp.cpp; path = log_test.cc; sourceTree = "<group>"; };
		54C9EDF12040E16300A969CD /* Firestore_SwiftTests_iOS.xctest */ = {isa = PBXFileReference; explicitFileType = wrapper.cfbundle; includeInIndex = 0; path = Firestore_SwiftTests_iOS.xctest; sourceTree = BUILT_PRODUCTS_DIR; };
		54C9EDF52040E16300A969CD /* Info.plist */ = {isa = PBXFileReference; lastKnownFileType = text.plist.xml; path = Info.plist; sourceTree = "<group>"; };
		54D400D32148BACE001D2BCC /* GoogleService-Info.plist */ = {isa = PBXFileReference; fileEncoding = 4; lastKnownFileType = text.plist.xml; name = "GoogleService-Info.plist"; path = "App/GoogleService-Info.plist"; sourceTree = SOURCE_ROOT; };
		54DA129C1F315EE100DD57A1 /* collection_spec_test.json */ = {isa = PBXFileReference; fileEncoding = 4; lastKnownFileType = text.json; path = collection_spec_test.json; sourceTree = "<group>"; };
		54DA129D1F315EE100DD57A1 /* existence_filter_spec_test.json */ = {isa = PBXFileReference; fileEncoding = 4; lastKnownFileType = text.json; path = existence_filter_spec_test.json; sourceTree = "<group>"; };
		54DA129E1F315EE100DD57A1 /* limbo_spec_test.json */ = {isa = PBXFileReference; fileEncoding = 4; lastKnownFileType = text.json; path = limbo_spec_test.json; sourceTree = "<group>"; };
		54DA129F1F315EE100DD57A1 /* limit_spec_test.json */ = {isa = PBXFileReference; fileEncoding = 4; lastKnownFileType = text.json; path = limit_spec_test.json; sourceTree = "<group>"; };
		54DA12A01F315EE100DD57A1 /* listen_spec_test.json */ = {isa = PBXFileReference; fileEncoding = 4; lastKnownFileType = text.json; path = listen_spec_test.json; sourceTree = "<group>"; };
		54DA12A11F315EE100DD57A1 /* offline_spec_test.json */ = {isa = PBXFileReference; fileEncoding = 4; lastKnownFileType = text.json; path = offline_spec_test.json; sourceTree = "<group>"; };
		54DA12A21F315EE100DD57A1 /* orderby_spec_test.json */ = {isa = PBXFileReference; fileEncoding = 4; lastKnownFileType = text.json; path = orderby_spec_test.json; sourceTree = "<group>"; };
		54DA12A31F315EE100DD57A1 /* persistence_spec_test.json */ = {isa = PBXFileReference; fileEncoding = 4; lastKnownFileType = text.json; path = persistence_spec_test.json; sourceTree = "<group>"; };
		54DA12A41F315EE100DD57A1 /* resume_token_spec_test.json */ = {isa = PBXFileReference; fileEncoding = 4; lastKnownFileType = text.json; path = resume_token_spec_test.json; sourceTree = "<group>"; };
		54DA12A51F315EE100DD57A1 /* write_spec_test.json */ = {isa = PBXFileReference; fileEncoding = 4; lastKnownFileType = text.json; path = write_spec_test.json; sourceTree = "<group>"; };
		54E9281C1F33950B00C1953E /* FSTEventAccumulator.h */ = {isa = PBXFileReference; fileEncoding = 4; lastKnownFileType = sourcecode.c.h; path = FSTEventAccumulator.h; sourceTree = "<group>"; };
		54E9281E1F33950B00C1953E /* FSTIntegrationTestCase.h */ = {isa = PBXFileReference; fileEncoding = 4; lastKnownFileType = sourcecode.c.h; path = FSTIntegrationTestCase.h; sourceTree = "<group>"; };
		54E9282A1F339CAD00C1953E /* XCTestCase+Await.h */ = {isa = PBXFileReference; fileEncoding = 4; lastKnownFileType = sourcecode.c.h; path = "XCTestCase+Await.h"; sourceTree = "<group>"; };
		54EB764C202277B30088B8F3 /* array_sorted_map_test.cc */ = {isa = PBXFileReference; fileEncoding = 4; lastKnownFileType = sourcecode.cpp.cpp; path = array_sorted_map_test.cc; sourceTree = "<group>"; };
		584AE2C37A55B408541A6FF3 /* remote_event_test.cc */ = {isa = PBXFileReference; includeInIndex = 1; lastKnownFileType = sourcecode.cpp.cpp; path = remote_event_test.cc; sourceTree = "<group>"; };
		5918805E993304321A05E82B /* Pods_Firestore_Example_iOS.framework */ = {isa = PBXFileReference; explicitFileType = wrapper.framework; includeInIndex = 0; path = Pods_Firestore_Example_iOS.framework; sourceTree = BUILT_PRODUCTS_DIR; };
		5B5414D28802BC76FDADABD6 /* stream_test.cc */ = {isa = PBXFileReference; includeInIndex = 1; path = stream_test.cc; sourceTree = "<group>"; };
		5C2989FEC97E94ADD2A0B7E5 /* leveldb_persistence_test.cc */ = {isa = PBXFileReference; includeInIndex = 1; path = leveldb_persistence_test.cc; sourceTree = "<group>"; };
		5CAE131920FFFED600BE9A4A /* Firestore_Benchmarks_iOS.xctest */ = {isa = PBXFileReference; explicitFileType = wrapper.cfbundle; includeInIndex = 0; path = Firestore_Benchmarks_iOS.xctest; sourceTree = BUILT_PRODUCTS_DIR; };
		5CAE131D20FFFED600BE9A4A /* Info.plist */ = {isa = PBXFileReference; lastKnownFileType = text.plist.xml; path = Info.plist; sourceTree = "<group>"; };
		5CC9650120A0E93200A2D6A1 /* FSTLRUGarbageCollectorTests.h */ = {isa = PBXFileReference; fileEncoding = 4; lastKnownFileType = sourcecode.c.h; path = FSTLRUGarbageCollectorTests.h; sourceTree = "<group>"; };
		5CC9650220A0E93200A2D6A1 /* FSTLRUGarbageCollectorTests.mm */ = {isa = PBXFileReference; fileEncoding = 4; lastKnownFileType = sourcecode.cpp.objcpp; path = FSTLRUGarbageCollectorTests.mm; sourceTree = "<group>"; };
		5CC9650420A0E9BD00A2D6A1 /* FSTMemoryLRUGarbageCollectorTests.mm */ = {isa = PBXFileReference; fileEncoding = 4; lastKnownFileType = sourcecode.cpp.objcpp; path = FSTMemoryLRUGarbageCollectorTests.mm; sourceTree = "<group>"; };
		5CC9650620A0E9C600A2D6A1 /* FSTLevelDBLRUGarbageCollectorTests.mm */ = {isa = PBXFileReference; fileEncoding = 4; lastKnownFileType = sourcecode.cpp.objcpp; path = FSTLevelDBLRUGarbageCollectorTests.mm; sourceTree = "<group>"; };
		6003F58A195388D20070C39A /* Firestore_Example_iOS.app */ = {isa = PBXFileReference; explicitFileType = wrapper.application; includeInIndex = 0; path = Firestore_Example_iOS.app; sourceTree = BUILT_PRODUCTS_DIR; };
		6003F58D195388D20070C39A /* Foundation.framework */ = {isa = PBXFileReference; lastKnownFileType = wrapper.framework; name = Foundation.framework; path = System/Library/Frameworks/Foundation.framework; sourceTree = SDKROOT; };
		6003F58F195388D20070C39A /* CoreGraphics.framework */ = {isa = PBXFileReference; lastKnownFileType = wrapper.framework; name = CoreGraphics.framework; path = System/Library/Frameworks/CoreGraphics.framework; sourceTree = SDKROOT; };
		6003F591195388D20070C39A /* UIKit.framework */ = {isa = PBXFileReference; lastKnownFileType = wrapper.framework; name = UIKit.framework; path = System/Library/Frameworks/UIKit.framework; sourceTree = SDKROOT; };
		6003F595195388D20070C39A /* Firestore-Info.plist */ = {isa = PBXFileReference; lastKnownFileType = text.plist.xml; path = "Firestore-Info.plist"; sourceTree = "<group>"; };
		6003F597195388D20070C39A /* en */ = {isa = PBXFileReference; lastKnownFileType = text.plist.strings; name = en; path = en.lproj/InfoPlist.strings; sourceTree = "<group>"; };
		6003F599195388D20070C39A /* main.m */ = {isa = PBXFileReference; lastKnownFileType = sourcecode.c.objc; path = main.m; sourceTree = "<group>"; };
		6003F59C195388D20070C39A /* FIRAppDelegate.h */ = {isa = PBXFileReference; lastKnownFileType = sourcecode.c.h; path = FIRAppDelegate.h; sourceTree = "<group>"; };
		6003F59D195388D20070C39A /* FIRAppDelegate.m */ = {isa = PBXFileReference; lastKnownFileType = sourcecode.c.objc; path = FIRAppDelegate.m; sourceTree = "<group>"; };
		6003F5A5195388D20070C39A /* FIRViewController.h */ = {isa = PBXFileReference; lastKnownFileType = sourcecode.c.h; path = FIRViewController.h; sourceTree = "<group>"; };
		6003F5A6195388D20070C39A /* FIRViewController.m */ = {isa = PBXFileReference; lastKnownFileType = sourcecode.c.objc; path = FIRViewController.m; sourceTree = "<group>"; };
		6003F5A8195388D20070C39A /* Images.xcassets */ = {isa = PBXFileReference; lastKnownFileType = folder.assetcatalog; path = Images.xcassets; sourceTree = "<group>"; };
		6003F5AE195388D20070C39A /* Firestore_Tests_iOS.xctest */ = {isa = PBXFileReference; explicitFileType = wrapper.cfbundle; includeInIndex = 0; path = Firestore_Tests_iOS.xctest; sourceTree = BUILT_PRODUCTS_DIR; };
		6003F5AF195388D20070C39A /* XCTest.framework */ = {isa = PBXFileReference; lastKnownFileType = wrapper.framework; name = XCTest.framework; path = Library/Frameworks/XCTest.framework; sourceTree = DEVELOPER_DIR; };
		6003F5B7195388D20070C39A /* Tests-Info.plist */ = {isa = PBXFileReference; lastKnownFileType = text.plist.xml; path = "Tests-Info.plist"; sourceTree = "<group>"; };
		6003F5B9195388D20070C39A /* en */ = {isa = PBXFileReference; lastKnownFileType = text.plist.strings; name = en; path = en.lproj/InfoPlist.strings; sourceTree = "<group>"; };
		600A7D7D821CE84E0CA8CB89 /* async_testing.h */ = {isa = PBXFileReference; includeInIndex = 1; lastKnownFileType = sourcecode.c.h; path = async_testing.h; sourceTree = "<group>"; };
		6161B5012047140400A99DBB /* FIRFirestoreSourceTests.mm */ = {isa = PBXFileReference; fileEncoding = 4; lastKnownFileType = sourcecode.cpp.objcpp; path = FIRFirestoreSourceTests.mm; sourceTree = "<group>"; };
		618BBE7D20B89AAC00B5BCE7 /* target.pb.cc */ = {isa = PBXFileReference; fileEncoding = 4; lastKnownFileType = sourcecode.cpp.cpp; path = target.pb.cc; sourceTree = "<group>"; };
		618BBE7E20B89AAC00B5BCE7 /* maybe_document.pb.cc */ = {isa = PBXFileReference; fileEncoding = 4; lastKnownFileType = sourcecode.cpp.cpp; path = maybe_document.pb.cc; sourceTree = "<group>"; };
		618BBE7F20B89AAC00B5BCE7 /* target.pb.h */ = {isa = PBXFileReference; fileEncoding = 4; lastKnownFileType = sourcecode.c.h; path = target.pb.h; sourceTree = "<group>"; };
		618BBE8020B89AAC00B5BCE7 /* maybe_document.pb.h */ = {isa = PBXFileReference; fileEncoding = 4; lastKnownFileType = sourcecode.c.h; path = maybe_document.pb.h; sourceTree = "<group>"; };
		618BBE8120B89AAC00B5BCE7 /* mutation.pb.h */ = {isa = PBXFileReference; fileEncoding = 4; lastKnownFileType = sourcecode.c.h; path = mutation.pb.h; sourceTree = "<group>"; };
		618BBE8220B89AAC00B5BCE7 /* mutation.pb.cc */ = {isa = PBXFileReference; fileEncoding = 4; lastKnownFileType = sourcecode.cpp.cpp; path = mutation.pb.cc; sourceTree = "<group>"; };
		618BBE9120B89AAC00B5BCE7 /* latlng.pb.h */ = {isa = PBXFileReference; fileEncoding = 4; lastKnownFileType = sourcecode.c.h; path = latlng.pb.h; sourceTree = "<group>"; };
		618BBE9220B89AAC00B5BCE7 /* latlng.pb.cc */ = {isa = PBXFileReference; fileEncoding = 4; lastKnownFileType = sourcecode.cpp.cpp; path = latlng.pb.cc; sourceTree = "<group>"; };
		618BBE9420B89AAC00B5BCE7 /* http.pb.h */ = {isa = PBXFileReference; fileEncoding = 4; lastKnownFileType = sourcecode.c.h; path = http.pb.h; sourceTree = "<group>"; };
		618BBE9520B89AAC00B5BCE7 /* annotations.pb.cc */ = {isa = PBXFileReference; fileEncoding = 4; lastKnownFileType = sourcecode.cpp.cpp; path = annotations.pb.cc; sourceTree = "<group>"; };
		618BBE9620B89AAC00B5BCE7 /* annotations.pb.h */ = {isa = PBXFileReference; fileEncoding = 4; lastKnownFileType = sourcecode.c.h; path = annotations.pb.h; sourceTree = "<group>"; };
		618BBE9720B89AAC00B5BCE7 /* http.pb.cc */ = {isa = PBXFileReference; fileEncoding = 4; lastKnownFileType = sourcecode.cpp.cpp; path = http.pb.cc; sourceTree = "<group>"; };
		618BBE9920B89AAC00B5BCE7 /* status.pb.cc */ = {isa = PBXFileReference; fileEncoding = 4; lastKnownFileType = sourcecode.cpp.cpp; path = status.pb.cc; sourceTree = "<group>"; };
		618BBE9A20B89AAC00B5BCE7 /* status.pb.h */ = {isa = PBXFileReference; fileEncoding = 4; lastKnownFileType = sourcecode.c.h; path = status.pb.h; sourceTree = "<group>"; };
		61F72C5520BC48FD001A68CB /* serializer_test.cc */ = {isa = PBXFileReference; fileEncoding = 4; lastKnownFileType = sourcecode.cpp.cpp; path = serializer_test.cc; sourceTree = "<group>"; };
		620C1427763BA5D3CCFB5A1F /* BridgingHeader.h */ = {isa = PBXFileReference; includeInIndex = 1; lastKnownFileType = sourcecode.c.h; path = BridgingHeader.h; sourceTree = "<group>"; };
		62E103B28B48A81D682A0DE9 /* Pods_Firestore_Example_tvOS.framework */ = {isa = PBXFileReference; explicitFileType = wrapper.framework; includeInIndex = 0; path = Pods_Firestore_Example_tvOS.framework; sourceTree = BUILT_PRODUCTS_DIR; };
		69E6C311558EC77729A16CF1 /* Pods-Firestore_Example_iOS-Firestore_SwiftTests_iOS.debug.xcconfig */ = {isa = PBXFileReference; includeInIndex = 1; lastKnownFileType = text.xcconfig; name = "Pods-Firestore_Example_iOS-Firestore_SwiftTests_iOS.debug.xcconfig"; path = "Pods/Target Support Files/Pods-Firestore_Example_iOS-Firestore_SwiftTests_iOS/Pods-Firestore_Example_iOS-Firestore_SwiftTests_iOS.debug.xcconfig"; sourceTree = "<group>"; };
		6AE927CDFC7A72BF825BE4CB /* Pods-Firestore_Tests_tvOS.release.xcconfig */ = {isa = PBXFileReference; includeInIndex = 1; lastKnownFileType = text.xcconfig; name = "Pods-Firestore_Tests_tvOS.release.xcconfig"; path = "Pods/Target Support Files/Pods-Firestore_Tests_tvOS/Pods-Firestore_Tests_tvOS.release.xcconfig"; sourceTree = "<group>"; };
		6D0EE49C1D5AF75664D0EBE4 /* field_value_benchmark.cc */ = {isa = PBXFileReference; includeInIndex = 1; lastKnownFileType = sourcecode.cpp.cpp; path = field_value_benchmark.cc; sourceTree = "<group>"; };
		6E8302DE210222ED003E1EA3 /* FSTFuzzTestFieldPath.h */ = {isa = PBXFileReference; lastKnownFileType = sourcecode.c.h; path = FSTFuzzTestFieldPath.h; sourceTree = "<group>"; };
		6E8302DF21022309003E1EA3 /* FSTFuzzTestFieldPath.mm */ = {isa = PBXFileReference; fileEncoding = 4; lastKnownFileType = sourcecode.cpp.objcpp; path = FSTFuzzTestFieldPath.mm; sourceTree = "<group>"; };
		6EA39FDD20FE820E008D461F /* FSTFuzzTestSerializer.mm */ = {isa = PBXFileReference; lastKnownFileType = sourcecode.cpp.objcpp; path = FSTFuzzTestSerializer.mm; sourceTree = "<group>"; };
		6EA39FDF20FE824E008D461F /* FSTFuzzTestSerializer.h */ = {isa = PBXFileReference; lastKnownFileType = sourcecode.c.h; path = FSTFuzzTestSerializer.h; sourceTree = "<group>"; };
		6ED6DEA120F5502700FC6076 /* FuzzingResources */ = {isa = PBXFileReference; lastKnownFileType = folder; path = FuzzingResources; sourceTree = "<group>"; };
		6EDD3B5B20BF247500C33877 /* Firestore_FuzzTests_iOS.xctest */ = {isa = PBXFileReference; explicitFileType = wrapper.cfbundle; includeInIndex = 0; path = Firestore_FuzzTests_iOS.xctest; sourceTree = BUILT_PRODUCTS_DIR; };
		6EDD3B5C20BF247500C33877 /* Firestore_FuzzTests_iOS-Info.plist */ = {isa = PBXFileReference; lastKnownFileType = text.plist.xml; path = "Firestore_FuzzTests_iOS-Info.plist"; sourceTree = "<group>"; };
		6EDD3B5E20BF24D000C33877 /* FSTFuzzTestsPrincipal.mm */ = {isa = PBXFileReference; lastKnownFileType = sourcecode.cpp.objcpp; path = FSTFuzzTestsPrincipal.mm; sourceTree = "<group>"; };
		6F57521E161450FAF89075ED /* event_manager_test.cc */ = {isa = PBXFileReference; includeInIndex = 1; path = event_manager_test.cc; sourceTree = "<group>"; };
		71140E5D09C6E76F7C71B2FC /* fake_target_metadata_provider.cc */ = {isa = PBXFileReference; includeInIndex = 1; lastKnownFileType = sourcecode.cpp.cpp; path = fake_target_metadata_provider.cc; sourceTree = "<group>"; };
		71719F9E1E33DC2100824A3D /* Base */ = {isa = PBXFileReference; lastKnownFileType = file.storyboard; name = Base; path = Base.lproj/LaunchScreen.storyboard; sourceTree = "<group>"; };
		731541602214AFFA0037F4DC /* query_spec_test.json */ = {isa = PBXFileReference; fileEncoding = 4; lastKnownFileType = text.json; path = query_spec_test.json; sourceTree = "<group>"; };
		73866A9F2082B069009BB4FF /* FIRArrayTransformTests.mm */ = {isa = PBXFileReference; lastKnownFileType = sourcecode.cpp.objcpp; path = FIRArrayTransformTests.mm; sourceTree = "<group>"; };
		73F1F73A2210F3D800E1F692 /* index_manager_test.h */ = {isa = PBXFileReference; fileEncoding = 4; lastKnownFileType = sourcecode.c.h; path = index_manager_test.h; sourceTree = "<group>"; };
		74AC2ADBF1BAD9A8EF30CF41 /* Pods-Firestore_IntegrationTests_tvOS.debug.xcconfig */ = {isa = PBXFileReference; includeInIndex = 1; lastKnownFileType = text.xcconfig; name = "Pods-Firestore_IntegrationTests_tvOS.debug.xcconfig"; path = "Pods/Target Support Files/Pods-Firestore_IntegrationTests_tvOS/Pods-Firestore_IntegrationTests_tvOS.debug.xcconfig"; sourceTree = "<group>"; };
		7515B47C92ABEEC66864B55C /* field_transform_test.cc */ = {isa = PBXFileReference; includeInIndex = 1; lastKnownFileType = sourcecode.cpp.cpp; path = field_transform_test.cc; sourceTree = "<group>"; };
		759E964B6A03E6775C992710 /* Pods_Firestore_Tests_macOS.framework */ = {isa = PBXFileReference; explicitFileType = wrapper.framework; includeInIndex = 0; path = Pods_Firestore_Tests_macOS.framework; sourceTree = BUILT_PRODUCTS_DIR; };
		79507DF8378D3C42F5B36268 /* string_win_test.cc */ = {isa = PBXFileReference; includeInIndex = 1; lastKnownFileType = sourcecode.cpp.cpp; path = string_win_test.cc; sourceTree = "<group>"; };
		79D4CD6A707ED3F7A6D2ECF5 /* view_testing.h */ = {isa = PBXFileReference; includeInIndex = 1; lastKnownFileType = sourcecode.c.h; path = view_testing.h; sourceTree = "<group>"; };
		7B65C996438B84DBC7616640 /* CodableTimestampTests.swift */ = {isa = PBXFileReference; includeInIndex = 1; lastKnownFileType = sourcecode.swift; path = CodableTimestampTests.swift; sourceTree = "<group>"; };
		7C3F995E040E9E9C5E8514BB /* query_listener_test.cc */ = {isa = PBXFileReference; includeInIndex = 1; lastKnownFileType = sourcecode.cpp.cpp; path = query_listener_test.cc; sourceTree = "<group>"; };
		7EB299CF85034F09CFD6F3FD /* remote_document_cache_test.cc */ = {isa = PBXFileReference; includeInIndex = 1; path = remote_document_cache_test.cc; sourceTree = "<group>"; };
		84434E57CA72951015FC71BC /* Pods-Firestore_FuzzTests_iOS.debug.xcconfig */ = {isa = PBXFileReference; includeInIndex = 1; lastKnownFileType = text.xcconfig; name = "Pods-Firestore_FuzzTests_iOS.debug.xcconfig"; path = "Pods/Target Support Files/Pods-Firestore_FuzzTests_iOS/Pods-Firestore_FuzzTests_iOS.debug.xcconfig"; sourceTree = "<group>"; };
		872C92ABD71B12784A1C5520 /* async_testing.cc */ = {isa = PBXFileReference; includeInIndex = 1; lastKnownFileType = sourcecode.cpp.cpp; path = async_testing.cc; sourceTree = "<group>"; };
		873B8AEA1B1F5CCA007FD442 /* Main.storyboard */ = {isa = PBXFileReference; fileEncoding = 4; lastKnownFileType = file.storyboard; name = Main.storyboard; path = Base.lproj/Main.storyboard; sourceTree = "<group>"; };
		8C058C8BE2723D9A53CCD64B /* persistence_testing.h */ = {isa = PBXFileReference; includeInIndex = 1; lastKnownFileType = sourcecode.c.h; path = persistence_testing.h; sourceTree = "<group>"; };
		8E002F4AD5D9B6197C940847 /* Firestore.podspec */ = {isa = PBXFileReference; includeInIndex = 1; lastKnownFileType = text; name = Firestore.podspec; path = ../Firestore.podspec; sourceTree = "<group>"; };
		9113B6F513D0473AEABBAF1F /* persistence_testing.cc */ = {isa = PBXFileReference; includeInIndex = 1; path = persistence_testing.cc; sourceTree = "<group>"; };
		97C492D2524E92927C11F425 /* Pods-Firestore_FuzzTests_iOS.release.xcconfig */ = {isa = PBXFileReference; includeInIndex = 1; lastKnownFileType = text.xcconfig; name = "Pods-Firestore_FuzzTests_iOS.release.xcconfig"; path = "Pods/Target Support Files/Pods-Firestore_FuzzTests_iOS/Pods-Firestore_FuzzTests_iOS.release.xcconfig"; sourceTree = "<group>"; };
		98366480BD1FD44A1FEDD982 /* Pods-Firestore_Example_macOS.debug.xcconfig */ = {isa = PBXFileReference; includeInIndex = 1; lastKnownFileType = text.xcconfig; name = "Pods-Firestore_Example_macOS.debug.xcconfig"; path = "Pods/Target Support Files/Pods-Firestore_Example_macOS/Pods-Firestore_Example_macOS.debug.xcconfig"; sourceTree = "<group>"; };
		9CFD366B783AE27B9E79EE7A /* string_format_apple_test.mm */ = {isa = PBXFileReference; includeInIndex = 1; lastKnownFileType = sourcecode.cpp.objcpp; path = string_format_apple_test.mm; sourceTree = "<group>"; };
<<<<<<< HEAD
=======
		A1C8236D0FBB4374D486D11D /* query_cache_test.cc */ = {isa = PBXFileReference; includeInIndex = 1; path = query_cache_test.cc; sourceTree = "<group>"; };
		A28C9DBBA0D9DCD288652DC2 /* event_manager_test.mm */ = {isa = PBXFileReference; includeInIndex = 1; lastKnownFileType = sourcecode.cpp.objcpp; path = event_manager_test.mm; sourceTree = "<group>"; };
>>>>>>> 259b0550
		A5466E7809AD2871FFDE6C76 /* view_testing.cc */ = {isa = PBXFileReference; includeInIndex = 1; lastKnownFileType = sourcecode.cpp.cpp; path = view_testing.cc; sourceTree = "<group>"; };
		A5FA86650A18F3B7A8162287 /* Pods-Firestore_Benchmarks_iOS.release.xcconfig */ = {isa = PBXFileReference; includeInIndex = 1; lastKnownFileType = text.xcconfig; name = "Pods-Firestore_Benchmarks_iOS.release.xcconfig"; path = "Pods/Target Support Files/Pods-Firestore_Benchmarks_iOS/Pods-Firestore_Benchmarks_iOS.release.xcconfig"; sourceTree = "<group>"; };
		A70E82DD627B162BEF92B8ED /* Pods-Firestore_Example_tvOS.debug.xcconfig */ = {isa = PBXFileReference; includeInIndex = 1; lastKnownFileType = text.xcconfig; name = "Pods-Firestore_Example_tvOS.debug.xcconfig"; path = "Pods/Target Support Files/Pods-Firestore_Example_tvOS/Pods-Firestore_Example_tvOS.debug.xcconfig"; sourceTree = "<group>"; };
		AB323F9553050F4F6490F9FF /* pretty_printing_test.cc */ = {isa = PBXFileReference; includeInIndex = 1; name = pretty_printing_test.cc; path = nanopb/pretty_printing_test.cc; sourceTree = "<group>"; };
		AB356EF6200EA5EB0089B766 /* field_value_test.cc */ = {isa = PBXFileReference; lastKnownFileType = sourcecode.cpp.cpp; path = field_value_test.cc; sourceTree = "<group>"; };
		AB380CF82019382300D97691 /* target_id_generator_test.cc */ = {isa = PBXFileReference; fileEncoding = 4; lastKnownFileType = sourcecode.cpp.cpp; path = target_id_generator_test.cc; sourceTree = "<group>"; };
		AB380CFC201A2EE200D97691 /* string_util_test.cc */ = {isa = PBXFileReference; fileEncoding = 4; lastKnownFileType = sourcecode.cpp.cpp; path = string_util_test.cc; sourceTree = "<group>"; };
		AB380D01201BC69F00D97691 /* bits_test.cc */ = {isa = PBXFileReference; fileEncoding = 4; lastKnownFileType = sourcecode.cpp.cpp; path = bits_test.cc; sourceTree = "<group>"; };
		AB380D03201BC6E400D97691 /* ordered_code_test.cc */ = {isa = PBXFileReference; fileEncoding = 4; lastKnownFileType = sourcecode.cpp.cpp; path = ordered_code_test.cc; sourceTree = "<group>"; };
		AB38D92E20235D22000A432D /* database_info_test.cc */ = {isa = PBXFileReference; fileEncoding = 4; lastKnownFileType = sourcecode.cpp.cpp; path = database_info_test.cc; sourceTree = "<group>"; };
		AB38D93220239654000A432D /* user_test.cc */ = {isa = PBXFileReference; fileEncoding = 4; lastKnownFileType = sourcecode.cpp.cpp; path = user_test.cc; sourceTree = "<group>"; };
		AB38D9342023966E000A432D /* credentials_provider_test.cc */ = {isa = PBXFileReference; fileEncoding = 4; lastKnownFileType = sourcecode.cpp.cpp; path = credentials_provider_test.cc; sourceTree = "<group>"; };
		AB38D93620239689000A432D /* empty_credentials_provider_test.cc */ = {isa = PBXFileReference; fileEncoding = 4; lastKnownFileType = sourcecode.cpp.cpp; path = empty_credentials_provider_test.cc; sourceTree = "<group>"; };
		AB6B908320322E4D00CC290A /* document_test.cc */ = {isa = PBXFileReference; lastKnownFileType = sourcecode.cpp.cpp; path = document_test.cc; sourceTree = "<group>"; };
		AB6B908720322E8800CC290A /* no_document_test.cc */ = {isa = PBXFileReference; lastKnownFileType = sourcecode.cpp.cpp; path = no_document_test.cc; sourceTree = "<group>"; };
		AB71064B201FA60300344F18 /* database_id_test.cc */ = {isa = PBXFileReference; fileEncoding = 4; lastKnownFileType = sourcecode.cpp.cpp; path = database_id_test.cc; sourceTree = "<group>"; };
		AB7BAB332012B519001E0872 /* geo_point_test.cc */ = {isa = PBXFileReference; fileEncoding = 4; lastKnownFileType = sourcecode.cpp.cpp; path = geo_point_test.cc; sourceTree = "<group>"; };
		ABA495B9202B7E79008A7851 /* snapshot_version_test.cc */ = {isa = PBXFileReference; fileEncoding = 4; lastKnownFileType = sourcecode.cpp.cpp; path = snapshot_version_test.cc; sourceTree = "<group>"; };
		ABC1D7DF2023A3EF00BA84F0 /* token_test.cc */ = {isa = PBXFileReference; fileEncoding = 4; lastKnownFileType = sourcecode.cpp.cpp; path = token_test.cc; sourceTree = "<group>"; };
		ABC1D7E22023CDC500BA84F0 /* firebase_credentials_provider_test.mm */ = {isa = PBXFileReference; fileEncoding = 4; lastKnownFileType = sourcecode.cpp.objcpp; path = firebase_credentials_provider_test.mm; sourceTree = "<group>"; };
		ABF6506B201131F8005F2C74 /* timestamp_test.cc */ = {isa = PBXFileReference; lastKnownFileType = sourcecode.cpp.cpp; path = timestamp_test.cc; sourceTree = "<group>"; };
		AE4A9E38D65688EE000EE2A1 /* index_manager_test.cc */ = {isa = PBXFileReference; includeInIndex = 1; path = index_manager_test.cc; sourceTree = "<group>"; };
		B1A7E1959AF8141FA7E6B888 /* grpc_stream_tester.cc */ = {isa = PBXFileReference; includeInIndex = 1; lastKnownFileType = sourcecode.cpp.cpp; path = grpc_stream_tester.cc; sourceTree = "<group>"; };
		B3F5B3AAE791A5911B9EAA82 /* Pods-Firestore_Tests_iOS.release.xcconfig */ = {isa = PBXFileReference; includeInIndex = 1; lastKnownFileType = text.xcconfig; name = "Pods-Firestore_Tests_iOS.release.xcconfig"; path = "Pods/Target Support Files/Pods-Firestore_Tests_iOS/Pods-Firestore_Tests_iOS.release.xcconfig"; sourceTree = "<group>"; };
		B60894F52170207100EBC644 /* fake_credentials_provider.h */ = {isa = PBXFileReference; fileEncoding = 4; lastKnownFileType = sourcecode.c.h; path = fake_credentials_provider.h; sourceTree = "<group>"; };
		B60894F62170207100EBC644 /* fake_credentials_provider.cc */ = {isa = PBXFileReference; fileEncoding = 4; lastKnownFileType = sourcecode.cpp.cpp; path = fake_credentials_provider.cc; sourceTree = "<group>"; };
		B6152AD5202A5385000E5744 /* document_key_test.cc */ = {isa = PBXFileReference; fileEncoding = 4; lastKnownFileType = sourcecode.cpp.cpp; path = document_key_test.cc; sourceTree = "<group>"; };
		B65D34A7203C99090076A5E1 /* FIRTimestampTest.m */ = {isa = PBXFileReference; fileEncoding = 4; lastKnownFileType = sourcecode.c.objc; path = FIRTimestampTest.m; sourceTree = "<group>"; };
		B67BF447216EB42F00CA9097 /* create_noop_connectivity_monitor.h */ = {isa = PBXFileReference; fileEncoding = 4; lastKnownFileType = sourcecode.c.h; path = create_noop_connectivity_monitor.h; sourceTree = "<group>"; };
		B67BF448216EB43000CA9097 /* create_noop_connectivity_monitor.cc */ = {isa = PBXFileReference; fileEncoding = 4; lastKnownFileType = sourcecode.cpp.cpp; path = create_noop_connectivity_monitor.cc; sourceTree = "<group>"; };
		B686F2AD2023DDB20028D6BE /* field_path_test.cc */ = {isa = PBXFileReference; fileEncoding = 4; lastKnownFileType = sourcecode.cpp.cpp; path = field_path_test.cc; sourceTree = "<group>"; };
		B686F2B02024FFD70028D6BE /* resource_path_test.cc */ = {isa = PBXFileReference; fileEncoding = 4; lastKnownFileType = sourcecode.cpp.cpp; path = resource_path_test.cc; sourceTree = "<group>"; };
		B68B1E002213A764008977EF /* to_string_apple_test.mm */ = {isa = PBXFileReference; fileEncoding = 4; lastKnownFileType = sourcecode.cpp.objcpp; path = to_string_apple_test.mm; sourceTree = "<group>"; };
		B696858D2214B53900271095 /* to_string_test.cc */ = {isa = PBXFileReference; fileEncoding = 4; lastKnownFileType = sourcecode.cpp.cpp; path = to_string_test.cc; sourceTree = "<group>"; };
		B696858F221770F000271095 /* objc_compatibility_apple_test.mm */ = {isa = PBXFileReference; fileEncoding = 4; lastKnownFileType = sourcecode.cpp.objcpp; path = objc_compatibility_apple_test.mm; sourceTree = "<group>"; };
		B69CF05A219B9105004C434D /* FIRFirestore+Testing.h */ = {isa = PBXFileReference; fileEncoding = 4; lastKnownFileType = sourcecode.c.h; path = "FIRFirestore+Testing.h"; sourceTree = "<group>"; };
		B69CF3F02227386500B281C8 /* hashing_test_apple.mm */ = {isa = PBXFileReference; fileEncoding = 4; lastKnownFileType = sourcecode.cpp.objcpp; path = hashing_test_apple.mm; sourceTree = "<group>"; };
		B6BBE42F21262CF400C6A53E /* grpc_stream_test.cc */ = {isa = PBXFileReference; fileEncoding = 4; lastKnownFileType = sourcecode.cpp.cpp; path = grpc_stream_test.cc; sourceTree = "<group>"; };
		B6D1B68420E2AB1A00B35856 /* exponential_backoff_test.cc */ = {isa = PBXFileReference; fileEncoding = 4; lastKnownFileType = sourcecode.cpp.cpp; path = exponential_backoff_test.cc; sourceTree = "<group>"; };
		B6D9649021544D4F00EB9CFB /* grpc_connection_test.cc */ = {isa = PBXFileReference; fileEncoding = 4; lastKnownFileType = sourcecode.cpp.cpp; path = grpc_connection_test.cc; sourceTree = "<group>"; };
		B6D964922154AB8F00EB9CFB /* grpc_streaming_reader_test.cc */ = {isa = PBXFileReference; fileEncoding = 4; lastKnownFileType = sourcecode.cpp.cpp; path = grpc_streaming_reader_test.cc; sourceTree = "<group>"; };
		B6D964942163E63900EB9CFB /* grpc_unary_call_test.cc */ = {isa = PBXFileReference; fileEncoding = 4; lastKnownFileType = sourcecode.cpp.cpp; path = grpc_unary_call_test.cc; sourceTree = "<group>"; };
		B6FB467A208E9A8200554BA2 /* async_queue_test.h */ = {isa = PBXFileReference; fileEncoding = 4; lastKnownFileType = sourcecode.c.h; path = async_queue_test.h; sourceTree = "<group>"; };
		B6FB467B208E9A8200554BA2 /* async_queue_test.cc */ = {isa = PBXFileReference; fileEncoding = 4; lastKnownFileType = sourcecode.cpp.cpp; path = async_queue_test.cc; sourceTree = "<group>"; };
		B6FB4680208EA0BE00554BA2 /* async_queue_libdispatch_test.mm */ = {isa = PBXFileReference; fileEncoding = 4; lastKnownFileType = sourcecode.cpp.objcpp; path = async_queue_libdispatch_test.mm; sourceTree = "<group>"; };
		B6FB4681208EA0BE00554BA2 /* async_queue_std_test.cc */ = {isa = PBXFileReference; fileEncoding = 4; lastKnownFileType = sourcecode.cpp.cpp; path = async_queue_std_test.cc; sourceTree = "<group>"; };
		B6FB4687208F9B9100554BA2 /* executor_std_test.cc */ = {isa = PBXFileReference; fileEncoding = 4; lastKnownFileType = sourcecode.cpp.cpp; path = executor_std_test.cc; sourceTree = "<group>"; };
		B6FB4688208F9B9100554BA2 /* executor_test.cc */ = {isa = PBXFileReference; fileEncoding = 4; lastKnownFileType = sourcecode.cpp.cpp; path = executor_test.cc; sourceTree = "<group>"; };
		B6FB4689208F9B9100554BA2 /* executor_libdispatch_test.mm */ = {isa = PBXFileReference; fileEncoding = 4; lastKnownFileType = sourcecode.cpp.objcpp; path = executor_libdispatch_test.mm; sourceTree = "<group>"; };
		B6FB468A208F9B9100554BA2 /* executor_test.h */ = {isa = PBXFileReference; fileEncoding = 4; lastKnownFileType = sourcecode.c.h; path = executor_test.h; sourceTree = "<group>"; };
		B79CA87A1A01FC5329031C9B /* Pods_Firestore_FuzzTests_iOS.framework */ = {isa = PBXFileReference; explicitFileType = wrapper.framework; includeInIndex = 0; path = Pods_Firestore_FuzzTests_iOS.framework; sourceTree = BUILT_PRODUCTS_DIR; };
		B953604968FBF5483BD20F5A /* Pods-Firestore_IntegrationTests_macOS.release.xcconfig */ = {isa = PBXFileReference; includeInIndex = 1; lastKnownFileType = text.xcconfig; name = "Pods-Firestore_IntegrationTests_macOS.release.xcconfig"; path = "Pods/Target Support Files/Pods-Firestore_IntegrationTests_macOS/Pods-Firestore_IntegrationTests_macOS.release.xcconfig"; sourceTree = "<group>"; };
		B9C261C26C5D311E1E3C0CB9 /* query_test.cc */ = {isa = PBXFileReference; includeInIndex = 1; lastKnownFileType = sourcecode.cpp.cpp; path = query_test.cc; sourceTree = "<group>"; };
		BA6E5B9D53CCF301F58A62D7 /* xcgmock.h */ = {isa = PBXFileReference; includeInIndex = 1; lastKnownFileType = sourcecode.c.h; path = xcgmock.h; sourceTree = "<group>"; };
		BB644F9A3FB7EE4EA704E56A /* memory_query_cache_test.cc */ = {isa = PBXFileReference; includeInIndex = 1; path = memory_query_cache_test.cc; sourceTree = "<group>"; };
		BB92EB03E3F92485023F64ED /* Pods_Firestore_Example_iOS_Firestore_SwiftTests_iOS.framework */ = {isa = PBXFileReference; explicitFileType = wrapper.framework; includeInIndex = 0; path = Pods_Firestore_Example_iOS_Firestore_SwiftTests_iOS.framework; sourceTree = BUILT_PRODUCTS_DIR; };
		BBE612A9FA0F53A9F8F02981 /* leveldb_query_cache_test.cc */ = {isa = PBXFileReference; includeInIndex = 1; path = leveldb_query_cache_test.cc; sourceTree = "<group>"; };
		BC3C788D290A935C353CEAA1 /* writer_test.cc */ = {isa = PBXFileReference; includeInIndex = 1; lastKnownFileType = sourcecode.cpp.cpp; name = writer_test.cc; path = nanopb/writer_test.cc; sourceTree = "<group>"; };
		BD01F0E43E4E2A07B8B05099 /* Pods-Firestore_Tests_macOS.debug.xcconfig */ = {isa = PBXFileReference; includeInIndex = 1; lastKnownFileType = text.xcconfig; name = "Pods-Firestore_Tests_macOS.debug.xcconfig"; path = "Pods/Target Support Files/Pods-Firestore_Tests_macOS/Pods-Firestore_Tests_macOS.debug.xcconfig"; sourceTree = "<group>"; };
		C7429071B33BDF80A7FA2F8A /* view_test.cc */ = {isa = PBXFileReference; includeInIndex = 1; lastKnownFileType = sourcecode.cpp.cpp; path = view_test.cc; sourceTree = "<group>"; };
		C8522DE226C467C54E6788D8 /* mutation_test.cc */ = {isa = PBXFileReference; includeInIndex = 1; lastKnownFileType = sourcecode.cpp.cpp; path = mutation_test.cc; sourceTree = "<group>"; };
		CC572A9168BBEF7B83E4BBC5 /* view_snapshot_test.cc */ = {isa = PBXFileReference; includeInIndex = 1; lastKnownFileType = sourcecode.cpp.cpp; path = view_snapshot_test.cc; sourceTree = "<group>"; };
		CD422AF3E4515FB8E9BE67A0 /* equals_tester.h */ = {isa = PBXFileReference; includeInIndex = 1; lastKnownFileType = sourcecode.c.h; path = equals_tester.h; sourceTree = "<group>"; };
		CE37875365497FFA8687B745 /* message_test.cc */ = {isa = PBXFileReference; includeInIndex = 1; lastKnownFileType = sourcecode.cpp.cpp; name = message_test.cc; path = nanopb/message_test.cc; sourceTree = "<group>"; };
		D0A6E9136804A41CEC9D55D4 /* delayed_constructor_test.cc */ = {isa = PBXFileReference; includeInIndex = 1; lastKnownFileType = sourcecode.cpp.cpp; path = delayed_constructor_test.cc; sourceTree = "<group>"; };
		D37B34BC8F2E0DA5CAA6D4D1 /* query_cache_test.h */ = {isa = PBXFileReference; includeInIndex = 1; lastKnownFileType = sourcecode.c.h; path = query_cache_test.h; sourceTree = "<group>"; };
		D3CC3DC5338DCAF43A211155 /* README.md */ = {isa = PBXFileReference; includeInIndex = 1; lastKnownFileType = net.daringfireball.markdown; name = README.md; path = ../README.md; sourceTree = "<group>"; };
		D5B2593BCB52957D62F1C9D3 /* perf_spec_test.json */ = {isa = PBXFileReference; fileEncoding = 4; lastKnownFileType = text.json; path = perf_spec_test.json; sourceTree = "<group>"; };
		D5B25E7E7D6873CBA4571841 /* FIRNumericTransformTests.mm */ = {isa = PBXFileReference; fileEncoding = 4; lastKnownFileType = sourcecode.cpp.objcpp; path = FIRNumericTransformTests.mm; sourceTree = "<group>"; };
		D7DF4A6F740086A2D8C0E28E /* Pods_Firestore_Tests_tvOS.framework */ = {isa = PBXFileReference; explicitFileType = wrapper.framework; includeInIndex = 0; path = Pods_Firestore_Tests_tvOS.framework; sourceTree = BUILT_PRODUCTS_DIR; };
		DAFF0CF521E64AC30062958F /* Firestore_Example_macOS.app */ = {isa = PBXFileReference; explicitFileType = wrapper.application; includeInIndex = 0; path = Firestore_Example_macOS.app; sourceTree = BUILT_PRODUCTS_DIR; };
		DAFF0CF721E64AC30062958F /* AppDelegate.h */ = {isa = PBXFileReference; lastKnownFileType = sourcecode.c.h; path = AppDelegate.h; sourceTree = "<group>"; };
		DAFF0CF821E64AC30062958F /* AppDelegate.m */ = {isa = PBXFileReference; lastKnownFileType = sourcecode.c.objc; path = AppDelegate.m; sourceTree = "<group>"; };
		DAFF0CFA21E64AC40062958F /* Assets.xcassets */ = {isa = PBXFileReference; lastKnownFileType = folder.assetcatalog; path = Assets.xcassets; sourceTree = "<group>"; };
		DAFF0CFD21E64AC40062958F /* Base */ = {isa = PBXFileReference; lastKnownFileType = file.xib; name = Base; path = Base.lproj/MainMenu.xib; sourceTree = "<group>"; };
		DAFF0CFF21E64AC40062958F /* Info.plist */ = {isa = PBXFileReference; lastKnownFileType = text.plist.xml; path = Info.plist; sourceTree = "<group>"; };
		DAFF0D0021E64AC40062958F /* main.m */ = {isa = PBXFileReference; lastKnownFileType = sourcecode.c.objc; path = main.m; sourceTree = "<group>"; };
		DAFF0D0221E64AC40062958F /* macOS.entitlements */ = {isa = PBXFileReference; lastKnownFileType = text.plist.entitlements; path = macOS.entitlements; sourceTree = "<group>"; };
		DB5A1E760451189DA36028B3 /* memory_index_manager_test.cc */ = {isa = PBXFileReference; includeInIndex = 1; path = memory_index_manager_test.cc; sourceTree = "<group>"; };
		DE03B2E91F2149D600A30B9C /* Firestore_IntegrationTests_iOS.xctest */ = {isa = PBXFileReference; explicitFileType = wrapper.cfbundle; includeInIndex = 0; path = Firestore_IntegrationTests_iOS.xctest; sourceTree = BUILT_PRODUCTS_DIR; };
		DE03B3621F215E1600A30B9C /* CAcert.pem */ = {isa = PBXFileReference; lastKnownFileType = text; path = CAcert.pem; sourceTree = "<group>"; };
		DE0761F61F2FE68D003233AF /* BasicCompileTests.swift */ = {isa = PBXFileReference; fileEncoding = 4; lastKnownFileType = sourcecode.swift; path = BasicCompileTests.swift; sourceTree = "<group>"; };
		DE51B1881F0D48AC0013853F /* FSTHelpers.h */ = {isa = PBXFileReference; lastKnownFileType = sourcecode.c.h; path = FSTHelpers.h; sourceTree = "<group>"; };
		DE51B1961F0D48AC0013853F /* FSTMockDatastore.h */ = {isa = PBXFileReference; lastKnownFileType = sourcecode.c.h; path = FSTMockDatastore.h; sourceTree = "<group>"; };
		DE51B1981F0D48AC0013853F /* FSTSpecTests.h */ = {isa = PBXFileReference; lastKnownFileType = sourcecode.c.h; path = FSTSpecTests.h; sourceTree = "<group>"; };
		DE51B19A1F0D48AC0013853F /* FSTSyncEngineTestDriver.h */ = {isa = PBXFileReference; lastKnownFileType = sourcecode.c.h; path = FSTSyncEngineTestDriver.h; sourceTree = "<group>"; };
		DE51B1A71F0D48AC0013853F /* README.md */ = {isa = PBXFileReference; lastKnownFileType = net.daringfireball.markdown; path = README.md; sourceTree = "<group>"; };
		DF148C0D5EEC4A2CD9FA484C /* Pods-Firestore_Example_macOS.release.xcconfig */ = {isa = PBXFileReference; includeInIndex = 1; lastKnownFileType = text.xcconfig; name = "Pods-Firestore_Example_macOS.release.xcconfig"; path = "Pods/Target Support Files/Pods-Firestore_Example_macOS/Pods-Firestore_Example_macOS.release.xcconfig"; sourceTree = "<group>"; };
		E42355285B9EF55ABD785792 /* Pods_Firestore_Example_macOS.framework */ = {isa = PBXFileReference; explicitFileType = wrapper.framework; includeInIndex = 0; path = Pods_Firestore_Example_macOS.framework; sourceTree = BUILT_PRODUCTS_DIR; };
		E592181BFD7C53C305123739 /* Pods-Firestore_Tests_iOS.debug.xcconfig */ = {isa = PBXFileReference; includeInIndex = 1; lastKnownFileType = text.xcconfig; name = "Pods-Firestore_Tests_iOS.debug.xcconfig"; path = "Pods/Target Support Files/Pods-Firestore_Tests_iOS/Pods-Firestore_Tests_iOS.debug.xcconfig"; sourceTree = "<group>"; };
		E8551D6C6FB0B1BACE9E5BAD /* field_filter_test.cc */ = {isa = PBXFileReference; includeInIndex = 1; lastKnownFileType = sourcecode.cpp.cpp; path = field_filter_test.cc; sourceTree = "<group>"; };
		ECEBABC7E7B693BE808A1052 /* Pods_Firestore_IntegrationTests_iOS.framework */ = {isa = PBXFileReference; explicitFileType = wrapper.framework; includeInIndex = 0; path = Pods_Firestore_IntegrationTests_iOS.framework; sourceTree = BUILT_PRODUCTS_DIR; };
		ED4B3E3EA0EBF3ED19A07060 /* grpc_stream_tester.h */ = {isa = PBXFileReference; includeInIndex = 1; lastKnownFileType = sourcecode.c.h; path = grpc_stream_tester.h; sourceTree = "<group>"; };
		F354C0FE92645B56A6C6FD44 /* Pods-Firestore_IntegrationTests_iOS.release.xcconfig */ = {isa = PBXFileReference; includeInIndex = 1; lastKnownFileType = text.xcconfig; name = "Pods-Firestore_IntegrationTests_iOS.release.xcconfig"; path = "Pods/Target Support Files/Pods-Firestore_IntegrationTests_iOS/Pods-Firestore_IntegrationTests_iOS.release.xcconfig"; sourceTree = "<group>"; };
		F51859B394D01C0C507282F1 /* filesystem_test.cc */ = {isa = PBXFileReference; includeInIndex = 1; lastKnownFileType = sourcecode.cpp.cpp; path = filesystem_test.cc; sourceTree = "<group>"; };
		F694C3CE4B77B3C0FA4BBA53 /* Pods_Firestore_Benchmarks_iOS.framework */ = {isa = PBXFileReference; explicitFileType = wrapper.framework; includeInIndex = 0; path = Pods_Firestore_Benchmarks_iOS.framework; sourceTree = BUILT_PRODUCTS_DIR; };
		F8043813A5D16963EC02B182 /* local_serializer_test.cc */ = {isa = PBXFileReference; includeInIndex = 1; lastKnownFileType = sourcecode.cpp.cpp; path = local_serializer_test.cc; sourceTree = "<group>"; };
		FA2E9952BA2B299C1156C43C /* Pods-Firestore_Benchmarks_iOS.debug.xcconfig */ = {isa = PBXFileReference; includeInIndex = 1; lastKnownFileType = text.xcconfig; name = "Pods-Firestore_Benchmarks_iOS.debug.xcconfig"; path = "Pods/Target Support Files/Pods-Firestore_Benchmarks_iOS/Pods-Firestore_Benchmarks_iOS.debug.xcconfig"; sourceTree = "<group>"; };
		FC738525340E594EBFAB121E /* Pods-Firestore_Example_tvOS.release.xcconfig */ = {isa = PBXFileReference; includeInIndex = 1; lastKnownFileType = text.xcconfig; name = "Pods-Firestore_Example_tvOS.release.xcconfig"; path = "Pods/Target Support Files/Pods-Firestore_Example_tvOS/Pods-Firestore_Example_tvOS.release.xcconfig"; sourceTree = "<group>"; };
		FF73B39D04D1760190E6B84A /* FIRQueryUnitTests.mm */ = {isa = PBXFileReference; includeInIndex = 1; lastKnownFileType = sourcecode.cpp.objcpp; path = FIRQueryUnitTests.mm; sourceTree = "<group>"; };
/* End PBXFileReference section */

/* Begin PBXFrameworksBuildPhase section */
		544AB18F2248072200F851E6 /* Frameworks */ = {
			isa = PBXFrameworksBuildPhase;
			buildActionMask = 2147483647;
			files = (
				C21B3A1CCB3AD42E57EA14FC /* Pods_Firestore_Tests_macOS.framework in Frameworks */,
			);
			runOnlyForDeploymentPostprocessing = 0;
		};
		54AA338C224BF935006CE580 /* Frameworks */ = {
			isa = PBXFrameworksBuildPhase;
			buildActionMask = 2147483647;
			files = (
				C1E35BCE2CFF9B56C28545A2 /* Pods_Firestore_Example_tvOS.framework in Frameworks */,
			);
			runOnlyForDeploymentPostprocessing = 0;
		};
		54AA33A3224BFE09006CE580 /* Frameworks */ = {
			isa = PBXFrameworksBuildPhase;
			buildActionMask = 2147483647;
			files = (
				4CC78CA0E9E03F5DCF13FEBD /* Pods_Firestore_Tests_tvOS.framework in Frameworks */,
			);
			runOnlyForDeploymentPostprocessing = 0;
		};
		54AA33B1224C0035006CE580 /* Frameworks */ = {
			isa = PBXFrameworksBuildPhase;
			buildActionMask = 2147483647;
			files = (
				20A26E9D0336F7F32A098D05 /* Pods_Firestore_IntegrationTests_tvOS.framework in Frameworks */,
			);
			runOnlyForDeploymentPostprocessing = 0;
		};
		54B8E4A7224BDC4100930F18 /* Frameworks */ = {
			isa = PBXFrameworksBuildPhase;
			buildActionMask = 2147483647;
			files = (
				358DBA8B2560C65D9EB23C35 /* Pods_Firestore_IntegrationTests_macOS.framework in Frameworks */,
			);
			runOnlyForDeploymentPostprocessing = 0;
		};
		54C9EDEE2040E16300A969CD /* Frameworks */ = {
			isa = PBXFrameworksBuildPhase;
			buildActionMask = 2147483647;
			files = (
				C1AA536F90A0A576CA2816EB /* Pods_Firestore_Example_iOS_Firestore_SwiftTests_iOS.framework in Frameworks */,
			);
			runOnlyForDeploymentPostprocessing = 0;
		};
		5CAE131620FFFED600BE9A4A /* Frameworks */ = {
			isa = PBXFrameworksBuildPhase;
			buildActionMask = 2147483647;
			files = (
				4AA4ABE36065DB79CD76DD8D /* Pods_Firestore_Benchmarks_iOS.framework in Frameworks */,
			);
			runOnlyForDeploymentPostprocessing = 0;
		};
		6003F587195388D20070C39A /* Frameworks */ = {
			isa = PBXFrameworksBuildPhase;
			buildActionMask = 2147483647;
			files = (
				6003F590195388D20070C39A /* CoreGraphics.framework in Frameworks */,
				6003F58E195388D20070C39A /* Foundation.framework in Frameworks */,
				C8D3CE2343E53223E6487F2C /* Pods_Firestore_Example_iOS.framework in Frameworks */,
				6003F592195388D20070C39A /* UIKit.framework in Frameworks */,
			);
			runOnlyForDeploymentPostprocessing = 0;
		};
		6003F5AB195388D20070C39A /* Frameworks */ = {
			isa = PBXFrameworksBuildPhase;
			buildActionMask = 2147483647;
			files = (
				6003F5B1195388D20070C39A /* Foundation.framework in Frameworks */,
				5D405BE298CE4692CB00790A /* Pods_Firestore_Tests_iOS.framework in Frameworks */,
				6003F5B2195388D20070C39A /* UIKit.framework in Frameworks */,
				6003F5B0195388D20070C39A /* XCTest.framework in Frameworks */,
			);
			runOnlyForDeploymentPostprocessing = 0;
		};
		6EDD3B4520BF247500C33877 /* Frameworks */ = {
			isa = PBXFrameworksBuildPhase;
			buildActionMask = 2147483647;
			files = (
				6EDD3B4620BF247500C33877 /* Foundation.framework in Frameworks */,
				C482E724F4B10968417C3F78 /* Pods_Firestore_FuzzTests_iOS.framework in Frameworks */,
				6EDD3B4820BF247500C33877 /* UIKit.framework in Frameworks */,
				6EDD3B4920BF247500C33877 /* XCTest.framework in Frameworks */,
			);
			runOnlyForDeploymentPostprocessing = 0;
		};
		DAFF0CF221E64AC30062958F /* Frameworks */ = {
			isa = PBXFrameworksBuildPhase;
			buildActionMask = 2147483647;
			files = (
				DD213F68A6F79E1D4924BD95 /* Pods_Firestore_Example_macOS.framework in Frameworks */,
			);
			runOnlyForDeploymentPostprocessing = 0;
		};
		DE03B2D31F2149D600A30B9C /* Frameworks */ = {
			isa = PBXFrameworksBuildPhase;
			buildActionMask = 2147483647;
			files = (
				DE03B2D61F2149D600A30B9C /* Foundation.framework in Frameworks */,
				8C82D4D3F9AB63E79CC52DC8 /* Pods_Firestore_IntegrationTests_iOS.framework in Frameworks */,
				DE03B2D51F2149D600A30B9C /* UIKit.framework in Frameworks */,
				DE03B2D41F2149D600A30B9C /* XCTest.framework in Frameworks */,
			);
			runOnlyForDeploymentPostprocessing = 0;
		};
/* End PBXFrameworksBuildPhase section */

/* Begin PBXGroup section */
		124C932A22C1635300CA8C2D /* Integration */ = {
			isa = PBXGroup;
			children = (
				124C932B22C1642C00CA8C2D /* CodableIntegrationTests.swift */,
			);
			path = Integration;
			sourceTree = "<group>";
		};
		543B4F0520A91E4B001F506D /* App */ = {
			isa = PBXGroup;
			children = (
				6003F593195388D20070C39A /* iOS */,
				DAFF0CF621E64AC30062958F /* macOS */,
				54AA3390224BF935006CE580 /* tvOS */,
				54D400D32148BACE001D2BCC /* GoogleService-Info.plist */,
			);
			path = App;
			sourceTree = "<group>";
		};
		544129CF21C2DDC800EFB9CC /* v1 */ = {
			isa = PBXGroup;
			children = (
				544129D221C2DDC800EFB9CC /* common.pb.cc */,
				544129D121C2DDC800EFB9CC /* common.pb.h */,
				544129D821C2DDC800EFB9CC /* document.pb.cc */,
				544129D721C2DDC800EFB9CC /* document.pb.h */,
				544129D421C2DDC800EFB9CC /* firestore.pb.cc */,
				544129D321C2DDC800EFB9CC /* firestore.pb.h */,
				544129D621C2DDC800EFB9CC /* query.pb.cc */,
				544129D021C2DDC800EFB9CC /* query.pb.h */,
				544129D921C2DDC800EFB9CC /* write.pb.cc */,
				544129D521C2DDC800EFB9CC /* write.pb.h */,
			);
			path = v1;
			sourceTree = "<group>";
		};
		544A20ED20F6C046004E52CD /* API */ = {
			isa = PBXGroup;
			children = (
				DE0761F61F2FE68D003233AF /* BasicCompileTests.swift */,
			);
			path = API;
			sourceTree = "<group>";
		};
		5467FB05203E652F009C9584 /* testutil */ = {
			isa = PBXGroup;
			children = (
				5467FB06203E6A44009C9584 /* app_testing.h */,
				5467FB07203E6A44009C9584 /* app_testing.mm */,
				872C92ABD71B12784A1C5520 /* async_testing.cc */,
				600A7D7D821CE84E0CA8CB89 /* async_testing.h */,
				CD422AF3E4515FB8E9BE67A0 /* equals_tester.h */,
				54A0352820A3B3BD003E0143 /* testutil.cc */,
				54A0352920A3B3BD003E0143 /* testutil.h */,
				5497CB76229DECDE000FB92F /* time_testing.cc */,
				5497CB75229DECDE000FB92F /* time_testing.h */,
				A5466E7809AD2871FFDE6C76 /* view_testing.cc */,
				79D4CD6A707ED3F7A6D2ECF5 /* view_testing.h */,
				BA6E5B9D53CCF301F58A62D7 /* xcgmock.h */,
				4425A513895DEC60325A139E /* xcgmock_test.mm */,
			);
			path = testutil;
			sourceTree = "<group>";
		};
		546854A720A3681B004BDBD5 /* remote */ = {
			isa = PBXGroup;
			children = (
				3167BD972EFF8EC636530E59 /* datastore_test.cc */,
				B6D1B68420E2AB1A00B35856 /* exponential_backoff_test.cc */,
				71140E5D09C6E76F7C71B2FC /* fake_target_metadata_provider.cc */,
				52756B7624904C36FBB56000 /* fake_target_metadata_provider.h */,
				B6D9649021544D4F00EB9CFB /* grpc_connection_test.cc */,
				B6BBE42F21262CF400C6A53E /* grpc_stream_test.cc */,
				B6D964922154AB8F00EB9CFB /* grpc_streaming_reader_test.cc */,
				B6D964942163E63900EB9CFB /* grpc_unary_call_test.cc */,
				584AE2C37A55B408541A6FF3 /* remote_event_test.cc */,
				61F72C5520BC48FD001A68CB /* serializer_test.cc */,
				5B5414D28802BC76FDADABD6 /* stream_test.cc */,
				2D7472BC70C024D736FF74D9 /* watch_change_test.cc */,
			);
			path = remote;
			sourceTree = "<group>";
		};
		54740A561FC913EB00713A1A /* util */ = {
			isa = PBXGroup;
			children = (
				B6FB4680208EA0BE00554BA2 /* async_queue_libdispatch_test.mm */,
				B6FB4681208EA0BE00554BA2 /* async_queue_std_test.cc */,
				B6FB467B208E9A8200554BA2 /* async_queue_test.cc */,
				B6FB467A208E9A8200554BA2 /* async_queue_test.h */,
				54740A521FC913E500713A1A /* autoid_test.cc */,
				AB380D01201BC69F00D97691 /* bits_test.cc */,
				548DB928200D59F600E00ABC /* comparison_test.cc */,
				B67BF448216EB43000CA9097 /* create_noop_connectivity_monitor.cc */,
				B67BF447216EB42F00CA9097 /* create_noop_connectivity_monitor.h */,
				D0A6E9136804A41CEC9D55D4 /* delayed_constructor_test.cc */,
				B6FB4689208F9B9100554BA2 /* executor_libdispatch_test.mm */,
				B6FB4687208F9B9100554BA2 /* executor_std_test.cc */,
				B6FB4688208F9B9100554BA2 /* executor_test.cc */,
				B6FB468A208F9B9100554BA2 /* executor_test.h */,
				B60894F62170207100EBC644 /* fake_credentials_provider.cc */,
				B60894F52170207100EBC644 /* fake_credentials_provider.h */,
				F51859B394D01C0C507282F1 /* filesystem_test.cc */,
				B1A7E1959AF8141FA7E6B888 /* grpc_stream_tester.cc */,
				ED4B3E3EA0EBF3ED19A07060 /* grpc_stream_tester.h */,
				444B7AB3F5A2929070CB1363 /* hard_assert_test.cc */,
				54511E8D209805F8005BD28F /* hashing_test.cc */,
				B69CF3F02227386500B281C8 /* hashing_test_apple.mm */,
				54A0353420A3D8CB003E0143 /* iterator_adaptors_test.cc */,
				54C2294E1FECABAE007D065B /* log_test.cc */,
				B696858F221770F000271095 /* objc_compatibility_apple_test.mm */,
				0473AFFF5567E667A125347B /* ordered_code_benchmark.cc */,
				AB380D03201BC6E400D97691 /* ordered_code_test.cc */,
				403DBF6EFB541DFD01582AA3 /* path_test.cc */,
				54740A531FC913E500713A1A /* secure_random_test.cc */,
				5493A423225F9990006DE7BA /* status_apple_test.mm */,
				54A0352C20A3B3D7003E0143 /* status_test.cc */,
				54A0352B20A3B3D7003E0143 /* status_testing.h */,
				54A0352D20A3B3D7003E0143 /* statusor_test.cc */,
				358C3B5FE573B1D60A4F7592 /* strerror_test.cc */,
				4C73C0CC6F62A90D8573F383 /* string_apple_benchmark.mm */,
				0EE5300F8233D14025EF0456 /* string_apple_test.mm */,
				9CFD366B783AE27B9E79EE7A /* string_format_apple_test.mm */,
				54131E9620ADE678001DF3FF /* string_format_test.cc */,
				AB380CFC201A2EE200D97691 /* string_util_test.cc */,
				79507DF8378D3C42F5B36268 /* string_win_test.cc */,
				B68B1E002213A764008977EF /* to_string_apple_test.mm */,
				B696858D2214B53900271095 /* to_string_test.cc */,
			);
			path = util;
			sourceTree = "<group>";
		};
		54764FAC1FAA0C390085E60A /* CoreTests */ = {
			isa = PBXGroup;
			children = (
				8FC5BFAD63BAC5AADAC8A94A /* api */,
				AB38D9312023962A000A432D /* auth */,
				AB380CF7201937B800D97691 /* core */,
				54EB764B202277970088B8F3 /* immutable */,
				54995F70205B6E1A004EFFA0 /* local */,
				AB356EF5200E9D1A0089B766 /* model */,
				5C332D7293E6114E491D3662 /* nanopb */,
				5493A41E225EB4D6006DE7BA /* objc */,
				546854A720A3681B004BDBD5 /* remote */,
				5467FB05203E652F009C9584 /* testutil */,
				54740A561FC913EB00713A1A /* util */,
				54764FAE1FAA21B90085E60A /* FSTGoogleTestTests.mm */,
				AB7BAB332012B519001E0872 /* geo_point_test.cc */,
				ABF6506B201131F8005F2C74 /* timestamp_test.cc */,
			);
			name = CoreTests;
			path = ../core/test/firebase/firestore;
			sourceTree = "<group>";
		};
		5493A41E225EB4D6006DE7BA /* objc */ = {
			isa = PBXGroup;
			children = (
				2A0CF41BA5AED6049B0BEB2C /* objc_type_traits_apple_test.mm */,
			);
			path = objc;
			sourceTree = "<group>";
		};
		5495EB012040E90200EBA509 /* Codable */ = {
			isa = PBXGroup;
			children = (
				5495EB022040E90200EBA509 /* CodableGeoPointTests.swift */,
				7B65C996438B84DBC7616640 /* CodableTimestampTests.swift */,
				1235769122B7E915007DDFA9 /* EncodableFieldValueTests.swift */,
				1235769422B86E65007DDFA9 /* FirestoreEncoderTests.swift */,
			);
			path = Codable;
			sourceTree = "<group>";
		};
		54995F70205B6E1A004EFFA0 /* local */ = {
			isa = PBXGroup;
			children = (
				AE4A9E38D65688EE000EE2A1 /* index_manager_test.cc */,
				73F1F73A2210F3D800E1F692 /* index_manager_test.h */,
				166CE73C03AB4366AAC5201C /* leveldb_index_manager_test.cc */,
				54995F6E205B6E12004EFFA0 /* leveldb_key_test.cc */,
				5C2989FEC97E94ADD2A0B7E5 /* leveldb_persistence_test.cc */,
				BBE612A9FA0F53A9F8F02981 /* leveldb_query_cache_test.cc */,
				0840319686A223CC4AD3FAB1 /* leveldb_remote_document_cache_test.cc */,
				332485C4DCC6BA0DBB5E31B7 /* leveldb_util_test.cc */,
				F8043813A5D16963EC02B182 /* local_serializer_test.cc */,
				DB5A1E760451189DA36028B3 /* memory_index_manager_test.cc */,
				BB644F9A3FB7EE4EA704E56A /* memory_query_cache_test.cc */,
				1CA9800A53669EFBFFB824E3 /* memory_remote_document_cache_test.cc */,
				9113B6F513D0473AEABBAF1F /* persistence_testing.cc */,
				8C058C8BE2723D9A53CCD64B /* persistence_testing.h */,
				A1C8236D0FBB4374D486D11D /* query_cache_test.cc */,
				D37B34BC8F2E0DA5CAA6D4D1 /* query_cache_test.h */,
				132E32997D781B896672D30A /* reference_set_test.cc */,
				7EB299CF85034F09CFD6F3FD /* remote_document_cache_test.cc */,
				045D39C4A7D52AF58264240F /* remote_document_cache_test.h */,
			);
			path = local;
			sourceTree = "<group>";
		};
		54AA3390224BF935006CE580 /* tvOS */ = {
			isa = PBXGroup;
			children = (
				54AA3391224BF935006CE580 /* AppDelegate.h */,
				54AA3392224BF935006CE580 /* AppDelegate.m */,
				54AA339A224BF936006CE580 /* Assets.xcassets */,
				54AA339C224BF936006CE580 /* Info.plist */,
				54AA3397224BF935006CE580 /* Main.storyboard */,
				54AA3394224BF935006CE580 /* ViewController.h */,
				54AA3395224BF935006CE580 /* ViewController.m */,
				54AA339D224BF936006CE580 /* main.m */,
			);
			path = tvOS;
			sourceTree = "<group>";
		};
		54C9EDF22040E16300A969CD /* SwiftTests */ = {
			isa = PBXGroup;
			children = (
				544A20ED20F6C046004E52CD /* API */,
				5495EB012040E90200EBA509 /* Codable */,
				124C932A22C1635300CA8C2D /* Integration */,
				620C1427763BA5D3CCFB5A1F /* BridgingHeader.h */,
				54C9EDF52040E16300A969CD /* Info.plist */,
			);
			name = SwiftTests;
			path = ../Swift/Tests;
			sourceTree = "<group>";
		};
		54EB764B202277970088B8F3 /* immutable */ = {
			isa = PBXGroup;
			children = (
				5477CDE922EE71C8000FCC1E /* append_only_list_test.cc */,
				54EB764C202277B30088B8F3 /* array_sorted_map_test.cc */,
				549CCA4E20A36DBB00BCEB75 /* sorted_map_test.cc */,
				549CCA4C20A36DBB00BCEB75 /* sorted_set_test.cc */,
				549CCA4F20A36DBC00BCEB75 /* testing.h */,
				549CCA4D20A36DBB00BCEB75 /* tree_sorted_map_test.cc */,
			);
			path = immutable;
			sourceTree = "<group>";
		};
		5C332D7293E6114E491D3662 /* nanopb */ = {
			isa = PBXGroup;
			children = (
				5342CDDB137B4E93E2E85CCA /* byte_string_test.cc */,
				CE37875365497FFA8687B745 /* message_test.cc */,
				2DAA26538D1A93A39F8AC373 /* nanopb_testing.h */,
				AB323F9553050F4F6490F9FF /* pretty_printing_test.cc */,
				BC3C788D290A935C353CEAA1 /* writer_test.cc */,
			);
			name = nanopb;
			sourceTree = "<group>";
		};
		5CAE131A20FFFED600BE9A4A /* Benchmarks */ = {
			isa = PBXGroup;
			children = (
				132E3BB3D5C42282B4ACFB20 /* FSTLevelDBBenchmarkTests.mm */,
				5CAE131D20FFFED600BE9A4A /* Info.plist */,
			);
			path = Benchmarks;
			sourceTree = "<group>";
		};
		6003F581195388D10070C39A = {
			isa = PBXGroup;
			children = (
				618BBE7A20B89AAC00B5BCE7 /* CoreTestsProtos */,
				6EDD3B5D20BF24A700C33877 /* FuzzTests */,
				543B4F0520A91E4B001F506D /* App */,
				60FF7A9C1954A5C5007DD14C /* Podspec Metadata */,
				6003F5B5195388D20070C39A /* Tests */,
				54764FAC1FAA0C390085E60A /* CoreTests */,
				54C9EDF22040E16300A969CD /* SwiftTests */,
				5CAE131A20FFFED600BE9A4A /* Benchmarks */,
				6003F58C195388D20070C39A /* Frameworks */,
				6003F58B195388D20070C39A /* Products */,
				AAEA2A72CFD1FA5AD34462F7 /* Pods */,
			);
			sourceTree = "<group>";
		};
		6003F58B195388D20070C39A /* Products */ = {
			isa = PBXGroup;
			children = (
				5CAE131920FFFED600BE9A4A /* Firestore_Benchmarks_iOS.xctest */,
				6003F58A195388D20070C39A /* Firestore_Example_iOS.app */,
				DAFF0CF521E64AC30062958F /* Firestore_Example_macOS.app */,
				54AA338F224BF935006CE580 /* Firestore_Example_tvOS.app */,
				6EDD3B5B20BF247500C33877 /* Firestore_FuzzTests_iOS.xctest */,
				DE03B2E91F2149D600A30B9C /* Firestore_IntegrationTests_iOS.xctest */,
				54B8E4AA224BDC4100930F18 /* Firestore_IntegrationTests_macOS.xctest */,
				54AA33B4224C0035006CE580 /* Firestore_IntegrationTests_tvOS.xctest */,
				54C9EDF12040E16300A969CD /* Firestore_SwiftTests_iOS.xctest */,
				6003F5AE195388D20070C39A /* Firestore_Tests_iOS.xctest */,
				544AB1922248072200F851E6 /* Firestore_Tests_macOS.xctest */,
				54AA33A6224BFE09006CE580 /* Firestore_Tests_tvOS.xctest */,
			);
			name = Products;
			sourceTree = "<group>";
		};
		6003F58C195388D20070C39A /* Frameworks */ = {
			isa = PBXGroup;
			children = (
				6003F58F195388D20070C39A /* CoreGraphics.framework */,
				6003F58D195388D20070C39A /* Foundation.framework */,
				F694C3CE4B77B3C0FA4BBA53 /* Pods_Firestore_Benchmarks_iOS.framework */,
				5918805E993304321A05E82B /* Pods_Firestore_Example_iOS.framework */,
				BB92EB03E3F92485023F64ED /* Pods_Firestore_Example_iOS_Firestore_SwiftTests_iOS.framework */,
				E42355285B9EF55ABD785792 /* Pods_Firestore_Example_macOS.framework */,
				62E103B28B48A81D682A0DE9 /* Pods_Firestore_Example_tvOS.framework */,
				B79CA87A1A01FC5329031C9B /* Pods_Firestore_FuzzTests_iOS.framework */,
				ECEBABC7E7B693BE808A1052 /* Pods_Firestore_IntegrationTests_iOS.framework */,
				39B832380209CC5BAF93BC52 /* Pods_Firestore_IntegrationTests_macOS.framework */,
				2220F583583EFC28DE792ABE /* Pods_Firestore_IntegrationTests_tvOS.framework */,
				2B50B3A0DF77100EEE887891 /* Pods_Firestore_Tests_iOS.framework */,
				759E964B6A03E6775C992710 /* Pods_Firestore_Tests_macOS.framework */,
				D7DF4A6F740086A2D8C0E28E /* Pods_Firestore_Tests_tvOS.framework */,
				6003F591195388D20070C39A /* UIKit.framework */,
				6003F5AF195388D20070C39A /* XCTest.framework */,
			);
			name = Frameworks;
			sourceTree = "<group>";
		};
		6003F593195388D20070C39A /* iOS */ = {
			isa = PBXGroup;
			children = (
				6003F59C195388D20070C39A /* FIRAppDelegate.h */,
				6003F59D195388D20070C39A /* FIRAppDelegate.m */,
				6003F5A5195388D20070C39A /* FIRViewController.h */,
				6003F5A6195388D20070C39A /* FIRViewController.m */,
				6003F595195388D20070C39A /* Firestore-Info.plist */,
				6003F5A8195388D20070C39A /* Images.xcassets */,
				6003F596195388D20070C39A /* InfoPlist.strings */,
				71719F9D1E33DC2100824A3D /* LaunchScreen.storyboard */,
				873B8AEA1B1F5CCA007FD442 /* Main.storyboard */,
				6003F599195388D20070C39A /* main.m */,
			);
			path = iOS;
			sourceTree = "<group>";
		};
		6003F5B5195388D20070C39A /* Tests */ = {
			isa = PBXGroup;
			children = (
				DE51B1831F0D48AC0013853F /* API */,
				DE51B1A81F0D48AC0013853F /* Core */,
				DE2EF06E1F3D07D7003D0CDC /* Immutable */,
				DE51B1BB1F0D48AC0013853F /* Integration */,
				DE51B1621F0D48AC0013853F /* Local */,
				DE51B17B1F0D48AC0013853F /* Model */,
				DE51B1B21F0D48AC0013853F /* Remote */,
				DE51B1931F0D48AC0013853F /* SpecTests */,
				6003F5B6195388D20070C39A /* Supporting Files */,
				DE51B1851F0D48AC0013853F /* Util */,
			);
			path = Tests;
			sourceTree = "<group>";
		};
		6003F5B6195388D20070C39A /* Supporting Files */ = {
			isa = PBXGroup;
			children = (
				6003F5B8195388D20070C39A /* InfoPlist.strings */,
				6003F5B7195388D20070C39A /* Tests-Info.plist */,
			);
			name = "Supporting Files";
			sourceTree = "<group>";
		};
		60FF7A9C1954A5C5007DD14C /* Podspec Metadata */ = {
			isa = PBXGroup;
			children = (
				8E002F4AD5D9B6197C940847 /* Firestore.podspec */,
				12F4357299652983A615F886 /* LICENSE */,
				D3CC3DC5338DCAF43A211155 /* README.md */,
			);
			name = "Podspec Metadata";
			sourceTree = "<group>";
		};
		618BBE7A20B89AAC00B5BCE7 /* CoreTestsProtos */ = {
			isa = PBXGroup;
			children = (
				618BBE7B20B89AAC00B5BCE7 /* firestore */,
				618BBE8320B89AAC00B5BCE7 /* google */,
			);
			name = CoreTestsProtos;
			path = ../Protos/cpp;
			sourceTree = "<group>";
		};
		618BBE7B20B89AAC00B5BCE7 /* firestore */ = {
			isa = PBXGroup;
			children = (
				618BBE7C20B89AAC00B5BCE7 /* local */,
			);
			path = firestore;
			sourceTree = "<group>";
		};
		618BBE7C20B89AAC00B5BCE7 /* local */ = {
			isa = PBXGroup;
			children = (
				618BBE7E20B89AAC00B5BCE7 /* maybe_document.pb.cc */,
				618BBE8020B89AAC00B5BCE7 /* maybe_document.pb.h */,
				618BBE8220B89AAC00B5BCE7 /* mutation.pb.cc */,
				618BBE8120B89AAC00B5BCE7 /* mutation.pb.h */,
				618BBE7D20B89AAC00B5BCE7 /* target.pb.cc */,
				618BBE7F20B89AAC00B5BCE7 /* target.pb.h */,
			);
			path = local;
			sourceTree = "<group>";
		};
		618BBE8320B89AAC00B5BCE7 /* google */ = {
			isa = PBXGroup;
			children = (
				618BBE9320B89AAC00B5BCE7 /* api */,
				618BBE8420B89AAC00B5BCE7 /* firestore */,
				618BBE9820B89AAC00B5BCE7 /* rpc */,
				618BBE9020B89AAC00B5BCE7 /* type */,
			);
			path = google;
			sourceTree = "<group>";
		};
		618BBE8420B89AAC00B5BCE7 /* firestore */ = {
			isa = PBXGroup;
			children = (
				544129CF21C2DDC800EFB9CC /* v1 */,
			);
			path = firestore;
			sourceTree = "<group>";
		};
		618BBE9020B89AAC00B5BCE7 /* type */ = {
			isa = PBXGroup;
			children = (
				618BBE9220B89AAC00B5BCE7 /* latlng.pb.cc */,
				618BBE9120B89AAC00B5BCE7 /* latlng.pb.h */,
			);
			path = type;
			sourceTree = "<group>";
		};
		618BBE9320B89AAC00B5BCE7 /* api */ = {
			isa = PBXGroup;
			children = (
				618BBE9520B89AAC00B5BCE7 /* annotations.pb.cc */,
				618BBE9620B89AAC00B5BCE7 /* annotations.pb.h */,
				618BBE9720B89AAC00B5BCE7 /* http.pb.cc */,
				618BBE9420B89AAC00B5BCE7 /* http.pb.h */,
			);
			path = api;
			sourceTree = "<group>";
		};
		618BBE9820B89AAC00B5BCE7 /* rpc */ = {
			isa = PBXGroup;
			children = (
				618BBE9920B89AAC00B5BCE7 /* status.pb.cc */,
				618BBE9A20B89AAC00B5BCE7 /* status.pb.h */,
			);
			path = rpc;
			sourceTree = "<group>";
		};
		6EA39FDC20FE81DD008D461F /* FuzzingTargets */ = {
			isa = PBXGroup;
			children = (
				6E8302DE210222ED003E1EA3 /* FSTFuzzTestFieldPath.h */,
				6E8302DF21022309003E1EA3 /* FSTFuzzTestFieldPath.mm */,
				6EA39FDF20FE824E008D461F /* FSTFuzzTestSerializer.h */,
				6EA39FDD20FE820E008D461F /* FSTFuzzTestSerializer.mm */,
			);
			path = FuzzingTargets;
			sourceTree = "<group>";
		};
		6EDD3B5D20BF24A700C33877 /* FuzzTests */ = {
			isa = PBXGroup;
			children = (
				6EA39FDC20FE81DD008D461F /* FuzzingTargets */,
				6EDD3B5E20BF24D000C33877 /* FSTFuzzTestsPrincipal.mm */,
				6EDD3B5C20BF247500C33877 /* Firestore_FuzzTests_iOS-Info.plist */,
				6ED6DEA120F5502700FC6076 /* FuzzingResources */,
			);
			path = FuzzTests;
			sourceTree = "<group>";
		};
		8FC5BFAD63BAC5AADAC8A94A /* api */ = {
			isa = PBXGroup;
			children = (
				1B342370EAE3AA02393E33EB /* cc_compilation_test.cc */,
			);
			name = api;
			sourceTree = "<group>";
		};
		AAEA2A72CFD1FA5AD34462F7 /* Pods */ = {
			isa = PBXGroup;
			children = (
				FA2E9952BA2B299C1156C43C /* Pods-Firestore_Benchmarks_iOS.debug.xcconfig */,
				A5FA86650A18F3B7A8162287 /* Pods-Firestore_Benchmarks_iOS.release.xcconfig */,
				69E6C311558EC77729A16CF1 /* Pods-Firestore_Example_iOS-Firestore_SwiftTests_iOS.debug.xcconfig */,
				11984BA0A99D7A7ABA5B0D90 /* Pods-Firestore_Example_iOS-Firestore_SwiftTests_iOS.release.xcconfig */,
				3C81DE3772628FE297055662 /* Pods-Firestore_Example_iOS.debug.xcconfig */,
				3F0992A4B83C60841C52E960 /* Pods-Firestore_Example_iOS.release.xcconfig */,
				98366480BD1FD44A1FEDD982 /* Pods-Firestore_Example_macOS.debug.xcconfig */,
				DF148C0D5EEC4A2CD9FA484C /* Pods-Firestore_Example_macOS.release.xcconfig */,
				A70E82DD627B162BEF92B8ED /* Pods-Firestore_Example_tvOS.debug.xcconfig */,
				FC738525340E594EBFAB121E /* Pods-Firestore_Example_tvOS.release.xcconfig */,
				84434E57CA72951015FC71BC /* Pods-Firestore_FuzzTests_iOS.debug.xcconfig */,
				97C492D2524E92927C11F425 /* Pods-Firestore_FuzzTests_iOS.release.xcconfig */,
				1277F98C20D2DF0867496976 /* Pods-Firestore_IntegrationTests_iOS.debug.xcconfig */,
				F354C0FE92645B56A6C6FD44 /* Pods-Firestore_IntegrationTests_iOS.release.xcconfig */,
				2F901F31BC62444A476B779F /* Pods-Firestore_IntegrationTests_macOS.debug.xcconfig */,
				B953604968FBF5483BD20F5A /* Pods-Firestore_IntegrationTests_macOS.release.xcconfig */,
				74AC2ADBF1BAD9A8EF30CF41 /* Pods-Firestore_IntegrationTests_tvOS.debug.xcconfig */,
				36D235D9F1240D5195CDB670 /* Pods-Firestore_IntegrationTests_tvOS.release.xcconfig */,
				E592181BFD7C53C305123739 /* Pods-Firestore_Tests_iOS.debug.xcconfig */,
				B3F5B3AAE791A5911B9EAA82 /* Pods-Firestore_Tests_iOS.release.xcconfig */,
				BD01F0E43E4E2A07B8B05099 /* Pods-Firestore_Tests_macOS.debug.xcconfig */,
				397FB002E298B780F1E223E2 /* Pods-Firestore_Tests_macOS.release.xcconfig */,
				2E48431B0EDA400BEA91D4AB /* Pods-Firestore_Tests_tvOS.debug.xcconfig */,
				6AE927CDFC7A72BF825BE4CB /* Pods-Firestore_Tests_tvOS.release.xcconfig */,
			);
			name = Pods;
			sourceTree = "<group>";
		};
		AB356EF5200E9D1A0089B766 /* model */ = {
			isa = PBXGroup;
			children = (
				AB71064B201FA60300344F18 /* database_id_test.cc */,
				B6152AD5202A5385000E5744 /* document_key_test.cc */,
				547E9A4122F9EA7300A275E0 /* document_set_test.cc */,
				AB6B908320322E4D00CC290A /* document_test.cc */,
				549CCA5320A36E1F00BCEB75 /* field_mask_test.cc */,
				B686F2AD2023DDB20028D6BE /* field_path_test.cc */,
				7515B47C92ABEEC66864B55C /* field_transform_test.cc */,
				6D0EE49C1D5AF75664D0EBE4 /* field_value_benchmark.cc */,
				AB356EF6200EA5EB0089B766 /* field_value_test.cc */,
				C8522DE226C467C54E6788D8 /* mutation_test.cc */,
				AB6B908720322E8800CC290A /* no_document_test.cc */,
				549CCA5520A36E1F00BCEB75 /* precondition_test.cc */,
				B686F2B02024FFD70028D6BE /* resource_path_test.cc */,
				ABA495B9202B7E79008A7851 /* snapshot_version_test.cc */,
				33607A3AE91548BD219EC9C6 /* transform_operation_test.cc */,
			);
			path = model;
			sourceTree = "<group>";
		};
		AB380CF7201937B800D97691 /* core */ = {
			isa = PBXGroup;
			children = (
				AB38D92E20235D22000A432D /* database_info_test.cc */,
				6F57521E161450FAF89075ED /* event_manager_test.cc */,
				E8551D6C6FB0B1BACE9E5BAD /* field_filter_test.cc */,
				7C3F995E040E9E9C5E8514BB /* query_listener_test.cc */,
				B9C261C26C5D311E1E3C0CB9 /* query_test.cc */,
				AB380CF82019382300D97691 /* target_id_generator_test.cc */,
				CC572A9168BBEF7B83E4BBC5 /* view_snapshot_test.cc */,
				C7429071B33BDF80A7FA2F8A /* view_test.cc */,
			);
			path = core;
			sourceTree = "<group>";
		};
		AB38D9312023962A000A432D /* auth */ = {
			isa = PBXGroup;
			children = (
				AB38D9342023966E000A432D /* credentials_provider_test.cc */,
				AB38D93620239689000A432D /* empty_credentials_provider_test.cc */,
				ABC1D7E22023CDC500BA84F0 /* firebase_credentials_provider_test.mm */,
				ABC1D7DF2023A3EF00BA84F0 /* token_test.cc */,
				AB38D93220239654000A432D /* user_test.cc */,
			);
			path = auth;
			sourceTree = "<group>";
		};
		DAFF0CF621E64AC30062958F /* macOS */ = {
			isa = PBXGroup;
			children = (
				DAFF0CF721E64AC30062958F /* AppDelegate.h */,
				DAFF0CF821E64AC30062958F /* AppDelegate.m */,
				DAFF0CFA21E64AC40062958F /* Assets.xcassets */,
				DAFF0CFF21E64AC40062958F /* Info.plist */,
				DAFF0CFC21E64AC40062958F /* MainMenu.xib */,
				DAFF0D0221E64AC40062958F /* macOS.entitlements */,
				DAFF0D0021E64AC40062958F /* main.m */,
			);
			path = macOS;
			sourceTree = "<group>";
		};
		DE2EF06E1F3D07D7003D0CDC /* Immutable */ = {
			isa = PBXGroup;
			children = (
			);
			name = Immutable;
			sourceTree = "<group>";
		};
		DE51B1621F0D48AC0013853F /* Local */ = {
			isa = PBXGroup;
			children = (
				5CC9650120A0E93200A2D6A1 /* FSTLRUGarbageCollectorTests.h */,
				5CC9650220A0E93200A2D6A1 /* FSTLRUGarbageCollectorTests.mm */,
				5CC9650620A0E9C600A2D6A1 /* FSTLevelDBLRUGarbageCollectorTests.mm */,
				5492E08F2021552B00B64F25 /* FSTLevelDBLocalStoreTests.mm */,
				5492E0862021552A00B64F25 /* FSTLevelDBMigrationsTests.mm */,
				5492E0872021552A00B64F25 /* FSTLevelDBMutationQueueTests.mm */,
				132E36BB104830BD806351AC /* FSTLevelDBTransactionTests.mm */,
				5492E0912021552B00B64F25 /* FSTLocalStoreTests.h */,
				5492E0832021552A00B64F25 /* FSTLocalStoreTests.mm */,
				5CC9650420A0E9BD00A2D6A1 /* FSTMemoryLRUGarbageCollectorTests.mm */,
				5492E0882021552A00B64F25 /* FSTMemoryLocalStoreTests.mm */,
				5492E0972021552C00B64F25 /* FSTMemoryMutationQueueTests.mm */,
				5492E0942021552C00B64F25 /* FSTMutationQueueTests.h */,
				5492E0962021552C00B64F25 /* FSTMutationQueueTests.mm */,
			);
			path = Local;
			sourceTree = "<group>";
		};
		DE51B17B1F0D48AC0013853F /* Model */ = {
			isa = PBXGroup;
			children = (
			);
			path = Model;
			sourceTree = "<group>";
		};
		DE51B1831F0D48AC0013853F /* API */ = {
			isa = PBXGroup;
			children = (
				5492E045202154AA00B64F25 /* FIRCollectionReferenceTests.mm */,
				5492E049202154AA00B64F25 /* FIRDocumentReferenceTests.mm */,
				5492E04B202154AA00B64F25 /* FIRDocumentSnapshotTests.mm */,
				5492E04C202154AA00B64F25 /* FIRFieldPathTests.mm */,
				5492E04A202154AA00B64F25 /* FIRFieldValueTests.mm */,
				5467FAFF203E56F8009C9584 /* FIRFirestoreTests.mm */,
				5492E048202154AA00B64F25 /* FIRGeoPointTests.mm */,
				5492E04F202154AA00B64F25 /* FIRQuerySnapshotTests.mm */,
				FF73B39D04D1760190E6B84A /* FIRQueryUnitTests.mm */,
				5492E04D202154AA00B64F25 /* FIRSnapshotMetadataTests.mm */,
				B65D34A7203C99090076A5E1 /* FIRTimestampTest.m */,
				5492E047202154AA00B64F25 /* FSTAPIHelpers.h */,
				5492E04E202154AA00B64F25 /* FSTAPIHelpers.mm */,
				548180A4228DEF1A004F70CD /* FSTUserDataConverterTests.mm */,
			);
			path = API;
			sourceTree = "<group>";
		};
		DE51B1851F0D48AC0013853F /* Util */ = {
			isa = PBXGroup;
			children = (
				B69CF05A219B9105004C434D /* FIRFirestore+Testing.h */,
				54E9281C1F33950B00C1953E /* FSTEventAccumulator.h */,
				5492E0392021401F00B64F25 /* FSTEventAccumulator.mm */,
				DE51B1881F0D48AC0013853F /* FSTHelpers.h */,
				5492E03A2021401F00B64F25 /* FSTHelpers.mm */,
				54E9281E1F33950B00C1953E /* FSTIntegrationTestCase.h */,
				5491BC711FB44593008B3588 /* FSTIntegrationTestCase.mm */,
				54E9282A1F339CAD00C1953E /* XCTestCase+Await.h */,
				5492E0372021401E00B64F25 /* XCTestCase+Await.mm */,
			);
			path = Util;
			sourceTree = "<group>";
		};
		DE51B1931F0D48AC0013853F /* SpecTests */ = {
			isa = PBXGroup;
			children = (
				DE51B19C1F0D48AC0013853F /* json */,
				5492E02C20213FFB00B64F25 /* FSTLevelDBSpecTests.mm */,
				5492E02F20213FFC00B64F25 /* FSTMemorySpecTests.mm */,
				DE51B1961F0D48AC0013853F /* FSTMockDatastore.h */,
				5492E02D20213FFC00B64F25 /* FSTMockDatastore.mm */,
				DE51B1981F0D48AC0013853F /* FSTSpecTests.h */,
				5492E03020213FFC00B64F25 /* FSTSpecTests.mm */,
				DE51B19A1F0D48AC0013853F /* FSTSyncEngineTestDriver.h */,
				5492E02E20213FFC00B64F25 /* FSTSyncEngineTestDriver.mm */,
			);
			path = SpecTests;
			sourceTree = "<group>";
		};
		DE51B19C1F0D48AC0013853F /* json */ = {
			isa = PBXGroup;
			children = (
				DE51B1A71F0D48AC0013853F /* README.md */,
				54DA129C1F315EE100DD57A1 /* collection_spec_test.json */,
				54DA129D1F315EE100DD57A1 /* existence_filter_spec_test.json */,
				54DA129E1F315EE100DD57A1 /* limbo_spec_test.json */,
				54DA129F1F315EE100DD57A1 /* limit_spec_test.json */,
				54DA12A01F315EE100DD57A1 /* listen_spec_test.json */,
				54DA12A11F315EE100DD57A1 /* offline_spec_test.json */,
				54DA12A21F315EE100DD57A1 /* orderby_spec_test.json */,
				D5B2593BCB52957D62F1C9D3 /* perf_spec_test.json */,
				54DA12A31F315EE100DD57A1 /* persistence_spec_test.json */,
				731541602214AFFA0037F4DC /* query_spec_test.json */,
				3B843E4A1F3930A400548890 /* remote_store_spec_test.json */,
				54DA12A41F315EE100DD57A1 /* resume_token_spec_test.json */,
				54DA12A51F315EE100DD57A1 /* write_spec_test.json */,
			);
			path = json;
			sourceTree = "<group>";
		};
		DE51B1A81F0D48AC0013853F /* Core */ = {
			isa = PBXGroup;
			children = (
			);
			path = Core;
			sourceTree = "<group>";
		};
		DE51B1B21F0D48AC0013853F /* Remote */ = {
			isa = PBXGroup;
			children = (
			);
			path = Remote;
			sourceTree = "<group>";
		};
		DE51B1BB1F0D48AC0013853F /* Integration */ = {
			isa = PBXGroup;
			children = (
				DE51B1BC1F0D48AC0013853F /* API */,
				DE03B3621F215E1600A30B9C /* CAcert.pem */,
				5492E07E202154EC00B64F25 /* FSTDatastoreTests.mm */,
				5492E07C202154EB00B64F25 /* FSTSmokeTests.mm */,
				5492E07B202154EB00B64F25 /* FSTTransactionTests.mm */,
			);
			path = Integration;
			sourceTree = "<group>";
		};
		DE51B1BC1F0D48AC0013853F /* API */ = {
			isa = PBXGroup;
			children = (
				73866A9F2082B069009BB4FF /* FIRArrayTransformTests.mm */,
				5492E070202154D600B64F25 /* FIRCursorTests.mm */,
				5492E06C202154D500B64F25 /* FIRDatabaseTests.mm */,
				5492E06A202154D500B64F25 /* FIRFieldsTests.mm */,
				6161B5012047140400A99DBB /* FIRFirestoreSourceTests.mm */,
				5492E06B202154D500B64F25 /* FIRListenerRegistrationTests.mm */,
				D5B25E7E7D6873CBA4571841 /* FIRNumericTransformTests.mm */,
				5492E069202154D500B64F25 /* FIRQueryTests.mm */,
				5492E06E202154D600B64F25 /* FIRServerTimestampTests.mm */,
				5492E071202154D600B64F25 /* FIRTypeTests.mm */,
				5492E06D202154D600B64F25 /* FIRValidationTests.mm */,
				5492E06F202154D600B64F25 /* FIRWriteBatchTests.mm */,
			);
			path = API;
			sourceTree = "<group>";
		};
/* End PBXGroup section */

/* Begin PBXNativeTarget section */
		544AB1912248072200F851E6 /* Firestore_Tests_macOS */ = {
			isa = PBXNativeTarget;
			buildConfigurationList = 544AB19B2248072200F851E6 /* Build configuration list for PBXNativeTarget "Firestore_Tests_macOS" */;
			buildPhases = (
				30108B32BF2B385AECDB7FB2 /* [CP] Check Pods Manifest.lock */,
				544AB18E2248072200F851E6 /* Sources */,
				544AB18F2248072200F851E6 /* Frameworks */,
				544AB1902248072200F851E6 /* Resources */,
				7E4A6E169B172874E17A3ECA /* [CP] Embed Pods Frameworks */,
			);
			buildRules = (
			);
			dependencies = (
				544AB1982248072200F851E6 /* PBXTargetDependency */,
			);
			name = Firestore_Tests_macOS;
			productName = Firestore_Tests_macOS;
			productReference = 544AB1922248072200F851E6 /* Firestore_Tests_macOS.xctest */;
			productType = "com.apple.product-type.bundle.unit-test";
		};
		54AA338E224BF935006CE580 /* Firestore_Example_tvOS */ = {
			isa = PBXNativeTarget;
			buildConfigurationList = 54AA33A1224BF936006CE580 /* Build configuration list for PBXNativeTarget "Firestore_Example_tvOS" */;
			buildPhases = (
				8748E45246D96175497949A5 /* [CP] Check Pods Manifest.lock */,
				54AA338B224BF935006CE580 /* Sources */,
				54AA338C224BF935006CE580 /* Frameworks */,
				54AA338D224BF935006CE580 /* Resources */,
				264B3405701AA9DC9F07658B /* [CP] Embed Pods Frameworks */,
			);
			buildRules = (
			);
			dependencies = (
			);
			name = Firestore_Example_tvOS;
			productName = Firestore_Example_tvOS;
			productReference = 54AA338F224BF935006CE580 /* Firestore_Example_tvOS.app */;
			productType = "com.apple.product-type.application";
		};
		54AA33A5224BFE09006CE580 /* Firestore_Tests_tvOS */ = {
			isa = PBXNativeTarget;
			buildConfigurationList = 54AA33AF224BFE0A006CE580 /* Build configuration list for PBXNativeTarget "Firestore_Tests_tvOS" */;
			buildPhases = (
				A4274FBF1C966A0513CBD0F6 /* [CP] Check Pods Manifest.lock */,
				54AA33A2224BFE09006CE580 /* Sources */,
				54AA33A3224BFE09006CE580 /* Frameworks */,
				54AA33A4224BFE09006CE580 /* Resources */,
				1B1BCDC6BB656D6B79D246DD /* [CP] Embed Pods Frameworks */,
			);
			buildRules = (
			);
			dependencies = (
				54AA33AC224BFE0A006CE580 /* PBXTargetDependency */,
			);
			name = Firestore_Tests_tvOS;
			productName = Firestore_Tests_tvOS;
			productReference = 54AA33A6224BFE09006CE580 /* Firestore_Tests_tvOS.xctest */;
			productType = "com.apple.product-type.bundle.unit-test";
		};
		54AA33B3224C0035006CE580 /* Firestore_IntegrationTests_tvOS */ = {
			isa = PBXNativeTarget;
			buildConfigurationList = 54AA33BB224C0035006CE580 /* Build configuration list for PBXNativeTarget "Firestore_IntegrationTests_tvOS" */;
			buildPhases = (
				6800EBA4F597F7115445FCB5 /* [CP] Check Pods Manifest.lock */,
				54AA33B0224C0035006CE580 /* Sources */,
				54AA33B1224C0035006CE580 /* Frameworks */,
				54AA33B2224C0035006CE580 /* Resources */,
				76368D74F155BC9491DC124E /* [CP] Embed Pods Frameworks */,
			);
			buildRules = (
			);
			dependencies = (
				54AA33BA224C0035006CE580 /* PBXTargetDependency */,
			);
			name = Firestore_IntegrationTests_tvOS;
			productName = Firestore_IntegrationTests_tvOS;
			productReference = 54AA33B4224C0035006CE580 /* Firestore_IntegrationTests_tvOS.xctest */;
			productType = "com.apple.product-type.bundle.unit-test";
		};
		54B8E4A9224BDC4100930F18 /* Firestore_IntegrationTests_macOS */ = {
			isa = PBXNativeTarget;
			buildConfigurationList = 54B8E4B3224BDC4100930F18 /* Build configuration list for PBXNativeTarget "Firestore_IntegrationTests_macOS" */;
			buildPhases = (
				54D4C01B433CAC3C4EEDB1F9 /* [CP] Check Pods Manifest.lock */,
				54B8E4A6224BDC4100930F18 /* Sources */,
				54B8E4A7224BDC4100930F18 /* Frameworks */,
				54B8E4A8224BDC4100930F18 /* Resources */,
				C164AD918C826AF88B418DA5 /* [CP] Embed Pods Frameworks */,
			);
			buildRules = (
			);
			dependencies = (
				54B8E4B0224BDC4100930F18 /* PBXTargetDependency */,
			);
			name = Firestore_IntegrationTests_macOS;
			productName = Firestore_IntegrationTests_macOS;
			productReference = 54B8E4AA224BDC4100930F18 /* Firestore_IntegrationTests_macOS.xctest */;
			productType = "com.apple.product-type.bundle.unit-test";
		};
		54C9EDF02040E16300A969CD /* Firestore_SwiftTests_iOS */ = {
			isa = PBXNativeTarget;
			buildConfigurationList = 54C9EDFA2040E16300A969CD /* Build configuration list for PBXNativeTarget "Firestore_SwiftTests_iOS" */;
			buildPhases = (
				D2D94DFA64939EF6DECDF908 /* [CP] Check Pods Manifest.lock */,
				54C9EDED2040E16300A969CD /* Sources */,
				54C9EDEE2040E16300A969CD /* Frameworks */,
				54C9EDEF2040E16300A969CD /* Resources */,
				EA424838F4A5DD7B337F57AB /* [CP] Embed Pods Frameworks */,
			);
			buildRules = (
			);
			dependencies = (
				54C9EDF72040E16300A969CD /* PBXTargetDependency */,
			);
			name = Firestore_SwiftTests_iOS;
			productName = Firestore_SwiftTests_iOS;
			productReference = 54C9EDF12040E16300A969CD /* Firestore_SwiftTests_iOS.xctest */;
			productType = "com.apple.product-type.bundle.unit-test";
		};
		5CAE131820FFFED600BE9A4A /* Firestore_Benchmarks_iOS */ = {
			isa = PBXNativeTarget;
			buildConfigurationList = 5CAE132020FFFED600BE9A4A /* Build configuration list for PBXNativeTarget "Firestore_Benchmarks_iOS" */;
			buildPhases = (
				BF6384844477A4F850F0E89F /* [CP] Check Pods Manifest.lock */,
				5CAE131520FFFED600BE9A4A /* Sources */,
				5CAE131620FFFED600BE9A4A /* Frameworks */,
				5CAE131720FFFED600BE9A4A /* Resources */,
				4C71ED5B5EF024AEF16B5E55 /* [CP] Embed Pods Frameworks */,
			);
			buildRules = (
			);
			dependencies = (
				5CAE131F20FFFED600BE9A4A /* PBXTargetDependency */,
			);
			name = Firestore_Benchmarks_iOS;
			productName = Firestore_Benchmarks_iOS;
			productReference = 5CAE131920FFFED600BE9A4A /* Firestore_Benchmarks_iOS.xctest */;
			productType = "com.apple.product-type.bundle.unit-test";
		};
		6003F589195388D20070C39A /* Firestore_Example_iOS */ = {
			isa = PBXNativeTarget;
			buildConfigurationList = 6003F5BF195388D20070C39A /* Build configuration list for PBXNativeTarget "Firestore_Example_iOS" */;
			buildPhases = (
				83F2AB95D08093BB076EE521 /* [CP] Check Pods Manifest.lock */,
				6003F586195388D20070C39A /* Sources */,
				6003F587195388D20070C39A /* Frameworks */,
				6003F588195388D20070C39A /* Resources */,
				1EE692C7509A98D7EB03CA51 /* [CP] Embed Pods Frameworks */,
			);
			buildRules = (
			);
			dependencies = (
			);
			name = Firestore_Example_iOS;
			productName = Firestore;
			productReference = 6003F58A195388D20070C39A /* Firestore_Example_iOS.app */;
			productType = "com.apple.product-type.application";
		};
		6003F5AD195388D20070C39A /* Firestore_Tests_iOS */ = {
			isa = PBXNativeTarget;
			buildConfigurationList = 6003F5C2195388D20070C39A /* Build configuration list for PBXNativeTarget "Firestore_Tests_iOS" */;
			buildPhases = (
				8B469EB6DA9E6404589402E2 /* [CP] Check Pods Manifest.lock */,
				6003F5AA195388D20070C39A /* Sources */,
				6003F5AB195388D20070C39A /* Frameworks */,
				6003F5AC195388D20070C39A /* Resources */,
				329C25E418360CEF62F6CB2B /* [CP] Embed Pods Frameworks */,
			);
			buildRules = (
			);
			dependencies = (
				6003F5B4195388D20070C39A /* PBXTargetDependency */,
			);
			name = Firestore_Tests_iOS;
			productName = FirestoreTests;
			productReference = 6003F5AE195388D20070C39A /* Firestore_Tests_iOS.xctest */;
			productType = "com.apple.product-type.bundle.unit-test";
		};
		6EDD3AD120BF247500C33877 /* Firestore_FuzzTests_iOS */ = {
			isa = PBXNativeTarget;
			buildConfigurationList = 6EDD3B5820BF247500C33877 /* Build configuration list for PBXNativeTarget "Firestore_FuzzTests_iOS" */;
			buildPhases = (
				6EDD3AD420BF247500C33877 /* [CP] Check Pods Manifest.lock */,
				6EDD3AD520BF247500C33877 /* Sources */,
				6EDD3B4520BF247500C33877 /* Frameworks */,
				6EDD3B4A20BF247500C33877 /* Resources */,
				6EDD3B5720BF247500C33877 /* [CP] Embed Pods Frameworks */,
				6E622C7A20F52C8300B7E93A /* Run Script */,
			);
			buildRules = (
			);
			dependencies = (
				6EDD3AD220BF247500C33877 /* PBXTargetDependency */,
			);
			name = Firestore_FuzzTests_iOS;
			productName = FirestoreTests;
			productReference = 6EDD3B5B20BF247500C33877 /* Firestore_FuzzTests_iOS.xctest */;
			productType = "com.apple.product-type.bundle.unit-test";
		};
		DAFF0CF421E64AC30062958F /* Firestore_Example_macOS */ = {
			isa = PBXNativeTarget;
			buildConfigurationList = DAFF0D0521E64AC40062958F /* Build configuration list for PBXNativeTarget "Firestore_Example_macOS" */;
			buildPhases = (
				7C2467DCD3E3E16FB0A737DE /* [CP] Check Pods Manifest.lock */,
				DAFF0CF121E64AC30062958F /* Sources */,
				DAFF0CF221E64AC30062958F /* Frameworks */,
				DAFF0CF321E64AC30062958F /* Resources */,
				6A86E48DF663B6AA1CB5BA83 /* [CP] Embed Pods Frameworks */,
			);
			buildRules = (
			);
			dependencies = (
			);
			name = Firestore_Example_macOS;
			productName = Firestore_Example_macOS;
			productReference = DAFF0CF521E64AC30062958F /* Firestore_Example_macOS.app */;
			productType = "com.apple.product-type.application";
		};
		DE03B2941F2149D600A30B9C /* Firestore_IntegrationTests_iOS */ = {
			isa = PBXNativeTarget;
			buildConfigurationList = DE03B2E61F2149D600A30B9C /* Build configuration list for PBXNativeTarget "Firestore_IntegrationTests_iOS" */;
			buildPhases = (
				A827A009A65B69DC1B80EAD4 /* [CP] Check Pods Manifest.lock */,
				DE03B2981F2149D600A30B9C /* Sources */,
				DE03B2D31F2149D600A30B9C /* Frameworks */,
				DE03B2D81F2149D600A30B9C /* Resources */,
				B7923D95031DB0DA112AAE9B /* [CP] Embed Pods Frameworks */,
			);
			buildRules = (
			);
			dependencies = (
				DE03B2951F2149D600A30B9C /* PBXTargetDependency */,
			);
			name = Firestore_IntegrationTests_iOS;
			productName = FirestoreTests;
			productReference = DE03B2E91F2149D600A30B9C /* Firestore_IntegrationTests_iOS.xctest */;
			productType = "com.apple.product-type.bundle.unit-test";
		};
/* End PBXNativeTarget section */

/* Begin PBXProject section */
		6003F582195388D10070C39A /* Project object */ = {
			isa = PBXProject;
			attributes = {
				CLASSPREFIX = FIR;
				LastSwiftUpdateCheck = 0920;
				LastUpgradeCheck = 1010;
				ORGANIZATIONNAME = Google;
				TargetAttributes = {
					544AB1912248072200F851E6 = {
						CreatedOnToolsVersion = 10.1;
						ProvisioningStyle = Automatic;
						TestTargetID = DAFF0CF421E64AC30062958F;
					};
					54AA338E224BF935006CE580 = {
						CreatedOnToolsVersion = 10.1;
						ProvisioningStyle = Automatic;
					};
					54AA33A5224BFE09006CE580 = {
						CreatedOnToolsVersion = 10.1;
						ProvisioningStyle = Automatic;
						TestTargetID = 54AA338E224BF935006CE580;
					};
					54AA33B3224C0035006CE580 = {
						CreatedOnToolsVersion = 10.1;
						ProvisioningStyle = Automatic;
						TestTargetID = 54AA338E224BF935006CE580;
					};
					54B8E4A9224BDC4100930F18 = {
						CreatedOnToolsVersion = 10.1;
						ProvisioningStyle = Automatic;
						TestTargetID = DAFF0CF421E64AC30062958F;
					};
					54C9EDF02040E16300A969CD = {
						CreatedOnToolsVersion = 9.2;
						ProvisioningStyle = Automatic;
						TestTargetID = 6003F589195388D20070C39A;
					};
					5CAE131820FFFED600BE9A4A = {
						CreatedOnToolsVersion = 9.3.1;
						DevelopmentTeam = EQHXZ8M8AV;
						ProvisioningStyle = Automatic;
						TestTargetID = 6003F589195388D20070C39A;
					};
					6003F5AD195388D20070C39A = {
						CreatedOnToolsVersion = 9.0;
						DevelopmentTeam = EQHXZ8M8AV;
						TestTargetID = 6003F589195388D20070C39A;
					};
					6EDD3AD120BF247500C33877 = {
						CreatedOnToolsVersion = 9.0;
						DevelopmentTeam = EQHXZ8M8AV;
					};
					DAFF0CF421E64AC30062958F = {
						CreatedOnToolsVersion = 10.0;
						ProvisioningStyle = Automatic;
						SystemCapabilities = {
							com.apple.Sandbox = {
								enabled = 0;
							};
						};
					};
					DE03B2941F2149D600A30B9C = {
						CreatedOnToolsVersion = 9.0;
						DevelopmentTeam = EQHXZ8M8AV;
					};
				};
			};
			buildConfigurationList = 6003F585195388D10070C39A /* Build configuration list for PBXProject "Firestore" */;
			compatibilityVersion = "Xcode 3.2";
			developmentRegion = English;
			hasScannedForEncodings = 0;
			knownRegions = (
				English,
				en,
				Base,
			);
			mainGroup = 6003F581195388D10070C39A;
			productRefGroup = 6003F58B195388D20070C39A /* Products */;
			projectDirPath = "";
			projectRoot = "";
			targets = (
				6003F589195388D20070C39A /* Firestore_Example_iOS */,
				6003F5AD195388D20070C39A /* Firestore_Tests_iOS */,
				54C9EDF02040E16300A969CD /* Firestore_SwiftTests_iOS */,
				DE03B2941F2149D600A30B9C /* Firestore_IntegrationTests_iOS */,
				6EDD3AD120BF247500C33877 /* Firestore_FuzzTests_iOS */,
				5CAE131820FFFED600BE9A4A /* Firestore_Benchmarks_iOS */,
				DAFF0CF421E64AC30062958F /* Firestore_Example_macOS */,
				544AB1912248072200F851E6 /* Firestore_Tests_macOS */,
				54B8E4A9224BDC4100930F18 /* Firestore_IntegrationTests_macOS */,
				54AA338E224BF935006CE580 /* Firestore_Example_tvOS */,
				54AA33A5224BFE09006CE580 /* Firestore_Tests_tvOS */,
				54AA33B3224C0035006CE580 /* Firestore_IntegrationTests_tvOS */,
			);
		};
/* End PBXProject section */

/* Begin PBXResourcesBuildPhase section */
		544AB1902248072200F851E6 /* Resources */ = {
			isa = PBXResourcesBuildPhase;
			buildActionMask = 2147483647;
			files = (
				546877D52248206A005E3DE0 /* collection_spec_test.json in Resources */,
				546877D62248206A005E3DE0 /* existence_filter_spec_test.json in Resources */,
				546877D72248206A005E3DE0 /* limbo_spec_test.json in Resources */,
				546877D82248206A005E3DE0 /* limit_spec_test.json in Resources */,
				546877D92248206A005E3DE0 /* listen_spec_test.json in Resources */,
				546877DA2248206A005E3DE0 /* offline_spec_test.json in Resources */,
				546877DB2248206A005E3DE0 /* orderby_spec_test.json in Resources */,
				546877DC2248206A005E3DE0 /* perf_spec_test.json in Resources */,
				546877DD2248206A005E3DE0 /* persistence_spec_test.json in Resources */,
				546877DE2248206A005E3DE0 /* query_spec_test.json in Resources */,
				546877DF2248206A005E3DE0 /* remote_store_spec_test.json in Resources */,
				546877E02248206A005E3DE0 /* resume_token_spec_test.json in Resources */,
				546877E12248206A005E3DE0 /* write_spec_test.json in Resources */,
			);
			runOnlyForDeploymentPostprocessing = 0;
		};
		54AA338D224BF935006CE580 /* Resources */ = {
			isa = PBXResourcesBuildPhase;
			buildActionMask = 2147483647;
			files = (
				54AA339B224BF936006CE580 /* Assets.xcassets in Resources */,
				54ACB6D6224C125B00172E69 /* GoogleService-Info.plist in Resources */,
				54AA3399224BF935006CE580 /* Main.storyboard in Resources */,
			);
			runOnlyForDeploymentPostprocessing = 0;
		};
		54AA33A4224BFE09006CE580 /* Resources */ = {
			isa = PBXResourcesBuildPhase;
			buildActionMask = 2147483647;
			files = (
				54ACB6C9224C11F400172E69 /* collection_spec_test.json in Resources */,
				54ACB6CA224C11F400172E69 /* existence_filter_spec_test.json in Resources */,
				54ACB6CB224C11F400172E69 /* limbo_spec_test.json in Resources */,
				54ACB6CC224C11F400172E69 /* limit_spec_test.json in Resources */,
				54ACB6CD224C11F400172E69 /* listen_spec_test.json in Resources */,
				54ACB6CE224C11F400172E69 /* offline_spec_test.json in Resources */,
				54ACB6CF224C11F400172E69 /* orderby_spec_test.json in Resources */,
				54ACB6D0224C11F400172E69 /* perf_spec_test.json in Resources */,
				54ACB6D1224C11F400172E69 /* persistence_spec_test.json in Resources */,
				54ACB6D2224C11F400172E69 /* query_spec_test.json in Resources */,
				54ACB6D3224C11F400172E69 /* remote_store_spec_test.json in Resources */,
				54ACB6D4224C11F400172E69 /* resume_token_spec_test.json in Resources */,
				54ACB6D5224C11F400172E69 /* write_spec_test.json in Resources */,
			);
			runOnlyForDeploymentPostprocessing = 0;
		};
		54AA33B2224C0035006CE580 /* Resources */ = {
			isa = PBXResourcesBuildPhase;
			buildActionMask = 2147483647;
			files = (
				EC531B460BAEB0FCE40D7C7B /* CAcert.pem in Resources */,
				08839E1CEAAC07E350257E9D /* collection_spec_test.json in Resources */,
				9C1F25177DC5753B075DCF65 /* existence_filter_spec_test.json in Resources */,
				F08DA55D31E44CB5B9170CCE /* limbo_spec_test.json in Resources */,
				15A5F95DA733FD89A1E4147D /* limit_spec_test.json in Resources */,
				D73BBA4AB42940AB187169E3 /* listen_spec_test.json in Resources */,
				C15F5F1E7427738F20C2D789 /* offline_spec_test.json in Resources */,
				4781186C01D33E67E07F0D0D /* orderby_spec_test.json in Resources */,
				66DFEA9E324797E6EA81CBA9 /* perf_spec_test.json in Resources */,
				32F8B4652010E8224E353041 /* persistence_spec_test.json in Resources */,
				B0B779769926304268200015 /* query_spec_test.json in Resources */,
				E21D819A06D9691A4B313440 /* remote_store_spec_test.json in Resources */,
				B43014A0517F31246419E08A /* resume_token_spec_test.json in Resources */,
				9382BE7190E7750EE7CCCE7C /* write_spec_test.json in Resources */,
			);
			runOnlyForDeploymentPostprocessing = 0;
		};
		54B8E4A8224BDC4100930F18 /* Resources */ = {
			isa = PBXResourcesBuildPhase;
			buildActionMask = 2147483647;
			files = (
				F255C7CD0EB1970CB6740450 /* CAcert.pem in Resources */,
				009CDC6F03AC92F3E345085E /* collection_spec_test.json in Resources */,
				7AD020FC27493FF8E659436C /* existence_filter_spec_test.json in Resources */,
				85BC2AB572A400114BF59255 /* limbo_spec_test.json in Resources */,
				9F41D724D9947A89201495AD /* limit_spec_test.json in Resources */,
				3CFFA6F016231446367E3A69 /* listen_spec_test.json in Resources */,
				A0C6C658DFEE58314586907B /* offline_spec_test.json in Resources */,
				D98430EA4FAA357D855FA50F /* orderby_spec_test.json in Resources */,
				ABFD599019CF312CFF96B3EC /* perf_spec_test.json in Resources */,
				D143FBD057481C1A59B27E5E /* persistence_spec_test.json in Resources */,
				4CDFF1AE3D639AA89C5C4411 /* query_spec_test.json in Resources */,
				AF81B6A91987826426F18647 /* remote_store_spec_test.json in Resources */,
				CC94A33318F983907E9ED509 /* resume_token_spec_test.json in Resources */,
				2DB56B6DED2C93014AE5C51A /* write_spec_test.json in Resources */,
			);
			runOnlyForDeploymentPostprocessing = 0;
		};
		54C9EDEF2040E16300A969CD /* Resources */ = {
			isa = PBXResourcesBuildPhase;
			buildActionMask = 2147483647;
			files = (
			);
			runOnlyForDeploymentPostprocessing = 0;
		};
		5CAE131720FFFED600BE9A4A /* Resources */ = {
			isa = PBXResourcesBuildPhase;
			buildActionMask = 2147483647;
			files = (
			);
			runOnlyForDeploymentPostprocessing = 0;
		};
		6003F588195388D20070C39A /* Resources */ = {
			isa = PBXResourcesBuildPhase;
			buildActionMask = 2147483647;
			files = (
				54D400D42148BACE001D2BCC /* GoogleService-Info.plist in Resources */,
				6003F5A9195388D20070C39A /* Images.xcassets in Resources */,
				873B8AEB1B1F5CCA007FD442 /* Main.storyboard in Resources */,
				71719F9F1E33DC2100824A3D /* LaunchScreen.storyboard in Resources */,
				6003F598195388D20070C39A /* InfoPlist.strings in Resources */,
			);
			runOnlyForDeploymentPostprocessing = 0;
		};
		6003F5AC195388D20070C39A /* Resources */ = {
			isa = PBXResourcesBuildPhase;
			buildActionMask = 2147483647;
			files = (
				54DA12A61F315EE100DD57A1 /* collection_spec_test.json in Resources */,
				54DA12A71F315EE100DD57A1 /* existence_filter_spec_test.json in Resources */,
				54DA12A81F315EE100DD57A1 /* limbo_spec_test.json in Resources */,
				54DA12A91F315EE100DD57A1 /* limit_spec_test.json in Resources */,
				54DA12AA1F315EE100DD57A1 /* listen_spec_test.json in Resources */,
				54DA12AB1F315EE100DD57A1 /* offline_spec_test.json in Resources */,
				54DA12AC1F315EE100DD57A1 /* orderby_spec_test.json in Resources */,
				D5B25CBF07F65E885C9D68AB /* perf_spec_test.json in Resources */,
				54DA12AD1F315EE100DD57A1 /* persistence_spec_test.json in Resources */,
				731541612214AFFA0037F4DC /* query_spec_test.json in Resources */,
				3B843E4C1F3A182900548890 /* remote_store_spec_test.json in Resources */,
				54DA12AE1F315EE100DD57A1 /* resume_token_spec_test.json in Resources */,
				54DA12AF1F315EE100DD57A1 /* write_spec_test.json in Resources */,
			);
			runOnlyForDeploymentPostprocessing = 0;
		};
		6EDD3B4A20BF247500C33877 /* Resources */ = {
			isa = PBXResourcesBuildPhase;
			buildActionMask = 2147483647;
			files = (
				6E59498D20F55BA800ECD9A5 /* FuzzingResources in Resources */,
			);
			runOnlyForDeploymentPostprocessing = 0;
		};
		DAFF0CF321E64AC30062958F /* Resources */ = {
			isa = PBXResourcesBuildPhase;
			buildActionMask = 2147483647;
			files = (
				DAFF0CFB21E64AC40062958F /* Assets.xcassets in Resources */,
				DAFF0D0921E653A00062958F /* GoogleService-Info.plist in Resources */,
				DAFF0CFE21E64AC40062958F /* MainMenu.xib in Resources */,
			);
			runOnlyForDeploymentPostprocessing = 0;
		};
		DE03B2D81F2149D600A30B9C /* Resources */ = {
			isa = PBXResourcesBuildPhase;
			buildActionMask = 2147483647;
			files = (
				DE03B3631F215E1A00A30B9C /* CAcert.pem in Resources */,
				46B104DEE6014D881F7ED169 /* collection_spec_test.json in Resources */,
				3887E1635B31DCD7BC0922BD /* existence_filter_spec_test.json in Resources */,
				2AD8EE91928AE68DF268BEDA /* limbo_spec_test.json in Resources */,
				BC5AC8890974E0821431267E /* limit_spec_test.json in Resources */,
				5B89B1BA0AD400D9BF581420 /* listen_spec_test.json in Resources */,
				F660788F69B4336AC6CD2720 /* offline_spec_test.json in Resources */,
				4F5714D37B6D119CB07ED8AE /* orderby_spec_test.json in Resources */,
				CFCDC4670C61E034021F400B /* perf_spec_test.json in Resources */,
				45FF545C6421398E9E1D647E /* persistence_spec_test.json in Resources */,
				7AA8771FE1F048D012E5E317 /* query_spec_test.json in Resources */,
				022BA1619A576F6818B212C5 /* remote_store_spec_test.json in Resources */,
				9EE81B1FB9B7C664B7B0A904 /* resume_token_spec_test.json in Resources */,
				E6688C8E524770A3C6EBB33A /* write_spec_test.json in Resources */,
			);
			runOnlyForDeploymentPostprocessing = 0;
		};
/* End PBXResourcesBuildPhase section */

/* Begin PBXShellScriptBuildPhase section */
		1B1BCDC6BB656D6B79D246DD /* [CP] Embed Pods Frameworks */ = {
			isa = PBXShellScriptBuildPhase;
			buildActionMask = 2147483647;
			files = (
			);
			inputPaths = (
			);
			name = "[CP] Embed Pods Frameworks";
			outputPaths = (
			);
			runOnlyForDeploymentPostprocessing = 0;
			shellPath = /bin/sh;
			shellScript = "\"${PODS_ROOT}/Target Support Files/Pods-Firestore_Tests_tvOS/Pods-Firestore_Tests_tvOS-frameworks.sh\"\n";
			showEnvVarsInLog = 0;
		};
		1EE692C7509A98D7EB03CA51 /* [CP] Embed Pods Frameworks */ = {
			isa = PBXShellScriptBuildPhase;
			buildActionMask = 2147483647;
			files = (
			);
			inputPaths = (
			);
			name = "[CP] Embed Pods Frameworks";
			outputPaths = (
			);
			runOnlyForDeploymentPostprocessing = 0;
			shellPath = /bin/sh;
			shellScript = "\"${PODS_ROOT}/Target Support Files/Pods-Firestore_Example_iOS/Pods-Firestore_Example_iOS-frameworks.sh\"\n";
			showEnvVarsInLog = 0;
		};
		264B3405701AA9DC9F07658B /* [CP] Embed Pods Frameworks */ = {
			isa = PBXShellScriptBuildPhase;
			buildActionMask = 2147483647;
			files = (
			);
			inputPaths = (
			);
			name = "[CP] Embed Pods Frameworks";
			outputPaths = (
			);
			runOnlyForDeploymentPostprocessing = 0;
			shellPath = /bin/sh;
			shellScript = "\"${PODS_ROOT}/Target Support Files/Pods-Firestore_Example_tvOS/Pods-Firestore_Example_tvOS-frameworks.sh\"\n";
			showEnvVarsInLog = 0;
		};
		30108B32BF2B385AECDB7FB2 /* [CP] Check Pods Manifest.lock */ = {
			isa = PBXShellScriptBuildPhase;
			buildActionMask = 2147483647;
			files = (
			);
			inputFileListPaths = (
			);
			inputPaths = (
				"${PODS_PODFILE_DIR_PATH}/Podfile.lock",
				"${PODS_ROOT}/Manifest.lock",
			);
			name = "[CP] Check Pods Manifest.lock";
			outputFileListPaths = (
			);
			outputPaths = (
				"$(DERIVED_FILE_DIR)/Pods-Firestore_Tests_macOS-checkManifestLockResult.txt",
			);
			runOnlyForDeploymentPostprocessing = 0;
			shellPath = /bin/sh;
			shellScript = "diff \"${PODS_PODFILE_DIR_PATH}/Podfile.lock\" \"${PODS_ROOT}/Manifest.lock\" > /dev/null\nif [ $? != 0 ] ; then\n    # print error to STDERR\n    echo \"error: The sandbox is not in sync with the Podfile.lock. Run 'pod install' or update your CocoaPods installation.\" >&2\n    exit 1\nfi\n# This output is used by Xcode 'outputs' to avoid re-running this script phase.\necho \"SUCCESS\" > \"${SCRIPT_OUTPUT_FILE_0}\"\n";
			showEnvVarsInLog = 0;
		};
		329C25E418360CEF62F6CB2B /* [CP] Embed Pods Frameworks */ = {
			isa = PBXShellScriptBuildPhase;
			buildActionMask = 2147483647;
			files = (
			);
			inputPaths = (
			);
			name = "[CP] Embed Pods Frameworks";
			outputPaths = (
			);
			runOnlyForDeploymentPostprocessing = 0;
			shellPath = /bin/sh;
			shellScript = "\"${PODS_ROOT}/Target Support Files/Pods-Firestore_Tests_iOS/Pods-Firestore_Tests_iOS-frameworks.sh\"\n";
			showEnvVarsInLog = 0;
		};
		4C71ED5B5EF024AEF16B5E55 /* [CP] Embed Pods Frameworks */ = {
			isa = PBXShellScriptBuildPhase;
			buildActionMask = 2147483647;
			files = (
			);
			inputPaths = (
			);
			name = "[CP] Embed Pods Frameworks";
			outputPaths = (
			);
			runOnlyForDeploymentPostprocessing = 0;
			shellPath = /bin/sh;
			shellScript = "\"${PODS_ROOT}/Target Support Files/Pods-Firestore_Benchmarks_iOS/Pods-Firestore_Benchmarks_iOS-frameworks.sh\"\n";
			showEnvVarsInLog = 0;
		};
		54D4C01B433CAC3C4EEDB1F9 /* [CP] Check Pods Manifest.lock */ = {
			isa = PBXShellScriptBuildPhase;
			buildActionMask = 2147483647;
			files = (
			);
			inputFileListPaths = (
			);
			inputPaths = (
				"${PODS_PODFILE_DIR_PATH}/Podfile.lock",
				"${PODS_ROOT}/Manifest.lock",
			);
			name = "[CP] Check Pods Manifest.lock";
			outputFileListPaths = (
			);
			outputPaths = (
				"$(DERIVED_FILE_DIR)/Pods-Firestore_IntegrationTests_macOS-checkManifestLockResult.txt",
			);
			runOnlyForDeploymentPostprocessing = 0;
			shellPath = /bin/sh;
			shellScript = "diff \"${PODS_PODFILE_DIR_PATH}/Podfile.lock\" \"${PODS_ROOT}/Manifest.lock\" > /dev/null\nif [ $? != 0 ] ; then\n    # print error to STDERR\n    echo \"error: The sandbox is not in sync with the Podfile.lock. Run 'pod install' or update your CocoaPods installation.\" >&2\n    exit 1\nfi\n# This output is used by Xcode 'outputs' to avoid re-running this script phase.\necho \"SUCCESS\" > \"${SCRIPT_OUTPUT_FILE_0}\"\n";
			showEnvVarsInLog = 0;
		};
		6800EBA4F597F7115445FCB5 /* [CP] Check Pods Manifest.lock */ = {
			isa = PBXShellScriptBuildPhase;
			buildActionMask = 2147483647;
			files = (
			);
			inputFileListPaths = (
			);
			inputPaths = (
				"${PODS_PODFILE_DIR_PATH}/Podfile.lock",
				"${PODS_ROOT}/Manifest.lock",
			);
			name = "[CP] Check Pods Manifest.lock";
			outputFileListPaths = (
			);
			outputPaths = (
				"$(DERIVED_FILE_DIR)/Pods-Firestore_IntegrationTests_tvOS-checkManifestLockResult.txt",
			);
			runOnlyForDeploymentPostprocessing = 0;
			shellPath = /bin/sh;
			shellScript = "diff \"${PODS_PODFILE_DIR_PATH}/Podfile.lock\" \"${PODS_ROOT}/Manifest.lock\" > /dev/null\nif [ $? != 0 ] ; then\n    # print error to STDERR\n    echo \"error: The sandbox is not in sync with the Podfile.lock. Run 'pod install' or update your CocoaPods installation.\" >&2\n    exit 1\nfi\n# This output is used by Xcode 'outputs' to avoid re-running this script phase.\necho \"SUCCESS\" > \"${SCRIPT_OUTPUT_FILE_0}\"\n";
			showEnvVarsInLog = 0;
		};
		6A86E48DF663B6AA1CB5BA83 /* [CP] Embed Pods Frameworks */ = {
			isa = PBXShellScriptBuildPhase;
			buildActionMask = 2147483647;
			files = (
			);
			inputPaths = (
			);
			name = "[CP] Embed Pods Frameworks";
			outputPaths = (
			);
			runOnlyForDeploymentPostprocessing = 0;
			shellPath = /bin/sh;
			shellScript = "\"${PODS_ROOT}/Target Support Files/Pods-Firestore_Example_macOS/Pods-Firestore_Example_macOS-frameworks.sh\"\n";
			showEnvVarsInLog = 0;
		};
		6E622C7A20F52C8300B7E93A /* Run Script */ = {
			isa = PBXShellScriptBuildPhase;
			buildActionMask = 12;
			files = (
			);
			inputPaths = (
				"$(SRCROOT)/FuzzTests/FuzzingResources/Serializer/Corpus/TextProtos",
			);
			name = "Run Script";
			outputPaths = (
				"$(TARGET_BUILD_DIR)/FuzzTestsCorpus",
			);
			runOnlyForDeploymentPostprocessing = 0;
			shellPath = /bin/sh;
			shellScript = "\"${SRCROOT}/FuzzTests/FuzzingResources/Serializer/Corpus/ConvertTextToBinary.sh\"";
			showEnvVarsInLog = 0;
		};
		6EDD3AD420BF247500C33877 /* [CP] Check Pods Manifest.lock */ = {
			isa = PBXShellScriptBuildPhase;
			buildActionMask = 2147483647;
			files = (
			);
			inputPaths = (
				"${PODS_PODFILE_DIR_PATH}/Podfile.lock",
				"${PODS_ROOT}/Manifest.lock",
			);
			name = "[CP] Check Pods Manifest.lock";
			outputPaths = (
				"$(DERIVED_FILE_DIR)/Pods-Firestore_FuzzTests_iOS-checkManifestLockResult.txt",
			);
			runOnlyForDeploymentPostprocessing = 0;
			shellPath = /bin/sh;
			shellScript = "diff \"${PODS_PODFILE_DIR_PATH}/Podfile.lock\" \"${PODS_ROOT}/Manifest.lock\" > /dev/null\nif [ $? != 0 ] ; then\n    # print error to STDERR\n    echo \"error: The sandbox is not in sync with the Podfile.lock. Run 'pod install' or update your CocoaPods installation.\" >&2\n    exit 1\nfi\n# This output is used by Xcode 'outputs' to avoid re-running this script phase.\necho \"SUCCESS\" > \"${SCRIPT_OUTPUT_FILE_0}\"\n";
			showEnvVarsInLog = 0;
		};
		6EDD3B5720BF247500C33877 /* [CP] Embed Pods Frameworks */ = {
			isa = PBXShellScriptBuildPhase;
			buildActionMask = 2147483647;
			files = (
			);
			inputPaths = (
			);
			name = "[CP] Embed Pods Frameworks";
			outputPaths = (
			);
			runOnlyForDeploymentPostprocessing = 0;
			shellPath = /bin/sh;
			shellScript = "\"${PODS_ROOT}/Target Support Files/Pods-Firestore_FuzzTests_iOS/Pods-Firestore_FuzzTests_iOS-frameworks.sh\"\n";
			showEnvVarsInLog = 0;
		};
		76368D74F155BC9491DC124E /* [CP] Embed Pods Frameworks */ = {
			isa = PBXShellScriptBuildPhase;
			buildActionMask = 2147483647;
			files = (
			);
			inputPaths = (
			);
			name = "[CP] Embed Pods Frameworks";
			outputPaths = (
			);
			runOnlyForDeploymentPostprocessing = 0;
			shellPath = /bin/sh;
			shellScript = "\"${PODS_ROOT}/Target Support Files/Pods-Firestore_IntegrationTests_tvOS/Pods-Firestore_IntegrationTests_tvOS-frameworks.sh\"\n";
			showEnvVarsInLog = 0;
		};
		7C2467DCD3E3E16FB0A737DE /* [CP] Check Pods Manifest.lock */ = {
			isa = PBXShellScriptBuildPhase;
			buildActionMask = 2147483647;
			files = (
			);
			inputPaths = (
				"${PODS_PODFILE_DIR_PATH}/Podfile.lock",
				"${PODS_ROOT}/Manifest.lock",
			);
			name = "[CP] Check Pods Manifest.lock";
			outputPaths = (
				"$(DERIVED_FILE_DIR)/Pods-Firestore_Example_macOS-checkManifestLockResult.txt",
			);
			runOnlyForDeploymentPostprocessing = 0;
			shellPath = /bin/sh;
			shellScript = "diff \"${PODS_PODFILE_DIR_PATH}/Podfile.lock\" \"${PODS_ROOT}/Manifest.lock\" > /dev/null\nif [ $? != 0 ] ; then\n    # print error to STDERR\n    echo \"error: The sandbox is not in sync with the Podfile.lock. Run 'pod install' or update your CocoaPods installation.\" >&2\n    exit 1\nfi\n# This output is used by Xcode 'outputs' to avoid re-running this script phase.\necho \"SUCCESS\" > \"${SCRIPT_OUTPUT_FILE_0}\"\n";
			showEnvVarsInLog = 0;
		};
		7E4A6E169B172874E17A3ECA /* [CP] Embed Pods Frameworks */ = {
			isa = PBXShellScriptBuildPhase;
			buildActionMask = 2147483647;
			files = (
			);
			inputPaths = (
			);
			name = "[CP] Embed Pods Frameworks";
			outputPaths = (
			);
			runOnlyForDeploymentPostprocessing = 0;
			shellPath = /bin/sh;
			shellScript = "\"${PODS_ROOT}/Target Support Files/Pods-Firestore_Tests_macOS/Pods-Firestore_Tests_macOS-frameworks.sh\"\n";
			showEnvVarsInLog = 0;
		};
		83F2AB95D08093BB076EE521 /* [CP] Check Pods Manifest.lock */ = {
			isa = PBXShellScriptBuildPhase;
			buildActionMask = 2147483647;
			files = (
			);
			inputPaths = (
				"${PODS_PODFILE_DIR_PATH}/Podfile.lock",
				"${PODS_ROOT}/Manifest.lock",
			);
			name = "[CP] Check Pods Manifest.lock";
			outputPaths = (
				"$(DERIVED_FILE_DIR)/Pods-Firestore_Example_iOS-checkManifestLockResult.txt",
			);
			runOnlyForDeploymentPostprocessing = 0;
			shellPath = /bin/sh;
			shellScript = "diff \"${PODS_PODFILE_DIR_PATH}/Podfile.lock\" \"${PODS_ROOT}/Manifest.lock\" > /dev/null\nif [ $? != 0 ] ; then\n    # print error to STDERR\n    echo \"error: The sandbox is not in sync with the Podfile.lock. Run 'pod install' or update your CocoaPods installation.\" >&2\n    exit 1\nfi\n# This output is used by Xcode 'outputs' to avoid re-running this script phase.\necho \"SUCCESS\" > \"${SCRIPT_OUTPUT_FILE_0}\"\n";
			showEnvVarsInLog = 0;
		};
		8748E45246D96175497949A5 /* [CP] Check Pods Manifest.lock */ = {
			isa = PBXShellScriptBuildPhase;
			buildActionMask = 2147483647;
			files = (
			);
			inputFileListPaths = (
			);
			inputPaths = (
				"${PODS_PODFILE_DIR_PATH}/Podfile.lock",
				"${PODS_ROOT}/Manifest.lock",
			);
			name = "[CP] Check Pods Manifest.lock";
			outputFileListPaths = (
			);
			outputPaths = (
				"$(DERIVED_FILE_DIR)/Pods-Firestore_Example_tvOS-checkManifestLockResult.txt",
			);
			runOnlyForDeploymentPostprocessing = 0;
			shellPath = /bin/sh;
			shellScript = "diff \"${PODS_PODFILE_DIR_PATH}/Podfile.lock\" \"${PODS_ROOT}/Manifest.lock\" > /dev/null\nif [ $? != 0 ] ; then\n    # print error to STDERR\n    echo \"error: The sandbox is not in sync with the Podfile.lock. Run 'pod install' or update your CocoaPods installation.\" >&2\n    exit 1\nfi\n# This output is used by Xcode 'outputs' to avoid re-running this script phase.\necho \"SUCCESS\" > \"${SCRIPT_OUTPUT_FILE_0}\"\n";
			showEnvVarsInLog = 0;
		};
		8B469EB6DA9E6404589402E2 /* [CP] Check Pods Manifest.lock */ = {
			isa = PBXShellScriptBuildPhase;
			buildActionMask = 2147483647;
			files = (
			);
			inputPaths = (
				"${PODS_PODFILE_DIR_PATH}/Podfile.lock",
				"${PODS_ROOT}/Manifest.lock",
			);
			name = "[CP] Check Pods Manifest.lock";
			outputPaths = (
				"$(DERIVED_FILE_DIR)/Pods-Firestore_Tests_iOS-checkManifestLockResult.txt",
			);
			runOnlyForDeploymentPostprocessing = 0;
			shellPath = /bin/sh;
			shellScript = "diff \"${PODS_PODFILE_DIR_PATH}/Podfile.lock\" \"${PODS_ROOT}/Manifest.lock\" > /dev/null\nif [ $? != 0 ] ; then\n    # print error to STDERR\n    echo \"error: The sandbox is not in sync with the Podfile.lock. Run 'pod install' or update your CocoaPods installation.\" >&2\n    exit 1\nfi\n# This output is used by Xcode 'outputs' to avoid re-running this script phase.\necho \"SUCCESS\" > \"${SCRIPT_OUTPUT_FILE_0}\"\n";
			showEnvVarsInLog = 0;
		};
		A4274FBF1C966A0513CBD0F6 /* [CP] Check Pods Manifest.lock */ = {
			isa = PBXShellScriptBuildPhase;
			buildActionMask = 2147483647;
			files = (
			);
			inputFileListPaths = (
			);
			inputPaths = (
				"${PODS_PODFILE_DIR_PATH}/Podfile.lock",
				"${PODS_ROOT}/Manifest.lock",
			);
			name = "[CP] Check Pods Manifest.lock";
			outputFileListPaths = (
			);
			outputPaths = (
				"$(DERIVED_FILE_DIR)/Pods-Firestore_Tests_tvOS-checkManifestLockResult.txt",
			);
			runOnlyForDeploymentPostprocessing = 0;
			shellPath = /bin/sh;
			shellScript = "diff \"${PODS_PODFILE_DIR_PATH}/Podfile.lock\" \"${PODS_ROOT}/Manifest.lock\" > /dev/null\nif [ $? != 0 ] ; then\n    # print error to STDERR\n    echo \"error: The sandbox is not in sync with the Podfile.lock. Run 'pod install' or update your CocoaPods installation.\" >&2\n    exit 1\nfi\n# This output is used by Xcode 'outputs' to avoid re-running this script phase.\necho \"SUCCESS\" > \"${SCRIPT_OUTPUT_FILE_0}\"\n";
			showEnvVarsInLog = 0;
		};
		A827A009A65B69DC1B80EAD4 /* [CP] Check Pods Manifest.lock */ = {
			isa = PBXShellScriptBuildPhase;
			buildActionMask = 2147483647;
			files = (
			);
			inputPaths = (
				"${PODS_PODFILE_DIR_PATH}/Podfile.lock",
				"${PODS_ROOT}/Manifest.lock",
			);
			name = "[CP] Check Pods Manifest.lock";
			outputPaths = (
				"$(DERIVED_FILE_DIR)/Pods-Firestore_IntegrationTests_iOS-checkManifestLockResult.txt",
			);
			runOnlyForDeploymentPostprocessing = 0;
			shellPath = /bin/sh;
			shellScript = "diff \"${PODS_PODFILE_DIR_PATH}/Podfile.lock\" \"${PODS_ROOT}/Manifest.lock\" > /dev/null\nif [ $? != 0 ] ; then\n    # print error to STDERR\n    echo \"error: The sandbox is not in sync with the Podfile.lock. Run 'pod install' or update your CocoaPods installation.\" >&2\n    exit 1\nfi\n# This output is used by Xcode 'outputs' to avoid re-running this script phase.\necho \"SUCCESS\" > \"${SCRIPT_OUTPUT_FILE_0}\"\n";
			showEnvVarsInLog = 0;
		};
		B7923D95031DB0DA112AAE9B /* [CP] Embed Pods Frameworks */ = {
			isa = PBXShellScriptBuildPhase;
			buildActionMask = 2147483647;
			files = (
			);
			inputPaths = (
			);
			name = "[CP] Embed Pods Frameworks";
			outputPaths = (
			);
			runOnlyForDeploymentPostprocessing = 0;
			shellPath = /bin/sh;
			shellScript = "\"${PODS_ROOT}/Target Support Files/Pods-Firestore_IntegrationTests_iOS/Pods-Firestore_IntegrationTests_iOS-frameworks.sh\"\n";
			showEnvVarsInLog = 0;
		};
		BF6384844477A4F850F0E89F /* [CP] Check Pods Manifest.lock */ = {
			isa = PBXShellScriptBuildPhase;
			buildActionMask = 2147483647;
			files = (
			);
			inputPaths = (
				"${PODS_PODFILE_DIR_PATH}/Podfile.lock",
				"${PODS_ROOT}/Manifest.lock",
			);
			name = "[CP] Check Pods Manifest.lock";
			outputPaths = (
				"$(DERIVED_FILE_DIR)/Pods-Firestore_Benchmarks_iOS-checkManifestLockResult.txt",
			);
			runOnlyForDeploymentPostprocessing = 0;
			shellPath = /bin/sh;
			shellScript = "diff \"${PODS_PODFILE_DIR_PATH}/Podfile.lock\" \"${PODS_ROOT}/Manifest.lock\" > /dev/null\nif [ $? != 0 ] ; then\n    # print error to STDERR\n    echo \"error: The sandbox is not in sync with the Podfile.lock. Run 'pod install' or update your CocoaPods installation.\" >&2\n    exit 1\nfi\n# This output is used by Xcode 'outputs' to avoid re-running this script phase.\necho \"SUCCESS\" > \"${SCRIPT_OUTPUT_FILE_0}\"\n";
			showEnvVarsInLog = 0;
		};
		C164AD918C826AF88B418DA5 /* [CP] Embed Pods Frameworks */ = {
			isa = PBXShellScriptBuildPhase;
			buildActionMask = 2147483647;
			files = (
			);
			inputPaths = (
			);
			name = "[CP] Embed Pods Frameworks";
			outputPaths = (
			);
			runOnlyForDeploymentPostprocessing = 0;
			shellPath = /bin/sh;
			shellScript = "\"${PODS_ROOT}/Target Support Files/Pods-Firestore_IntegrationTests_macOS/Pods-Firestore_IntegrationTests_macOS-frameworks.sh\"\n";
			showEnvVarsInLog = 0;
		};
		D2D94DFA64939EF6DECDF908 /* [CP] Check Pods Manifest.lock */ = {
			isa = PBXShellScriptBuildPhase;
			buildActionMask = 2147483647;
			files = (
			);
			inputPaths = (
				"${PODS_PODFILE_DIR_PATH}/Podfile.lock",
				"${PODS_ROOT}/Manifest.lock",
			);
			name = "[CP] Check Pods Manifest.lock";
			outputPaths = (
				"$(DERIVED_FILE_DIR)/Pods-Firestore_Example_iOS-Firestore_SwiftTests_iOS-checkManifestLockResult.txt",
			);
			runOnlyForDeploymentPostprocessing = 0;
			shellPath = /bin/sh;
			shellScript = "diff \"${PODS_PODFILE_DIR_PATH}/Podfile.lock\" \"${PODS_ROOT}/Manifest.lock\" > /dev/null\nif [ $? != 0 ] ; then\n    # print error to STDERR\n    echo \"error: The sandbox is not in sync with the Podfile.lock. Run 'pod install' or update your CocoaPods installation.\" >&2\n    exit 1\nfi\n# This output is used by Xcode 'outputs' to avoid re-running this script phase.\necho \"SUCCESS\" > \"${SCRIPT_OUTPUT_FILE_0}\"\n";
			showEnvVarsInLog = 0;
		};
		EA424838F4A5DD7B337F57AB /* [CP] Embed Pods Frameworks */ = {
			isa = PBXShellScriptBuildPhase;
			buildActionMask = 2147483647;
			files = (
			);
			inputPaths = (
			);
			name = "[CP] Embed Pods Frameworks";
			outputPaths = (
			);
			runOnlyForDeploymentPostprocessing = 0;
			shellPath = /bin/sh;
			shellScript = "\"${PODS_ROOT}/Target Support Files/Pods-Firestore_Example_iOS-Firestore_SwiftTests_iOS/Pods-Firestore_Example_iOS-Firestore_SwiftTests_iOS-frameworks.sh\"\n";
			showEnvVarsInLog = 0;
		};
/* End PBXShellScriptBuildPhase section */

/* Begin PBXSourcesBuildPhase section */
		544AB18E2248072200F851E6 /* Sources */ = {
			isa = PBXSourcesBuildPhase;
			buildActionMask = 2147483647;
			files = (
				E11DDA3DD75705F26245E295 /* FIRCollectionReferenceTests.mm in Sources */,
				46999832F7D1709B4C29FAA8 /* FIRDocumentReferenceTests.mm in Sources */,
				6FD2369F24E884A9D767DD80 /* FIRDocumentSnapshotTests.mm in Sources */,
				C39CBADA58F442C8D66C3DA2 /* FIRFieldPathTests.mm in Sources */,
				F3F09BC931A717CEFF4E14B9 /* FIRFieldValueTests.mm in Sources */,
				D59FAEE934987D4C4B2A67B2 /* FIRFirestoreTests.mm in Sources */,
				18CF41A17EA3292329E1119D /* FIRGeoPointTests.mm in Sources */,
				113190791F42202FDE1ABC14 /* FIRQuerySnapshotTests.mm in Sources */,
				D39F0216BF1EA8CD54C76CF8 /* FIRQueryUnitTests.mm in Sources */,
				2EAD77559EC654E6CA4D3E21 /* FIRSnapshotMetadataTests.mm in Sources */,
				CD0AA9E5D83C00CAAE7C2F67 /* FIRTimestampTest.m in Sources */,
				9D71628E38D9F64C965DF29E /* FSTAPIHelpers.mm in Sources */,
				F4F00BF4E87D7F0F0F8831DB /* FSTEventAccumulator.mm in Sources */,
				0A6FBE65A7FE048BAD562A15 /* FSTGoogleTestTests.mm in Sources */,
				939C898FE9D129F6A2EA259C /* FSTHelpers.mm in Sources */,
				C4055D868A38221B332CD03D /* FSTIntegrationTestCase.mm in Sources */,
				10CA552415BE0954221A1626 /* FSTLRUGarbageCollectorTests.mm in Sources */,
				939A15D3AD941CF7242DA9FA /* FSTLevelDBLRUGarbageCollectorTests.mm in Sources */,
				A7470B7B2433264FFDCC7AC3 /* FSTLevelDBLocalStoreTests.mm in Sources */,
				E9558682F8A4DD3E7C85C067 /* FSTLevelDBMigrationsTests.mm in Sources */,
				1E52635E55FD6FAB78FD29D8 /* FSTLevelDBMutationQueueTests.mm in Sources */,
				EC80A217F3D66EB0272B36B0 /* FSTLevelDBSpecTests.mm in Sources */,
				63BB61B6366E7F80C348419D /* FSTLevelDBTransactionTests.mm in Sources */,
				904DA0AE915C02154AE547FC /* FSTLocalStoreTests.mm in Sources */,
				34387C13A92D31B212BC0CA9 /* FSTMemoryLRUGarbageCollectorTests.mm in Sources */,
				3958F87E768E5CF40B87EF90 /* FSTMemoryLocalStoreTests.mm in Sources */,
				70D96C9129976DB01AC58BAC /* FSTMemoryMutationQueueTests.mm in Sources */,
				6FF2B680CC8631B06C7BD7AB /* FSTMemorySpecTests.mm in Sources */,
				F3261CBFC169DB375A0D9492 /* FSTMockDatastore.mm in Sources */,
				38F973FA8ADEAFE9541C25EA /* FSTMutationQueueTests.mm in Sources */,
				A907244EE37BC32C8D82948E /* FSTSpecTests.mm in Sources */,
				072D805A94E767DE4D371881 /* FSTSyncEngineTestDriver.mm in Sources */,
				548180A6228DEF1A004F70CD /* FSTUserDataConverterTests.mm in Sources */,
				6DCA8E54E652B78EFF3EEDAC /* XCTestCase+Await.mm in Sources */,
				45939AFF906155EA27D281AB /* annotations.pb.cc in Sources */,
				FF3405218188DFCE586FB26B /* app_testing.mm in Sources */,
				57BDB8DBEDEC4C61DB497CB4 /* append_only_list_test.cc in Sources */,
				B192F30DECA8C28007F9B1D0 /* array_sorted_map_test.cc in Sources */,
				4F857404731D45F02C5EE4C3 /* async_queue_libdispatch_test.mm in Sources */,
				83A9CD3B6E791A860CE81FA1 /* async_queue_std_test.cc in Sources */,
				0B7B24194E2131F5C325FE0E /* async_queue_test.cc in Sources */,
				B28ACC69EB1F232AE612E77B /* async_testing.cc in Sources */,
				1733601ECCEA33E730DEAF45 /* autoid_test.cc in Sources */,
				0DAA255C2FEB387895ADEE12 /* bits_test.cc in Sources */,
				EBE4A7B6A57BCE02B389E8A6 /* byte_string_test.cc in Sources */,
				9AC604BF7A76CABDF26F8C8E /* cc_compilation_test.cc in Sources */,
				5556B648B9B1C2F79A706B4F /* common.pb.cc in Sources */,
				08D853C9D3A4DC919C55671A /* comparison_test.cc in Sources */,
				AAA50E56B9A7EF3EFDA62172 /* create_noop_connectivity_monitor.cc in Sources */,
				B49311BDE5EB6DF811E03C1B /* credentials_provider_test.cc in Sources */,
				9774A6C2AA02A12D80B34C3C /* database_id_test.cc in Sources */,
				11F8EE69182C9699E90A9E3D /* database_info_test.cc in Sources */,
				E2B7AEDCAAC5AD74C12E85C1 /* datastore_test.cc in Sources */,
				62DA31B79FE97A90EEF28B0B /* delayed_constructor_test.cc in Sources */,
				FF4FA5757D13A2B7CEE40F04 /* document.pb.cc in Sources */,
				5B62003FEA9A3818FDF4E2DD /* document_key_test.cc in Sources */,
				547E9A4422F9EA7300A275E0 /* document_set_test.cc in Sources */,
				355A9171EF3F7AD44A9C60CB /* document_test.cc in Sources */,
				3BCEBA50E9678123245C0272 /* empty_credentials_provider_test.cc in Sources */,
				BE767D2312D2BE84484309A0 /* event_manager_test.cc in Sources */,
				AC6C1E57B18730428CB15E03 /* executor_libdispatch_test.mm in Sources */,
				E7D415B8717701B952C344E5 /* executor_std_test.cc in Sources */,
				470A37727BBF516B05ED276A /* executor_test.cc in Sources */,
				2E0BBA7E627EB240BA11B0D0 /* exponential_backoff_test.cc in Sources */,
				135429EEF1D7FA9D1E329392 /* fake_credentials_provider.cc in Sources */,
				9009C285F418EA80C46CF06B /* fake_target_metadata_provider.cc in Sources */,
				401BBE4D4572EEBAA80E0B89 /* field_filter_test.cc in Sources */,
				07B1E8C62772758BC82FEBEE /* field_mask_test.cc in Sources */,
				D9366A834BFF13246DC3AF9E /* field_path_test.cc in Sources */,
				C961FA581F87000DF674BBC8 /* field_transform_test.cc in Sources */,
				C591407ABE1394B4042AB7CA /* field_value_benchmark.cc in Sources */,
				9D0E720F5A6DBD48FF325016 /* field_value_test.cc in Sources */,
				60C72F86D2231B1B6592A5E6 /* filesystem_test.cc in Sources */,
				A61AE3D94C975A87EFA82ADA /* firebase_credentials_provider_test.mm in Sources */,
				C5655568EC2A9F6B5E6F9141 /* firestore.pb.cc in Sources */,
				B8062EBDB8E5B680E46A6DD1 /* geo_point_test.cc in Sources */,
				056542AD1D0F78E29E22EFA9 /* grpc_connection_test.cc in Sources */,
				4D98894EB5B3D778F5628456 /* grpc_stream_test.cc in Sources */,
				71DF9A27169F25383C762F85 /* grpc_stream_tester.cc in Sources */,
				E6821243C510797EFFC7BCE2 /* grpc_streaming_reader_test.cc in Sources */,
				3DFBA7413965F3E6F366E923 /* grpc_unary_call_test.cc in Sources */,
				A1F57CC739211F64F2E9232D /* hard_assert_test.cc in Sources */,
				9783FAEA4CF758E8C4C2D76E /* hashing_test.cc in Sources */,
				E82F8EBBC8CC37299A459E73 /* hashing_test_apple.mm in Sources */,
				897F3C1936612ACB018CA1DD /* http.pb.cc in Sources */,
				FAD97B82766AEC29B7B5A1B7 /* index_manager_test.cc in Sources */,
				E084921EFB7CF8CB1E950D6C /* iterator_adaptors_test.cc in Sources */,
				49C04B97AB282FFA82FD98CD /* latlng.pb.cc in Sources */,
				8B3EB33933D11CF897EAF4C3 /* leveldb_index_manager_test.cc in Sources */,
				568EC1C0F68A7B95E57C8C6C /* leveldb_key_test.cc in Sources */,
				01E9A8EC21839E4905EDBA3E /* leveldb_persistence_test.cc in Sources */,
				827FBEE80F531154A6BDE047 /* leveldb_query_cache_test.cc in Sources */,
				F10A3E4E164A5458DFF7EDE6 /* leveldb_remote_document_cache_test.cc in Sources */,
				66FAB8EAC012A3822BD4D0C9 /* leveldb_util_test.cc in Sources */,
				974FF09E6AFD24D5A39B898B /* local_serializer_test.cc in Sources */,
				DBDC8E997E909804F1B43E92 /* log_test.cc in Sources */,
				12158DFCEE09D24B7988A340 /* maybe_document.pb.cc in Sources */,
				CFF1EBC60A00BA5109893C6E /* memory_index_manager_test.cc in Sources */,
				4604EDB720102F208925CDBC /* memory_query_cache_test.cc in Sources */,
				A61BB461F3E5822175F81719 /* memory_remote_document_cache_test.cc in Sources */,
				FB3D9E01547436163C456A3C /* message_test.cc in Sources */,
				C5F1E2220E30ED5EAC9ABD9E /* mutation.pb.cc in Sources */,
				1CC9BABDD52B2A1E37E2698D /* mutation_test.cc in Sources */,
				051D3E20184AF195266EF678 /* no_document_test.cc in Sources */,
				D572B4D4DBDD6B9235781646 /* objc_compatibility_apple_test.mm in Sources */,
				16FE432587C1B40AF08613D2 /* objc_type_traits_apple_test.mm in Sources */,
				E08297B35E12106105F448EB /* ordered_code_benchmark.cc in Sources */,
				72AD91671629697074F2545B /* ordered_code_test.cc in Sources */,
				DB7E9C5A59CCCDDB7F0C238A /* path_test.cc in Sources */,
				E30BF9E316316446371C956C /* persistence_testing.cc in Sources */,
				0455FC6E2A281BD755FD933A /* precondition_test.cc in Sources */,
				5ECE040F87E9FCD0A5D215DB /* pretty_printing_test.cc in Sources */,
				938F2AF6EC5CD0B839300DB0 /* query.pb.cc in Sources */,
				5477C5B1543143092D37115A /* query_cache_test.cc in Sources */,
				AC03C4F1456FB1C0D88E94FF /* query_listener_test.cc in Sources */,
				7EF540911720DAAF516BEDF0 /* query_test.cc in Sources */,
				37EC6C6EA9169BB99078CA96 /* reference_set_test.cc in Sources */,
				4E0777435A9A26B8B2C08A1E /* remote_document_cache_test.cc in Sources */,
				D377FA653FB976FB474D748C /* remote_event_test.cc in Sources */,
				C7F174164D7C55E35A526009 /* resource_path_test.cc in Sources */,
				4DAF501EE4B4DB79ED4239B0 /* secure_random_test.cc in Sources */,
				D57F4CB3C92CE3D4DF329B78 /* serializer_test.cc in Sources */,
				5D45CC300ED037358EF33A8F /* snapshot_version_test.cc in Sources */,
				862B1AC9EDAB309BBF4FB18C /* sorted_map_test.cc in Sources */,
				4A62B708A6532DD45414DA3A /* sorted_set_test.cc in Sources */,
				C9F96C511F45851D38EC449C /* status.pb.cc in Sources */,
				5493A425225F9990006DE7BA /* status_apple_test.mm in Sources */,
				4DC660A62BC2B6369DA5C563 /* status_test.cc in Sources */,
				74985DE2C7EF4150D7A455FD /* statusor_test.cc in Sources */,
				4A52CEB97A43F2F3ABC6A5C8 /* stream_test.cc in Sources */,
				F9DC01FCBE76CD4F0453A67C /* strerror_test.cc in Sources */,
				37C4BF11C8B2B8B54B5ED138 /* string_apple_benchmark.mm in Sources */,
				5EFBAD082CB0F86CD0711979 /* string_apple_test.mm in Sources */,
				56D85436D3C864B804851B15 /* string_format_apple_test.mm in Sources */,
				1F998DDECB54A66222CC66AA /* string_format_test.cc in Sources */,
				8C39F6D4B3AA9074DF00CFB8 /* string_util_test.cc in Sources */,
				229D1A9381F698D71F229471 /* string_win_test.cc in Sources */,
				4A3FF3B16A39A5DC6B7EBA51 /* target.pb.cc in Sources */,
				E764F0F389E7119220EB212C /* target_id_generator_test.cc in Sources */,
				32A95242C56A1A230231DB6A /* testutil.cc in Sources */,
				5497CB78229DECDE000FB92F /* time_testing.cc in Sources */,
				ACC9369843F5ED3BD2284078 /* timestamp_test.cc in Sources */,
				2AAEABFD550255271E3BAC91 /* to_string_apple_test.mm in Sources */,
				1E2AE064CF32A604DC7BFD4D /* to_string_test.cc in Sources */,
				4F67086B5CC1787F612AE503 /* token_test.cc in Sources */,
				5D51D8B166D24EFEF73D85A2 /* transform_operation_test.cc in Sources */,
				5F19F66D8B01BA2B97579017 /* tree_sorted_map_test.cc in Sources */,
				16F52ECC6FA8A0587CD779EB /* user_test.cc in Sources */,
				A9A9994FB8042838671E8506 /* view_snapshot_test.cc in Sources */,
				AD8F0393B276B2934D251AAC /* view_test.cc in Sources */,
				2D65D31D71A75B046C47B0EB /* view_testing.cc in Sources */,
				A6A916A7DEA41EE29FD13508 /* watch_change_test.cc in Sources */,
				53AB47E44D897C81A94031F6 /* write.pb.cc in Sources */,
				59E6941008253D4B0F77C2BA /* writer_test.cc in Sources */,
				2E6E6164F44B9E3C6BB88313 /* xcgmock_test.mm in Sources */,
			);
			runOnlyForDeploymentPostprocessing = 0;
		};
		54AA338B224BF935006CE580 /* Sources */ = {
			isa = PBXSourcesBuildPhase;
			buildActionMask = 2147483647;
			files = (
				54AA3393224BF935006CE580 /* AppDelegate.m in Sources */,
				54AA3396224BF935006CE580 /* ViewController.m in Sources */,
				54AA339E224BF936006CE580 /* main.m in Sources */,
			);
			runOnlyForDeploymentPostprocessing = 0;
		};
		54AA33A2224BFE09006CE580 /* Sources */ = {
			isa = PBXSourcesBuildPhase;
			buildActionMask = 2147483647;
			files = (
				00B7AFE2A7C158DD685EB5EE /* FIRCollectionReferenceTests.mm in Sources */,
				25FE27330996A59F31713A0C /* FIRDocumentReferenceTests.mm in Sources */,
				28E4B4A53A739AE2C9CF4159 /* FIRDocumentSnapshotTests.mm in Sources */,
				5FE047FE866758FD6A6A6478 /* FIRFieldPathTests.mm in Sources */,
				A57EC303CD2D6AA4F4745551 /* FIRFieldValueTests.mm in Sources */,
				31BDB4CB0E7458C650A77ED0 /* FIRFirestoreTests.mm in Sources */,
				D98A0B6007E271E32299C79D /* FIRGeoPointTests.mm in Sources */,
				17638F813B9B556FE7718C0C /* FIRQuerySnapshotTests.mm in Sources */,
				518BF03D57FBAD7C632D18F8 /* FIRQueryUnitTests.mm in Sources */,
				ED420D8F49DA5C41EEF93913 /* FIRSnapshotMetadataTests.mm in Sources */,
				36E174A66C323891AEA16A2A /* FIRTimestampTest.m in Sources */,
				6E4854B19B120C6F0F8192CC /* FSTAPIHelpers.mm in Sources */,
				73E42D984FB36173A2BDA57C /* FSTEventAccumulator.mm in Sources */,
				E375FBA0632EFB4D14C4E5A9 /* FSTGoogleTestTests.mm in Sources */,
				F72DF72447EA7AB9D100816A /* FSTHelpers.mm in Sources */,
				AEBF3F80ACC01AA8A27091CD /* FSTIntegrationTestCase.mm in Sources */,
				9BD7DC8F5ADA0FE64AFAFA75 /* FSTLRUGarbageCollectorTests.mm in Sources */,
				55BDA39A16C4229A1AECB796 /* FSTLevelDBLRUGarbageCollectorTests.mm in Sources */,
				F46394FAA186BC6D19213B59 /* FSTLevelDBLocalStoreTests.mm in Sources */,
				FA63B7521A07F1EB2F999859 /* FSTLevelDBMigrationsTests.mm in Sources */,
				535F51F2FF2AB52A6E629091 /* FSTLevelDBMutationQueueTests.mm in Sources */,
				7495E3BAE536CD839EE20F31 /* FSTLevelDBSpecTests.mm in Sources */,
				59D1E0A722CE68E00A3F85AA /* FSTLevelDBTransactionTests.mm in Sources */,
				9328C93759C78A10FDBF68E0 /* FSTLocalStoreTests.mm in Sources */,
				29FDE0C0BA643E3804D8546C /* FSTMemoryLRUGarbageCollectorTests.mm in Sources */,
				3B47E82ED2A3C59AB5002640 /* FSTMemoryLocalStoreTests.mm in Sources */,
				1DFAEEE901B4E517A4CB9CAD /* FSTMemoryMutationQueueTests.mm in Sources */,
				EB04FE18E5794FEC187A09E3 /* FSTMemorySpecTests.mm in Sources */,
				31D8E3D925FA3F70AA20ACCE /* FSTMockDatastore.mm in Sources */,
				239B9B357E67036BEA831E3A /* FSTMutationQueueTests.mm in Sources */,
				D5E9954FC1C5ABBC7A180B33 /* FSTSpecTests.mm in Sources */,
				D69B97FF4C065EACEDD91886 /* FSTSyncEngineTestDriver.mm in Sources */,
				548180A7228DEF1A004F70CD /* FSTUserDataConverterTests.mm in Sources */,
				AAC15E7CCAE79619B2ABB972 /* XCTestCase+Await.mm in Sources */,
				1C19D796DB6715368407387A /* annotations.pb.cc in Sources */,
				6EEA00A737690EF82A3C91C6 /* app_testing.mm in Sources */,
				AFAC87E03815769ABB11746F /* append_only_list_test.cc in Sources */,
				1291D9F5300AFACD1FBD262D /* array_sorted_map_test.cc in Sources */,
				4AD9809C9CE9FA09AC40992F /* async_queue_libdispatch_test.mm in Sources */,
				38208AC761FF994BA69822BE /* async_queue_std_test.cc in Sources */,
				900D0E9F18CE3DB954DD0D1E /* async_queue_test.cc in Sources */,
				F73471529D36DD48ABD8AAE8 /* async_testing.cc in Sources */,
				5D5E24E3FA1128145AA117D2 /* autoid_test.cc in Sources */,
				B6FDE6F91D3F81D045E962A0 /* bits_test.cc in Sources */,
				E1264B172412967A09993EC6 /* byte_string_test.cc in Sources */,
				079E63E270F3EFCA175D2705 /* cc_compilation_test.cc in Sources */,
				18638EAED9E126FC5D895B14 /* common.pb.cc in Sources */,
				1115DB1F1DCE93B63E03BA8C /* comparison_test.cc in Sources */,
				169D01E6FF2CDF994B32B491 /* create_noop_connectivity_monitor.cc in Sources */,
				5686B35D611C1CFF6BFE7215 /* credentials_provider_test.cc in Sources */,
				58E377DCCC64FE7D2C6B59A1 /* database_id_test.cc in Sources */,
				8F3AE423677A4C50F7E0E5C0 /* database_info_test.cc in Sources */,
				9A7CF567C6FF0623EB4CFF64 /* datastore_test.cc in Sources */,
				D22B96C19A0F3DE998D4320C /* delayed_constructor_test.cc in Sources */,
				25A75DFA730BAD21A5538EC5 /* document.pb.cc in Sources */,
				D6E0E54CD1640E726900828A /* document_key_test.cc in Sources */,
				547E9A4622F9EA7300A275E0 /* document_set_test.cc in Sources */,
				07A64E6C4EB700E3AF3FD496 /* document_test.cc in Sources */,
				2B1E95FAFD350C191B525F3B /* empty_credentials_provider_test.cc in Sources */,
				0F99BB63CE5B3CFE35F9027E /* event_manager_test.cc in Sources */,
				B220E091D8F4E6DE1EA44F57 /* executor_libdispatch_test.mm in Sources */,
				BAB43C839445782040657239 /* executor_std_test.cc in Sources */,
				3A7CB01751697ED599F2D9A1 /* executor_test.cc in Sources */,
				EF3518F84255BAF3EBD317F6 /* exponential_backoff_test.cc in Sources */,
				4E8085FB9DBE40BAE11F0F4E /* fake_credentials_provider.cc in Sources */,
				4DAFC3A3FD5E96910A517320 /* fake_target_metadata_provider.cc in Sources */,
				6369DE4E258556FE3382DD78 /* field_filter_test.cc in Sources */,
				ED4E2AC80CAF2A8FDDAC3DEE /* field_mask_test.cc in Sources */,
				41EAC526C543064B8F3F7EDA /* field_path_test.cc in Sources */,
				A192648233110B7B8BD65528 /* field_transform_test.cc in Sources */,
				0EF74A344612147DE4261A4B /* field_value_benchmark.cc in Sources */,
				E4EEF6AAFCD33303CE9E5408 /* field_value_test.cc in Sources */,
				AAF2F02E77A80C9CDE2C0C7A /* filesystem_test.cc in Sources */,
				DAC43DD1FDFBAB1FE1AD6BE5 /* firebase_credentials_provider_test.mm in Sources */,
				8683BBC3AC7B01937606A83B /* firestore.pb.cc in Sources */,
				F7718C43D3A8FCCDB4BB0071 /* geo_point_test.cc in Sources */,
				BA9A65BD6D993B2801A3C768 /* grpc_connection_test.cc in Sources */,
				D6DE74259F5C0CCA010D6A0D /* grpc_stream_test.cc in Sources */,
				7BBE0389D855242DDB83334B /* grpc_stream_tester.cc in Sources */,
				804B0C6CCE3933CF3948F249 /* grpc_streaming_reader_test.cc in Sources */,
				8612F3C7E4A7D17221442699 /* grpc_unary_call_test.cc in Sources */,
				E0E640226A1439C59BBBA9C1 /* hard_assert_test.cc in Sources */,
				227CFA0B2A01884C277E4F1D /* hashing_test.cc in Sources */,
				CD78EEAA1CD36BE691CA3427 /* hashing_test_apple.mm in Sources */,
				1357806B4CD3A62A8F5DE86D /* http.pb.cc in Sources */,
				F58A23FEF328EB74F681FE83 /* index_manager_test.cc in Sources */,
				0E4C94369FFF7EC0C9229752 /* iterator_adaptors_test.cc in Sources */,
				0FBDD5991E8F6CD5F8542474 /* latlng.pb.cc in Sources */,
				A215078DBFBB5A4F4DADE8A9 /* leveldb_index_manager_test.cc in Sources */,
				B513F723728E923DFF34F60F /* leveldb_key_test.cc in Sources */,
				4DD59069842DF002BD46737B /* leveldb_persistence_test.cc in Sources */,
				46FA68DE0CD58715EDCAC6CA /* leveldb_query_cache_test.cc in Sources */,
				CD1E2F356FC71D7E74FCD26C /* leveldb_remote_document_cache_test.cc in Sources */,
				7A3BE0ED54933C234FDE23D1 /* leveldb_util_test.cc in Sources */,
				0FA4D5601BE9F0CB5EC2882C /* local_serializer_test.cc in Sources */,
				12BB9ED1CA98AA52B92F497B /* log_test.cc in Sources */,
				88FD82A1FC5FEC5D56B481D8 /* maybe_document.pb.cc in Sources */,
				3987A3E8534BAA496D966735 /* memory_index_manager_test.cc in Sources */,
				BC4246BD7DD4CD92198A7993 /* memory_query_cache_test.cc in Sources */,
				EADD28A7859FBB9BE4D913B0 /* memory_remote_document_cache_test.cc in Sources */,
				ED9DF1EB20025227B38736EC /* message_test.cc in Sources */,
				153F3E4E9E3A0174E29550B4 /* mutation.pb.cc in Sources */,
				5E6F9184B271F6D5312412FF /* mutation_test.cc in Sources */,
				FEF55ECFB0CA317B351179AB /* no_document_test.cc in Sources */,
				7400AC9377419A28B782B5EC /* objc_compatibility_apple_test.mm in Sources */,
				9AC28D928902C6767A11F5FC /* objc_type_traits_apple_test.mm in Sources */,
				B3C87C635527A2E57944B789 /* ordered_code_benchmark.cc in Sources */,
				FD8EA96A604E837092ACA51D /* ordered_code_test.cc in Sources */,
				0963F6D7B0F9AE1E24B82866 /* path_test.cc in Sources */,
				92D7081085679497DC112EDB /* persistence_testing.cc in Sources */,
				152543FD706D5E8851C8DA92 /* precondition_test.cc in Sources */,
				2639ABDA17EECEB7F62D1D83 /* pretty_printing_test.cc in Sources */,
				5FA3DB52A478B01384D3A2ED /* query.pb.cc in Sources */,
				985DE962B26BCBBFA77D915D /* query_cache_test.cc in Sources */,
				0D88B4CB916A4752B08E5B42 /* query_listener_test.cc in Sources */,
				F481368DB694B3B4D0C8E4A2 /* query_test.cc in Sources */,
				7DBE7DB90CF83B589A94980F /* reference_set_test.cc in Sources */,
				F696B7467E80E370FDB3EAA7 /* remote_document_cache_test.cc in Sources */,
				EF43FF491B9282E0330E4CA2 /* remote_event_test.cc in Sources */,
				85B8918FC8C5DC62482E39C3 /* resource_path_test.cc in Sources */,
				A8C9FF6D13E6C83D4AB54EA7 /* secure_random_test.cc in Sources */,
				31A396C81A107D1DEFDF4A34 /* serializer_test.cc in Sources */,
				13D8F4196528BAB19DBB18A7 /* snapshot_version_test.cc in Sources */,
				86E6FC2B7657C35B342E1436 /* sorted_map_test.cc in Sources */,
				8413BD9958F6DD52C466D70F /* sorted_set_test.cc in Sources */,
				0D2D25522A94AA8195907870 /* status.pb.cc in Sources */,
				5493A426225F9990006DE7BA /* status_apple_test.mm in Sources */,
				C0AD8DB5A84CAAEE36230899 /* status_test.cc in Sources */,
				DC48407370E87F2233D7AB7E /* statusor_test.cc in Sources */,
				5BC8406FD842B2FC2C200B2F /* stream_test.cc in Sources */,
				69ED7BC38B3F981DE91E7933 /* strerror_test.cc in Sources */,
				C71AD99EE8D176614E742FD7 /* string_apple_benchmark.mm in Sources */,
				0087625FD31D76E1365C589E /* string_apple_test.mm in Sources */,
				7A7EC216A0015D7620B4FF3E /* string_format_apple_test.mm in Sources */,
				392F527F144BADDAC69C5485 /* string_format_test.cc in Sources */,
				E50187548B537DBCDBF7F9F0 /* string_util_test.cc in Sources */,
				81D1B1D2B66BD8310AC5707F /* string_win_test.cc in Sources */,
				81B23D2D4E061074958AF12F /* target.pb.cc in Sources */,
				DA4303684707606318E1914D /* target_id_generator_test.cc in Sources */,
				8388418F43042605FB9BFB92 /* testutil.cc in Sources */,
				5497CB79229DECDE000FB92F /* time_testing.cc in Sources */,
				26CB3D7C871BC56456C6021E /* timestamp_test.cc in Sources */,
				5BE49546D57C43DDFCDB6FBD /* to_string_apple_test.mm in Sources */,
				E500AB82DF2E7F3AFDB1AB3F /* to_string_test.cc in Sources */,
				2F6E23D7888FC82475C63010 /* token_test.cc in Sources */,
				5EE21E86159A1911E9503BC1 /* transform_operation_test.cc in Sources */,
				627253FDEC6BB5549FE77F4E /* tree_sorted_map_test.cc in Sources */,
				596C782EFB68131380F8EEF8 /* user_test.cc in Sources */,
				1B4794A51F4266556CD0976B /* view_snapshot_test.cc in Sources */,
				C1F196EC5A7C112D2F7C7724 /* view_test.cc in Sources */,
				3451DC1712D7BF5D288339A2 /* view_testing.cc in Sources */,
				15F54E9538839D56A40C5565 /* watch_change_test.cc in Sources */,
				A5AB1815C45FFC762981E481 /* write.pb.cc in Sources */,
				A21819C437C3C80450D7EEEE /* writer_test.cc in Sources */,
				6EB896CD1B64A60E6C82D8CC /* xcgmock_test.mm in Sources */,
			);
			runOnlyForDeploymentPostprocessing = 0;
		};
		54AA33B0224C0035006CE580 /* Sources */ = {
			isa = PBXSourcesBuildPhase;
			buildActionMask = 2147483647;
			files = (
				733AFC467B600967536BD70F /* BasicCompileTests.swift in Sources */,
				79987AF2DF1FCE799008B846 /* CodableGeoPointTests.swift in Sources */,
				1C79AE3FBFC91800E30D092C /* CodableIntegrationTests.swift in Sources */,
				BA3C0BA8082A6FB2546E47AC /* CodableTimestampTests.swift in Sources */,
				816E8E62DC163649BA96951C /* EncodableFieldValueTests.swift in Sources */,
				95ED06D2B0078D3CDB821B68 /* FIRArrayTransformTests.mm in Sources */,
				0500A324CEC854C5B0CF364C /* FIRCollectionReferenceTests.mm in Sources */,
				EC160876D8A42166440E0B53 /* FIRCursorTests.mm in Sources */,
				EA38690795FBAA182A9AA63E /* FIRDatabaseTests.mm in Sources */,
				66464C291396AF149AD908FD /* FIRDocumentReferenceTests.mm in Sources */,
				5F096E8A16A3FAC824E194D1 /* FIRDocumentSnapshotTests.mm in Sources */,
				E6F8EB02A0E499F25160BB40 /* FIRFieldPathTests.mm in Sources */,
				72B53221FD099862C4BDBA2D /* FIRFieldValueTests.mm in Sources */,
				60985657831B8DDE2C65AC8B /* FIRFieldsTests.mm in Sources */,
				BC2D0A8EA272A0058F6C2B9E /* FIRFirestoreSourceTests.mm in Sources */,
				CBC1C0459C73BB4B06998401 /* FIRFirestoreTests.mm in Sources */,
				61D35E0DE04E70D3BC243A65 /* FIRGeoPointTests.mm in Sources */,
				F19B749671F2552E964422F7 /* FIRListenerRegistrationTests.mm in Sources */,
				08F44F7DF9A3EF0D35C8FB57 /* FIRNumericTransformTests.mm in Sources */,
				6DBB3DB3FD6B4981B7F26A55 /* FIRQuerySnapshotTests.mm in Sources */,
				9A29D572C64CA1FA62F591D4 /* FIRQueryTests.mm in Sources */,
				9A8B01AF6F19D248202FBC0A /* FIRQueryUnitTests.mm in Sources */,
				FA7837C5CDFB273DE447E447 /* FIRServerTimestampTests.mm in Sources */,
				67BC2B77C1CC47388E79D774 /* FIRSnapshotMetadataTests.mm in Sources */,
				041CF73F67F6A22BF317625A /* FIRTimestampTest.m in Sources */,
				75D124966E727829A5F99249 /* FIRTypeTests.mm in Sources */,
				12DB753599571E24DCED0C2C /* FIRValidationTests.mm in Sources */,
				BC0C98A9201E8F98B9A176A9 /* FIRWriteBatchTests.mm in Sources */,
				D550446303227FB1B381133C /* FSTAPIHelpers.mm in Sources */,
				A4ECA8335000CBDF94586C94 /* FSTDatastoreTests.mm in Sources */,
				2E169CF1E9E499F054BB873A /* FSTEventAccumulator.mm in Sources */,
				1817DEF8FF479D218381C541 /* FSTGoogleTestTests.mm in Sources */,
				086E10B1B37666FB746D56BC /* FSTHelpers.mm in Sources */,
				02C953A7B0FA5EF87DB0361A /* FSTIntegrationTestCase.mm in Sources */,
				DA53332DCEAAD466C8ADD0D5 /* FSTLRUGarbageCollectorTests.mm in Sources */,
				3737D67E59DD506291A4C4D0 /* FSTLevelDBLRUGarbageCollectorTests.mm in Sources */,
				A2874B68641B7E9F17E66C50 /* FSTLevelDBLocalStoreTests.mm in Sources */,
				1A1927621A8593B0A69AA2F3 /* FSTLevelDBMigrationsTests.mm in Sources */,
				3FD3DC939514674C9F07958A /* FSTLevelDBMutationQueueTests.mm in Sources */,
				29954A3172DDFE5133D91E24 /* FSTLevelDBSpecTests.mm in Sources */,
				CB40EDACDFA20BE174D4ADD6 /* FSTLevelDBTransactionTests.mm in Sources */,
				B1BD0A7EC48C7B7AF09437D5 /* FSTLocalStoreTests.mm in Sources */,
				EC7C09704D2E9305F4AE431E /* FSTMemoryLRUGarbageCollectorTests.mm in Sources */,
				40A8F6C6A3670663D6520644 /* FSTMemoryLocalStoreTests.mm in Sources */,
				081C3C95C7776BC92DBE5FF3 /* FSTMemoryMutationQueueTests.mm in Sources */,
				2F8FDF35BBB549A6F4D2118E /* FSTMemorySpecTests.mm in Sources */,
				26B52236C9D049847042E1BD /* FSTMockDatastore.mm in Sources */,
				CF51E8910ED6E5F6D87941BC /* FSTMutationQueueTests.mm in Sources */,
				3D9619906F09108E34FF0C95 /* FSTSmokeTests.mm in Sources */,
				BFEAC4151D3AA8CE1F92CC2D /* FSTSpecTests.mm in Sources */,
				F2AB7EACA1B9B1A7046D3995 /* FSTSyncEngineTestDriver.mm in Sources */,
				D77941FD93DBE862AEF1F623 /* FSTTransactionTests.mm in Sources */,
				E9B704651F9783B70F2D5E86 /* FSTUserDataConverterTests.mm in Sources */,
				3B1E27D951407FD237E64D07 /* FirestoreEncoderTests.swift in Sources */,
				4D42E5C756229C08560DD731 /* XCTestCase+Await.mm in Sources */,
				276A563D546698B6AAC20164 /* annotations.pb.cc in Sources */,
				7B8D7BAC1A075DB773230505 /* app_testing.mm in Sources */,
				098191405BA24F9A7E4F80C6 /* append_only_list_test.cc in Sources */,
				DC1C711290E12F8EF3601151 /* array_sorted_map_test.cc in Sources */,
				9B2CD4CBB1DFE8BC3C81A335 /* async_queue_libdispatch_test.mm in Sources */,
				342724CA250A65E23CB133AC /* async_queue_std_test.cc in Sources */,
				DA1D665B12AA1062DCDEA6BD /* async_queue_test.cc in Sources */,
				08E3D48B3651E4908D75B23A /* async_testing.cc in Sources */,
				B842780CF42361ACBBB381A9 /* autoid_test.cc in Sources */,
				146C140B254F3837A4DD7AE8 /* bits_test.cc in Sources */,
				D658E6DA5A218E08810E1688 /* byte_string_test.cc in Sources */,
				0A52B47C43B7602EE64F53A7 /* cc_compilation_test.cc in Sources */,
				1DB3013C5FC736B519CD65A3 /* common.pb.cc in Sources */,
				555161D6DB2DDC8B57F72A70 /* comparison_test.cc in Sources */,
				70A25C4238429C53CCF7C4CA /* create_noop_connectivity_monitor.cc in Sources */,
				F386012CAB7F0C0A5564016A /* credentials_provider_test.cc in Sources */,
				1465E362F7BA7A3D063E61C7 /* database_id_test.cc in Sources */,
				A8AF92A35DFA30EEF9C27FB7 /* database_info_test.cc in Sources */,
				B99452AB7E16B72D1C01FBBC /* datastore_test.cc in Sources */,
				2ABA80088D70E7A58F95F7D8 /* delayed_constructor_test.cc in Sources */,
				1F38FD2703C58DFA69101183 /* document.pb.cc in Sources */,
				BB1A6F7D8F06E74FB6E525C5 /* document_key_test.cc in Sources */,
				547E9A4722F9EA7300A275E0 /* document_set_test.cc in Sources */,
				13E264F840239C8C99865921 /* document_test.cc in Sources */,
				3A8C29BF47A62B7BADCBA6F5 /* empty_credentials_provider_test.cc in Sources */,
				54A1093731D40F1D143D390C /* event_manager_test.cc in Sources */,
				5F6CE37B34C542704C5605A4 /* executor_libdispatch_test.mm in Sources */,
				AECCD9663BB3DC52199F954A /* executor_std_test.cc in Sources */,
				18F644E6AA98E6D6F3F1F809 /* executor_test.cc in Sources */,
				6938575C8B5E6FE0D562547A /* exponential_backoff_test.cc in Sources */,
				07DAD9847381941F659B0D0B /* fake_credentials_provider.cc in Sources */,
				258B372CF33B7E7984BBA659 /* fake_target_metadata_provider.cc in Sources */,
				DF27137C8EA7D095D68851B4 /* field_filter_test.cc in Sources */,
				F272A8C41D2353700A11D1FB /* field_mask_test.cc in Sources */,
				AF6D6C47F9A25C65BFDCBBA0 /* field_path_test.cc in Sources */,
				B667366CB06893DFF472902E /* field_transform_test.cc in Sources */,
				0B4D2668C1E81DF6D62BA9BF /* field_value_benchmark.cc in Sources */,
				DDBC6DB41D1A43CFF01288A2 /* field_value_test.cc in Sources */,
				D6486C7FFA8BE6F9C7D2F4C4 /* filesystem_test.cc in Sources */,
				3DF1AB74036BD8AEF4430FA6 /* firebase_credentials_provider_test.mm in Sources */,
				8C602DAD4E8296AB5EFB962A /* firestore.pb.cc in Sources */,
				6ABB82D43C0728EB095947AF /* geo_point_test.cc in Sources */,
				D9DA467E7903412DC6AECDE4 /* grpc_connection_test.cc in Sources */,
				B7DD5FC63A78FF00E80332C0 /* grpc_stream_test.cc in Sources */,
				D4676D999F4A46DAFFC071D5 /* grpc_stream_tester.cc in Sources */,
				4A22BE9429A75E8E0EC4BC14 /* grpc_streaming_reader_test.cc in Sources */,
				906DB5C85F57EFCBD2027E60 /* grpc_unary_call_test.cc in Sources */,
				3B37BD3C13A66625EC82CF77 /* hard_assert_test.cc in Sources */,
				5CADE71A1CA6358E1599F0F9 /* hashing_test.cc in Sources */,
				3B256CCF6AEEE12E22F16BB8 /* hashing_test_apple.mm in Sources */,
				AB8209455BAA17850D5E196D /* http.pb.cc in Sources */,
				4BFEEB7FDD7CD5A693B5B5C1 /* index_manager_test.cc in Sources */,
				FA334ADC73CFDB703A7C17CD /* iterator_adaptors_test.cc in Sources */,
				CBC891BEEC525F4D8F40A319 /* latlng.pb.cc in Sources */,
				A602E6C7C8B243BB767D251C /* leveldb_index_manager_test.cc in Sources */,
				8AA7A1FCEE6EC309399978AD /* leveldb_key_test.cc in Sources */,
				FEE048659D5399CA339DF47E /* leveldb_persistence_test.cc in Sources */,
				E6916B6F39CABB3F2FB4A1C1 /* leveldb_query_cache_test.cc in Sources */,
				79D86DD18BB54D2D69DC457F /* leveldb_remote_document_cache_test.cc in Sources */,
				3ABF84FC618016CA6E1D3C03 /* leveldb_util_test.cc in Sources */,
				F05B277F16BDE6A47FE0F943 /* local_serializer_test.cc in Sources */,
				CAFB1E0ED514FEF4641E3605 /* log_test.cc in Sources */,
				6F511ABFD023AEB81F92DB12 /* maybe_document.pb.cc in Sources */,
				E6B825EE85BF20B88AF3E3CD /* memory_index_manager_test.cc in Sources */,
				1BD1E22ECED65BD98A9138A3 /* memory_query_cache_test.cc in Sources */,
				F7B1DF16A9DDFB664EA98EBB /* memory_remote_document_cache_test.cc in Sources */,
				00F1CB487E8E0DA48F2E8FEC /* message_test.cc in Sources */,
				BBDFE0000C4D7E529E296ED4 /* mutation.pb.cc in Sources */,
				F5A654E92FF6F3FF16B93E6B /* mutation_test.cc in Sources */,
				1E1683C9F65658270745EDCD /* no_document_test.cc in Sources */,
				A4237B1E55F30FE40DCB28C8 /* objc_compatibility_apple_test.mm in Sources */,
				C524026444E83EEBC1773650 /* objc_type_traits_apple_test.mm in Sources */,
				28691225046DF9DF181B3350 /* ordered_code_benchmark.cc in Sources */,
				E4A573B7C9227C3C24661B5B /* ordered_code_test.cc in Sources */,
				70A171FC43BE328767D1B243 /* path_test.cc in Sources */,
				EECC1EC64CA963A8376FA55C /* persistence_testing.cc in Sources */,
				34D69886DAD4A2029BFC5C63 /* precondition_test.cc in Sources */,
				F56E9334642C207D7D85D428 /* pretty_printing_test.cc in Sources */,
				22A00AC39CAB3426A943E037 /* query.pb.cc in Sources */,
				C595B05CEECADEBCFE1C1BBE /* query_cache_test.cc in Sources */,
				05D99904EA713414928DD920 /* query_listener_test.cc in Sources */,
				339CFFD1323BDCA61EAAFE31 /* query_test.cc in Sources */,
				C25F321AC9BF8D1CFC8543AF /* reference_set_test.cc in Sources */,
				65537B22A73E3909666FB5BC /* remote_document_cache_test.cc in Sources */,
				37286D731E432CB873354357 /* remote_event_test.cc in Sources */,
				AE0CFFC34A423E1B80D07418 /* resource_path_test.cc in Sources */,
				39CDC9EC5FD2E891D6D49151 /* secure_random_test.cc in Sources */,
				3F3C2DAD9F9326BF789B1C96 /* serializer_test.cc in Sources */,
				7A8DF35E7DB4278E67E6BDB3 /* snapshot_version_test.cc in Sources */,
				DC0E186BDD221EAE9E4D2F41 /* sorted_map_test.cc in Sources */,
				3AC147E153D4A535B71C519E /* sorted_set_test.cc in Sources */,
				DE17D9D0C486E1817E9E11F9 /* status.pb.cc in Sources */,
				7FF39B8BD834F8267BDCBCC6 /* status_apple_test.mm in Sources */,
				7A66A2CB5CF33F0C28202596 /* status_test.cc in Sources */,
				BEF0365AD2718B8B70715978 /* statusor_test.cc in Sources */,
				53BBB5CDED453F923ADD08D2 /* stream_test.cc in Sources */,
				911931696309D2EABB325F17 /* strerror_test.cc in Sources */,
				3DBBC644BE08B140BCC23BD5 /* string_apple_benchmark.mm in Sources */,
				62F86BBE7DDA5B295B57C8DA /* string_apple_test.mm in Sources */,
				BE92E16A9B9B7AD5EB072919 /* string_format_apple_test.mm in Sources */,
				E7CE4B1ECD008983FAB90F44 /* string_format_test.cc in Sources */,
				3FFFC1FE083D8BE9C4D9A148 /* string_util_test.cc in Sources */,
				0BDC438E72D4DD44877BEDEE /* string_win_test.cc in Sources */,
				EC3331B17394886A3715CFD8 /* target.pb.cc in Sources */,
				71E2B154C4FB63F7B7CC4B50 /* target_id_generator_test.cc in Sources */,
				409C0F2BFC2E1BECFFAC4D32 /* testutil.cc in Sources */,
				6300709ECDE8E0B5A8645F8D /* time_testing.cc in Sources */,
				0CEE93636BA4852D3C5EC428 /* timestamp_test.cc in Sources */,
				95DCD082374F871A86EF905F /* to_string_apple_test.mm in Sources */,
				9E656F4FE92E8BFB7F625283 /* to_string_test.cc in Sources */,
				DE8C47B973526A20D88F785D /* token_test.cc in Sources */,
				15BF63DFF3A7E9A5376C4233 /* transform_operation_test.cc in Sources */,
				54B91B921DA757C64CC67C90 /* tree_sorted_map_test.cc in Sources */,
				8D5A9E6E43B6F47431841FE2 /* user_test.cc in Sources */,
				3A307F319553A977258BB3D6 /* view_snapshot_test.cc in Sources */,
				89C71AEAA5316836BB1D5A01 /* view_test.cc in Sources */,
				06BCEB9C65DFAA142F3D3F0B /* view_testing.cc in Sources */,
				6359EA7D5C76D462BD31B5E5 /* watch_change_test.cc in Sources */,
				FCF8E7F5268F6842C07B69CF /* write.pb.cc in Sources */,
				B0D10C3451EDFB016A6EAF03 /* writer_test.cc in Sources */,
				1EF47EF3D03B0847007C2318 /* xcgmock_test.mm in Sources */,
			);
			runOnlyForDeploymentPostprocessing = 0;
		};
		54B8E4A6224BDC4100930F18 /* Sources */ = {
			isa = PBXSourcesBuildPhase;
			buildActionMask = 2147483647;
			files = (
				B896E5DE1CC27347FAC009C3 /* BasicCompileTests.swift in Sources */,
				722F9A798F39F7D1FE7CF270 /* CodableGeoPointTests.swift in Sources */,
				CF5DE1ED21DD0A9783383A35 /* CodableIntegrationTests.swift in Sources */,
				32B0739404FA588608E1F41A /* CodableTimestampTests.swift in Sources */,
				5B0E2D0595BE30B2320D96F1 /* EncodableFieldValueTests.swift in Sources */,
				660E99DEDA0A6FC1CCB200F9 /* FIRArrayTransformTests.mm in Sources */,
				BA0BB02821F1949783C8AA50 /* FIRCollectionReferenceTests.mm in Sources */,
				A55266E6C986251D283CE948 /* FIRCursorTests.mm in Sources */,
				7DD67E9621C52B790E844B16 /* FIRDatabaseTests.mm in Sources */,
				FB2111D9205822CC8E7368C2 /* FIRDocumentReferenceTests.mm in Sources */,
				72F21684D7520AA43A6F9C69 /* FIRDocumentSnapshotTests.mm in Sources */,
				77D3CF0BE43BC67B9A26B06D /* FIRFieldPathTests.mm in Sources */,
				2620644052E960310DADB298 /* FIRFieldValueTests.mm in Sources */,
				8460C97C9209D7DAF07090BD /* FIRFieldsTests.mm in Sources */,
				8A6C809B9F81C30B7333FCAA /* FIRFirestoreSourceTests.mm in Sources */,
				457171CE2510EEA46F7D8A30 /* FIRFirestoreTests.mm in Sources */,
				4809D7ACAA9414E3192F04FF /* FIRGeoPointTests.mm in Sources */,
				E2B15548A3B6796CE5A01975 /* FIRListenerRegistrationTests.mm in Sources */,
				B03F286F3AEC3781C386C646 /* FIRNumericTransformTests.mm in Sources */,
				BB894A81FDF56EEC19CC29F8 /* FIRQuerySnapshotTests.mm in Sources */,
				6A4F6B42C628D55CCE0C311F /* FIRQueryTests.mm in Sources */,
				298E0F8F6EB27AA36BA1CE76 /* FIRQueryUnitTests.mm in Sources */,
				27E46C94AAB087C80A97FF7F /* FIRServerTimestampTests.mm in Sources */,
				59F512D155DE361095A04ED4 /* FIRSnapshotMetadataTests.mm in Sources */,
				FE1C0263F6570DAC54A60F5C /* FIRTimestampTest.m in Sources */,
				5F05A801B1EA44BC1264E55A /* FIRTypeTests.mm in Sources */,
				8403D519C916C72B9C7F2FA1 /* FIRValidationTests.mm in Sources */,
				8705C4856498F66E471A0997 /* FIRWriteBatchTests.mm in Sources */,
				881E55152AB34465412F8542 /* FSTAPIHelpers.mm in Sources */,
				4A64A339BCA77B9F875D1D8B /* FSTDatastoreTests.mm in Sources */,
				1C7254742A9F6F7042C9D78E /* FSTEventAccumulator.mm in Sources */,
				8D0EF43F1B7B156550E65C20 /* FSTGoogleTestTests.mm in Sources */,
				198F193BD9484E49375A7BE7 /* FSTHelpers.mm in Sources */,
				0F54634745BA07B09BDC14D7 /* FSTIntegrationTestCase.mm in Sources */,
				187B2380475130E559822D15 /* FSTLRUGarbageCollectorTests.mm in Sources */,
				5DF464E52B3F12F8FD35508F /* FSTLevelDBLRUGarbageCollectorTests.mm in Sources */,
				20BBEADB4725D48BB27548E9 /* FSTLevelDBLocalStoreTests.mm in Sources */,
				44C806AD8E7F0EA15357CE90 /* FSTLevelDBMigrationsTests.mm in Sources */,
				7860A760FCBF4E32E8CFE157 /* FSTLevelDBMutationQueueTests.mm in Sources */,
				7DED491019248CE9B9E9EB50 /* FSTLevelDBSpecTests.mm in Sources */,
				CBE3E77B645BCA9A7A827DED /* FSTLevelDBTransactionTests.mm in Sources */,
				5210694AA6274DEDB3AF1177 /* FSTLocalStoreTests.mm in Sources */,
				722D1C4C40C2B657EE51BBCB /* FSTMemoryLRUGarbageCollectorTests.mm in Sources */,
				3AFEB9ED387C59DEF6B32D5F /* FSTMemoryLocalStoreTests.mm in Sources */,
				F74AA9DA46B7B2820B5AC79F /* FSTMemoryMutationQueueTests.mm in Sources */,
				B3B8608727430210C4405AC0 /* FSTMemorySpecTests.mm in Sources */,
				07ADEF17BFBC07C0C2E306F6 /* FSTMockDatastore.mm in Sources */,
				1628C9CE4A1640E73761806B /* FSTMutationQueueTests.mm in Sources */,
				42063E6AE9ADF659AA6D4E18 /* FSTSmokeTests.mm in Sources */,
				F609600E9A88A4D44FD1FCEB /* FSTSpecTests.mm in Sources */,
				42208EDA18C500BC271B6E95 /* FSTSyncEngineTestDriver.mm in Sources */,
				5E5B3B8B3A41C8EB70035A6B /* FSTTransactionTests.mm in Sources */,
				8146D5979B2A0B63C79B7AC4 /* FSTUserDataConverterTests.mm in Sources */,
				5E89B1A5A5430713C79C4854 /* FirestoreEncoderTests.swift in Sources */,
				736C4E82689F1CA1859C4A3F /* XCTestCase+Await.mm in Sources */,
				EA46611779C3EEF12822508C /* annotations.pb.cc in Sources */,
				8F4F40E9BC7ED588F67734D5 /* app_testing.mm in Sources */,
				B1A4D8A731EC0A0B16CC411A /* append_only_list_test.cc in Sources */,
				A6E236CE8B3A47BE32254436 /* array_sorted_map_test.cc in Sources */,
				1CB8AEFBF3E9565FF9955B50 /* async_queue_libdispatch_test.mm in Sources */,
				AB2BAB0BD77FF05CC26FCF75 /* async_queue_std_test.cc in Sources */,
				2FA0BAE32D587DF2EA5EEB97 /* async_queue_test.cc in Sources */,
				2C5E4D9FDE7615AD0F63909E /* async_testing.cc in Sources */,
				6AF739DDA9D33DF756DE7CDE /* autoid_test.cc in Sources */,
				C1B4621C0820EEB0AC9CCD22 /* bits_test.cc in Sources */,
				297DC2B3C1EB136D58F4BA9C /* byte_string_test.cc in Sources */,
				1E8A00ABF414AC6C6591D9AC /* cc_compilation_test.cc in Sources */,
				1D71CA6BBA1E3433F243188E /* common.pb.cc in Sources */,
				9C86EEDEA131BFD50255EEF1 /* comparison_test.cc in Sources */,
				AAE47EEF4A19F0DC6E1847CE /* create_noop_connectivity_monitor.cc in Sources */,
				4008AF7585844F12207FC2F5 /* credentials_provider_test.cc in Sources */,
				1D618761796DE311A1707AA2 /* database_id_test.cc in Sources */,
				E8495A8D1E11C0844339CCA3 /* database_info_test.cc in Sources */,
				7B74447D211586D9D1CC82BB /* datastore_test.cc in Sources */,
				4EE1ABA574FBFDC95165624C /* delayed_constructor_test.cc in Sources */,
				E27C0996AF6EC6D08D91B253 /* document.pb.cc in Sources */,
				B3F3DCA51819F1A213E00D9C /* document_key_test.cc in Sources */,
				547E9A4522F9EA7300A275E0 /* document_set_test.cc in Sources */,
				8ECDF2AFCF1BCA1A2CDAAD8A /* document_test.cc in Sources */,
				18688026A6F1E9404F63B243 /* empty_credentials_provider_test.cc in Sources */,
				485CBA9F99771437BA1CB401 /* event_manager_test.cc in Sources */,
				49C593017B5438B216FAF593 /* executor_libdispatch_test.mm in Sources */,
				17DFF30CF61D87883986E8B6 /* executor_std_test.cc in Sources */,
				814724DE70EFC3DDF439CD78 /* executor_test.cc in Sources */,
				BD6CC8614970A3D7D2CF0D49 /* exponential_backoff_test.cc in Sources */,
				A2346D231C8021698F0BDD13 /* fake_credentials_provider.cc in Sources */,
				4D2655C5675D83205C3749DC /* fake_target_metadata_provider.cc in Sources */,
				0B071E9044CEEF666D829354 /* field_filter_test.cc in Sources */,
				A1563EFEB021936D3FFE07E3 /* field_mask_test.cc in Sources */,
				B235E260EA0DCB7BAC04F69B /* field_path_test.cc in Sources */,
				1BF1F9A0CBB6B01654D3C2BE /* field_transform_test.cc in Sources */,
				0A800CA749750B01E36A6787 /* field_value_benchmark.cc in Sources */,
				2D3401180516B739494C7EFC /* field_value_test.cc in Sources */,
				199B778D5820495797E0BE02 /* filesystem_test.cc in Sources */,
				D148475D7F26BFEE6E05CCDA /* firebase_credentials_provider_test.mm in Sources */,
				D756A1A63E626572EE8DF592 /* firestore.pb.cc in Sources */,
				8B31F63673F3B5238DE95AFB /* geo_point_test.cc in Sources */,
				5958E3E3A0446A88B815CB70 /* grpc_connection_test.cc in Sources */,
				0C18678CE7E355B17C34F2EE /* grpc_stream_test.cc in Sources */,
				E32342AE5CEE70C343493528 /* grpc_stream_tester.cc in Sources */,
				92EFF0CC2993B43CBC7A61FF /* grpc_streaming_reader_test.cc in Sources */,
				498A45B1EEBAC97A1C547BAC /* grpc_unary_call_test.cc in Sources */,
				FD365D6DFE9511D3BA2C74DF /* hard_assert_test.cc in Sources */,
				7C7BA1DB0B66EB899A928283 /* hashing_test.cc in Sources */,
				BDD2D1812BAD962E3C81A53F /* hashing_test_apple.mm in Sources */,
				49794806F3D5052E5F61A40D /* http.pb.cc in Sources */,
				650B31A5EC6F8D2AEA79C350 /* index_manager_test.cc in Sources */,
				86494278BE08F10A8AAF9603 /* iterator_adaptors_test.cc in Sources */,
				4173B61CB74EB4CD1D89EE68 /* latlng.pb.cc in Sources */,
				839D8B502026706419FE09D6 /* leveldb_index_manager_test.cc in Sources */,
				A4AD189BDEF7A609953457A6 /* leveldb_key_test.cc in Sources */,
				DF84C1193BA3A7761A3E8BDA /* leveldb_persistence_test.cc in Sources */,
				72519EBED03B20D83637A235 /* leveldb_query_cache_test.cc in Sources */,
				A27096F764227BC73526FED3 /* leveldb_remote_document_cache_test.cc in Sources */,
				08FA4102AD14452E9587A1F2 /* leveldb_util_test.cc in Sources */,
				009CDC5D8C96F54A229F462F /* local_serializer_test.cc in Sources */,
				6B94E0AE1002C5C9EA0F5582 /* log_test.cc in Sources */,
				C19214F5B43AA745A7FC2FC1 /* maybe_document.pb.cc in Sources */,
				4D8367018652104A8803E8DB /* memory_index_manager_test.cc in Sources */,
				C5FF700C4E992B9BCB1A630F /* memory_query_cache_test.cc in Sources */,
				7281C2F04838AFFDF6A762DF /* memory_remote_document_cache_test.cc in Sources */,
				2A499CFB2831612A045977CD /* message_test.cc in Sources */,
				85D61BDC7FB99B6E0DD3AFCA /* mutation.pb.cc in Sources */,
				795A0E11B3951ACEA2859C8A /* mutation_test.cc in Sources */,
				E9430D3EBDAE12E9016B708F /* no_document_test.cc in Sources */,
				B6FD2025121D5738643C24C8 /* objc_compatibility_apple_test.mm in Sources */,
				2B4021C3E663DDDDD512E961 /* objc_type_traits_apple_test.mm in Sources */,
				71702588BFBF5D3A670508E7 /* ordered_code_benchmark.cc in Sources */,
				B4C675BE9030D5C7D19C4D19 /* ordered_code_test.cc in Sources */,
				B3A309CCF5D75A555C7196E1 /* path_test.cc in Sources */,
				46EAC2828CD942F27834F497 /* persistence_testing.cc in Sources */,
				9EE1447AA8E68DF98D0590FF /* precondition_test.cc in Sources */,
				F6079BFC9460B190DA85C2E6 /* pretty_printing_test.cc in Sources */,
				7B0F073BDB6D0D6E542E23D4 /* query.pb.cc in Sources */,
				70A94E12296C7A9D14EC794B /* query_cache_test.cc in Sources */,
				6C92AD45A3619A18ECCA5B1F /* query_listener_test.cc in Sources */,
				9617B75E9E27E7BA46D87EF3 /* query_test.cc in Sources */,
				FBBB13329D3B5827C21AE7AB /* reference_set_test.cc in Sources */,
				77BB66DD17A8E6545DE22E0B /* remote_document_cache_test.cc in Sources */,
				A7309DAD4A3B5334536ECA46 /* remote_event_test.cc in Sources */,
				2634E1C1971C05790B505824 /* resource_path_test.cc in Sources */,
				53F449F69DF8A3ABC711FD59 /* secure_random_test.cc in Sources */,
				EB264591ADDE6D93A6924A61 /* serializer_test.cc in Sources */,
				268FC3360157A2DCAF89F92D /* snapshot_version_test.cc in Sources */,
				2CD379584D1D35AAEA271D21 /* sorted_map_test.cc in Sources */,
				314D231A9F33E0502611DD20 /* sorted_set_test.cc in Sources */,
				E186D002520881AD2906ADDB /* status.pb.cc in Sources */,
				96552D8E218F68DDCFE210A0 /* status_apple_test.mm in Sources */,
				16791B16601204220623916C /* status_test.cc in Sources */,
				4747A986288114C2B7CD179E /* statusor_test.cc in Sources */,
				2A365DB6DF32631964FE690A /* stream_test.cc in Sources */,
				B5AEF7E4EBC29653DEE856A2 /* strerror_test.cc in Sources */,
				85D7C370C7812166A467FEE9 /* string_apple_benchmark.mm in Sources */,
				009F5174BD172716AFE9F20A /* string_apple_test.mm in Sources */,
				7B0EA399F899537ACCC84E53 /* string_format_apple_test.mm in Sources */,
				990EC10E92DADB7D86A4BEE3 /* string_format_test.cc in Sources */,
				0AE084A7886BC11B8C305122 /* string_util_test.cc in Sources */,
				DC0B0E50DBAE916E6565AA18 /* string_win_test.cc in Sources */,
				B3E6F4CDB1663407F0980C7A /* target.pb.cc in Sources */,
				A05BC6BDA2ABE405009211A9 /* target_id_generator_test.cc in Sources */,
				A17DBC8F24127DA8A381F865 /* testutil.cc in Sources */,
				A25FF76DEF542E01A2DF3B0E /* time_testing.cc in Sources */,
				1E42CD0F60EB22A5D0C86D1F /* timestamp_test.cc in Sources */,
				F9705E595FC3818F13F6375A /* to_string_apple_test.mm in Sources */,
				3BAFCABA851AE1865D904323 /* to_string_test.cc in Sources */,
				4C0669A22F62E085674A7643 /* token_test.cc in Sources */,
				44EAF3E6EAC0CC4EB2147D16 /* transform_operation_test.cc in Sources */,
				3D22F56C0DE7C7256C75DC06 /* tree_sorted_map_test.cc in Sources */,
				918E3D35942CE493690C45CE /* user_test.cc in Sources */,
				81A6B241E63540900F205817 /* view_snapshot_test.cc in Sources */,
				A5B8C273593D1BB6E8AE4CBA /* view_test.cc in Sources */,
				7F771EB980D9CFAAB4764233 /* view_testing.cc in Sources */,
				CF1FB026CCB901F92B4B2C73 /* watch_change_test.cc in Sources */,
				B592DB7DB492B1C1D5E67D01 /* write.pb.cc in Sources */,
				E51957EDECF741E1D3C3968A /* writer_test.cc in Sources */,
				A94884460990CD48CC0AD070 /* xcgmock_test.mm in Sources */,
			);
			runOnlyForDeploymentPostprocessing = 0;
		};
		54C9EDED2040E16300A969CD /* Sources */ = {
			isa = PBXSourcesBuildPhase;
			buildActionMask = 2147483647;
			files = (
				544A20EE20F6C10C004E52CD /* BasicCompileTests.swift in Sources */,
				5495EB032040E90200EBA509 /* CodableGeoPointTests.swift in Sources */,
				127CC0D222B3ADDC00A3E42A /* CodableTimestampTests.swift in Sources */,
				1235769322B7E99F007DDFA9 /* EncodableFieldValueTests.swift in Sources */,
				12E62D5722BBC41A0074F412 /* FSTAPIHelpers.mm in Sources */,
				12E62D5822BBC6EF0074F412 /* FSTHelpers.mm in Sources */,
				1235769522B86E65007DDFA9 /* FirestoreEncoderTests.swift in Sources */,
			);
			runOnlyForDeploymentPostprocessing = 0;
		};
		5CAE131520FFFED600BE9A4A /* Sources */ = {
			isa = PBXSourcesBuildPhase;
			buildActionMask = 2147483647;
			files = (
				132E3EE56C143B2C9ACB6187 /* FSTLevelDBBenchmarkTests.mm in Sources */,
			);
			runOnlyForDeploymentPostprocessing = 0;
		};
		6003F586195388D20070C39A /* Sources */ = {
			isa = PBXSourcesBuildPhase;
			buildActionMask = 2147483647;
			files = (
				6003F59E195388D20070C39A /* FIRAppDelegate.m in Sources */,
				6003F5A7195388D20070C39A /* FIRViewController.m in Sources */,
				6003F59A195388D20070C39A /* main.m in Sources */,
			);
			runOnlyForDeploymentPostprocessing = 0;
		};
		6003F5AA195388D20070C39A /* Sources */ = {
			isa = PBXSourcesBuildPhase;
			buildActionMask = 2147483647;
			files = (
				5492E050202154AA00B64F25 /* FIRCollectionReferenceTests.mm in Sources */,
				5492E053202154AB00B64F25 /* FIRDocumentReferenceTests.mm in Sources */,
				5492E055202154AB00B64F25 /* FIRDocumentSnapshotTests.mm in Sources */,
				5492E056202154AB00B64F25 /* FIRFieldPathTests.mm in Sources */,
				5492E054202154AB00B64F25 /* FIRFieldValueTests.mm in Sources */,
				5467FB01203E5717009C9584 /* FIRFirestoreTests.mm in Sources */,
				5492E052202154AB00B64F25 /* FIRGeoPointTests.mm in Sources */,
				5492E059202154AB00B64F25 /* FIRQuerySnapshotTests.mm in Sources */,
				CB2C731116D6C9464220626F /* FIRQueryUnitTests.mm in Sources */,
				5492E057202154AB00B64F25 /* FIRSnapshotMetadataTests.mm in Sources */,
				B65D34A9203C995B0076A5E1 /* FIRTimestampTest.m in Sources */,
				5492E058202154AB00B64F25 /* FSTAPIHelpers.mm in Sources */,
				5492E03E2021401F00B64F25 /* FSTEventAccumulator.mm in Sources */,
				54764FAF1FAA21B90085E60A /* FSTGoogleTestTests.mm in Sources */,
				5492E03F2021401F00B64F25 /* FSTHelpers.mm in Sources */,
				5491BC721FB44593008B3588 /* FSTIntegrationTestCase.mm in Sources */,
				5CC9650320A0E93200A2D6A1 /* FSTLRUGarbageCollectorTests.mm in Sources */,
				5CC9650720A0E9C600A2D6A1 /* FSTLevelDBLRUGarbageCollectorTests.mm in Sources */,
				5492E0A82021552D00B64F25 /* FSTLevelDBLocalStoreTests.mm in Sources */,
				5492E09F2021552D00B64F25 /* FSTLevelDBMigrationsTests.mm in Sources */,
				5492E0A02021552D00B64F25 /* FSTLevelDBMutationQueueTests.mm in Sources */,
				5492E03120213FFC00B64F25 /* FSTLevelDBSpecTests.mm in Sources */,
				132E3E53179DE287D875F3F2 /* FSTLevelDBTransactionTests.mm in Sources */,
				5492E09D2021552D00B64F25 /* FSTLocalStoreTests.mm in Sources */,
				5CC9650520A0E9BD00A2D6A1 /* FSTMemoryLRUGarbageCollectorTests.mm in Sources */,
				5492E0A12021552D00B64F25 /* FSTMemoryLocalStoreTests.mm in Sources */,
				5492E0AD2021552D00B64F25 /* FSTMemoryMutationQueueTests.mm in Sources */,
				5492E03420213FFC00B64F25 /* FSTMemorySpecTests.mm in Sources */,
				5492E03220213FFC00B64F25 /* FSTMockDatastore.mm in Sources */,
				5492E0AC2021552D00B64F25 /* FSTMutationQueueTests.mm in Sources */,
				5492E03520213FFC00B64F25 /* FSTSpecTests.mm in Sources */,
				5492E03320213FFC00B64F25 /* FSTSyncEngineTestDriver.mm in Sources */,
				548180A5228DEF1A004F70CD /* FSTUserDataConverterTests.mm in Sources */,
				5492E03C2021401F00B64F25 /* XCTestCase+Await.mm in Sources */,
				618BBEAF20B89AAC00B5BCE7 /* annotations.pb.cc in Sources */,
				5467FB08203E6A44009C9584 /* app_testing.mm in Sources */,
				5477CDEA22EE71C8000FCC1E /* append_only_list_test.cc in Sources */,
				54EB764D202277B30088B8F3 /* array_sorted_map_test.cc in Sources */,
				B6FB4684208EA0EC00554BA2 /* async_queue_libdispatch_test.mm in Sources */,
				B6FB4685208EA0F000554BA2 /* async_queue_std_test.cc in Sources */,
				B6FB467D208E9D3C00554BA2 /* async_queue_test.cc in Sources */,
				11BC867491A6631D37DE56A8 /* async_testing.cc in Sources */,
				54740A581FC914F000713A1A /* autoid_test.cc in Sources */,
				AB380D02201BC69F00D97691 /* bits_test.cc in Sources */,
				7B86B1B21FD0EF2A67547F66 /* byte_string_test.cc in Sources */,
				08A9C531265B5E4C5367346E /* cc_compilation_test.cc in Sources */,
				544129DA21C2DDC800EFB9CC /* common.pb.cc in Sources */,
				548DB929200D59F600E00ABC /* comparison_test.cc in Sources */,
				B67BF449216EB43000CA9097 /* create_noop_connectivity_monitor.cc in Sources */,
				ABC1D7DC2023A04B00BA84F0 /* credentials_provider_test.cc in Sources */,
				ABE6637A201FA81900ED349A /* database_id_test.cc in Sources */,
				AB38D93020236E21000A432D /* database_info_test.cc in Sources */,
				D3B470C98ACFAB7307FB3800 /* datastore_test.cc in Sources */,
				6EC28BB8C38E3FD126F68211 /* delayed_constructor_test.cc in Sources */,
				544129DD21C2DDC800EFB9CC /* document.pb.cc in Sources */,
				B6152AD7202A53CB000E5744 /* document_key_test.cc in Sources */,
				547E9A4222F9EA7300A275E0 /* document_set_test.cc in Sources */,
				AB6B908420322E4D00CC290A /* document_test.cc in Sources */,
				ABC1D7DD2023A04F00BA84F0 /* empty_credentials_provider_test.cc in Sources */,
				8405FF2BFBB233031A887398 /* event_manager_test.cc in Sources */,
				B6FB468E208F9BAB00554BA2 /* executor_libdispatch_test.mm in Sources */,
				B6FB468F208F9BAE00554BA2 /* executor_std_test.cc in Sources */,
				B6FB4690208F9BB300554BA2 /* executor_test.cc in Sources */,
				B6D1B68520E2AB1B00B35856 /* exponential_backoff_test.cc in Sources */,
				B60894F72170207200EBC644 /* fake_credentials_provider.cc in Sources */,
				FAE5DA6ED3E1842DC21453EE /* fake_target_metadata_provider.cc in Sources */,
				047F5209AB055A884D795B8A /* field_filter_test.cc in Sources */,
				549CCA5720A36E1F00BCEB75 /* field_mask_test.cc in Sources */,
				B686F2AF2023DDEE0028D6BE /* field_path_test.cc in Sources */,
				2EC1C4D202A01A632339A161 /* field_transform_test.cc in Sources */,
				85D301119D7175F82E12892E /* field_value_benchmark.cc in Sources */,
				AB356EF7200EA5EB0089B766 /* field_value_test.cc in Sources */,
				D94A1862B8FB778225DB54A1 /* filesystem_test.cc in Sources */,
				ABC1D7E42024AFDE00BA84F0 /* firebase_credentials_provider_test.mm in Sources */,
				544129DB21C2DDC800EFB9CC /* firestore.pb.cc in Sources */,
				AB7BAB342012B519001E0872 /* geo_point_test.cc in Sources */,
				B6D9649121544D4F00EB9CFB /* grpc_connection_test.cc in Sources */,
				B6BBE43121262CF400C6A53E /* grpc_stream_test.cc in Sources */,
				333FCB7BB0C9986B5DF28FC8 /* grpc_stream_tester.cc in Sources */,
				B6D964932154AB8F00EB9CFB /* grpc_streaming_reader_test.cc in Sources */,
				B6D964952163E63900EB9CFB /* grpc_unary_call_test.cc in Sources */,
				73FE5066020EF9B2892C86BF /* hard_assert_test.cc in Sources */,
				54511E8E209805F8005BD28F /* hashing_test.cc in Sources */,
				B69CF3F12227386500B281C8 /* hashing_test_apple.mm in Sources */,
				618BBEB020B89AAC00B5BCE7 /* http.pb.cc in Sources */,
				E6357221227031DD77EE5265 /* index_manager_test.cc in Sources */,
				54A0353520A3D8CB003E0143 /* iterator_adaptors_test.cc in Sources */,
				618BBEAE20B89AAC00B5BCE7 /* latlng.pb.cc in Sources */,
				B743F4E121E879EF34536A51 /* leveldb_index_manager_test.cc in Sources */,
				54995F6F205B6E12004EFFA0 /* leveldb_key_test.cc in Sources */,
				63F0A2172EFA3E52C98148C9 /* leveldb_persistence_test.cc in Sources */,
				FF9596A1F92FD81B79D5B2D8 /* leveldb_query_cache_test.cc in Sources */,
				8077722A6BB175D3108CDC55 /* leveldb_remote_document_cache_test.cc in Sources */,
				BEE0294A23AB993E5DE0E946 /* leveldb_util_test.cc in Sources */,
				020AFD89BB40E5175838BB76 /* local_serializer_test.cc in Sources */,
				54C2294F1FECABAE007D065B /* log_test.cc in Sources */,
				618BBEA720B89AAC00B5BCE7 /* maybe_document.pb.cc in Sources */,
				3B47CC43DBA24434E215B8ED /* memory_index_manager_test.cc in Sources */,
				BE20AA2B4081C95A8FBA4117 /* memory_query_cache_test.cc in Sources */,
				CEA91CE103B42533C54DBAD6 /* memory_remote_document_cache_test.cc in Sources */,
				2B4D0509577E5CE0B0B8CEDF /* message_test.cc in Sources */,
				618BBEA820B89AAC00B5BCE7 /* mutation.pb.cc in Sources */,
				32F022CB75AEE48CDDAF2982 /* mutation_test.cc in Sources */,
				AB6B908820322E8800CC290A /* no_document_test.cc in Sources */,
				B6968590221770F100271095 /* objc_compatibility_apple_test.mm in Sources */,
				C80B10E79CDD7EF7843C321E /* objc_type_traits_apple_test.mm in Sources */,
				3040FD156E1B7C92B0F2A70C /* ordered_code_benchmark.cc in Sources */,
				AB380D04201BC6E400D97691 /* ordered_code_test.cc in Sources */,
				5A080105CCBFDB6BF3F3772D /* path_test.cc in Sources */,
				21C17F15579341289AD01051 /* persistence_testing.cc in Sources */,
				549CCA5920A36E1F00BCEB75 /* precondition_test.cc in Sources */,
				6A94393D83EB338DFAF6A0D2 /* pretty_printing_test.cc in Sources */,
				544129DC21C2DDC800EFB9CC /* query.pb.cc in Sources */,
				74C258673E348DA91ACAB95B /* query_cache_test.cc in Sources */,
				CD226D868CEFA9D557EF33A1 /* query_listener_test.cc in Sources */,
				6F3CAC76D918D6B0917EDF92 /* query_test.cc in Sources */,
				132E3483789344640A52F223 /* reference_set_test.cc in Sources */,
				F950A371FADCA2F0B73683E0 /* remote_document_cache_test.cc in Sources */,
				59880AE766F7FBFF0C41A94E /* remote_event_test.cc in Sources */,
				B686F2B22025000D0028D6BE /* resource_path_test.cc in Sources */,
				54740A571FC914BA00713A1A /* secure_random_test.cc in Sources */,
				61F72C5620BC48FD001A68CB /* serializer_test.cc in Sources */,
				ABA495BB202B7E80008A7851 /* snapshot_version_test.cc in Sources */,
				549CCA5220A36DBC00BCEB75 /* sorted_map_test.cc in Sources */,
				549CCA5020A36DBC00BCEB75 /* sorted_set_test.cc in Sources */,
				618BBEB120B89AAC00B5BCE7 /* status.pb.cc in Sources */,
				5493A424225F9990006DE7BA /* status_apple_test.mm in Sources */,
				54A0352F20A3B3D8003E0143 /* status_test.cc in Sources */,
				54A0353020A3B3D8003E0143 /* statusor_test.cc in Sources */,
				36999FC1F37930E8C9B6DA25 /* stream_test.cc in Sources */,
				1CAA9012B25F975D445D5978 /* strerror_test.cc in Sources */,
				87B5AC3EBF0E83166B142FA4 /* string_apple_benchmark.mm in Sources */,
				36FD4CE79613D18BC783C55B /* string_apple_test.mm in Sources */,
				0535C1B65DADAE1CE47FA3CA /* string_format_apple_test.mm in Sources */,
				54131E9720ADE679001DF3FF /* string_format_test.cc in Sources */,
				AB380CFE201A2F4500D97691 /* string_util_test.cc in Sources */,
				DD5976A45071455FF3FE74B8 /* string_win_test.cc in Sources */,
				618BBEA620B89AAC00B5BCE7 /* target.pb.cc in Sources */,
				AB380CFB2019388600D97691 /* target_id_generator_test.cc in Sources */,
				54A0352A20A3B3BD003E0143 /* testutil.cc in Sources */,
				5497CB77229DECDE000FB92F /* time_testing.cc in Sources */,
				ABF6506C201131F8005F2C74 /* timestamp_test.cc in Sources */,
				B68B1E012213A765008977EF /* to_string_apple_test.mm in Sources */,
				B696858E2214B53900271095 /* to_string_test.cc in Sources */,
				ABC1D7E12023A40C00BA84F0 /* token_test.cc in Sources */,
				D3CB03747E34D7C0365638F1 /* transform_operation_test.cc in Sources */,
				549CCA5120A36DBC00BCEB75 /* tree_sorted_map_test.cc in Sources */,
				ABC1D7DE2023A05300BA84F0 /* user_test.cc in Sources */,
				340987A77D72C80A3E0FDADF /* view_snapshot_test.cc in Sources */,
				17473086EBACB98CDC3CC65C /* view_test.cc in Sources */,
				DDDE74C752E65DE7D39A7166 /* view_testing.cc in Sources */,
				2CBA4FA327C48B97D31F6373 /* watch_change_test.cc in Sources */,
				544129DE21C2DDC800EFB9CC /* write.pb.cc in Sources */,
				3BA4EEA6153B3833F86B8104 /* writer_test.cc in Sources */,
				9794E074439ABE5457E60F35 /* xcgmock_test.mm in Sources */,
			);
			runOnlyForDeploymentPostprocessing = 0;
		};
		6EDD3AD520BF247500C33877 /* Sources */ = {
			isa = PBXSourcesBuildPhase;
			buildActionMask = 2147483647;
			files = (
				6E8302E021022309003E1EA3 /* FSTFuzzTestFieldPath.mm in Sources */,
				6EA39FDE20FE820E008D461F /* FSTFuzzTestSerializer.mm in Sources */,
				6EDD3B6020BF25AE00C33877 /* FSTFuzzTestsPrincipal.mm in Sources */,
			);
			runOnlyForDeploymentPostprocessing = 0;
		};
		DAFF0CF121E64AC30062958F /* Sources */ = {
			isa = PBXSourcesBuildPhase;
			buildActionMask = 2147483647;
			files = (
				DAFF0CF921E64AC30062958F /* AppDelegate.m in Sources */,
				DAFF0D0121E64AC40062958F /* main.m in Sources */,
			);
			runOnlyForDeploymentPostprocessing = 0;
		};
		DE03B2981F2149D600A30B9C /* Sources */ = {
			isa = PBXSourcesBuildPhase;
			buildActionMask = 2147483647;
			files = (
				F731A0CCD0220B370BC1BE8B /* BasicCompileTests.swift in Sources */,
				7C5E017689012489AAB7718D /* CodableGeoPointTests.swift in Sources */,
				54C3242322D3B627000FE6DD /* CodableIntegrationTests.swift in Sources */,
				70AB665EB6A473FF6C4CFD31 /* CodableTimestampTests.swift in Sources */,
				E688620D4578F1F7FBB1AF9C /* EncodableFieldValueTests.swift in Sources */,
				73866AA12082B0A5009BB4FF /* FIRArrayTransformTests.mm in Sources */,
				7BCC5973C4F4FCC272150E31 /* FIRCollectionReferenceTests.mm in Sources */,
				5492E079202154D600B64F25 /* FIRCursorTests.mm in Sources */,
				5492E075202154D600B64F25 /* FIRDatabaseTests.mm in Sources */,
				C43A555928CB0441096F82D2 /* FIRDocumentReferenceTests.mm in Sources */,
				20814A477D00EA11D0E76631 /* FIRDocumentSnapshotTests.mm in Sources */,
				B371628DA91E80B64AE53085 /* FIRFieldPathTests.mm in Sources */,
				1D76DDBE57A4D66C64C00B65 /* FIRFieldValueTests.mm in Sources */,
				5492E073202154D600B64F25 /* FIRFieldsTests.mm in Sources */,
				6161B5032047140C00A99DBB /* FIRFirestoreSourceTests.mm in Sources */,
				25C167BAA4284FC951206E1F /* FIRFirestoreTests.mm in Sources */,
				1B6E74BA33B010D76DB1E2F9 /* FIRGeoPointTests.mm in Sources */,
				5492E074202154D600B64F25 /* FIRListenerRegistrationTests.mm in Sources */,
				D5B252EE3F4037405DB1ECE3 /* FIRNumericTransformTests.mm in Sources */,
				6C143182916AC638707DB854 /* FIRQuerySnapshotTests.mm in Sources */,
				5492E072202154D600B64F25 /* FIRQueryTests.mm in Sources */,
				82E3634FCF4A882948B81839 /* FIRQueryUnitTests.mm in Sources */,
				5492E077202154D600B64F25 /* FIRServerTimestampTests.mm in Sources */,
				716289F99B5316B3CC5E5CE9 /* FIRSnapshotMetadataTests.mm in Sources */,
				02B83EB79020AE6CBA60A410 /* FIRTimestampTest.m in Sources */,
				5492E07A202154D600B64F25 /* FIRTypeTests.mm in Sources */,
				5492E076202154D600B64F25 /* FIRValidationTests.mm in Sources */,
				5492E078202154D600B64F25 /* FIRWriteBatchTests.mm in Sources */,
				D9EF7FC0E3F8646B272B427E /* FSTAPIHelpers.mm in Sources */,
				5492E082202154EC00B64F25 /* FSTDatastoreTests.mm in Sources */,
				5492E041202143E700B64F25 /* FSTEventAccumulator.mm in Sources */,
				1E6E2AE74B7C9DEDFC07E76B /* FSTGoogleTestTests.mm in Sources */,
				5492E0422021440500B64F25 /* FSTHelpers.mm in Sources */,
				5491BC731FB44593008B3588 /* FSTIntegrationTestCase.mm in Sources */,
				EF1C9EA3F95E18B42751C28B /* FSTLRUGarbageCollectorTests.mm in Sources */,
				C3D5AD62A372B8B69B83BAD8 /* FSTLevelDBLRUGarbageCollectorTests.mm in Sources */,
				AFE6FCE804A3B0217D3E2B54 /* FSTLevelDBLocalStoreTests.mm in Sources */,
				11CFC7F545012C246B3484FD /* FSTLevelDBMigrationsTests.mm in Sources */,
				5AFEE472CE790DFCEBCEEA6E /* FSTLevelDBMutationQueueTests.mm in Sources */,
				F4FAC5A7D40A0A9A3EA77998 /* FSTLevelDBSpecTests.mm in Sources */,
				00FB77925C843B7DCA944712 /* FSTLevelDBTransactionTests.mm in Sources */,
				AA616D15FE0E7952787D6A59 /* FSTLocalStoreTests.mm in Sources */,
				374C644283E63F6E3FE2EAAC /* FSTMemoryLRUGarbageCollectorTests.mm in Sources */,
				602F6CF9FBF5DA712DA58B5F /* FSTMemoryLocalStoreTests.mm in Sources */,
				C57089C5D76266E943840F04 /* FSTMemoryMutationQueueTests.mm in Sources */,
				40431BF2A368D0C891229F6E /* FSTMemorySpecTests.mm in Sources */,
				2BBFAD893295881057E6C1FD /* FSTMockDatastore.mm in Sources */,
				4D85E7D0647904018F040545 /* FSTMutationQueueTests.mm in Sources */,
				5492E080202154EC00B64F25 /* FSTSmokeTests.mm in Sources */,
				6E10507432E1D7AE658D16BD /* FSTSpecTests.mm in Sources */,
				5FC0157A03EF9820BCCCC4A3 /* FSTSyncEngineTestDriver.mm in Sources */,
				5492E07F202154EC00B64F25 /* FSTTransactionTests.mm in Sources */,
				2F7D76FF225B550F83B95A72 /* FSTUserDataConverterTests.mm in Sources */,
				6F45846C159D3C063DBD3CBE /* FirestoreEncoderTests.swift in Sources */,
				5492E0442021457E00B64F25 /* XCTestCase+Await.mm in Sources */,
				02EB33CC2590E1484D462912 /* annotations.pb.cc in Sources */,
				EBFC611B1BF195D0EC710AF4 /* app_testing.mm in Sources */,
				5477CDEB22EE71C8000FCC1E /* append_only_list_test.cc in Sources */,
				FCA48FB54FC50BFDFDA672CD /* array_sorted_map_test.cc in Sources */,
				45A5504D33D39C6F80302450 /* async_queue_libdispatch_test.mm in Sources */,
				6F914209F46E6552B5A79570 /* async_queue_std_test.cc in Sources */,
				AD74843082C6465A676F16A7 /* async_queue_test.cc in Sources */,
				35C330499D50AC415B24C580 /* async_testing.cc in Sources */,
				8F781F527ED72DC6C123689E /* autoid_test.cc in Sources */,
				0B9BD73418289EFF91917934 /* bits_test.cc in Sources */,
				52967C3DD7896BFA48840488 /* byte_string_test.cc in Sources */,
				338DFD5BCD142DF6C82A0D56 /* cc_compilation_test.cc in Sources */,
				4C66806697D7BCA730FA3697 /* common.pb.cc in Sources */,
				EC7A44792A5513FBB6F501EE /* comparison_test.cc in Sources */,
				90BE848D96AE8CEF7035E1BA /* create_noop_connectivity_monitor.cc in Sources */,
				43EDB01D1641D96C40DA1889 /* credentials_provider_test.cc in Sources */,
				61976CE9C088131EC564A503 /* database_id_test.cc in Sources */,
				65FC1A102890C02EF1A65213 /* database_info_test.cc in Sources */,
				4D6761FB02F4D915E466A985 /* datastore_test.cc in Sources */,
				C663A8B74B57FD84717DEA21 /* delayed_constructor_test.cc in Sources */,
				C426C6E424FB2199F5C2C5BC /* document.pb.cc in Sources */,
				93E5620E3884A431A14500B0 /* document_key_test.cc in Sources */,
				547E9A4322F9EA7300A275E0 /* document_set_test.cc in Sources */,
				A5175CA2E677E13CC5F23D72 /* document_test.cc in Sources */,
				0A1B97E51BDE36DE4F6E3787 /* empty_credentials_provider_test.cc in Sources */,
				D1690214781198276492442D /* event_manager_test.cc in Sources */,
				B6BF6EFEF887B072068BA658 /* executor_libdispatch_test.mm in Sources */,
				125B1048ECB755C2106802EB /* executor_std_test.cc in Sources */,
				DABB9FB61B1733F985CBF713 /* executor_test.cc in Sources */,
				7BCF050BA04537B0E7D44730 /* exponential_backoff_test.cc in Sources */,
				396F03881A10FD54AEB71D06 /* fake_credentials_provider.cc in Sources */,
				BA1C5EAE87393D8E60F5AE6D /* fake_target_metadata_provider.cc in Sources */,
				97729B53698C0E52EB165003 /* field_filter_test.cc in Sources */,
				6A40835DB2C02B9F07C02E88 /* field_mask_test.cc in Sources */,
				D00E69F7FDF2BE674115AD3F /* field_path_test.cc in Sources */,
				9016EF298E41456060578C90 /* field_transform_test.cc in Sources */,
				D541EA6C61FBB8913BA5C3C3 /* field_value_benchmark.cc in Sources */,
				DA9FA01D1A4D7EC7ACA14DAB /* field_value_test.cc in Sources */,
				280A282BE9AF4DCF4E855EAB /* filesystem_test.cc in Sources */,
				D085EA576C763E4146C9988E /* firebase_credentials_provider_test.mm in Sources */,
				920B6ABF76FDB3547F1CCD84 /* firestore.pb.cc in Sources */,
				5FE84472E5369DA866193C45 /* geo_point_test.cc in Sources */,
				0DDEE9FE08845BB7CA4607DE /* grpc_connection_test.cc in Sources */,
				549CEDA0519BA5F2508794E1 /* grpc_stream_test.cc in Sources */,
				A78B38A9B29579342D48F6D5 /* grpc_stream_tester.cc in Sources */,
				9CE07BAAD3D3BC5F069D38FE /* grpc_streaming_reader_test.cc in Sources */,
				AD3C26630E33BE59C49BEB0D /* grpc_unary_call_test.cc in Sources */,
				21A2A881F71CB825299DF06E /* hard_assert_test.cc in Sources */,
				46683E00E0119595555018AB /* hashing_test.cc in Sources */,
				433474A3416B76645FFD17BB /* hashing_test_apple.mm in Sources */,
				06A3926F89C847846BE4D6BE /* http.pb.cc in Sources */,
				2B4234B962625F9EE68B31AC /* index_manager_test.cc in Sources */,
				8A79DDB4379A063C30A76329 /* iterator_adaptors_test.cc in Sources */,
				23C04A637090E438461E4E70 /* latlng.pb.cc in Sources */,
				2C5C612B26168BA9286290AE /* leveldb_index_manager_test.cc in Sources */,
				7731E564468645A4A62E2A3C /* leveldb_key_test.cc in Sources */,
				891A45DD297B237933410706 /* leveldb_persistence_test.cc in Sources */,
				918E0F94B77665AAB2F4ABFB /* leveldb_query_cache_test.cc in Sources */,
				EE6DBFB0874A50578CE97A7F /* leveldb_remote_document_cache_test.cc in Sources */,
				BC549E3F3F119D80741D8612 /* leveldb_util_test.cc in Sources */,
				A585BD0F31E90980B5F5FBCA /* local_serializer_test.cc in Sources */,
				677C833244550767B71DB1BA /* log_test.cc in Sources */,
				12E04A12ABD5533B616D552A /* maybe_document.pb.cc in Sources */,
				90FE088B8FD9EC06EEED1F39 /* memory_index_manager_test.cc in Sources */,
				C2B25B816170505AC12E4D65 /* memory_query_cache_test.cc in Sources */,
				31850B3D5232E8D3F8C4D90C /* memory_remote_document_cache_test.cc in Sources */,
				26777815544F549DD18D87AF /* message_test.cc in Sources */,
				C393D6984614D8E4D8C336A2 /* mutation.pb.cc in Sources */,
				D18DBCE3FE34BF5F14CF8ABD /* mutation_test.cc in Sources */,
				9073AFB51EA26A818C29131E /* no_document_test.cc in Sources */,
				E387401C33D1E3F21E5550EA /* objc_compatibility_apple_test.mm in Sources */,
				0BC541D6457CBEDEA7BCF180 /* objc_type_traits_apple_test.mm in Sources */,
				4FAB27F13EA5D3D79E770EA2 /* ordered_code_benchmark.cc in Sources */,
				21836C4D9D48F962E7A3A244 /* ordered_code_test.cc in Sources */,
				6105A1365831B79A7DEEA4F3 /* path_test.cc in Sources */,
				CB8BEF34CC4A996C7BE85119 /* persistence_testing.cc in Sources */,
				4194B7BB8B0352E1AC5D69B9 /* precondition_test.cc in Sources */,
				0EA40EDACC28F445F9A3F32F /* pretty_printing_test.cc in Sources */,
				63B91FC476F3915A44F00796 /* query.pb.cc in Sources */,
				5DB22C35AD98D8063D253E92 /* query_cache_test.cc in Sources */,
				BC8DFBCB023DBD914E27AA7D /* query_listener_test.cc in Sources */,
				DE435F33CE563E238868D318 /* query_test.cc in Sources */,
				B921A4F35B58925D958DD9A6 /* reference_set_test.cc in Sources */,
				E2AE851F9DC4C037CCD05E36 /* remote_document_cache_test.cc in Sources */,
				AD35AA07F973934BA30C9000 /* remote_event_test.cc in Sources */,
				5DDEC1A08F13226271FE636E /* resource_path_test.cc in Sources */,
				49DB9113178FAA52F14477B2 /* secure_random_test.cc in Sources */,
				50454F81EC4584D4EB5F5ED5 /* serializer_test.cc in Sources */,
				F091532DEE529255FB008E25 /* snapshot_version_test.cc in Sources */,
				BB15588CC1622904CF5AD210 /* sorted_map_test.cc in Sources */,
				9F9244225BE2EC88AA0CE4EF /* sorted_set_test.cc in Sources */,
				489D672CAA09B9BC66798E9F /* status.pb.cc in Sources */,
				95C0F55813DA51E6B8C439E1 /* status_apple_test.mm in Sources */,
				FABE084FA7DA6E216A41EE80 /* status_test.cc in Sources */,
				01D9704C3AAA13FAD2F962AB /* statusor_test.cc in Sources */,
				353E47129584B8DDF10138BD /* stream_test.cc in Sources */,
				3F4B6300198FD78E7B19BC5A /* strerror_test.cc in Sources */,
				822E5D5EC4955393DF26BC5C /* string_apple_benchmark.mm in Sources */,
				623AA12C3481646B0715006D /* string_apple_test.mm in Sources */,
				A6D57EC3A0BF39060705ED29 /* string_format_apple_test.mm in Sources */,
				EB7BE7B43A99E0BC2B0A8077 /* string_format_test.cc in Sources */,
				6D578695E8E03988820D401C /* string_util_test.cc in Sources */,
				5B4391097A6DF86EC3801DEE /* string_win_test.cc in Sources */,
				6FAC16B7FBD3B40D11A6A816 /* target.pb.cc in Sources */,
				306E762DC6B829CED4FD995D /* target_id_generator_test.cc in Sources */,
				CA989C0E6020C372A62B7062 /* testutil.cc in Sources */,
				2D220B9ABFA36CD7AC43D0A7 /* time_testing.cc in Sources */,
				D91D86B29B86A60C05879A48 /* timestamp_test.cc in Sources */,
				60260A06871DCB1A5F3448D3 /* to_string_apple_test.mm in Sources */,
				ECED3B60C5718B085AAB14FB /* to_string_test.cc in Sources */,
				1C4D8915AE94323AD1024D74 /* token_test.cc in Sources */,
				60186935E36CF79E48A0B293 /* transform_operation_test.cc in Sources */,
				5DA343D28AE05B0B2FE9FFB3 /* tree_sorted_map_test.cc in Sources */,
				D43F7601F3F3DE3125346D42 /* user_test.cc in Sources */,
				59E89A97A476790E89AFC7E7 /* view_snapshot_test.cc in Sources */,
				B63D84B2980C7DEE7E6E4708 /* view_test.cc in Sources */,
				48D1B38B93D34F1B82320577 /* view_testing.cc in Sources */,
				6BA8753F49951D7AEAD70199 /* watch_change_test.cc in Sources */,
				E435450184AEB51EE8435F66 /* write.pb.cc in Sources */,
				AFB0ACCF130713DF6495E110 /* writer_test.cc in Sources */,
				4D1F46B2DD91198C8867C04C /* xcgmock_test.mm in Sources */,
			);
			runOnlyForDeploymentPostprocessing = 0;
		};
/* End PBXSourcesBuildPhase section */

/* Begin PBXTargetDependency section */
		544AB1982248072200F851E6 /* PBXTargetDependency */ = {
			isa = PBXTargetDependency;
			target = DAFF0CF421E64AC30062958F /* Firestore_Example_macOS */;
			targetProxy = 544AB1972248072200F851E6 /* PBXContainerItemProxy */;
		};
		54AA33AC224BFE0A006CE580 /* PBXTargetDependency */ = {
			isa = PBXTargetDependency;
			target = 54AA338E224BF935006CE580 /* Firestore_Example_tvOS */;
			targetProxy = 54AA33AB224BFE0A006CE580 /* PBXContainerItemProxy */;
		};
		54AA33BA224C0035006CE580 /* PBXTargetDependency */ = {
			isa = PBXTargetDependency;
			target = 54AA338E224BF935006CE580 /* Firestore_Example_tvOS */;
			targetProxy = 54AA33B9224C0035006CE580 /* PBXContainerItemProxy */;
		};
		54B8E4B0224BDC4100930F18 /* PBXTargetDependency */ = {
			isa = PBXTargetDependency;
			target = DAFF0CF421E64AC30062958F /* Firestore_Example_macOS */;
			targetProxy = 54B8E4AF224BDC4100930F18 /* PBXContainerItemProxy */;
		};
		54C9EDF72040E16300A969CD /* PBXTargetDependency */ = {
			isa = PBXTargetDependency;
			target = 6003F589195388D20070C39A /* Firestore_Example_iOS */;
			targetProxy = 54C9EDF62040E16300A969CD /* PBXContainerItemProxy */;
		};
		5CAE131F20FFFED600BE9A4A /* PBXTargetDependency */ = {
			isa = PBXTargetDependency;
			target = 6003F589195388D20070C39A /* Firestore_Example_iOS */;
			targetProxy = 5CAE131E20FFFED600BE9A4A /* PBXContainerItemProxy */;
		};
		6003F5B4195388D20070C39A /* PBXTargetDependency */ = {
			isa = PBXTargetDependency;
			target = 6003F589195388D20070C39A /* Firestore_Example_iOS */;
			targetProxy = 6003F5B3195388D20070C39A /* PBXContainerItemProxy */;
		};
		6EDD3AD220BF247500C33877 /* PBXTargetDependency */ = {
			isa = PBXTargetDependency;
			target = 6003F589195388D20070C39A /* Firestore_Example_iOS */;
			targetProxy = 6EDD3AD320BF247500C33877 /* PBXContainerItemProxy */;
		};
		DE03B2951F2149D600A30B9C /* PBXTargetDependency */ = {
			isa = PBXTargetDependency;
			target = 6003F589195388D20070C39A /* Firestore_Example_iOS */;
			targetProxy = DE03B2961F2149D600A30B9C /* PBXContainerItemProxy */;
		};
/* End PBXTargetDependency section */

/* Begin PBXVariantGroup section */
		54AA3397224BF935006CE580 /* Main.storyboard */ = {
			isa = PBXVariantGroup;
			children = (
				54AA3398224BF935006CE580 /* Base */,
			);
			name = Main.storyboard;
			sourceTree = "<group>";
		};
		6003F596195388D20070C39A /* InfoPlist.strings */ = {
			isa = PBXVariantGroup;
			children = (
				6003F597195388D20070C39A /* en */,
			);
			name = InfoPlist.strings;
			sourceTree = "<group>";
		};
		6003F5B8195388D20070C39A /* InfoPlist.strings */ = {
			isa = PBXVariantGroup;
			children = (
				6003F5B9195388D20070C39A /* en */,
			);
			name = InfoPlist.strings;
			sourceTree = "<group>";
		};
		71719F9D1E33DC2100824A3D /* LaunchScreen.storyboard */ = {
			isa = PBXVariantGroup;
			children = (
				71719F9E1E33DC2100824A3D /* Base */,
			);
			name = LaunchScreen.storyboard;
			sourceTree = "<group>";
		};
		DAFF0CFC21E64AC40062958F /* MainMenu.xib */ = {
			isa = PBXVariantGroup;
			children = (
				DAFF0CFD21E64AC40062958F /* Base */,
			);
			name = MainMenu.xib;
			sourceTree = "<group>";
		};
/* End PBXVariantGroup section */

/* Begin XCBuildConfiguration section */
		544AB1992248072200F851E6 /* Debug */ = {
			isa = XCBuildConfiguration;
			baseConfigurationReference = BD01F0E43E4E2A07B8B05099 /* Pods-Firestore_Tests_macOS.debug.xcconfig */;
			buildSettings = {
				BUNDLE_LOADER = "$(TEST_HOST)";
				CLANG_ANALYZER_NONNULL = YES;
				CLANG_ANALYZER_NUMBER_OBJECT_CONVERSION = YES_AGGRESSIVE;
				CLANG_ENABLE_OBJC_WEAK = YES;
				CLANG_WARN_DOCUMENTATION_COMMENTS = YES;
				CLANG_WARN_UNGUARDED_AVAILABILITY = YES_AGGRESSIVE;
				CODE_SIGN_IDENTITY = "";
				"CODE_SIGN_IDENTITY[sdk=iphoneos*]" = "";
				COMBINE_HIDPI_IMAGES = YES;
				DEVELOPMENT_TEAM = "";
				INFOPLIST_FILE = "Tests/Tests-Info.plist";
				MACOSX_DEPLOYMENT_TARGET = 10.11;
				MTL_ENABLE_DEBUG_INFO = INCLUDE_SOURCE;
				MTL_FAST_MATH = YES;
				PRODUCT_BUNDLE_IDENTIFIER = "com.google.Firestore-Tests-macOS";
				PRODUCT_NAME = "$(TARGET_NAME)";
				SDKROOT = macosx;
				TEST_HOST = "$(BUILT_PRODUCTS_DIR)/Firestore_Example_macOS.app/Contents/MacOS/Firestore_Example_macOS";
			};
			name = Debug;
		};
		544AB19A2248072200F851E6 /* Release */ = {
			isa = XCBuildConfiguration;
			baseConfigurationReference = 397FB002E298B780F1E223E2 /* Pods-Firestore_Tests_macOS.release.xcconfig */;
			buildSettings = {
				BUNDLE_LOADER = "$(TEST_HOST)";
				CLANG_ANALYZER_NONNULL = YES;
				CLANG_ANALYZER_NUMBER_OBJECT_CONVERSION = YES_AGGRESSIVE;
				CLANG_ENABLE_OBJC_WEAK = YES;
				CLANG_WARN_DOCUMENTATION_COMMENTS = YES;
				CLANG_WARN_UNGUARDED_AVAILABILITY = YES_AGGRESSIVE;
				CODE_SIGN_IDENTITY = "";
				"CODE_SIGN_IDENTITY[sdk=iphoneos*]" = "";
				COMBINE_HIDPI_IMAGES = YES;
				COPY_PHASE_STRIP = NO;
				DEVELOPMENT_TEAM = "";
				INFOPLIST_FILE = "Tests/Tests-Info.plist";
				MACOSX_DEPLOYMENT_TARGET = 10.11;
				MTL_ENABLE_DEBUG_INFO = NO;
				MTL_FAST_MATH = YES;
				PRODUCT_BUNDLE_IDENTIFIER = "com.google.Firestore-Tests-macOS";
				PRODUCT_NAME = "$(TARGET_NAME)";
				PROVISIONING_PROFILE_SPECIFIER = "";
				SDKROOT = macosx;
				TEST_HOST = "$(BUILT_PRODUCTS_DIR)/Firestore_Example_macOS.app/Contents/MacOS/Firestore_Example_macOS";
			};
			name = Release;
		};
		54AA339F224BF936006CE580 /* Debug */ = {
			isa = XCBuildConfiguration;
			baseConfigurationReference = A70E82DD627B162BEF92B8ED /* Pods-Firestore_Example_tvOS.debug.xcconfig */;
			buildSettings = {
				ASSETCATALOG_COMPILER_APPICON_NAME = "App Icon & Top Shelf Image";
				ASSETCATALOG_COMPILER_LAUNCHIMAGE_NAME = LaunchImage;
				CLANG_ANALYZER_NONNULL = YES;
				CLANG_ANALYZER_NUMBER_OBJECT_CONVERSION = YES_AGGRESSIVE;
				CLANG_ENABLE_OBJC_WEAK = YES;
				CLANG_WARN_DOCUMENTATION_COMMENTS = YES;
				CLANG_WARN_UNGUARDED_AVAILABILITY = YES_AGGRESSIVE;
				CODE_SIGN_STYLE = Automatic;
				INFOPLIST_FILE = "$(SRCROOT)/App/tvOS/Info.plist";
				LD_RUNPATH_SEARCH_PATHS = "$(inherited) @executable_path/Frameworks";
				MTL_ENABLE_DEBUG_INFO = INCLUDE_SOURCE;
				MTL_FAST_MATH = YES;
				PRODUCT_BUNDLE_IDENTIFIER = "com.google.Firestore-Example-tvOS";
				PRODUCT_NAME = "$(TARGET_NAME)";
				SDKROOT = appletvos;
				TARGETED_DEVICE_FAMILY = 3;
				TVOS_DEPLOYMENT_TARGET = 10.0;
			};
			name = Debug;
		};
		54AA33A0224BF936006CE580 /* Release */ = {
			isa = XCBuildConfiguration;
			baseConfigurationReference = FC738525340E594EBFAB121E /* Pods-Firestore_Example_tvOS.release.xcconfig */;
			buildSettings = {
				ASSETCATALOG_COMPILER_APPICON_NAME = "App Icon & Top Shelf Image";
				ASSETCATALOG_COMPILER_LAUNCHIMAGE_NAME = LaunchImage;
				CLANG_ANALYZER_NONNULL = YES;
				CLANG_ANALYZER_NUMBER_OBJECT_CONVERSION = YES_AGGRESSIVE;
				CLANG_ENABLE_OBJC_WEAK = YES;
				CLANG_WARN_DOCUMENTATION_COMMENTS = YES;
				CLANG_WARN_UNGUARDED_AVAILABILITY = YES_AGGRESSIVE;
				CODE_SIGN_STYLE = Automatic;
				COPY_PHASE_STRIP = NO;
				INFOPLIST_FILE = "$(SRCROOT)/App/tvOS/Info.plist";
				LD_RUNPATH_SEARCH_PATHS = "$(inherited) @executable_path/Frameworks";
				MTL_ENABLE_DEBUG_INFO = NO;
				MTL_FAST_MATH = YES;
				PRODUCT_BUNDLE_IDENTIFIER = "com.google.Firestore-Example-tvOS";
				PRODUCT_NAME = "$(TARGET_NAME)";
				SDKROOT = appletvos;
				TARGETED_DEVICE_FAMILY = 3;
				TVOS_DEPLOYMENT_TARGET = 10.0;
			};
			name = Release;
		};
		54AA33AD224BFE0A006CE580 /* Debug */ = {
			isa = XCBuildConfiguration;
			baseConfigurationReference = 2E48431B0EDA400BEA91D4AB /* Pods-Firestore_Tests_tvOS.debug.xcconfig */;
			buildSettings = {
				BUNDLE_LOADER = "$(TEST_HOST)";
				CLANG_ANALYZER_NONNULL = YES;
				CLANG_ANALYZER_NUMBER_OBJECT_CONVERSION = YES_AGGRESSIVE;
				CLANG_ENABLE_OBJC_WEAK = YES;
				CLANG_WARN_DOCUMENTATION_COMMENTS = YES;
				CLANG_WARN_UNGUARDED_AVAILABILITY = YES_AGGRESSIVE;
				CODE_SIGN_STYLE = Automatic;
				INFOPLIST_FILE = "Tests/Tests-Info.plist";
				MTL_ENABLE_DEBUG_INFO = INCLUDE_SOURCE;
				MTL_FAST_MATH = YES;
				PRODUCT_BUNDLE_IDENTIFIER = "com.google.Firestore-Tests-tvOS";
				PRODUCT_NAME = "$(TARGET_NAME)";
				SDKROOT = appletvos;
				TARGETED_DEVICE_FAMILY = 3;
				TEST_HOST = "$(BUILT_PRODUCTS_DIR)/Firestore_Example_tvOS.app/Firestore_Example_tvOS";
				TVOS_DEPLOYMENT_TARGET = 10.0;
			};
			name = Debug;
		};
		54AA33AE224BFE0A006CE580 /* Release */ = {
			isa = XCBuildConfiguration;
			baseConfigurationReference = 6AE927CDFC7A72BF825BE4CB /* Pods-Firestore_Tests_tvOS.release.xcconfig */;
			buildSettings = {
				BUNDLE_LOADER = "$(TEST_HOST)";
				CLANG_ANALYZER_NONNULL = YES;
				CLANG_ANALYZER_NUMBER_OBJECT_CONVERSION = YES_AGGRESSIVE;
				CLANG_ENABLE_OBJC_WEAK = YES;
				CLANG_WARN_DOCUMENTATION_COMMENTS = YES;
				CLANG_WARN_UNGUARDED_AVAILABILITY = YES_AGGRESSIVE;
				CODE_SIGN_STYLE = Automatic;
				COPY_PHASE_STRIP = NO;
				INFOPLIST_FILE = "Tests/Tests-Info.plist";
				MTL_ENABLE_DEBUG_INFO = NO;
				MTL_FAST_MATH = YES;
				PRODUCT_BUNDLE_IDENTIFIER = "com.google.Firestore-Tests-tvOS";
				PRODUCT_NAME = "$(TARGET_NAME)";
				SDKROOT = appletvos;
				TARGETED_DEVICE_FAMILY = 3;
				TEST_HOST = "$(BUILT_PRODUCTS_DIR)/Firestore_Example_tvOS.app/Firestore_Example_tvOS";
				TVOS_DEPLOYMENT_TARGET = 10.0;
			};
			name = Release;
		};
		54AA33BC224C0035006CE580 /* Debug */ = {
			isa = XCBuildConfiguration;
			baseConfigurationReference = 74AC2ADBF1BAD9A8EF30CF41 /* Pods-Firestore_IntegrationTests_tvOS.debug.xcconfig */;
			buildSettings = {
				BUNDLE_LOADER = "$(TEST_HOST)";
				CLANG_ANALYZER_NONNULL = YES;
				CLANG_ANALYZER_NUMBER_OBJECT_CONVERSION = YES_AGGRESSIVE;
				CLANG_ENABLE_OBJC_WEAK = YES;
				CLANG_WARN_DOCUMENTATION_COMMENTS = YES;
				CLANG_WARN_UNGUARDED_AVAILABILITY = YES_AGGRESSIVE;
				CODE_SIGN_STYLE = Automatic;
				INFOPLIST_FILE = "Tests/Tests-Info.plist";
				MTL_ENABLE_DEBUG_INFO = INCLUDE_SOURCE;
				MTL_FAST_MATH = YES;
				PRODUCT_BUNDLE_IDENTIFIER = "com.google.Firestore-IntegrationTests-tvOS";
				PRODUCT_NAME = "$(TARGET_NAME)";
				SDKROOT = appletvos;
				TARGETED_DEVICE_FAMILY = 3;
				TEST_HOST = "$(BUILT_PRODUCTS_DIR)/Firestore_Example_tvOS.app/Firestore_Example_tvOS";
				TVOS_DEPLOYMENT_TARGET = 10.0;
			};
			name = Debug;
		};
		54AA33BD224C0035006CE580 /* Release */ = {
			isa = XCBuildConfiguration;
			baseConfigurationReference = 36D235D9F1240D5195CDB670 /* Pods-Firestore_IntegrationTests_tvOS.release.xcconfig */;
			buildSettings = {
				BUNDLE_LOADER = "$(TEST_HOST)";
				CLANG_ANALYZER_NONNULL = YES;
				CLANG_ANALYZER_NUMBER_OBJECT_CONVERSION = YES_AGGRESSIVE;
				CLANG_ENABLE_OBJC_WEAK = YES;
				CLANG_WARN_DOCUMENTATION_COMMENTS = YES;
				CLANG_WARN_UNGUARDED_AVAILABILITY = YES_AGGRESSIVE;
				CODE_SIGN_STYLE = Automatic;
				COPY_PHASE_STRIP = NO;
				INFOPLIST_FILE = "Tests/Tests-Info.plist";
				MTL_ENABLE_DEBUG_INFO = NO;
				MTL_FAST_MATH = YES;
				PRODUCT_BUNDLE_IDENTIFIER = "com.google.Firestore-IntegrationTests-tvOS";
				PRODUCT_NAME = "$(TARGET_NAME)";
				SDKROOT = appletvos;
				TARGETED_DEVICE_FAMILY = 3;
				TEST_HOST = "$(BUILT_PRODUCTS_DIR)/Firestore_Example_tvOS.app/Firestore_Example_tvOS";
				TVOS_DEPLOYMENT_TARGET = 10.0;
			};
			name = Release;
		};
		54B8E4B1224BDC4100930F18 /* Debug */ = {
			isa = XCBuildConfiguration;
			baseConfigurationReference = 2F901F31BC62444A476B779F /* Pods-Firestore_IntegrationTests_macOS.debug.xcconfig */;
			buildSettings = {
				BUNDLE_LOADER = "$(TEST_HOST)";
				CLANG_ANALYZER_NONNULL = YES;
				CLANG_ANALYZER_NUMBER_OBJECT_CONVERSION = YES_AGGRESSIVE;
				CLANG_ENABLE_OBJC_WEAK = YES;
				CLANG_WARN_DOCUMENTATION_COMMENTS = YES;
				CLANG_WARN_UNGUARDED_AVAILABILITY = YES_AGGRESSIVE;
				CODE_SIGN_IDENTITY = "";
				"CODE_SIGN_IDENTITY[sdk=iphoneos*]" = "";
				COMBINE_HIDPI_IMAGES = YES;
				DEVELOPMENT_TEAM = "";
				INFOPLIST_FILE = "Tests/Tests-Info.plist";
				MACOSX_DEPLOYMENT_TARGET = 10.11;
				MTL_ENABLE_DEBUG_INFO = INCLUDE_SOURCE;
				MTL_FAST_MATH = YES;
				PRODUCT_BUNDLE_IDENTIFIER = "com.google.Firestore-IntegrationTests-macOS";
				PRODUCT_NAME = "$(TARGET_NAME)";
				SDKROOT = macosx;
				TEST_HOST = "$(BUILT_PRODUCTS_DIR)/Firestore_Example_macOS.app/Contents/MacOS/Firestore_Example_macOS";
			};
			name = Debug;
		};
		54B8E4B2224BDC4100930F18 /* Release */ = {
			isa = XCBuildConfiguration;
			baseConfigurationReference = B953604968FBF5483BD20F5A /* Pods-Firestore_IntegrationTests_macOS.release.xcconfig */;
			buildSettings = {
				BUNDLE_LOADER = "$(TEST_HOST)";
				CLANG_ANALYZER_NONNULL = YES;
				CLANG_ANALYZER_NUMBER_OBJECT_CONVERSION = YES_AGGRESSIVE;
				CLANG_ENABLE_OBJC_WEAK = YES;
				CLANG_WARN_DOCUMENTATION_COMMENTS = YES;
				CLANG_WARN_UNGUARDED_AVAILABILITY = YES_AGGRESSIVE;
				CODE_SIGN_IDENTITY = "";
				"CODE_SIGN_IDENTITY[sdk=iphoneos*]" = "";
				COMBINE_HIDPI_IMAGES = YES;
				COPY_PHASE_STRIP = NO;
				DEVELOPMENT_TEAM = "";
				INFOPLIST_FILE = "Tests/Tests-Info.plist";
				MACOSX_DEPLOYMENT_TARGET = 10.11;
				MTL_ENABLE_DEBUG_INFO = NO;
				MTL_FAST_MATH = YES;
				PRODUCT_BUNDLE_IDENTIFIER = "com.google.Firestore-IntegrationTests-macOS";
				PRODUCT_NAME = "$(TARGET_NAME)";
				SDKROOT = macosx;
				TEST_HOST = "$(BUILT_PRODUCTS_DIR)/Firestore_Example_macOS.app/Contents/MacOS/Firestore_Example_macOS";
			};
			name = Release;
		};
		54C9EDF82040E16300A969CD /* Debug */ = {
			isa = XCBuildConfiguration;
			baseConfigurationReference = 69E6C311558EC77729A16CF1 /* Pods-Firestore_Example_iOS-Firestore_SwiftTests_iOS.debug.xcconfig */;
			buildSettings = {
				BUNDLE_LOADER = "$(TEST_HOST)";
				CLANG_ANALYZER_NONNULL = YES;
				CLANG_ANALYZER_NUMBER_OBJECT_CONVERSION = YES_AGGRESSIVE;
				CLANG_WARN_BLOCK_CAPTURE_AUTORELEASING = YES;
				CLANG_WARN_COMMA = YES;
				CLANG_WARN_DOCUMENTATION_COMMENTS = YES;
				CLANG_WARN_INFINITE_RECURSION = YES;
				CLANG_WARN_NON_LITERAL_NULL_CONVERSION = YES;
				CLANG_WARN_OBJC_LITERAL_CONVERSION = YES;
				CLANG_WARN_RANGE_LOOP_ANALYSIS = YES;
				CLANG_WARN_STRICT_PROTOTYPES = YES;
				CLANG_WARN_SUSPICIOUS_MOVE = YES;
				CLANG_WARN_UNGUARDED_AVAILABILITY = YES_AGGRESSIVE;
				CLANG_WARN_UNREACHABLE_CODE = YES;
				CODE_SIGN_IDENTITY = "iPhone Developer";
				CODE_SIGN_STYLE = Automatic;
				ENABLE_STRICT_OBJC_MSGSEND = YES;
				GCC_NO_COMMON_BLOCKS = YES;
				INFOPLIST_FILE = ../Swift/Tests/Info.plist;
				IPHONEOS_DEPLOYMENT_TARGET = 11.2;
				LD_RUNPATH_SEARCH_PATHS = "$(inherited) @executable_path/Frameworks @loader_path/Frameworks";
				MTL_ENABLE_DEBUG_INFO = YES;
				PRODUCT_BUNDLE_IDENTIFIER = "com.google.Firestore-SwiftTests-iOS";
				PRODUCT_NAME = "$(TARGET_NAME)";
				SWIFT_ACTIVE_COMPILATION_CONDITIONS = DEBUG;
				SWIFT_OPTIMIZATION_LEVEL = "-Onone";
				TARGETED_DEVICE_FAMILY = "1,2";
				TEST_HOST = "$(BUILT_PRODUCTS_DIR)/Firestore_Example_iOS.app/Firestore_Example_iOS";
			};
			name = Debug;
		};
		54C9EDF92040E16300A969CD /* Release */ = {
			isa = XCBuildConfiguration;
			baseConfigurationReference = 11984BA0A99D7A7ABA5B0D90 /* Pods-Firestore_Example_iOS-Firestore_SwiftTests_iOS.release.xcconfig */;
			buildSettings = {
				BUNDLE_LOADER = "$(TEST_HOST)";
				CLANG_ANALYZER_NONNULL = YES;
				CLANG_ANALYZER_NUMBER_OBJECT_CONVERSION = YES_AGGRESSIVE;
				CLANG_WARN_BLOCK_CAPTURE_AUTORELEASING = YES;
				CLANG_WARN_COMMA = YES;
				CLANG_WARN_DOCUMENTATION_COMMENTS = YES;
				CLANG_WARN_INFINITE_RECURSION = YES;
				CLANG_WARN_NON_LITERAL_NULL_CONVERSION = YES;
				CLANG_WARN_OBJC_LITERAL_CONVERSION = YES;
				CLANG_WARN_RANGE_LOOP_ANALYSIS = YES;
				CLANG_WARN_STRICT_PROTOTYPES = YES;
				CLANG_WARN_SUSPICIOUS_MOVE = YES;
				CLANG_WARN_UNGUARDED_AVAILABILITY = YES_AGGRESSIVE;
				CLANG_WARN_UNREACHABLE_CODE = YES;
				CODE_SIGN_IDENTITY = "iPhone Developer";
				CODE_SIGN_STYLE = Automatic;
				COPY_PHASE_STRIP = NO;
				ENABLE_STRICT_OBJC_MSGSEND = YES;
				GCC_NO_COMMON_BLOCKS = YES;
				INFOPLIST_FILE = ../Swift/Tests/Info.plist;
				IPHONEOS_DEPLOYMENT_TARGET = 11.2;
				LD_RUNPATH_SEARCH_PATHS = "$(inherited) @executable_path/Frameworks @loader_path/Frameworks";
				MTL_ENABLE_DEBUG_INFO = NO;
				PRODUCT_BUNDLE_IDENTIFIER = "com.google.Firestore-SwiftTests-iOS";
				PRODUCT_NAME = "$(TARGET_NAME)";
				SWIFT_OPTIMIZATION_LEVEL = "-Owholemodule";
				TARGETED_DEVICE_FAMILY = "1,2";
				TEST_HOST = "$(BUILT_PRODUCTS_DIR)/Firestore_Example_iOS.app/Firestore_Example_iOS";
			};
			name = Release;
		};
		5CAE132120FFFED600BE9A4A /* Debug */ = {
			isa = XCBuildConfiguration;
			baseConfigurationReference = FA2E9952BA2B299C1156C43C /* Pods-Firestore_Benchmarks_iOS.debug.xcconfig */;
			buildSettings = {
				BUNDLE_LOADER = "$(TEST_HOST)";
				DEVELOPMENT_TEAM = EQHXZ8M8AV;
				GCC_PRECOMPILE_PREFIX_HEADER = YES;
				GCC_PREFIX_HEADER = "";
				PRODUCT_BUNDLE_IDENTIFIER = "Firebase.Firestore-Benchmarks-iOS";
				PRODUCT_NAME = "$(TARGET_NAME)";
				TEST_HOST = "$(BUILT_PRODUCTS_DIR)/Firestore_Example_iOS.app/Firestore_Example_iOS";
			};
			name = Debug;
		};
		5CAE132220FFFED600BE9A4A /* Release */ = {
			isa = XCBuildConfiguration;
			baseConfigurationReference = A5FA86650A18F3B7A8162287 /* Pods-Firestore_Benchmarks_iOS.release.xcconfig */;
			buildSettings = {
				BUNDLE_LOADER = "$(TEST_HOST)";
				DEVELOPMENT_TEAM = EQHXZ8M8AV;
				GCC_PRECOMPILE_PREFIX_HEADER = YES;
				GCC_PREFIX_HEADER = "";
				PRODUCT_BUNDLE_IDENTIFIER = "Firebase.Firestore-Benchmarks-iOS";
				PRODUCT_NAME = "$(TARGET_NAME)";
				TEST_HOST = "$(BUILT_PRODUCTS_DIR)/Firestore_Example_iOS.app/Firestore_Example_iOS";
			};
			name = Release;
		};
		6003F5BD195388D20070C39A /* Debug */ = {
			isa = XCBuildConfiguration;
			buildSettings = {
				ALWAYS_SEARCH_USER_PATHS = NO;
				CLANG_CXX_LANGUAGE_STANDARD = "c++0x";
				CLANG_CXX_LIBRARY = "libc++";
				CLANG_ENABLE_MODULES = YES;
				CLANG_ENABLE_OBJC_ARC = YES;
				CLANG_WARN_BLOCK_CAPTURE_AUTORELEASING = YES;
				CLANG_WARN_BOOL_CONVERSION = YES;
				CLANG_WARN_CONSTANT_CONVERSION = YES;
				CLANG_WARN_DEPRECATED_OBJC_IMPLEMENTATIONS = YES;
				CLANG_WARN_DIRECT_OBJC_ISA_USAGE = YES_ERROR;
				CLANG_WARN_EMPTY_BODY = YES;
				CLANG_WARN_ENUM_CONVERSION = YES;
				CLANG_WARN_INFINITE_RECURSION = YES;
				CLANG_WARN_INT_CONVERSION = YES;
				CLANG_WARN_NON_LITERAL_NULL_CONVERSION = YES;
				CLANG_WARN_OBJC_IMPLICIT_RETAIN_SELF = YES;
				CLANG_WARN_OBJC_LITERAL_CONVERSION = YES;
				CLANG_WARN_OBJC_ROOT_CLASS = YES_ERROR;
				CLANG_WARN_RANGE_LOOP_ANALYSIS = YES;
				CLANG_WARN_STRICT_PROTOTYPES = YES;
				CLANG_WARN_SUSPICIOUS_MOVE = YES;
				CLANG_WARN_UNREACHABLE_CODE = YES;
				CLANG_WARN__DUPLICATE_METHOD_MATCH = YES;
				"CODE_SIGN_IDENTITY[sdk=iphoneos*]" = "iPhone Developer";
				COPY_PHASE_STRIP = NO;
				DEBUG_INFORMATION_FORMAT = dwarf;
				ENABLE_STRICT_OBJC_MSGSEND = YES;
				ENABLE_TESTABILITY = YES;
				GCC_C_LANGUAGE_STANDARD = c99;
				GCC_DYNAMIC_NO_PIC = NO;
				GCC_NO_COMMON_BLOCKS = YES;
				GCC_OPTIMIZATION_LEVEL = 0;
				GCC_PREPROCESSOR_DEFINITIONS = (
					"DEBUG=1",
					"$(inherited)",
				);
				GCC_SYMBOLS_PRIVATE_EXTERN = NO;
				GCC_WARN_64_TO_32_BIT_CONVERSION = YES;
				GCC_WARN_ABOUT_RETURN_TYPE = YES_ERROR;
				GCC_WARN_UNDECLARED_SELECTOR = YES;
				GCC_WARN_UNINITIALIZED_AUTOS = YES_AGGRESSIVE;
				GCC_WARN_UNUSED_FUNCTION = YES;
				GCC_WARN_UNUSED_VARIABLE = YES;
				HEADER_SEARCH_PATHS = "";
				IPHONEOS_DEPLOYMENT_TARGET = 8.0;
				ONLY_ACTIVE_ARCH = YES;
				OTHER_CFLAGS = "";
				SDKROOT = iphoneos;
				TARGETED_DEVICE_FAMILY = "1,2";
			};
			name = Debug;
		};
		6003F5BE195388D20070C39A /* Release */ = {
			isa = XCBuildConfiguration;
			buildSettings = {
				ALWAYS_SEARCH_USER_PATHS = NO;
				CLANG_CXX_LANGUAGE_STANDARD = "c++0x";
				CLANG_CXX_LIBRARY = "libc++";
				CLANG_ENABLE_MODULES = YES;
				CLANG_ENABLE_OBJC_ARC = YES;
				CLANG_WARN_BLOCK_CAPTURE_AUTORELEASING = YES;
				CLANG_WARN_BOOL_CONVERSION = YES;
				CLANG_WARN_CONSTANT_CONVERSION = YES;
				CLANG_WARN_DEPRECATED_OBJC_IMPLEMENTATIONS = YES;
				CLANG_WARN_DIRECT_OBJC_ISA_USAGE = YES_ERROR;
				CLANG_WARN_EMPTY_BODY = YES;
				CLANG_WARN_ENUM_CONVERSION = YES;
				CLANG_WARN_INFINITE_RECURSION = YES;
				CLANG_WARN_INT_CONVERSION = YES;
				CLANG_WARN_NON_LITERAL_NULL_CONVERSION = YES;
				CLANG_WARN_OBJC_IMPLICIT_RETAIN_SELF = YES;
				CLANG_WARN_OBJC_LITERAL_CONVERSION = YES;
				CLANG_WARN_OBJC_ROOT_CLASS = YES_ERROR;
				CLANG_WARN_RANGE_LOOP_ANALYSIS = YES;
				CLANG_WARN_STRICT_PROTOTYPES = YES;
				CLANG_WARN_SUSPICIOUS_MOVE = YES;
				CLANG_WARN_UNREACHABLE_CODE = YES;
				CLANG_WARN__DUPLICATE_METHOD_MATCH = YES;
				"CODE_SIGN_IDENTITY[sdk=iphoneos*]" = "iPhone Developer";
				COPY_PHASE_STRIP = YES;
				ENABLE_NS_ASSERTIONS = NO;
				ENABLE_STRICT_OBJC_MSGSEND = YES;
				GCC_C_LANGUAGE_STANDARD = c99;
				GCC_NO_COMMON_BLOCKS = YES;
				GCC_WARN_64_TO_32_BIT_CONVERSION = YES;
				GCC_WARN_ABOUT_RETURN_TYPE = YES_ERROR;
				GCC_WARN_UNDECLARED_SELECTOR = YES;
				GCC_WARN_UNINITIALIZED_AUTOS = YES_AGGRESSIVE;
				GCC_WARN_UNUSED_FUNCTION = YES;
				GCC_WARN_UNUSED_VARIABLE = YES;
				HEADER_SEARCH_PATHS = "";
				IPHONEOS_DEPLOYMENT_TARGET = 8.0;
				OTHER_CFLAGS = "";
				SDKROOT = iphoneos;
				SWIFT_COMPILATION_MODE = wholemodule;
				TARGETED_DEVICE_FAMILY = "1,2";
				VALIDATE_PRODUCT = YES;
			};
			name = Release;
		};
		6003F5C0195388D20070C39A /* Debug */ = {
			isa = XCBuildConfiguration;
			baseConfigurationReference = 3C81DE3772628FE297055662 /* Pods-Firestore_Example_iOS.debug.xcconfig */;
			buildSettings = {
				ASSETCATALOG_COMPILER_APPICON_NAME = AppIcon;
				CLANG_ENABLE_MODULES = YES;
				GCC_PRECOMPILE_PREFIX_HEADER = YES;
				GCC_PREFIX_HEADER = "";
				HEADER_SEARCH_PATHS = (
					"$(inherited)",
					"\"${PODS_ROOT}/leveldb-library/include\"",
				);
				INFOPLIST_FILE = "App/iOS/Firestore-Info.plist";
				MODULE_NAME = ExampleApp;
				PRODUCT_BUNDLE_IDENTIFIER = "org.cocoapods.demo.${PRODUCT_NAME:rfc1034identifier}";
				PRODUCT_NAME = "$(TARGET_NAME)";
				SWIFT_OPTIMIZATION_LEVEL = "-Onone";
				SWIFT_VERSION = 4.0;
				WRAPPER_EXTENSION = app;
			};
			name = Debug;
		};
		6003F5C1195388D20070C39A /* Release */ = {
			isa = XCBuildConfiguration;
			baseConfigurationReference = 3F0992A4B83C60841C52E960 /* Pods-Firestore_Example_iOS.release.xcconfig */;
			buildSettings = {
				ASSETCATALOG_COMPILER_APPICON_NAME = AppIcon;
				CLANG_ENABLE_MODULES = YES;
				GCC_PRECOMPILE_PREFIX_HEADER = YES;
				GCC_PREFIX_HEADER = "";
				HEADER_SEARCH_PATHS = (
					"$(inherited)",
					"\"${PODS_ROOT}/leveldb-library/include\"",
				);
				INFOPLIST_FILE = "App/iOS/Firestore-Info.plist";
				LD_RUNPATH_SEARCH_PATHS = "$(inherited) @executable_path/Frameworks";
				MODULE_NAME = ExampleApp;
				PRODUCT_BUNDLE_IDENTIFIER = "org.cocoapods.demo.${PRODUCT_NAME:rfc1034identifier}";
				PRODUCT_NAME = "$(TARGET_NAME)";
				SWIFT_VERSION = 4.0;
				WRAPPER_EXTENSION = app;
			};
			name = Release;
		};
		6003F5C3195388D20070C39A /* Debug */ = {
			isa = XCBuildConfiguration;
			baseConfigurationReference = E592181BFD7C53C305123739 /* Pods-Firestore_Tests_iOS.debug.xcconfig */;
			buildSettings = {
				BUNDLE_LOADER = "$(TEST_HOST)";
				DEVELOPMENT_TEAM = EQHXZ8M8AV;
				GCC_PRECOMPILE_PREFIX_HEADER = YES;
				GCC_PREFIX_HEADER = "";
				GCC_PREPROCESSOR_DEFINITIONS = (
					"$(inherited)",
					"COCOAPODS=1",
					"GPB_USE_PROTOBUF_FRAMEWORK_IMPORTS=1",
				);
				INFOPLIST_FILE = "Tests/Tests-Info.plist";
				OTHER_CFLAGS = (
					"$(inherited)",
					"-iquote",
					"\"${PODS_CONFIGURATION_BUILD_DIR}/GoogleTest/GoogleTest.framework/Headers\"",
					"-iquote",
					"\"${PODS_CONFIGURATION_BUILD_DIR}/OCMock/OCMock.framework/Headers\"",
					"-iquote",
					"\"${PODS_CONFIGURATION_BUILD_DIR}/ProtobufCpp/ProtobufCpp.framework/Headers\"",
					"-iquote",
					"\"${PODS_CONFIGURATION_BUILD_DIR}/leveldb-library/leveldb.framework/Headers\"",
					"$(inherited)",
					"-iquote",
					"\"${PODS_CONFIGURATION_BUILD_DIR}/BoringSSL/openssl.framework/Headers\"",
					"-iquote",
					"\"${PODS_CONFIGURATION_BUILD_DIR}/FirebaseAuth/FirebaseAuth.framework/Headers\"",
					"-iquote",
					"\"${PODS_CONFIGURATION_BUILD_DIR}/FirebaseCore/FirebaseCore.framework/Headers\"",
					"-iquote",
					"\"${PODS_CONFIGURATION_BUILD_DIR}/FirebaseFirestore/FirebaseFirestore.framework/Headers\"",
					"-iquote",
					"\"${PODS_CONFIGURATION_BUILD_DIR}/GTMSessionFetcher/GTMSessionFetcher.framework/Headers\"",
					"-iquote",
					"\"${PODS_CONFIGURATION_BUILD_DIR}/GoogleToolboxForMac/GoogleToolboxForMac.framework/Headers\"",
					"-iquote",
					"\"${PODS_CONFIGURATION_BUILD_DIR}/Protobuf/Protobuf.framework/Headers\"",
					"-iquote",
					"\"${PODS_CONFIGURATION_BUILD_DIR}/leveldb-library/leveldb.framework/Headers\"",
					"-iquote",
					"\"${PODS_CONFIGURATION_BUILD_DIR}/nanopb/nanopb.framework/Headers\"",
					"-isystem",
					"\"${PODS_ROOT}/Headers/Public\"",
					"-isystem",
					"\"${PODS_ROOT}/Headers/Public/Firebase\"",
					"-isystem",
					"\"${PODS_ROOT}/Headers/Public/FirebaseAnalytics\"",
					"-isystem",
					"\"${PODS_ROOT}/Headers/Public/FirebaseInstanceID\"",
					"-DPB_FIELD_32BIT",
					"-DPB_NO_PACKED_STRUCTS=1",
				);
				PRODUCT_BUNDLE_IDENTIFIER = "org.cocoapods.demo.${PRODUCT_NAME:rfc1034identifier}";
				PRODUCT_NAME = "$(TARGET_NAME)";
				TEST_HOST = "$(BUILT_PRODUCTS_DIR)/Firestore_Example_iOS.app/Firestore_Example_iOS";
				WRAPPER_EXTENSION = xctest;
			};
			name = Debug;
		};
		6003F5C4195388D20070C39A /* Release */ = {
			isa = XCBuildConfiguration;
			baseConfigurationReference = B3F5B3AAE791A5911B9EAA82 /* Pods-Firestore_Tests_iOS.release.xcconfig */;
			buildSettings = {
				BUNDLE_LOADER = "$(TEST_HOST)";
				DEVELOPMENT_TEAM = EQHXZ8M8AV;
				GCC_PRECOMPILE_PREFIX_HEADER = YES;
				GCC_PREFIX_HEADER = "";
				GCC_PREPROCESSOR_DEFINITIONS = (
					"$(inherited)",
					"COCOAPODS=1",
					"GPB_USE_PROTOBUF_FRAMEWORK_IMPORTS=1",
				);
				INFOPLIST_FILE = "Tests/Tests-Info.plist";
				OTHER_CFLAGS = (
					"$(inherited)",
					"-iquote",
					"\"${PODS_CONFIGURATION_BUILD_DIR}/GoogleTest/GoogleTest.framework/Headers\"",
					"-iquote",
					"\"${PODS_CONFIGURATION_BUILD_DIR}/OCMock/OCMock.framework/Headers\"",
					"-iquote",
					"\"${PODS_CONFIGURATION_BUILD_DIR}/ProtobufCpp/ProtobufCpp.framework/Headers\"",
					"-iquote",
					"\"${PODS_CONFIGURATION_BUILD_DIR}/leveldb-library/leveldb.framework/Headers\"",
					"$(inherited)",
					"-iquote",
					"\"${PODS_CONFIGURATION_BUILD_DIR}/BoringSSL/openssl.framework/Headers\"",
					"-iquote",
					"\"${PODS_CONFIGURATION_BUILD_DIR}/FirebaseAuth/FirebaseAuth.framework/Headers\"",
					"-iquote",
					"\"${PODS_CONFIGURATION_BUILD_DIR}/FirebaseCore/FirebaseCore.framework/Headers\"",
					"-iquote",
					"\"${PODS_CONFIGURATION_BUILD_DIR}/FirebaseFirestore/FirebaseFirestore.framework/Headers\"",
					"-iquote",
					"\"${PODS_CONFIGURATION_BUILD_DIR}/GTMSessionFetcher/GTMSessionFetcher.framework/Headers\"",
					"-iquote",
					"\"${PODS_CONFIGURATION_BUILD_DIR}/GoogleToolboxForMac/GoogleToolboxForMac.framework/Headers\"",
					"-iquote",
					"\"${PODS_CONFIGURATION_BUILD_DIR}/Protobuf/Protobuf.framework/Headers\"",
					"-iquote",
					"\"${PODS_CONFIGURATION_BUILD_DIR}/leveldb-library/leveldb.framework/Headers\"",
					"-iquote",
					"\"${PODS_CONFIGURATION_BUILD_DIR}/nanopb/nanopb.framework/Headers\"",
					"-isystem",
					"\"${PODS_ROOT}/Headers/Public\"",
					"-isystem",
					"\"${PODS_ROOT}/Headers/Public/Firebase\"",
					"-isystem",
					"\"${PODS_ROOT}/Headers/Public/FirebaseAnalytics\"",
					"-isystem",
					"\"${PODS_ROOT}/Headers/Public/FirebaseInstanceID\"",
					"-DPB_FIELD_32BIT",
					"-DPB_NO_PACKED_STRUCTS=1",
				);
				PRODUCT_BUNDLE_IDENTIFIER = "org.cocoapods.demo.${PRODUCT_NAME:rfc1034identifier}";
				PRODUCT_NAME = "$(TARGET_NAME)";
				TEST_HOST = "$(BUILT_PRODUCTS_DIR)/Firestore_Example_iOS.app/Firestore_Example_iOS";
				WRAPPER_EXTENSION = xctest;
			};
			name = Release;
		};
		6EDD3B5920BF247500C33877 /* Debug */ = {
			isa = XCBuildConfiguration;
			baseConfigurationReference = 84434E57CA72951015FC71BC /* Pods-Firestore_FuzzTests_iOS.debug.xcconfig */;
			buildSettings = {
				BUNDLE_LOADER = "$(TEST_HOST)";
				DEVELOPMENT_TEAM = EQHXZ8M8AV;
				GCC_PRECOMPILE_PREFIX_HEADER = YES;
				GCC_PREFIX_HEADER = "";
				PRODUCT_BUNDLE_IDENTIFIER = "org.cocoapods.demo.${PRODUCT_NAME:rfc1034identifier}";
				PRODUCT_NAME = "$(TARGET_NAME)";
				TEST_HOST = "$(BUILT_PRODUCTS_DIR)/Firestore_Example_iOS.app/Firestore_Example_iOS";
				WRAPPER_EXTENSION = xctest;
			};
			name = Debug;
		};
		6EDD3B5A20BF247500C33877 /* Release */ = {
			isa = XCBuildConfiguration;
			baseConfigurationReference = 97C492D2524E92927C11F425 /* Pods-Firestore_FuzzTests_iOS.release.xcconfig */;
			buildSettings = {
				BUNDLE_LOADER = "$(TEST_HOST)";
				DEVELOPMENT_TEAM = EQHXZ8M8AV;
				GCC_PRECOMPILE_PREFIX_HEADER = YES;
				GCC_PREFIX_HEADER = "";
				PRODUCT_BUNDLE_IDENTIFIER = "org.cocoapods.demo.${PRODUCT_NAME:rfc1034identifier}";
				PRODUCT_NAME = "$(TARGET_NAME)";
				TEST_HOST = "$(BUILT_PRODUCTS_DIR)/Firestore_Example_iOS.app/Firestore_Example_iOS";
				WRAPPER_EXTENSION = xctest;
			};
			name = Release;
		};
		DAFF0D0321E64AC40062958F /* Debug */ = {
			isa = XCBuildConfiguration;
			baseConfigurationReference = 98366480BD1FD44A1FEDD982 /* Pods-Firestore_Example_macOS.debug.xcconfig */;
			buildSettings = {
				ASSETCATALOG_COMPILER_APPICON_NAME = AppIcon;
				CLANG_ANALYZER_NONNULL = YES;
				CLANG_ANALYZER_NUMBER_OBJECT_CONVERSION = YES_AGGRESSIVE;
				CLANG_ENABLE_OBJC_WEAK = YES;
				CLANG_WARN_BLOCK_CAPTURE_AUTORELEASING = YES;
				CLANG_WARN_COMMA = YES;
				CLANG_WARN_DEPRECATED_OBJC_IMPLEMENTATIONS = YES;
				CLANG_WARN_DOCUMENTATION_COMMENTS = YES;
				CLANG_WARN_INFINITE_RECURSION = YES;
				CLANG_WARN_NON_LITERAL_NULL_CONVERSION = YES;
				CLANG_WARN_OBJC_IMPLICIT_RETAIN_SELF = YES;
				CLANG_WARN_OBJC_LITERAL_CONVERSION = YES;
				CLANG_WARN_RANGE_LOOP_ANALYSIS = YES;
				CLANG_WARN_STRICT_PROTOTYPES = YES;
				CLANG_WARN_SUSPICIOUS_MOVE = YES;
				CLANG_WARN_UNGUARDED_AVAILABILITY = YES_AGGRESSIVE;
				CLANG_WARN_UNREACHABLE_CODE = YES;
				CODE_SIGN_IDENTITY = "";
				"CODE_SIGN_IDENTITY[sdk=iphoneos*]" = "";
				CODE_SIGN_STYLE = Automatic;
				COMBINE_HIDPI_IMAGES = YES;
				DEVELOPMENT_TEAM = "";
				ENABLE_STRICT_OBJC_MSGSEND = YES;
				GCC_NO_COMMON_BLOCKS = YES;
				INFOPLIST_FILE = "$(SRCROOT)/App/macOS/Info.plist";
				LD_RUNPATH_SEARCH_PATHS = "$(inherited) @executable_path/../Frameworks";
				MACOSX_DEPLOYMENT_TARGET = 10.11;
				MTL_ENABLE_DEBUG_INFO = INCLUDE_SOURCE;
				MTL_FAST_MATH = YES;
				PRODUCT_BUNDLE_IDENTIFIER = "com.google.Firestore-macOS";
				PRODUCT_NAME = "$(TARGET_NAME)";
				SDKROOT = macosx;
			};
			name = Debug;
		};
		DAFF0D0421E64AC40062958F /* Release */ = {
			isa = XCBuildConfiguration;
			baseConfigurationReference = DF148C0D5EEC4A2CD9FA484C /* Pods-Firestore_Example_macOS.release.xcconfig */;
			buildSettings = {
				ASSETCATALOG_COMPILER_APPICON_NAME = AppIcon;
				CLANG_ANALYZER_NONNULL = YES;
				CLANG_ANALYZER_NUMBER_OBJECT_CONVERSION = YES_AGGRESSIVE;
				CLANG_ENABLE_OBJC_WEAK = YES;
				CLANG_WARN_BLOCK_CAPTURE_AUTORELEASING = YES;
				CLANG_WARN_COMMA = YES;
				CLANG_WARN_DEPRECATED_OBJC_IMPLEMENTATIONS = YES;
				CLANG_WARN_DOCUMENTATION_COMMENTS = YES;
				CLANG_WARN_INFINITE_RECURSION = YES;
				CLANG_WARN_NON_LITERAL_NULL_CONVERSION = YES;
				CLANG_WARN_OBJC_IMPLICIT_RETAIN_SELF = YES;
				CLANG_WARN_OBJC_LITERAL_CONVERSION = YES;
				CLANG_WARN_RANGE_LOOP_ANALYSIS = YES;
				CLANG_WARN_STRICT_PROTOTYPES = YES;
				CLANG_WARN_SUSPICIOUS_MOVE = YES;
				CLANG_WARN_UNGUARDED_AVAILABILITY = YES_AGGRESSIVE;
				CLANG_WARN_UNREACHABLE_CODE = YES;
				CODE_SIGN_IDENTITY = "";
				"CODE_SIGN_IDENTITY[sdk=iphoneos*]" = "";
				CODE_SIGN_STYLE = Automatic;
				COMBINE_HIDPI_IMAGES = YES;
				COPY_PHASE_STRIP = NO;
				DEVELOPMENT_TEAM = "";
				ENABLE_STRICT_OBJC_MSGSEND = YES;
				GCC_NO_COMMON_BLOCKS = YES;
				INFOPLIST_FILE = "$(SRCROOT)/App/macOS/Info.plist";
				LD_RUNPATH_SEARCH_PATHS = "$(inherited) @executable_path/../Frameworks";
				MACOSX_DEPLOYMENT_TARGET = 10.11;
				MTL_ENABLE_DEBUG_INFO = NO;
				MTL_FAST_MATH = YES;
				PRODUCT_BUNDLE_IDENTIFIER = "com.google.Firestore-macOS";
				PRODUCT_NAME = "$(TARGET_NAME)";
				SDKROOT = macosx;
			};
			name = Release;
		};
		DE03B2E71F2149D600A30B9C /* Debug */ = {
			isa = XCBuildConfiguration;
			baseConfigurationReference = 1277F98C20D2DF0867496976 /* Pods-Firestore_IntegrationTests_iOS.debug.xcconfig */;
			buildSettings = {
				BUNDLE_LOADER = "$(TEST_HOST)";
				DEVELOPMENT_TEAM = EQHXZ8M8AV;
				GCC_PRECOMPILE_PREFIX_HEADER = YES;
				GCC_PREFIX_HEADER = "";
				GCC_PREPROCESSOR_DEFINITIONS = (
					"$(inherited)",
					"COCOAPODS=1",
					"GPB_USE_PROTOBUF_FRAMEWORK_IMPORTS=1",
				);
				INFOPLIST_FILE = "Tests/Tests-Info.plist";
				OTHER_LDFLAGS = (
					"$(inherited)",
					"-l\"c++\"",
				);
				PRODUCT_BUNDLE_IDENTIFIER = "org.cocoapods.demo.${PRODUCT_NAME:rfc1034identifier}";
				PRODUCT_NAME = "$(TARGET_NAME)";
				TEST_HOST = "$(BUILT_PRODUCTS_DIR)/Firestore_Example_iOS.app/Firestore_Example_iOS";
				WRAPPER_EXTENSION = xctest;
			};
			name = Debug;
		};
		DE03B2E81F2149D600A30B9C /* Release */ = {
			isa = XCBuildConfiguration;
			baseConfigurationReference = F354C0FE92645B56A6C6FD44 /* Pods-Firestore_IntegrationTests_iOS.release.xcconfig */;
			buildSettings = {
				BUNDLE_LOADER = "$(TEST_HOST)";
				DEVELOPMENT_TEAM = EQHXZ8M8AV;
				GCC_PRECOMPILE_PREFIX_HEADER = YES;
				GCC_PREFIX_HEADER = "";
				GCC_PREPROCESSOR_DEFINITIONS = (
					"$(inherited)",
					"COCOAPODS=1",
					"GPB_USE_PROTOBUF_FRAMEWORK_IMPORTS=1",
				);
				INFOPLIST_FILE = "Tests/Tests-Info.plist";
				OTHER_LDFLAGS = (
					"$(inherited)",
					"-l\"c++\"",
				);
				PRODUCT_BUNDLE_IDENTIFIER = "org.cocoapods.demo.${PRODUCT_NAME:rfc1034identifier}";
				PRODUCT_NAME = "$(TARGET_NAME)";
				TEST_HOST = "$(BUILT_PRODUCTS_DIR)/Firestore_Example_iOS.app/Firestore_Example_iOS";
				WRAPPER_EXTENSION = xctest;
			};
			name = Release;
		};
/* End XCBuildConfiguration section */

/* Begin XCConfigurationList section */
		544AB19B2248072200F851E6 /* Build configuration list for PBXNativeTarget "Firestore_Tests_macOS" */ = {
			isa = XCConfigurationList;
			buildConfigurations = (
				544AB1992248072200F851E6 /* Debug */,
				544AB19A2248072200F851E6 /* Release */,
			);
			defaultConfigurationIsVisible = 0;
			defaultConfigurationName = Release;
		};
		54AA33A1224BF936006CE580 /* Build configuration list for PBXNativeTarget "Firestore_Example_tvOS" */ = {
			isa = XCConfigurationList;
			buildConfigurations = (
				54AA339F224BF936006CE580 /* Debug */,
				54AA33A0224BF936006CE580 /* Release */,
			);
			defaultConfigurationIsVisible = 0;
			defaultConfigurationName = Release;
		};
		54AA33AF224BFE0A006CE580 /* Build configuration list for PBXNativeTarget "Firestore_Tests_tvOS" */ = {
			isa = XCConfigurationList;
			buildConfigurations = (
				54AA33AD224BFE0A006CE580 /* Debug */,
				54AA33AE224BFE0A006CE580 /* Release */,
			);
			defaultConfigurationIsVisible = 0;
			defaultConfigurationName = Release;
		};
		54AA33BB224C0035006CE580 /* Build configuration list for PBXNativeTarget "Firestore_IntegrationTests_tvOS" */ = {
			isa = XCConfigurationList;
			buildConfigurations = (
				54AA33BC224C0035006CE580 /* Debug */,
				54AA33BD224C0035006CE580 /* Release */,
			);
			defaultConfigurationIsVisible = 0;
			defaultConfigurationName = Release;
		};
		54B8E4B3224BDC4100930F18 /* Build configuration list for PBXNativeTarget "Firestore_IntegrationTests_macOS" */ = {
			isa = XCConfigurationList;
			buildConfigurations = (
				54B8E4B1224BDC4100930F18 /* Debug */,
				54B8E4B2224BDC4100930F18 /* Release */,
			);
			defaultConfigurationIsVisible = 0;
			defaultConfigurationName = Release;
		};
		54C9EDFA2040E16300A969CD /* Build configuration list for PBXNativeTarget "Firestore_SwiftTests_iOS" */ = {
			isa = XCConfigurationList;
			buildConfigurations = (
				54C9EDF82040E16300A969CD /* Debug */,
				54C9EDF92040E16300A969CD /* Release */,
			);
			defaultConfigurationIsVisible = 0;
			defaultConfigurationName = Release;
		};
		5CAE132020FFFED600BE9A4A /* Build configuration list for PBXNativeTarget "Firestore_Benchmarks_iOS" */ = {
			isa = XCConfigurationList;
			buildConfigurations = (
				5CAE132120FFFED600BE9A4A /* Debug */,
				5CAE132220FFFED600BE9A4A /* Release */,
			);
			defaultConfigurationIsVisible = 0;
			defaultConfigurationName = Release;
		};
		6003F585195388D10070C39A /* Build configuration list for PBXProject "Firestore" */ = {
			isa = XCConfigurationList;
			buildConfigurations = (
				6003F5BD195388D20070C39A /* Debug */,
				6003F5BE195388D20070C39A /* Release */,
			);
			defaultConfigurationIsVisible = 0;
			defaultConfigurationName = Release;
		};
		6003F5BF195388D20070C39A /* Build configuration list for PBXNativeTarget "Firestore_Example_iOS" */ = {
			isa = XCConfigurationList;
			buildConfigurations = (
				6003F5C0195388D20070C39A /* Debug */,
				6003F5C1195388D20070C39A /* Release */,
			);
			defaultConfigurationIsVisible = 0;
			defaultConfigurationName = Release;
		};
		6003F5C2195388D20070C39A /* Build configuration list for PBXNativeTarget "Firestore_Tests_iOS" */ = {
			isa = XCConfigurationList;
			buildConfigurations = (
				6003F5C3195388D20070C39A /* Debug */,
				6003F5C4195388D20070C39A /* Release */,
			);
			defaultConfigurationIsVisible = 0;
			defaultConfigurationName = Release;
		};
		6EDD3B5820BF247500C33877 /* Build configuration list for PBXNativeTarget "Firestore_FuzzTests_iOS" */ = {
			isa = XCConfigurationList;
			buildConfigurations = (
				6EDD3B5920BF247500C33877 /* Debug */,
				6EDD3B5A20BF247500C33877 /* Release */,
			);
			defaultConfigurationIsVisible = 0;
			defaultConfigurationName = Release;
		};
		DAFF0D0521E64AC40062958F /* Build configuration list for PBXNativeTarget "Firestore_Example_macOS" */ = {
			isa = XCConfigurationList;
			buildConfigurations = (
				DAFF0D0321E64AC40062958F /* Debug */,
				DAFF0D0421E64AC40062958F /* Release */,
			);
			defaultConfigurationIsVisible = 0;
			defaultConfigurationName = Release;
		};
		DE03B2E61F2149D600A30B9C /* Build configuration list for PBXNativeTarget "Firestore_IntegrationTests_iOS" */ = {
			isa = XCConfigurationList;
			buildConfigurations = (
				DE03B2E71F2149D600A30B9C /* Debug */,
				DE03B2E81F2149D600A30B9C /* Release */,
			);
			defaultConfigurationIsVisible = 0;
			defaultConfigurationName = Release;
		};
/* End XCConfigurationList section */
	};
	rootObject = 6003F582195388D10070C39A /* Project object */;
}<|MERGE_RESOLUTION|>--- conflicted
+++ resolved
@@ -730,11 +730,8 @@
 		939A15D3AD941CF7242DA9FA /* FSTLevelDBLRUGarbageCollectorTests.mm in Sources */ = {isa = PBXBuildFile; fileRef = 5CC9650620A0E9C600A2D6A1 /* FSTLevelDBLRUGarbageCollectorTests.mm */; };
 		939C898FE9D129F6A2EA259C /* FSTHelpers.mm in Sources */ = {isa = PBXBuildFile; fileRef = 5492E03A2021401F00B64F25 /* FSTHelpers.mm */; };
 		93E5620E3884A431A14500B0 /* document_key_test.cc in Sources */ = {isa = PBXBuildFile; fileRef = B6152AD5202A5385000E5744 /* document_key_test.cc */; };
-<<<<<<< HEAD
 		9424DA0353DCC7B5EDDEEF5D /* FSTQueryCacheTests.mm in Sources */ = {isa = PBXBuildFile; fileRef = 5492E0892021552A00B64F25 /* FSTQueryCacheTests.mm */; };
-=======
 		95622D4B4C50B4613E739AD5 /* event_manager_test.mm in Sources */ = {isa = PBXBuildFile; fileRef = A28C9DBBA0D9DCD288652DC2 /* event_manager_test.mm */; };
->>>>>>> 259b0550
 		95C0F55813DA51E6B8C439E1 /* status_apple_test.mm in Sources */ = {isa = PBXBuildFile; fileRef = 5493A423225F9990006DE7BA /* status_apple_test.mm */; };
 		95DCD082374F871A86EF905F /* to_string_apple_test.mm in Sources */ = {isa = PBXBuildFile; fileRef = B68B1E002213A764008977EF /* to_string_apple_test.mm */; };
 		95ED06D2B0078D3CDB821B68 /* FIRArrayTransformTests.mm in Sources */ = {isa = PBXBuildFile; fileRef = 73866A9F2082B069009BB4FF /* FIRArrayTransformTests.mm */; };
@@ -910,11 +907,8 @@
 		BC8DFBCB023DBD914E27AA7D /* query_listener_test.cc in Sources */ = {isa = PBXBuildFile; fileRef = 7C3F995E040E9E9C5E8514BB /* query_listener_test.cc */; };
 		BD6CC8614970A3D7D2CF0D49 /* exponential_backoff_test.cc in Sources */ = {isa = PBXBuildFile; fileRef = B6D1B68420E2AB1A00B35856 /* exponential_backoff_test.cc */; };
 		BDD2D1812BAD962E3C81A53F /* hashing_test_apple.mm in Sources */ = {isa = PBXBuildFile; fileRef = B69CF3F02227386500B281C8 /* hashing_test_apple.mm */; };
-<<<<<<< HEAD
 		BE767D2312D2BE84484309A0 /* event_manager_test.cc in Sources */ = {isa = PBXBuildFile; fileRef = 6F57521E161450FAF89075ED /* event_manager_test.cc */; };
-=======
 		BE20AA2B4081C95A8FBA4117 /* memory_query_cache_test.cc in Sources */ = {isa = PBXBuildFile; fileRef = BB644F9A3FB7EE4EA704E56A /* memory_query_cache_test.cc */; };
->>>>>>> 259b0550
 		BE92E16A9B9B7AD5EB072919 /* string_format_apple_test.mm in Sources */ = {isa = PBXBuildFile; fileRef = 9CFD366B783AE27B9E79EE7A /* string_format_apple_test.mm */; };
 		BEE0294A23AB993E5DE0E946 /* leveldb_util_test.cc in Sources */ = {isa = PBXBuildFile; fileRef = 332485C4DCC6BA0DBB5E31B7 /* leveldb_util_test.cc */; };
 		BEF0365AD2718B8B70715978 /* statusor_test.cc in Sources */ = {isa = PBXBuildFile; fileRef = 54A0352D20A3B3D7003E0143 /* statusor_test.cc */; };
@@ -1441,11 +1435,8 @@
 		97C492D2524E92927C11F425 /* Pods-Firestore_FuzzTests_iOS.release.xcconfig */ = {isa = PBXFileReference; includeInIndex = 1; lastKnownFileType = text.xcconfig; name = "Pods-Firestore_FuzzTests_iOS.release.xcconfig"; path = "Pods/Target Support Files/Pods-Firestore_FuzzTests_iOS/Pods-Firestore_FuzzTests_iOS.release.xcconfig"; sourceTree = "<group>"; };
 		98366480BD1FD44A1FEDD982 /* Pods-Firestore_Example_macOS.debug.xcconfig */ = {isa = PBXFileReference; includeInIndex = 1; lastKnownFileType = text.xcconfig; name = "Pods-Firestore_Example_macOS.debug.xcconfig"; path = "Pods/Target Support Files/Pods-Firestore_Example_macOS/Pods-Firestore_Example_macOS.debug.xcconfig"; sourceTree = "<group>"; };
 		9CFD366B783AE27B9E79EE7A /* string_format_apple_test.mm */ = {isa = PBXFileReference; includeInIndex = 1; lastKnownFileType = sourcecode.cpp.objcpp; path = string_format_apple_test.mm; sourceTree = "<group>"; };
-<<<<<<< HEAD
-=======
 		A1C8236D0FBB4374D486D11D /* query_cache_test.cc */ = {isa = PBXFileReference; includeInIndex = 1; path = query_cache_test.cc; sourceTree = "<group>"; };
 		A28C9DBBA0D9DCD288652DC2 /* event_manager_test.mm */ = {isa = PBXFileReference; includeInIndex = 1; lastKnownFileType = sourcecode.cpp.objcpp; path = event_manager_test.mm; sourceTree = "<group>"; };
->>>>>>> 259b0550
 		A5466E7809AD2871FFDE6C76 /* view_testing.cc */ = {isa = PBXFileReference; includeInIndex = 1; lastKnownFileType = sourcecode.cpp.cpp; path = view_testing.cc; sourceTree = "<group>"; };
 		A5FA86650A18F3B7A8162287 /* Pods-Firestore_Benchmarks_iOS.release.xcconfig */ = {isa = PBXFileReference; includeInIndex = 1; lastKnownFileType = text.xcconfig; name = "Pods-Firestore_Benchmarks_iOS.release.xcconfig"; path = "Pods/Target Support Files/Pods-Firestore_Benchmarks_iOS/Pods-Firestore_Benchmarks_iOS.release.xcconfig"; sourceTree = "<group>"; };
 		A70E82DD627B162BEF92B8ED /* Pods-Firestore_Example_tvOS.debug.xcconfig */ = {isa = PBXFileReference; includeInIndex = 1; lastKnownFileType = text.xcconfig; name = "Pods-Firestore_Example_tvOS.debug.xcconfig"; path = "Pods/Target Support Files/Pods-Firestore_Example_tvOS/Pods-Firestore_Example_tvOS.debug.xcconfig"; sourceTree = "<group>"; };
