--- conflicted
+++ resolved
@@ -462,14 +462,13 @@
 /* End PBXFrameworksBuildPhase section */
 
 /* Begin PBXGroup section */
-<<<<<<< HEAD
-		54269AEA203B9FFC0039F03F /* SwiftTests_iOS */ = {
+		54269AEA203B9FFC0039F03F /* SwiftTests */ = {
 			isa = PBXGroup;
 			children = (
 				54269AF6203BAB800039F03F /* Codable */,
 				54269AED203B9FFD0039F03F /* Info.plist */,
 			);
-			name = SwiftTests_iOS;
+			name = SwiftTests;
 			path = ../Swift/Tests;
 			sourceTree = "<group>";
 		};
@@ -479,7 +478,8 @@
 				54269AF7203BAB800039F03F /* CodableGeoPointTests.swift */,
 			);
 			path = Codable;
-=======
+			sourceTree = "<group>";
+		};
 		5467FB05203E652F009C9584 /* testutil */ = {
 			isa = PBXGroup;
 			children = (
@@ -487,7 +487,6 @@
 				5467FB07203E6A44009C9584 /* app_testing.mm */,
 			);
 			name = testutil;
->>>>>>> f7354610
 			sourceTree = "<group>";
 		};
 		54740A561FC913EB00713A1A /* util */ = {
@@ -536,7 +535,7 @@
 				60FF7A9C1954A5C5007DD14C /* Podspec Metadata */,
 				6003F593195388D20070C39A /* Example for Firestore */,
 				6003F5B5195388D20070C39A /* Tests */,
-				54269AEA203B9FFC0039F03F /* SwiftTests_iOS */,
+				54269AEA203B9FFC0039F03F /* SwiftTests */,
 				DE0761E51F2FE611003233AF /* SwiftBuildTest */,
 				6003F58C195388D20070C39A /* Frameworks */,
 				6003F58B195388D20070C39A /* Products */,
@@ -1172,7 +1171,7 @@
 			);
 			runOnlyForDeploymentPostprocessing = 0;
 			shellPath = /bin/sh;
-			shellScript = "\"${SRCROOT}/Pods/Target Support Files/Pods-Firestore_SwiftTests_iOS/Pods-Firestore_SwiftTests_iOS-resources.sh\"\n";
+			shellScript = "\"${SRCROOT}/Pods/Target Support Files/Pods-Firestore_Example-Firestore_SwiftTests_iOS/Pods-Firestore_Example-Firestore_SwiftTests_iOS-resources.sh\"\n";
 			showEnvVarsInLog = 0;
 		};
 		5DDE9E9C4A4DE6A203A582D6 /* [CP] Check Pods Manifest.lock */ = {
@@ -1186,7 +1185,7 @@
 			);
 			name = "[CP] Check Pods Manifest.lock";
 			outputPaths = (
-				"$(DERIVED_FILE_DIR)/Pods-Firestore_SwiftTests_iOS-checkManifestLockResult.txt",
+				"$(DERIVED_FILE_DIR)/Pods-Firestore_Example-Firestore_SwiftTests_iOS-checkManifestLockResult.txt",
 			);
 			runOnlyForDeploymentPostprocessing = 0;
 			shellPath = /bin/sh;
@@ -1378,9 +1377,10 @@
 			files = (
 			);
 			inputPaths = (
-				"${SRCROOT}/Pods/Target Support Files/Pods-Firestore_SwiftTests_iOS/Pods-Firestore_SwiftTests_iOS-frameworks.sh",
+				"${SRCROOT}/Pods/Target Support Files/Pods-Firestore_Example-Firestore_SwiftTests_iOS/Pods-Firestore_Example-Firestore_SwiftTests_iOS-frameworks.sh",
 				"${BUILT_PRODUCTS_DIR}/BoringSSL/openssl.framework",
-				"${BUILT_PRODUCTS_DIR}/GoogleToolboxForMac-Defines-NSData+zlib/GoogleToolboxForMac.framework",
+				"${BUILT_PRODUCTS_DIR}/GTMSessionFetcher/GTMSessionFetcher.framework",
+				"${BUILT_PRODUCTS_DIR}/GoogleToolboxForMac-f0850809/GoogleToolboxForMac.framework",
 				"${BUILT_PRODUCTS_DIR}/Protobuf/Protobuf.framework",
 				"${BUILT_PRODUCTS_DIR}/gRPC/GRPCClient.framework",
 				"${BUILT_PRODUCTS_DIR}/gRPC-Core/grpc.framework",
@@ -1392,6 +1392,7 @@
 			name = "[CP] Embed Pods Frameworks";
 			outputPaths = (
 				"${TARGET_BUILD_DIR}/${FRAMEWORKS_FOLDER_PATH}/openssl.framework",
+				"${TARGET_BUILD_DIR}/${FRAMEWORKS_FOLDER_PATH}/GTMSessionFetcher.framework",
 				"${TARGET_BUILD_DIR}/${FRAMEWORKS_FOLDER_PATH}/GoogleToolboxForMac.framework",
 				"${TARGET_BUILD_DIR}/${FRAMEWORKS_FOLDER_PATH}/Protobuf.framework",
 				"${TARGET_BUILD_DIR}/${FRAMEWORKS_FOLDER_PATH}/GRPCClient.framework",
@@ -1403,7 +1404,7 @@
 			);
 			runOnlyForDeploymentPostprocessing = 0;
 			shellPath = /bin/sh;
-			shellScript = "\"${SRCROOT}/Pods/Target Support Files/Pods-Firestore_SwiftTests_iOS/Pods-Firestore_SwiftTests_iOS-frameworks.sh\"\n";
+			shellScript = "\"${SRCROOT}/Pods/Target Support Files/Pods-Firestore_Example-Firestore_SwiftTests_iOS/Pods-Firestore_Example-Firestore_SwiftTests_iOS-frameworks.sh\"\n";
 			showEnvVarsInLog = 0;
 		};
 		FAB3416C6DD87D45081EC3E8 /* [CP] Check Pods Manifest.lock */ = {
@@ -1643,7 +1644,7 @@
 /* Begin XCBuildConfiguration section */
 		54269AF0203B9FFD0039F03F /* Debug */ = {
 			isa = XCBuildConfiguration;
-			baseConfigurationReference = 26CD2CC6447FE02C410C48BA /* Pods-Firestore_SwiftTests_iOS.debug.xcconfig */;
+			baseConfigurationReference = 62F910EDC2701E78FB7C6340 /* Pods-Firestore_Example-Firestore_SwiftTests_iOS.debug.xcconfig */;
 			buildSettings = {
 				BUNDLE_LOADER = "$(TEST_HOST)";
 				CLANG_ANALYZER_NONNULL = YES;
@@ -1682,7 +1683,7 @@
 		};
 		54269AF1203B9FFD0039F03F /* Release */ = {
 			isa = XCBuildConfiguration;
-			baseConfigurationReference = 4215AA2868F4D80FAE35C705 /* Pods-Firestore_SwiftTests_iOS.release.xcconfig */;
+			baseConfigurationReference = C78DFA54526E6D95AB875168 /* Pods-Firestore_Example-Firestore_SwiftTests_iOS.release.xcconfig */;
 			buildSettings = {
 				BUNDLE_LOADER = "$(TEST_HOST)";
 				CLANG_ANALYZER_NONNULL = YES;
