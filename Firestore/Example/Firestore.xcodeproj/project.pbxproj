// !$*UTF8*$!
{
	archiveVersion = 1;
	classes = {
	};
	objectVersion = 46;
	objects = {

/* Begin PBXAggregateTarget section */
		DE29E7F51F2174B000909613 /* AllTests_iOS */ = {
			isa = PBXAggregateTarget;
			buildConfigurationList = DE29E7F81F2174B000909613 /* Build configuration list for PBXAggregateTarget "AllTests_iOS" */;
			buildPhases = (
			);
			dependencies = (
				DE29E7FA1F2174DD00909613 /* PBXTargetDependency */,
				54C9EDFF2040E41900A969CD /* PBXTargetDependency */,
				DE29E7FC1F2174DD00909613 /* PBXTargetDependency */,
			);
			name = AllTests_iOS;
			productName = AllTests;
		};
/* End PBXAggregateTarget section */

/* Begin PBXBuildFile section */
		020AFD89BB40E5175838BB76 /* local_serializer_test.cc in Sources */ = {isa = PBXBuildFile; fileRef = F8043813A5D16963EC02B182 /* local_serializer_test.cc */; };
		0535C1B65DADAE1CE47FA3CA /* string_format_apple_test.mm in Sources */ = {isa = PBXBuildFile; fileRef = 9CFD366B783AE27B9E79EE7A /* string_format_apple_test.mm */; };
		132E3483789344640A52F223 /* reference_set_test.cc in Sources */ = {isa = PBXBuildFile; fileRef = 132E32997D781B896672D30A /* reference_set_test.cc */; };
		132E3E53179DE287D875F3F2 /* FSTLevelDBTransactionTests.mm in Sources */ = {isa = PBXBuildFile; fileRef = 132E36BB104830BD806351AC /* FSTLevelDBTransactionTests.mm */; };
		132E3EE56C143B2C9ACB6187 /* FSTLevelDBBenchmarkTests.mm in Sources */ = {isa = PBXBuildFile; fileRef = 132E3BB3D5C42282B4ACFB20 /* FSTLevelDBBenchmarkTests.mm */; };
		1CAA9012B25F975D445D5978 /* strerror_test.cc in Sources */ = {isa = PBXBuildFile; fileRef = 358C3B5FE573B1D60A4F7592 /* strerror_test.cc */; };
		32F022CB75AEE48CDDAF2982 /* mutation_test.cc in Sources */ = {isa = PBXBuildFile; fileRef = C8522DE226C467C54E6788D8 /* mutation_test.cc */; };
		333FCB7BB0C9986B5DF28FC8 /* grpc_stream_tester.cc in Sources */ = {isa = PBXBuildFile; fileRef = B1A7E1959AF8141FA7E6B888 /* grpc_stream_tester.cc */; };
		36FD4CE79613D18BC783C55B /* string_apple_test.mm in Sources */ = {isa = PBXBuildFile; fileRef = 0EE5300F8233D14025EF0456 /* string_apple_test.mm */; };
		3B843E4C1F3A182900548890 /* remote_store_spec_test.json in Resources */ = {isa = PBXBuildFile; fileRef = 3B843E4A1F3930A400548890 /* remote_store_spec_test.json */; };
		4AA4ABE36065DB79CD76DD8D /* Pods_Firestore_Benchmarks_iOS.framework in Frameworks */ = {isa = PBXBuildFile; fileRef = F694C3CE4B77B3C0FA4BBA53 /* Pods_Firestore_Benchmarks_iOS.framework */; };
		54131E9720ADE679001DF3FF /* string_format_test.cc in Sources */ = {isa = PBXBuildFile; fileRef = 54131E9620ADE678001DF3FF /* string_format_test.cc */; };
		544129DA21C2DDC800EFB9CC /* common.pb.cc in Sources */ = {isa = PBXBuildFile; fileRef = 544129D221C2DDC800EFB9CC /* common.pb.cc */; };
		544129DB21C2DDC800EFB9CC /* firestore.pb.cc in Sources */ = {isa = PBXBuildFile; fileRef = 544129D421C2DDC800EFB9CC /* firestore.pb.cc */; };
		544129DC21C2DDC800EFB9CC /* query.pb.cc in Sources */ = {isa = PBXBuildFile; fileRef = 544129D621C2DDC800EFB9CC /* query.pb.cc */; };
		544129DD21C2DDC800EFB9CC /* document.pb.cc in Sources */ = {isa = PBXBuildFile; fileRef = 544129D821C2DDC800EFB9CC /* document.pb.cc */; };
		544129DE21C2DDC800EFB9CC /* write.pb.cc in Sources */ = {isa = PBXBuildFile; fileRef = 544129D921C2DDC800EFB9CC /* write.pb.cc */; };
		544A20EE20F6C10C004E52CD /* BasicCompileTests.swift in Sources */ = {isa = PBXBuildFile; fileRef = DE0761F61F2FE68D003233AF /* BasicCompileTests.swift */; };
		54511E8E209805F8005BD28F /* hashing_test.cc in Sources */ = {isa = PBXBuildFile; fileRef = 54511E8D209805F8005BD28F /* hashing_test.cc */; };
		5467FB01203E5717009C9584 /* FIRFirestoreTests.mm in Sources */ = {isa = PBXBuildFile; fileRef = 5467FAFF203E56F8009C9584 /* FIRFirestoreTests.mm */; };
		5467FB08203E6A44009C9584 /* app_testing.mm in Sources */ = {isa = PBXBuildFile; fileRef = 5467FB07203E6A44009C9584 /* app_testing.mm */; };
		546854AA20A36867004BDBD5 /* datastore_test.mm in Sources */ = {isa = PBXBuildFile; fileRef = 546854A820A36867004BDBD5 /* datastore_test.mm */; };
		54740A571FC914BA00713A1A /* secure_random_test.cc in Sources */ = {isa = PBXBuildFile; fileRef = 54740A531FC913E500713A1A /* secure_random_test.cc */; };
		54740A581FC914F000713A1A /* autoid_test.cc in Sources */ = {isa = PBXBuildFile; fileRef = 54740A521FC913E500713A1A /* autoid_test.cc */; };
		54764FAF1FAA21B90085E60A /* FSTGoogleTestTests.mm in Sources */ = {isa = PBXBuildFile; fileRef = 54764FAE1FAA21B90085E60A /* FSTGoogleTestTests.mm */; };
		548DB929200D59F600E00ABC /* comparison_test.cc in Sources */ = {isa = PBXBuildFile; fileRef = 548DB928200D59F600E00ABC /* comparison_test.cc */; };
		5491BC721FB44593008B3588 /* FSTIntegrationTestCase.mm in Sources */ = {isa = PBXBuildFile; fileRef = 5491BC711FB44593008B3588 /* FSTIntegrationTestCase.mm */; };
		5491BC731FB44593008B3588 /* FSTIntegrationTestCase.mm in Sources */ = {isa = PBXBuildFile; fileRef = 5491BC711FB44593008B3588 /* FSTIntegrationTestCase.mm */; };
		5492E03120213FFC00B64F25 /* FSTLevelDBSpecTests.mm in Sources */ = {isa = PBXBuildFile; fileRef = 5492E02C20213FFB00B64F25 /* FSTLevelDBSpecTests.mm */; };
		5492E03220213FFC00B64F25 /* FSTMockDatastore.mm in Sources */ = {isa = PBXBuildFile; fileRef = 5492E02D20213FFC00B64F25 /* FSTMockDatastore.mm */; };
		5492E03320213FFC00B64F25 /* FSTSyncEngineTestDriver.mm in Sources */ = {isa = PBXBuildFile; fileRef = 5492E02E20213FFC00B64F25 /* FSTSyncEngineTestDriver.mm */; };
		5492E03420213FFC00B64F25 /* FSTMemorySpecTests.mm in Sources */ = {isa = PBXBuildFile; fileRef = 5492E02F20213FFC00B64F25 /* FSTMemorySpecTests.mm */; };
		5492E03520213FFC00B64F25 /* FSTSpecTests.mm in Sources */ = {isa = PBXBuildFile; fileRef = 5492E03020213FFC00B64F25 /* FSTSpecTests.mm */; };
		5492E03C2021401F00B64F25 /* XCTestCase+Await.mm in Sources */ = {isa = PBXBuildFile; fileRef = 5492E0372021401E00B64F25 /* XCTestCase+Await.mm */; };
		5492E03E2021401F00B64F25 /* FSTEventAccumulator.mm in Sources */ = {isa = PBXBuildFile; fileRef = 5492E0392021401F00B64F25 /* FSTEventAccumulator.mm */; };
		5492E03F2021401F00B64F25 /* FSTHelpers.mm in Sources */ = {isa = PBXBuildFile; fileRef = 5492E03A2021401F00B64F25 /* FSTHelpers.mm */; };
		5492E041202143E700B64F25 /* FSTEventAccumulator.mm in Sources */ = {isa = PBXBuildFile; fileRef = 5492E0392021401F00B64F25 /* FSTEventAccumulator.mm */; };
		5492E0422021440500B64F25 /* FSTHelpers.mm in Sources */ = {isa = PBXBuildFile; fileRef = 5492E03A2021401F00B64F25 /* FSTHelpers.mm */; };
		5492E0442021457E00B64F25 /* XCTestCase+Await.mm in Sources */ = {isa = PBXBuildFile; fileRef = 5492E0372021401E00B64F25 /* XCTestCase+Await.mm */; };
		5492E050202154AA00B64F25 /* FIRCollectionReferenceTests.mm in Sources */ = {isa = PBXBuildFile; fileRef = 5492E045202154AA00B64F25 /* FIRCollectionReferenceTests.mm */; };
		5492E051202154AA00B64F25 /* FIRQueryTests.mm in Sources */ = {isa = PBXBuildFile; fileRef = 5492E046202154AA00B64F25 /* FIRQueryTests.mm */; };
		5492E052202154AB00B64F25 /* FIRGeoPointTests.mm in Sources */ = {isa = PBXBuildFile; fileRef = 5492E048202154AA00B64F25 /* FIRGeoPointTests.mm */; };
		5492E053202154AB00B64F25 /* FIRDocumentReferenceTests.mm in Sources */ = {isa = PBXBuildFile; fileRef = 5492E049202154AA00B64F25 /* FIRDocumentReferenceTests.mm */; };
		5492E054202154AB00B64F25 /* FIRFieldValueTests.mm in Sources */ = {isa = PBXBuildFile; fileRef = 5492E04A202154AA00B64F25 /* FIRFieldValueTests.mm */; };
		5492E055202154AB00B64F25 /* FIRDocumentSnapshotTests.mm in Sources */ = {isa = PBXBuildFile; fileRef = 5492E04B202154AA00B64F25 /* FIRDocumentSnapshotTests.mm */; };
		5492E056202154AB00B64F25 /* FIRFieldPathTests.mm in Sources */ = {isa = PBXBuildFile; fileRef = 5492E04C202154AA00B64F25 /* FIRFieldPathTests.mm */; };
		5492E057202154AB00B64F25 /* FIRSnapshotMetadataTests.mm in Sources */ = {isa = PBXBuildFile; fileRef = 5492E04D202154AA00B64F25 /* FIRSnapshotMetadataTests.mm */; };
		5492E058202154AB00B64F25 /* FSTAPIHelpers.mm in Sources */ = {isa = PBXBuildFile; fileRef = 5492E04E202154AA00B64F25 /* FSTAPIHelpers.mm */; };
		5492E059202154AB00B64F25 /* FIRQuerySnapshotTests.mm in Sources */ = {isa = PBXBuildFile; fileRef = 5492E04F202154AA00B64F25 /* FIRQuerySnapshotTests.mm */; };
		5492E063202154B900B64F25 /* FSTViewSnapshotTest.mm in Sources */ = {isa = PBXBuildFile; fileRef = 5492E05C202154B800B64F25 /* FSTViewSnapshotTest.mm */; };
		5492E064202154B900B64F25 /* FSTQueryListenerTests.mm in Sources */ = {isa = PBXBuildFile; fileRef = 5492E05D202154B900B64F25 /* FSTQueryListenerTests.mm */; };
		5492E065202154B900B64F25 /* FSTViewTests.mm in Sources */ = {isa = PBXBuildFile; fileRef = 5492E05E202154B900B64F25 /* FSTViewTests.mm */; };
		5492E067202154B900B64F25 /* FSTEventManagerTests.mm in Sources */ = {isa = PBXBuildFile; fileRef = 5492E060202154B900B64F25 /* FSTEventManagerTests.mm */; };
		5492E068202154B900B64F25 /* FSTQueryTests.mm in Sources */ = {isa = PBXBuildFile; fileRef = 5492E061202154B900B64F25 /* FSTQueryTests.mm */; };
		5492E072202154D600B64F25 /* FIRQueryTests.mm in Sources */ = {isa = PBXBuildFile; fileRef = 5492E069202154D500B64F25 /* FIRQueryTests.mm */; };
		5492E073202154D600B64F25 /* FIRFieldsTests.mm in Sources */ = {isa = PBXBuildFile; fileRef = 5492E06A202154D500B64F25 /* FIRFieldsTests.mm */; };
		5492E074202154D600B64F25 /* FIRListenerRegistrationTests.mm in Sources */ = {isa = PBXBuildFile; fileRef = 5492E06B202154D500B64F25 /* FIRListenerRegistrationTests.mm */; };
		5492E075202154D600B64F25 /* FIRDatabaseTests.mm in Sources */ = {isa = PBXBuildFile; fileRef = 5492E06C202154D500B64F25 /* FIRDatabaseTests.mm */; };
		5492E076202154D600B64F25 /* FIRValidationTests.mm in Sources */ = {isa = PBXBuildFile; fileRef = 5492E06D202154D600B64F25 /* FIRValidationTests.mm */; };
		5492E077202154D600B64F25 /* FIRServerTimestampTests.mm in Sources */ = {isa = PBXBuildFile; fileRef = 5492E06E202154D600B64F25 /* FIRServerTimestampTests.mm */; };
		5492E078202154D600B64F25 /* FIRWriteBatchTests.mm in Sources */ = {isa = PBXBuildFile; fileRef = 5492E06F202154D600B64F25 /* FIRWriteBatchTests.mm */; };
		5492E079202154D600B64F25 /* FIRCursorTests.mm in Sources */ = {isa = PBXBuildFile; fileRef = 5492E070202154D600B64F25 /* FIRCursorTests.mm */; };
		5492E07A202154D600B64F25 /* FIRTypeTests.mm in Sources */ = {isa = PBXBuildFile; fileRef = 5492E071202154D600B64F25 /* FIRTypeTests.mm */; };
		5492E07F202154EC00B64F25 /* FSTTransactionTests.mm in Sources */ = {isa = PBXBuildFile; fileRef = 5492E07B202154EB00B64F25 /* FSTTransactionTests.mm */; };
		5492E080202154EC00B64F25 /* FSTSmokeTests.mm in Sources */ = {isa = PBXBuildFile; fileRef = 5492E07C202154EB00B64F25 /* FSTSmokeTests.mm */; };
		5492E082202154EC00B64F25 /* FSTDatastoreTests.mm in Sources */ = {isa = PBXBuildFile; fileRef = 5492E07E202154EC00B64F25 /* FSTDatastoreTests.mm */; };
		5492E09D2021552D00B64F25 /* FSTLocalStoreTests.mm in Sources */ = {isa = PBXBuildFile; fileRef = 5492E0832021552A00B64F25 /* FSTLocalStoreTests.mm */; };
		5492E09F2021552D00B64F25 /* FSTLevelDBMigrationsTests.mm in Sources */ = {isa = PBXBuildFile; fileRef = 5492E0862021552A00B64F25 /* FSTLevelDBMigrationsTests.mm */; };
		5492E0A02021552D00B64F25 /* FSTLevelDBMutationQueueTests.mm in Sources */ = {isa = PBXBuildFile; fileRef = 5492E0872021552A00B64F25 /* FSTLevelDBMutationQueueTests.mm */; };
		5492E0A12021552D00B64F25 /* FSTMemoryLocalStoreTests.mm in Sources */ = {isa = PBXBuildFile; fileRef = 5492E0882021552A00B64F25 /* FSTMemoryLocalStoreTests.mm */; };
		5492E0A22021552D00B64F25 /* FSTQueryCacheTests.mm in Sources */ = {isa = PBXBuildFile; fileRef = 5492E0892021552A00B64F25 /* FSTQueryCacheTests.mm */; };
		5492E0A32021552D00B64F25 /* FSTLocalSerializerTests.mm in Sources */ = {isa = PBXBuildFile; fileRef = 5492E08A2021552A00B64F25 /* FSTLocalSerializerTests.mm */; };
		5492E0A42021552D00B64F25 /* FSTMemoryQueryCacheTests.mm in Sources */ = {isa = PBXBuildFile; fileRef = 5492E08B2021552B00B64F25 /* FSTMemoryQueryCacheTests.mm */; };
		5492E0A52021552D00B64F25 /* FSTMemoryRemoteDocumentCacheTests.mm in Sources */ = {isa = PBXBuildFile; fileRef = 5492E08C2021552B00B64F25 /* FSTMemoryRemoteDocumentCacheTests.mm */; };
		5492E0A62021552D00B64F25 /* FSTPersistenceTestHelpers.mm in Sources */ = {isa = PBXBuildFile; fileRef = 5492E08D2021552B00B64F25 /* FSTPersistenceTestHelpers.mm */; };
		5492E0A82021552D00B64F25 /* FSTLevelDBLocalStoreTests.mm in Sources */ = {isa = PBXBuildFile; fileRef = 5492E08F2021552B00B64F25 /* FSTLevelDBLocalStoreTests.mm */; };
		5492E0AA2021552D00B64F25 /* FSTLevelDBRemoteDocumentCacheTests.mm in Sources */ = {isa = PBXBuildFile; fileRef = 5492E0922021552B00B64F25 /* FSTLevelDBRemoteDocumentCacheTests.mm */; };
		5492E0AC2021552D00B64F25 /* FSTMutationQueueTests.mm in Sources */ = {isa = PBXBuildFile; fileRef = 5492E0962021552C00B64F25 /* FSTMutationQueueTests.mm */; };
		5492E0AD2021552D00B64F25 /* FSTMemoryMutationQueueTests.mm in Sources */ = {isa = PBXBuildFile; fileRef = 5492E0972021552C00B64F25 /* FSTMemoryMutationQueueTests.mm */; };
		5492E0AE2021552D00B64F25 /* FSTLevelDBQueryCacheTests.mm in Sources */ = {isa = PBXBuildFile; fileRef = 5492E0982021552C00B64F25 /* FSTLevelDBQueryCacheTests.mm */; };
		5492E0B12021552D00B64F25 /* FSTRemoteDocumentCacheTests.mm in Sources */ = {isa = PBXBuildFile; fileRef = 5492E09C2021552D00B64F25 /* FSTRemoteDocumentCacheTests.mm */; };
		5492E0B92021555100B64F25 /* FSTDocumentKeyTests.mm in Sources */ = {isa = PBXBuildFile; fileRef = 5492E0B22021555000B64F25 /* FSTDocumentKeyTests.mm */; };
		5492E0BA2021555100B64F25 /* FSTDocumentSetTests.mm in Sources */ = {isa = PBXBuildFile; fileRef = 5492E0B32021555100B64F25 /* FSTDocumentSetTests.mm */; };
		5492E0BD2021555100B64F25 /* FSTDocumentTests.mm in Sources */ = {isa = PBXBuildFile; fileRef = 5492E0B62021555100B64F25 /* FSTDocumentTests.mm */; };
		5492E0BE2021555100B64F25 /* FSTMutationTests.mm in Sources */ = {isa = PBXBuildFile; fileRef = 5492E0B72021555100B64F25 /* FSTMutationTests.mm */; };
		5492E0BF2021555100B64F25 /* FSTFieldValueTests.mm in Sources */ = {isa = PBXBuildFile; fileRef = 5492E0B82021555100B64F25 /* FSTFieldValueTests.mm */; };
		5492E0C72021557E00B64F25 /* FSTSerializerBetaTests.mm in Sources */ = {isa = PBXBuildFile; fileRef = 5492E0C12021557E00B64F25 /* FSTSerializerBetaTests.mm */; };
		5492E0C92021557E00B64F25 /* FSTRemoteEventTests.mm in Sources */ = {isa = PBXBuildFile; fileRef = 5492E0C32021557E00B64F25 /* FSTRemoteEventTests.mm */; };
		5495EB032040E90200EBA509 /* CodableGeoPointTests.swift in Sources */ = {isa = PBXBuildFile; fileRef = 5495EB022040E90200EBA509 /* CodableGeoPointTests.swift */; };
		54995F6F205B6E12004EFFA0 /* leveldb_key_test.cc in Sources */ = {isa = PBXBuildFile; fileRef = 54995F6E205B6E12004EFFA0 /* leveldb_key_test.cc */; };
		549CCA5020A36DBC00BCEB75 /* sorted_set_test.cc in Sources */ = {isa = PBXBuildFile; fileRef = 549CCA4C20A36DBB00BCEB75 /* sorted_set_test.cc */; };
		549CCA5120A36DBC00BCEB75 /* tree_sorted_map_test.cc in Sources */ = {isa = PBXBuildFile; fileRef = 549CCA4D20A36DBB00BCEB75 /* tree_sorted_map_test.cc */; };
		549CCA5220A36DBC00BCEB75 /* sorted_map_test.cc in Sources */ = {isa = PBXBuildFile; fileRef = 549CCA4E20A36DBB00BCEB75 /* sorted_map_test.cc */; };
		549CCA5720A36E1F00BCEB75 /* field_mask_test.cc in Sources */ = {isa = PBXBuildFile; fileRef = 549CCA5320A36E1F00BCEB75 /* field_mask_test.cc */; };
		549CCA5920A36E1F00BCEB75 /* precondition_test.cc in Sources */ = {isa = PBXBuildFile; fileRef = 549CCA5520A36E1F00BCEB75 /* precondition_test.cc */; };
		54A0352620A3AED0003E0143 /* field_transform_test.mm in Sources */ = {isa = PBXBuildFile; fileRef = 54A0352320A3AEC3003E0143 /* field_transform_test.mm */; };
		54A0352720A3AED0003E0143 /* transform_operations_test.mm in Sources */ = {isa = PBXBuildFile; fileRef = 54A0352220A3AEC3003E0143 /* transform_operations_test.mm */; };
		54A0352A20A3B3BD003E0143 /* testutil.cc in Sources */ = {isa = PBXBuildFile; fileRef = 54A0352820A3B3BD003E0143 /* testutil.cc */; };
		54A0352F20A3B3D8003E0143 /* status_test.cc in Sources */ = {isa = PBXBuildFile; fileRef = 54A0352C20A3B3D7003E0143 /* status_test.cc */; };
		54A0353020A3B3D8003E0143 /* statusor_test.cc in Sources */ = {isa = PBXBuildFile; fileRef = 54A0352D20A3B3D7003E0143 /* statusor_test.cc */; };
		54A0353520A3D8CB003E0143 /* iterator_adaptors_test.cc in Sources */ = {isa = PBXBuildFile; fileRef = 54A0353420A3D8CB003E0143 /* iterator_adaptors_test.cc */; };
		54C2294F1FECABAE007D065B /* log_test.cc in Sources */ = {isa = PBXBuildFile; fileRef = 54C2294E1FECABAE007D065B /* log_test.cc */; };
		54D400D42148BACE001D2BCC /* GoogleService-Info.plist in Resources */ = {isa = PBXBuildFile; fileRef = 54D400D32148BACE001D2BCC /* GoogleService-Info.plist */; };
		54DA12A61F315EE100DD57A1 /* collection_spec_test.json in Resources */ = {isa = PBXBuildFile; fileRef = 54DA129C1F315EE100DD57A1 /* collection_spec_test.json */; };
		54DA12A71F315EE100DD57A1 /* existence_filter_spec_test.json in Resources */ = {isa = PBXBuildFile; fileRef = 54DA129D1F315EE100DD57A1 /* existence_filter_spec_test.json */; };
		54DA12A81F315EE100DD57A1 /* limbo_spec_test.json in Resources */ = {isa = PBXBuildFile; fileRef = 54DA129E1F315EE100DD57A1 /* limbo_spec_test.json */; };
		54DA12A91F315EE100DD57A1 /* limit_spec_test.json in Resources */ = {isa = PBXBuildFile; fileRef = 54DA129F1F315EE100DD57A1 /* limit_spec_test.json */; };
		54DA12AA1F315EE100DD57A1 /* listen_spec_test.json in Resources */ = {isa = PBXBuildFile; fileRef = 54DA12A01F315EE100DD57A1 /* listen_spec_test.json */; };
		54DA12AB1F315EE100DD57A1 /* offline_spec_test.json in Resources */ = {isa = PBXBuildFile; fileRef = 54DA12A11F315EE100DD57A1 /* offline_spec_test.json */; };
		54DA12AC1F315EE100DD57A1 /* orderby_spec_test.json in Resources */ = {isa = PBXBuildFile; fileRef = 54DA12A21F315EE100DD57A1 /* orderby_spec_test.json */; };
		54DA12AD1F315EE100DD57A1 /* persistence_spec_test.json in Resources */ = {isa = PBXBuildFile; fileRef = 54DA12A31F315EE100DD57A1 /* persistence_spec_test.json */; };
		54DA12AE1F315EE100DD57A1 /* resume_token_spec_test.json in Resources */ = {isa = PBXBuildFile; fileRef = 54DA12A41F315EE100DD57A1 /* resume_token_spec_test.json */; };
		54DA12AF1F315EE100DD57A1 /* write_spec_test.json in Resources */ = {isa = PBXBuildFile; fileRef = 54DA12A51F315EE100DD57A1 /* write_spec_test.json */; };
		54EB764D202277B30088B8F3 /* array_sorted_map_test.cc in Sources */ = {isa = PBXBuildFile; fileRef = 54EB764C202277B30088B8F3 /* array_sorted_map_test.cc */; };
		5A080105CCBFDB6BF3F3772D /* path_test.cc in Sources */ = {isa = PBXBuildFile; fileRef = 403DBF6EFB541DFD01582AA3 /* path_test.cc */; };
		5CC9650320A0E93200A2D6A1 /* FSTLRUGarbageCollectorTests.mm in Sources */ = {isa = PBXBuildFile; fileRef = 5CC9650220A0E93200A2D6A1 /* FSTLRUGarbageCollectorTests.mm */; };
		5CC9650520A0E9BD00A2D6A1 /* FSTMemoryLRUGarbageCollectorTests.mm in Sources */ = {isa = PBXBuildFile; fileRef = 5CC9650420A0E9BD00A2D6A1 /* FSTMemoryLRUGarbageCollectorTests.mm */; };
		5CC9650720A0E9C600A2D6A1 /* FSTLevelDBLRUGarbageCollectorTests.mm in Sources */ = {isa = PBXBuildFile; fileRef = 5CC9650620A0E9C600A2D6A1 /* FSTLevelDBLRUGarbageCollectorTests.mm */; };
		5D405BE298CE4692CB00790A /* Pods_Firestore_Tests_iOS.framework in Frameworks */ = {isa = PBXBuildFile; fileRef = 2B50B3A0DF77100EEE887891 /* Pods_Firestore_Tests_iOS.framework */; };
		6003F58E195388D20070C39A /* Foundation.framework in Frameworks */ = {isa = PBXBuildFile; fileRef = 6003F58D195388D20070C39A /* Foundation.framework */; };
		6003F590195388D20070C39A /* CoreGraphics.framework in Frameworks */ = {isa = PBXBuildFile; fileRef = 6003F58F195388D20070C39A /* CoreGraphics.framework */; };
		6003F592195388D20070C39A /* UIKit.framework in Frameworks */ = {isa = PBXBuildFile; fileRef = 6003F591195388D20070C39A /* UIKit.framework */; };
		6003F598195388D20070C39A /* InfoPlist.strings in Resources */ = {isa = PBXBuildFile; fileRef = 6003F596195388D20070C39A /* InfoPlist.strings */; };
		6003F59A195388D20070C39A /* main.m in Sources */ = {isa = PBXBuildFile; fileRef = 6003F599195388D20070C39A /* main.m */; };
		6003F59E195388D20070C39A /* FIRAppDelegate.m in Sources */ = {isa = PBXBuildFile; fileRef = 6003F59D195388D20070C39A /* FIRAppDelegate.m */; };
		6003F5A7195388D20070C39A /* FIRViewController.m in Sources */ = {isa = PBXBuildFile; fileRef = 6003F5A6195388D20070C39A /* FIRViewController.m */; };
		6003F5A9195388D20070C39A /* Images.xcassets in Resources */ = {isa = PBXBuildFile; fileRef = 6003F5A8195388D20070C39A /* Images.xcassets */; };
		6003F5B0195388D20070C39A /* XCTest.framework in Frameworks */ = {isa = PBXBuildFile; fileRef = 6003F5AF195388D20070C39A /* XCTest.framework */; };
		6003F5B1195388D20070C39A /* Foundation.framework in Frameworks */ = {isa = PBXBuildFile; fileRef = 6003F58D195388D20070C39A /* Foundation.framework */; };
		6003F5B2195388D20070C39A /* UIKit.framework in Frameworks */ = {isa = PBXBuildFile; fileRef = 6003F591195388D20070C39A /* UIKit.framework */; };
		6003F5BA195388D20070C39A /* InfoPlist.strings in Resources */ = {isa = PBXBuildFile; fileRef = 6003F5B8195388D20070C39A /* InfoPlist.strings */; };
		6161B5032047140C00A99DBB /* FIRFirestoreSourceTests.mm in Sources */ = {isa = PBXBuildFile; fileRef = 6161B5012047140400A99DBB /* FIRFirestoreSourceTests.mm */; };
		618BBEA620B89AAC00B5BCE7 /* target.pb.cc in Sources */ = {isa = PBXBuildFile; fileRef = 618BBE7D20B89AAC00B5BCE7 /* target.pb.cc */; };
		618BBEA720B89AAC00B5BCE7 /* maybe_document.pb.cc in Sources */ = {isa = PBXBuildFile; fileRef = 618BBE7E20B89AAC00B5BCE7 /* maybe_document.pb.cc */; };
		618BBEA820B89AAC00B5BCE7 /* mutation.pb.cc in Sources */ = {isa = PBXBuildFile; fileRef = 618BBE8220B89AAC00B5BCE7 /* mutation.pb.cc */; };
		618BBEAE20B89AAC00B5BCE7 /* latlng.pb.cc in Sources */ = {isa = PBXBuildFile; fileRef = 618BBE9220B89AAC00B5BCE7 /* latlng.pb.cc */; };
		618BBEAF20B89AAC00B5BCE7 /* annotations.pb.cc in Sources */ = {isa = PBXBuildFile; fileRef = 618BBE9520B89AAC00B5BCE7 /* annotations.pb.cc */; };
		618BBEB020B89AAC00B5BCE7 /* http.pb.cc in Sources */ = {isa = PBXBuildFile; fileRef = 618BBE9720B89AAC00B5BCE7 /* http.pb.cc */; };
		618BBEB120B89AAC00B5BCE7 /* status.pb.cc in Sources */ = {isa = PBXBuildFile; fileRef = 618BBE9920B89AAC00B5BCE7 /* status.pb.cc */; };
		61F72C5620BC48FD001A68CB /* serializer_test.cc in Sources */ = {isa = PBXBuildFile; fileRef = 61F72C5520BC48FD001A68CB /* serializer_test.cc */; };
		6E59498D20F55BA800ECD9A5 /* FuzzingResources in Resources */ = {isa = PBXBuildFile; fileRef = 6ED6DEA120F5502700FC6076 /* FuzzingResources */; };
		6E8302E021022309003E1EA3 /* FSTFuzzTestFieldPath.mm in Sources */ = {isa = PBXBuildFile; fileRef = 6E8302DF21022309003E1EA3 /* FSTFuzzTestFieldPath.mm */; };
		6EA39FDE20FE820E008D461F /* FSTFuzzTestSerializer.mm in Sources */ = {isa = PBXBuildFile; fileRef = 6EA39FDD20FE820E008D461F /* FSTFuzzTestSerializer.mm */; };
		6EDD3B4620BF247500C33877 /* Foundation.framework in Frameworks */ = {isa = PBXBuildFile; fileRef = 6003F58D195388D20070C39A /* Foundation.framework */; };
		6EDD3B4820BF247500C33877 /* UIKit.framework in Frameworks */ = {isa = PBXBuildFile; fileRef = 6003F591195388D20070C39A /* UIKit.framework */; };
		6EDD3B4920BF247500C33877 /* XCTest.framework in Frameworks */ = {isa = PBXBuildFile; fileRef = 6003F5AF195388D20070C39A /* XCTest.framework */; };
		6EDD3B6020BF25AE00C33877 /* FSTFuzzTestsPrincipal.mm in Sources */ = {isa = PBXBuildFile; fileRef = 6EDD3B5E20BF24D000C33877 /* FSTFuzzTestsPrincipal.mm */; };
		6F3CAC76D918D6B0917EDF92 /* query_test.cc in Sources */ = {isa = PBXBuildFile; fileRef = B9C261C26C5D311E1E3C0CB9 /* query_test.cc */; };
		71719F9F1E33DC2100824A3D /* LaunchScreen.storyboard in Resources */ = {isa = PBXBuildFile; fileRef = 71719F9D1E33DC2100824A3D /* LaunchScreen.storyboard */; };
		73866AA12082B0A5009BB4FF /* FIRArrayTransformTests.mm in Sources */ = {isa = PBXBuildFile; fileRef = 73866A9F2082B069009BB4FF /* FIRArrayTransformTests.mm */; };
		73FE5066020EF9B2892C86BF /* hard_assert_test.cc in Sources */ = {isa = PBXBuildFile; fileRef = 444B7AB3F5A2929070CB1363 /* hard_assert_test.cc */; };
		84DBE646DCB49305879D3500 /* nanopb_string_test.cc in Sources */ = {isa = PBXBuildFile; fileRef = 353EEE078EF3F39A9B7279F6 /* nanopb_string_test.cc */; };
		873B8AEB1B1F5CCA007FD442 /* Main.storyboard in Resources */ = {isa = PBXBuildFile; fileRef = 873B8AEA1B1F5CCA007FD442 /* Main.storyboard */; };
		8C82D4D3F9AB63E79CC52DC8 /* Pods_Firestore_IntegrationTests_iOS.framework in Frameworks */ = {isa = PBXBuildFile; fileRef = ECEBABC7E7B693BE808A1052 /* Pods_Firestore_IntegrationTests_iOS.framework */; };
		AB356EF7200EA5EB0089B766 /* field_value_test.cc in Sources */ = {isa = PBXBuildFile; fileRef = AB356EF6200EA5EB0089B766 /* field_value_test.cc */; };
		AB380CFB2019388600D97691 /* target_id_generator_test.cc in Sources */ = {isa = PBXBuildFile; fileRef = AB380CF82019382300D97691 /* target_id_generator_test.cc */; };
		AB380CFE201A2F4500D97691 /* string_util_test.cc in Sources */ = {isa = PBXBuildFile; fileRef = AB380CFC201A2EE200D97691 /* string_util_test.cc */; };
		AB380D02201BC69F00D97691 /* bits_test.cc in Sources */ = {isa = PBXBuildFile; fileRef = AB380D01201BC69F00D97691 /* bits_test.cc */; };
		AB380D04201BC6E400D97691 /* ordered_code_test.cc in Sources */ = {isa = PBXBuildFile; fileRef = AB380D03201BC6E400D97691 /* ordered_code_test.cc */; };
		AB38D93020236E21000A432D /* database_info_test.cc in Sources */ = {isa = PBXBuildFile; fileRef = AB38D92E20235D22000A432D /* database_info_test.cc */; };
		AB6B908420322E4D00CC290A /* document_test.cc in Sources */ = {isa = PBXBuildFile; fileRef = AB6B908320322E4D00CC290A /* document_test.cc */; };
		AB6B908820322E8800CC290A /* no_document_test.cc in Sources */ = {isa = PBXBuildFile; fileRef = AB6B908720322E8800CC290A /* no_document_test.cc */; };
		AB7BAB342012B519001E0872 /* geo_point_test.cc in Sources */ = {isa = PBXBuildFile; fileRef = AB7BAB332012B519001E0872 /* geo_point_test.cc */; };
		ABA495BB202B7E80008A7851 /* snapshot_version_test.cc in Sources */ = {isa = PBXBuildFile; fileRef = ABA495B9202B7E79008A7851 /* snapshot_version_test.cc */; };
		ABC1D7DC2023A04B00BA84F0 /* credentials_provider_test.cc in Sources */ = {isa = PBXBuildFile; fileRef = AB38D9342023966E000A432D /* credentials_provider_test.cc */; };
		ABC1D7DD2023A04F00BA84F0 /* empty_credentials_provider_test.cc in Sources */ = {isa = PBXBuildFile; fileRef = AB38D93620239689000A432D /* empty_credentials_provider_test.cc */; };
		ABC1D7DE2023A05300BA84F0 /* user_test.cc in Sources */ = {isa = PBXBuildFile; fileRef = AB38D93220239654000A432D /* user_test.cc */; };
		ABC1D7E12023A40C00BA84F0 /* token_test.cc in Sources */ = {isa = PBXBuildFile; fileRef = ABC1D7DF2023A3EF00BA84F0 /* token_test.cc */; };
		ABC1D7E42024AFDE00BA84F0 /* firebase_credentials_provider_test.mm in Sources */ = {isa = PBXBuildFile; fileRef = ABC1D7E22023CDC500BA84F0 /* firebase_credentials_provider_test.mm */; };
		ABE6637A201FA81900ED349A /* database_id_test.cc in Sources */ = {isa = PBXBuildFile; fileRef = AB71064B201FA60300344F18 /* database_id_test.cc */; };
		ABF6506C201131F8005F2C74 /* timestamp_test.cc in Sources */ = {isa = PBXBuildFile; fileRef = ABF6506B201131F8005F2C74 /* timestamp_test.cc */; };
		B60894F72170207200EBC644 /* fake_credentials_provider.cc in Sources */ = {isa = PBXBuildFile; fileRef = B60894F62170207100EBC644 /* fake_credentials_provider.cc */; };
		B6152AD7202A53CB000E5744 /* document_key_test.cc in Sources */ = {isa = PBXBuildFile; fileRef = B6152AD5202A5385000E5744 /* document_key_test.cc */; };
		B65D34A9203C995B0076A5E1 /* FIRTimestampTest.m in Sources */ = {isa = PBXBuildFile; fileRef = B65D34A7203C99090076A5E1 /* FIRTimestampTest.m */; };
		B66D8996213609EE0086DA0C /* stream_test.mm in Sources */ = {isa = PBXBuildFile; fileRef = B66D8995213609EE0086DA0C /* stream_test.mm */; };
		B67BF449216EB43000CA9097 /* create_noop_connectivity_monitor.cc in Sources */ = {isa = PBXBuildFile; fileRef = B67BF448216EB43000CA9097 /* create_noop_connectivity_monitor.cc */; };
		B686F2AF2023DDEE0028D6BE /* field_path_test.cc in Sources */ = {isa = PBXBuildFile; fileRef = B686F2AD2023DDB20028D6BE /* field_path_test.cc */; };
		B686F2B22025000D0028D6BE /* resource_path_test.cc in Sources */ = {isa = PBXBuildFile; fileRef = B686F2B02024FFD70028D6BE /* resource_path_test.cc */; };
		B68B1E012213A765008977EF /* to_string_apple_test.mm in Sources */ = {isa = PBXBuildFile; fileRef = B68B1E002213A764008977EF /* to_string_apple_test.mm */; };
		B68FC0E521F6848700A7055C /* watch_change_test.mm in Sources */ = {isa = PBXBuildFile; fileRef = B68FC0E421F6848700A7055C /* watch_change_test.mm */; };
		B696858E2214B53900271095 /* to_string_test.cc in Sources */ = {isa = PBXBuildFile; fileRef = B696858D2214B53900271095 /* to_string_test.cc */; };
<<<<<<< HEAD
=======
		B6968590221770F100271095 /* objc_compatibility_apple_test.mm in Sources */ = {isa = PBXBuildFile; fileRef = B696858F221770F000271095 /* objc_compatibility_apple_test.mm */; };
>>>>>>> e97f51b8
		B6BBE43121262CF400C6A53E /* grpc_stream_test.cc in Sources */ = {isa = PBXBuildFile; fileRef = B6BBE42F21262CF400C6A53E /* grpc_stream_test.cc */; };
		B6D1B68520E2AB1B00B35856 /* exponential_backoff_test.cc in Sources */ = {isa = PBXBuildFile; fileRef = B6D1B68420E2AB1A00B35856 /* exponential_backoff_test.cc */; };
		B6D9649121544D4F00EB9CFB /* grpc_connection_test.cc in Sources */ = {isa = PBXBuildFile; fileRef = B6D9649021544D4F00EB9CFB /* grpc_connection_test.cc */; };
		B6D964932154AB8F00EB9CFB /* grpc_streaming_reader_test.cc in Sources */ = {isa = PBXBuildFile; fileRef = B6D964922154AB8F00EB9CFB /* grpc_streaming_reader_test.cc */; };
		B6D964952163E63900EB9CFB /* grpc_unary_call_test.cc in Sources */ = {isa = PBXBuildFile; fileRef = B6D964942163E63900EB9CFB /* grpc_unary_call_test.cc */; };
		B6FB467D208E9D3C00554BA2 /* async_queue_test.cc in Sources */ = {isa = PBXBuildFile; fileRef = B6FB467B208E9A8200554BA2 /* async_queue_test.cc */; };
		B6FB4684208EA0EC00554BA2 /* async_queue_libdispatch_test.mm in Sources */ = {isa = PBXBuildFile; fileRef = B6FB4680208EA0BE00554BA2 /* async_queue_libdispatch_test.mm */; };
		B6FB4685208EA0F000554BA2 /* async_queue_std_test.cc in Sources */ = {isa = PBXBuildFile; fileRef = B6FB4681208EA0BE00554BA2 /* async_queue_std_test.cc */; };
		B6FB468E208F9BAB00554BA2 /* executor_libdispatch_test.mm in Sources */ = {isa = PBXBuildFile; fileRef = B6FB4689208F9B9100554BA2 /* executor_libdispatch_test.mm */; };
		B6FB468F208F9BAE00554BA2 /* executor_std_test.cc in Sources */ = {isa = PBXBuildFile; fileRef = B6FB4687208F9B9100554BA2 /* executor_std_test.cc */; };
		B6FB4690208F9BB300554BA2 /* executor_test.cc in Sources */ = {isa = PBXBuildFile; fileRef = B6FB4688208F9B9100554BA2 /* executor_test.cc */; };
		BEE0294A23AB993E5DE0E946 /* leveldb_util_test.cc in Sources */ = {isa = PBXBuildFile; fileRef = 332485C4DCC6BA0DBB5E31B7 /* leveldb_util_test.cc */; };
		C1AA536F90A0A576CA2816EB /* Pods_Firestore_Example_iOS_Firestore_SwiftTests_iOS.framework in Frameworks */ = {isa = PBXBuildFile; fileRef = BB92EB03E3F92485023F64ED /* Pods_Firestore_Example_iOS_Firestore_SwiftTests_iOS.framework */; };
		C482E724F4B10968417C3F78 /* Pods_Firestore_FuzzTests_iOS.framework in Frameworks */ = {isa = PBXBuildFile; fileRef = B79CA87A1A01FC5329031C9B /* Pods_Firestore_FuzzTests_iOS.framework */; };
		C80B10E79CDD7EF7843C321E /* type_traits_apple_test.mm in Sources */ = {isa = PBXBuildFile; fileRef = 2A0CF41BA5AED6049B0BEB2C /* type_traits_apple_test.mm */; };
		C8D3CE2343E53223E6487F2C /* Pods_Firestore_Example_iOS.framework in Frameworks */ = {isa = PBXBuildFile; fileRef = 5918805E993304321A05E82B /* Pods_Firestore_Example_iOS.framework */; };
		CA989C0E6020C372A62B7062 /* testutil.cc in Sources */ = {isa = PBXBuildFile; fileRef = 54A0352820A3B3BD003E0143 /* testutil.cc */; };
		D5B25CBF07F65E885C9D68AB /* perf_spec_test.json in Resources */ = {isa = PBXBuildFile; fileRef = D5B2593BCB52957D62F1C9D3 /* perf_spec_test.json */; };
		D94A1862B8FB778225DB54A1 /* filesystem_test.cc in Sources */ = {isa = PBXBuildFile; fileRef = F51859B394D01C0C507282F1 /* filesystem_test.cc */; };
		DAFF0CF921E64AC30062958F /* AppDelegate.m in Sources */ = {isa = PBXBuildFile; fileRef = DAFF0CF821E64AC30062958F /* AppDelegate.m */; };
		DAFF0CFB21E64AC40062958F /* Assets.xcassets in Resources */ = {isa = PBXBuildFile; fileRef = DAFF0CFA21E64AC40062958F /* Assets.xcassets */; };
		DAFF0CFE21E64AC40062958F /* MainMenu.xib in Resources */ = {isa = PBXBuildFile; fileRef = DAFF0CFC21E64AC40062958F /* MainMenu.xib */; };
		DAFF0D0121E64AC40062958F /* main.m in Sources */ = {isa = PBXBuildFile; fileRef = DAFF0D0021E64AC40062958F /* main.m */; };
		DAFF0D0921E653A00062958F /* GoogleService-Info.plist in Resources */ = {isa = PBXBuildFile; fileRef = 54D400D32148BACE001D2BCC /* GoogleService-Info.plist */; };
		DD213F68A6F79E1D4924BD95 /* Pods_macOS_example.framework in Frameworks */ = {isa = PBXBuildFile; fileRef = E42355285B9EF55ABD785792 /* Pods_macOS_example.framework */; };
		DD5976A45071455FF3FE74B8 /* string_win_test.cc in Sources */ = {isa = PBXBuildFile; fileRef = 79507DF8378D3C42F5B36268 /* string_win_test.cc */; };
		DE03B2D41F2149D600A30B9C /* XCTest.framework in Frameworks */ = {isa = PBXBuildFile; fileRef = 6003F5AF195388D20070C39A /* XCTest.framework */; };
		DE03B2D51F2149D600A30B9C /* UIKit.framework in Frameworks */ = {isa = PBXBuildFile; fileRef = 6003F591195388D20070C39A /* UIKit.framework */; };
		DE03B2D61F2149D600A30B9C /* Foundation.framework in Frameworks */ = {isa = PBXBuildFile; fileRef = 6003F58D195388D20070C39A /* Foundation.framework */; };
		DE03B2DD1F2149D600A30B9C /* InfoPlist.strings in Resources */ = {isa = PBXBuildFile; fileRef = 6003F5B8195388D20070C39A /* InfoPlist.strings */; };
		DE03B3631F215E1A00A30B9C /* CAcert.pem in Resources */ = {isa = PBXBuildFile; fileRef = DE03B3621F215E1600A30B9C /* CAcert.pem */; };
		DE2EF0851F3D0B6E003D0CDC /* FSTArraySortedDictionaryTests.m in Sources */ = {isa = PBXBuildFile; fileRef = DE2EF07E1F3D0B6E003D0CDC /* FSTArraySortedDictionaryTests.m */; };
		DE2EF0861F3D0B6E003D0CDC /* FSTImmutableSortedDictionary+Testing.m in Sources */ = {isa = PBXBuildFile; fileRef = DE2EF0801F3D0B6E003D0CDC /* FSTImmutableSortedDictionary+Testing.m */; };
		DE2EF0871F3D0B6E003D0CDC /* FSTImmutableSortedSet+Testing.m in Sources */ = {isa = PBXBuildFile; fileRef = DE2EF0821F3D0B6E003D0CDC /* FSTImmutableSortedSet+Testing.m */; };
		DE2EF0881F3D0B6E003D0CDC /* FSTTreeSortedDictionaryTests.m in Sources */ = {isa = PBXBuildFile; fileRef = DE2EF0841F3D0B6E003D0CDC /* FSTTreeSortedDictionaryTests.m */; };
		EBFC611B1BF195D0EC710AF4 /* app_testing.mm in Sources */ = {isa = PBXBuildFile; fileRef = 5467FB07203E6A44009C9584 /* app_testing.mm */; };
/* End PBXBuildFile section */

/* Begin PBXContainerItemProxy section */
		54C9EDF62040E16300A969CD /* PBXContainerItemProxy */ = {
			isa = PBXContainerItemProxy;
			containerPortal = 6003F582195388D10070C39A /* Project object */;
			proxyType = 1;
			remoteGlobalIDString = 6003F589195388D20070C39A;
			remoteInfo = Firestore_Example;
		};
		54C9EDFE2040E41900A969CD /* PBXContainerItemProxy */ = {
			isa = PBXContainerItemProxy;
			containerPortal = 6003F582195388D10070C39A /* Project object */;
			proxyType = 1;
			remoteGlobalIDString = 54C9EDF02040E16300A969CD;
			remoteInfo = Firestore_SwiftTests_iOS;
		};
		5CAE131E20FFFED600BE9A4A /* PBXContainerItemProxy */ = {
			isa = PBXContainerItemProxy;
			containerPortal = 6003F582195388D10070C39A /* Project object */;
			proxyType = 1;
			remoteGlobalIDString = 6003F589195388D20070C39A;
			remoteInfo = Firestore_Example_iOS;
		};
		6003F5B3195388D20070C39A /* PBXContainerItemProxy */ = {
			isa = PBXContainerItemProxy;
			containerPortal = 6003F582195388D10070C39A /* Project object */;
			proxyType = 1;
			remoteGlobalIDString = 6003F589195388D20070C39A;
			remoteInfo = Firestore;
		};
		6EDD3AD320BF247500C33877 /* PBXContainerItemProxy */ = {
			isa = PBXContainerItemProxy;
			containerPortal = 6003F582195388D10070C39A /* Project object */;
			proxyType = 1;
			remoteGlobalIDString = 6003F589195388D20070C39A;
			remoteInfo = Firestore;
		};
		DE03B2961F2149D600A30B9C /* PBXContainerItemProxy */ = {
			isa = PBXContainerItemProxy;
			containerPortal = 6003F582195388D10070C39A /* Project object */;
			proxyType = 1;
			remoteGlobalIDString = 6003F589195388D20070C39A;
			remoteInfo = Firestore;
		};
		DE29E7F91F2174DD00909613 /* PBXContainerItemProxy */ = {
			isa = PBXContainerItemProxy;
			containerPortal = 6003F582195388D10070C39A /* Project object */;
			proxyType = 1;
			remoteGlobalIDString = 6003F5AD195388D20070C39A;
			remoteInfo = Firestore_Tests;
		};
		DE29E7FB1F2174DD00909613 /* PBXContainerItemProxy */ = {
			isa = PBXContainerItemProxy;
			containerPortal = 6003F582195388D10070C39A /* Project object */;
			proxyType = 1;
			remoteGlobalIDString = DE03B2941F2149D600A30B9C;
			remoteInfo = Firestore_IntegrationTests;
		};
/* End PBXContainerItemProxy section */

/* Begin PBXFileReference section */
		0EE5300F8233D14025EF0456 /* string_apple_test.mm */ = {isa = PBXFileReference; includeInIndex = 1; lastKnownFileType = sourcecode.cpp.objcpp; path = string_apple_test.mm; sourceTree = "<group>"; };
		11984BA0A99D7A7ABA5B0D90 /* Pods-Firestore_Example_iOS-Firestore_SwiftTests_iOS.release.xcconfig */ = {isa = PBXFileReference; includeInIndex = 1; lastKnownFileType = text.xcconfig; name = "Pods-Firestore_Example_iOS-Firestore_SwiftTests_iOS.release.xcconfig"; path = "Pods/Target Support Files/Pods-Firestore_Example_iOS-Firestore_SwiftTests_iOS/Pods-Firestore_Example_iOS-Firestore_SwiftTests_iOS.release.xcconfig"; sourceTree = "<group>"; };
		1277F98C20D2DF0867496976 /* Pods-Firestore_IntegrationTests_iOS.debug.xcconfig */ = {isa = PBXFileReference; includeInIndex = 1; lastKnownFileType = text.xcconfig; name = "Pods-Firestore_IntegrationTests_iOS.debug.xcconfig"; path = "Pods/Target Support Files/Pods-Firestore_IntegrationTests_iOS/Pods-Firestore_IntegrationTests_iOS.debug.xcconfig"; sourceTree = "<group>"; };
		12F4357299652983A615F886 /* LICENSE */ = {isa = PBXFileReference; includeInIndex = 1; lastKnownFileType = text; name = LICENSE; path = ../LICENSE; sourceTree = "<group>"; };
		132E32997D781B896672D30A /* reference_set_test.cc */ = {isa = PBXFileReference; fileEncoding = 4; lastKnownFileType = sourcecode.cpp.cpp; path = reference_set_test.cc; sourceTree = "<group>"; };
		132E36BB104830BD806351AC /* FSTLevelDBTransactionTests.mm */ = {isa = PBXFileReference; fileEncoding = 4; lastKnownFileType = sourcecode.cpp.objcpp; path = FSTLevelDBTransactionTests.mm; sourceTree = "<group>"; };
		132E3BB3D5C42282B4ACFB20 /* FSTLevelDBBenchmarkTests.mm */ = {isa = PBXFileReference; fileEncoding = 4; lastKnownFileType = sourcecode.cpp.objcpp; path = FSTLevelDBBenchmarkTests.mm; sourceTree = "<group>"; };
		2A0CF41BA5AED6049B0BEB2C /* type_traits_apple_test.mm */ = {isa = PBXFileReference; includeInIndex = 1; lastKnownFileType = sourcecode.cpp.objcpp; path = type_traits_apple_test.mm; sourceTree = "<group>"; };
		2B50B3A0DF77100EEE887891 /* Pods_Firestore_Tests_iOS.framework */ = {isa = PBXFileReference; explicitFileType = wrapper.framework; includeInIndex = 0; path = Pods_Firestore_Tests_iOS.framework; sourceTree = BUILT_PRODUCTS_DIR; };
		332485C4DCC6BA0DBB5E31B7 /* leveldb_util_test.cc */ = {isa = PBXFileReference; includeInIndex = 1; lastKnownFileType = sourcecode.cpp.cpp; path = leveldb_util_test.cc; sourceTree = "<group>"; };
		353EEE078EF3F39A9B7279F6 /* nanopb_string_test.cc */ = {isa = PBXFileReference; includeInIndex = 1; lastKnownFileType = sourcecode.cpp.cpp; name = nanopb_string_test.cc; path = nanopb/nanopb_string_test.cc; sourceTree = "<group>"; };
		358C3B5FE573B1D60A4F7592 /* strerror_test.cc */ = {isa = PBXFileReference; includeInIndex = 1; lastKnownFileType = sourcecode.cpp.cpp; path = strerror_test.cc; sourceTree = "<group>"; };
		3B843E4A1F3930A400548890 /* remote_store_spec_test.json */ = {isa = PBXFileReference; fileEncoding = 4; lastKnownFileType = text.json; path = remote_store_spec_test.json; sourceTree = "<group>"; };
		3C81DE3772628FE297055662 /* Pods-Firestore_Example_iOS.debug.xcconfig */ = {isa = PBXFileReference; includeInIndex = 1; lastKnownFileType = text.xcconfig; name = "Pods-Firestore_Example_iOS.debug.xcconfig"; path = "Pods/Target Support Files/Pods-Firestore_Example_iOS/Pods-Firestore_Example_iOS.debug.xcconfig"; sourceTree = "<group>"; };
		3F0992A4B83C60841C52E960 /* Pods-Firestore_Example_iOS.release.xcconfig */ = {isa = PBXFileReference; includeInIndex = 1; lastKnownFileType = text.xcconfig; name = "Pods-Firestore_Example_iOS.release.xcconfig"; path = "Pods/Target Support Files/Pods-Firestore_Example_iOS/Pods-Firestore_Example_iOS.release.xcconfig"; sourceTree = "<group>"; };
		403DBF6EFB541DFD01582AA3 /* path_test.cc */ = {isa = PBXFileReference; includeInIndex = 1; lastKnownFileType = sourcecode.cpp.cpp; path = path_test.cc; sourceTree = "<group>"; };
		444B7AB3F5A2929070CB1363 /* hard_assert_test.cc */ = {isa = PBXFileReference; includeInIndex = 1; lastKnownFileType = sourcecode.cpp.cpp; path = hard_assert_test.cc; sourceTree = "<group>"; };
		54131E9620ADE678001DF3FF /* string_format_test.cc */ = {isa = PBXFileReference; fileEncoding = 4; lastKnownFileType = sourcecode.cpp.cpp; path = string_format_test.cc; sourceTree = "<group>"; };
		544129D021C2DDC800EFB9CC /* query.pb.h */ = {isa = PBXFileReference; fileEncoding = 4; lastKnownFileType = sourcecode.c.h; path = query.pb.h; sourceTree = "<group>"; };
		544129D121C2DDC800EFB9CC /* common.pb.h */ = {isa = PBXFileReference; fileEncoding = 4; lastKnownFileType = sourcecode.c.h; path = common.pb.h; sourceTree = "<group>"; };
		544129D221C2DDC800EFB9CC /* common.pb.cc */ = {isa = PBXFileReference; fileEncoding = 4; lastKnownFileType = sourcecode.cpp.cpp; path = common.pb.cc; sourceTree = "<group>"; };
		544129D321C2DDC800EFB9CC /* firestore.pb.h */ = {isa = PBXFileReference; fileEncoding = 4; lastKnownFileType = sourcecode.c.h; path = firestore.pb.h; sourceTree = "<group>"; };
		544129D421C2DDC800EFB9CC /* firestore.pb.cc */ = {isa = PBXFileReference; fileEncoding = 4; lastKnownFileType = sourcecode.cpp.cpp; path = firestore.pb.cc; sourceTree = "<group>"; };
		544129D521C2DDC800EFB9CC /* write.pb.h */ = {isa = PBXFileReference; fileEncoding = 4; lastKnownFileType = sourcecode.c.h; path = write.pb.h; sourceTree = "<group>"; };
		544129D621C2DDC800EFB9CC /* query.pb.cc */ = {isa = PBXFileReference; fileEncoding = 4; lastKnownFileType = sourcecode.cpp.cpp; path = query.pb.cc; sourceTree = "<group>"; };
		544129D721C2DDC800EFB9CC /* document.pb.h */ = {isa = PBXFileReference; fileEncoding = 4; lastKnownFileType = sourcecode.c.h; path = document.pb.h; sourceTree = "<group>"; };
		544129D821C2DDC800EFB9CC /* document.pb.cc */ = {isa = PBXFileReference; fileEncoding = 4; lastKnownFileType = sourcecode.cpp.cpp; path = document.pb.cc; sourceTree = "<group>"; };
		544129D921C2DDC800EFB9CC /* write.pb.cc */ = {isa = PBXFileReference; fileEncoding = 4; lastKnownFileType = sourcecode.cpp.cpp; path = write.pb.cc; sourceTree = "<group>"; };
		54511E8D209805F8005BD28F /* hashing_test.cc */ = {isa = PBXFileReference; fileEncoding = 4; lastKnownFileType = sourcecode.cpp.cpp; path = hashing_test.cc; sourceTree = "<group>"; };
		5467FAFF203E56F8009C9584 /* FIRFirestoreTests.mm */ = {isa = PBXFileReference; fileEncoding = 4; lastKnownFileType = sourcecode.cpp.objcpp; path = FIRFirestoreTests.mm; sourceTree = "<group>"; };
		5467FB06203E6A44009C9584 /* app_testing.h */ = {isa = PBXFileReference; fileEncoding = 4; lastKnownFileType = sourcecode.c.h; path = app_testing.h; sourceTree = "<group>"; };
		5467FB07203E6A44009C9584 /* app_testing.mm */ = {isa = PBXFileReference; fileEncoding = 4; lastKnownFileType = sourcecode.cpp.objcpp; path = app_testing.mm; sourceTree = "<group>"; };
		546854A820A36867004BDBD5 /* datastore_test.mm */ = {isa = PBXFileReference; fileEncoding = 4; lastKnownFileType = sourcecode.cpp.objcpp; path = datastore_test.mm; sourceTree = "<group>"; };
		54740A521FC913E500713A1A /* autoid_test.cc */ = {isa = PBXFileReference; fileEncoding = 4; lastKnownFileType = sourcecode.cpp.cpp; path = autoid_test.cc; sourceTree = "<group>"; };
		54740A531FC913E500713A1A /* secure_random_test.cc */ = {isa = PBXFileReference; fileEncoding = 4; lastKnownFileType = sourcecode.cpp.cpp; path = secure_random_test.cc; sourceTree = "<group>"; };
		54764FAE1FAA21B90085E60A /* FSTGoogleTestTests.mm */ = {isa = PBXFileReference; fileEncoding = 4; lastKnownFileType = sourcecode.cpp.objcpp; path = FSTGoogleTestTests.mm; sourceTree = "<group>"; };
		548DB928200D59F600E00ABC /* comparison_test.cc */ = {isa = PBXFileReference; fileEncoding = 4; lastKnownFileType = sourcecode.cpp.cpp; path = comparison_test.cc; sourceTree = "<group>"; };
		5491BC711FB44593008B3588 /* FSTIntegrationTestCase.mm */ = {isa = PBXFileReference; fileEncoding = 4; lastKnownFileType = sourcecode.cpp.objcpp; path = FSTIntegrationTestCase.mm; sourceTree = "<group>"; };
		5492E02C20213FFB00B64F25 /* FSTLevelDBSpecTests.mm */ = {isa = PBXFileReference; fileEncoding = 4; lastKnownFileType = sourcecode.cpp.objcpp; path = FSTLevelDBSpecTests.mm; sourceTree = "<group>"; };
		5492E02D20213FFC00B64F25 /* FSTMockDatastore.mm */ = {isa = PBXFileReference; fileEncoding = 4; lastKnownFileType = sourcecode.cpp.objcpp; path = FSTMockDatastore.mm; sourceTree = "<group>"; };
		5492E02E20213FFC00B64F25 /* FSTSyncEngineTestDriver.mm */ = {isa = PBXFileReference; fileEncoding = 4; lastKnownFileType = sourcecode.cpp.objcpp; path = FSTSyncEngineTestDriver.mm; sourceTree = "<group>"; };
		5492E02F20213FFC00B64F25 /* FSTMemorySpecTests.mm */ = {isa = PBXFileReference; fileEncoding = 4; lastKnownFileType = sourcecode.cpp.objcpp; path = FSTMemorySpecTests.mm; sourceTree = "<group>"; };
		5492E03020213FFC00B64F25 /* FSTSpecTests.mm */ = {isa = PBXFileReference; fileEncoding = 4; lastKnownFileType = sourcecode.cpp.objcpp; path = FSTSpecTests.mm; sourceTree = "<group>"; };
		5492E0372021401E00B64F25 /* XCTestCase+Await.mm */ = {isa = PBXFileReference; fileEncoding = 4; lastKnownFileType = sourcecode.cpp.objcpp; path = "XCTestCase+Await.mm"; sourceTree = "<group>"; };
		5492E0392021401F00B64F25 /* FSTEventAccumulator.mm */ = {isa = PBXFileReference; fileEncoding = 4; lastKnownFileType = sourcecode.cpp.objcpp; path = FSTEventAccumulator.mm; sourceTree = "<group>"; };
		5492E03A2021401F00B64F25 /* FSTHelpers.mm */ = {isa = PBXFileReference; fileEncoding = 4; lastKnownFileType = sourcecode.cpp.objcpp; path = FSTHelpers.mm; sourceTree = "<group>"; };
		5492E045202154AA00B64F25 /* FIRCollectionReferenceTests.mm */ = {isa = PBXFileReference; fileEncoding = 4; lastKnownFileType = sourcecode.cpp.objcpp; path = FIRCollectionReferenceTests.mm; sourceTree = "<group>"; };
		5492E046202154AA00B64F25 /* FIRQueryTests.mm */ = {isa = PBXFileReference; fileEncoding = 4; lastKnownFileType = sourcecode.cpp.objcpp; path = FIRQueryTests.mm; sourceTree = "<group>"; };
		5492E047202154AA00B64F25 /* FSTAPIHelpers.h */ = {isa = PBXFileReference; fileEncoding = 4; lastKnownFileType = sourcecode.c.h; path = FSTAPIHelpers.h; sourceTree = "<group>"; };
		5492E048202154AA00B64F25 /* FIRGeoPointTests.mm */ = {isa = PBXFileReference; fileEncoding = 4; lastKnownFileType = sourcecode.cpp.objcpp; path = FIRGeoPointTests.mm; sourceTree = "<group>"; };
		5492E049202154AA00B64F25 /* FIRDocumentReferenceTests.mm */ = {isa = PBXFileReference; fileEncoding = 4; lastKnownFileType = sourcecode.cpp.objcpp; path = FIRDocumentReferenceTests.mm; sourceTree = "<group>"; };
		5492E04A202154AA00B64F25 /* FIRFieldValueTests.mm */ = {isa = PBXFileReference; fileEncoding = 4; lastKnownFileType = sourcecode.cpp.objcpp; path = FIRFieldValueTests.mm; sourceTree = "<group>"; };
		5492E04B202154AA00B64F25 /* FIRDocumentSnapshotTests.mm */ = {isa = PBXFileReference; fileEncoding = 4; lastKnownFileType = sourcecode.cpp.objcpp; path = FIRDocumentSnapshotTests.mm; sourceTree = "<group>"; };
		5492E04C202154AA00B64F25 /* FIRFieldPathTests.mm */ = {isa = PBXFileReference; fileEncoding = 4; lastKnownFileType = sourcecode.cpp.objcpp; path = FIRFieldPathTests.mm; sourceTree = "<group>"; };
		5492E04D202154AA00B64F25 /* FIRSnapshotMetadataTests.mm */ = {isa = PBXFileReference; fileEncoding = 4; lastKnownFileType = sourcecode.cpp.objcpp; path = FIRSnapshotMetadataTests.mm; sourceTree = "<group>"; };
		5492E04E202154AA00B64F25 /* FSTAPIHelpers.mm */ = {isa = PBXFileReference; fileEncoding = 4; lastKnownFileType = sourcecode.cpp.objcpp; path = FSTAPIHelpers.mm; sourceTree = "<group>"; };
		5492E04F202154AA00B64F25 /* FIRQuerySnapshotTests.mm */ = {isa = PBXFileReference; fileEncoding = 4; lastKnownFileType = sourcecode.cpp.objcpp; path = FIRQuerySnapshotTests.mm; sourceTree = "<group>"; };
		5492E05A202154B800B64F25 /* FSTSyncEngine+Testing.h */ = {isa = PBXFileReference; fileEncoding = 4; lastKnownFileType = sourcecode.c.h; path = "FSTSyncEngine+Testing.h"; sourceTree = "<group>"; };
		5492E05C202154B800B64F25 /* FSTViewSnapshotTest.mm */ = {isa = PBXFileReference; fileEncoding = 4; lastKnownFileType = sourcecode.cpp.objcpp; path = FSTViewSnapshotTest.mm; sourceTree = "<group>"; };
		5492E05D202154B900B64F25 /* FSTQueryListenerTests.mm */ = {isa = PBXFileReference; fileEncoding = 4; lastKnownFileType = sourcecode.cpp.objcpp; path = FSTQueryListenerTests.mm; sourceTree = "<group>"; };
		5492E05E202154B900B64F25 /* FSTViewTests.mm */ = {isa = PBXFileReference; fileEncoding = 4; lastKnownFileType = sourcecode.cpp.objcpp; path = FSTViewTests.mm; sourceTree = "<group>"; };
		5492E060202154B900B64F25 /* FSTEventManagerTests.mm */ = {isa = PBXFileReference; fileEncoding = 4; lastKnownFileType = sourcecode.cpp.objcpp; path = FSTEventManagerTests.mm; sourceTree = "<group>"; };
		5492E061202154B900B64F25 /* FSTQueryTests.mm */ = {isa = PBXFileReference; fileEncoding = 4; lastKnownFileType = sourcecode.cpp.objcpp; path = FSTQueryTests.mm; sourceTree = "<group>"; };
		5492E069202154D500B64F25 /* FIRQueryTests.mm */ = {isa = PBXFileReference; fileEncoding = 4; lastKnownFileType = sourcecode.cpp.objcpp; path = FIRQueryTests.mm; sourceTree = "<group>"; };
		5492E06A202154D500B64F25 /* FIRFieldsTests.mm */ = {isa = PBXFileReference; fileEncoding = 4; lastKnownFileType = sourcecode.cpp.objcpp; path = FIRFieldsTests.mm; sourceTree = "<group>"; };
		5492E06B202154D500B64F25 /* FIRListenerRegistrationTests.mm */ = {isa = PBXFileReference; fileEncoding = 4; lastKnownFileType = sourcecode.cpp.objcpp; path = FIRListenerRegistrationTests.mm; sourceTree = "<group>"; };
		5492E06C202154D500B64F25 /* FIRDatabaseTests.mm */ = {isa = PBXFileReference; fileEncoding = 4; lastKnownFileType = sourcecode.cpp.objcpp; path = FIRDatabaseTests.mm; sourceTree = "<group>"; };
		5492E06D202154D600B64F25 /* FIRValidationTests.mm */ = {isa = PBXFileReference; fileEncoding = 4; lastKnownFileType = sourcecode.cpp.objcpp; path = FIRValidationTests.mm; sourceTree = "<group>"; };
		5492E06E202154D600B64F25 /* FIRServerTimestampTests.mm */ = {isa = PBXFileReference; fileEncoding = 4; lastKnownFileType = sourcecode.cpp.objcpp; path = FIRServerTimestampTests.mm; sourceTree = "<group>"; };
		5492E06F202154D600B64F25 /* FIRWriteBatchTests.mm */ = {isa = PBXFileReference; fileEncoding = 4; lastKnownFileType = sourcecode.cpp.objcpp; path = FIRWriteBatchTests.mm; sourceTree = "<group>"; };
		5492E070202154D600B64F25 /* FIRCursorTests.mm */ = {isa = PBXFileReference; fileEncoding = 4; lastKnownFileType = sourcecode.cpp.objcpp; path = FIRCursorTests.mm; sourceTree = "<group>"; };
		5492E071202154D600B64F25 /* FIRTypeTests.mm */ = {isa = PBXFileReference; fileEncoding = 4; lastKnownFileType = sourcecode.cpp.objcpp; path = FIRTypeTests.mm; sourceTree = "<group>"; };
		5492E07B202154EB00B64F25 /* FSTTransactionTests.mm */ = {isa = PBXFileReference; fileEncoding = 4; lastKnownFileType = sourcecode.cpp.objcpp; path = FSTTransactionTests.mm; sourceTree = "<group>"; };
		5492E07C202154EB00B64F25 /* FSTSmokeTests.mm */ = {isa = PBXFileReference; fileEncoding = 4; lastKnownFileType = sourcecode.cpp.objcpp; path = FSTSmokeTests.mm; sourceTree = "<group>"; };
		5492E07E202154EC00B64F25 /* FSTDatastoreTests.mm */ = {isa = PBXFileReference; fileEncoding = 4; lastKnownFileType = sourcecode.cpp.objcpp; path = FSTDatastoreTests.mm; sourceTree = "<group>"; };
		5492E0832021552A00B64F25 /* FSTLocalStoreTests.mm */ = {isa = PBXFileReference; fileEncoding = 4; lastKnownFileType = sourcecode.cpp.objcpp; path = FSTLocalStoreTests.mm; sourceTree = "<group>"; };
		5492E0852021552A00B64F25 /* FSTRemoteDocumentCacheTests.h */ = {isa = PBXFileReference; fileEncoding = 4; lastKnownFileType = sourcecode.c.h; path = FSTRemoteDocumentCacheTests.h; sourceTree = "<group>"; };
		5492E0862021552A00B64F25 /* FSTLevelDBMigrationsTests.mm */ = {isa = PBXFileReference; fileEncoding = 4; lastKnownFileType = sourcecode.cpp.objcpp; path = FSTLevelDBMigrationsTests.mm; sourceTree = "<group>"; };
		5492E0872021552A00B64F25 /* FSTLevelDBMutationQueueTests.mm */ = {isa = PBXFileReference; fileEncoding = 4; lastKnownFileType = sourcecode.cpp.objcpp; path = FSTLevelDBMutationQueueTests.mm; sourceTree = "<group>"; };
		5492E0882021552A00B64F25 /* FSTMemoryLocalStoreTests.mm */ = {isa = PBXFileReference; fileEncoding = 4; lastKnownFileType = sourcecode.cpp.objcpp; path = FSTMemoryLocalStoreTests.mm; sourceTree = "<group>"; };
		5492E0892021552A00B64F25 /* FSTQueryCacheTests.mm */ = {isa = PBXFileReference; fileEncoding = 4; lastKnownFileType = sourcecode.cpp.objcpp; path = FSTQueryCacheTests.mm; sourceTree = "<group>"; };
		5492E08A2021552A00B64F25 /* FSTLocalSerializerTests.mm */ = {isa = PBXFileReference; fileEncoding = 4; lastKnownFileType = sourcecode.cpp.objcpp; path = FSTLocalSerializerTests.mm; sourceTree = "<group>"; };
		5492E08B2021552B00B64F25 /* FSTMemoryQueryCacheTests.mm */ = {isa = PBXFileReference; fileEncoding = 4; lastKnownFileType = sourcecode.cpp.objcpp; path = FSTMemoryQueryCacheTests.mm; sourceTree = "<group>"; };
		5492E08C2021552B00B64F25 /* FSTMemoryRemoteDocumentCacheTests.mm */ = {isa = PBXFileReference; fileEncoding = 4; lastKnownFileType = sourcecode.cpp.objcpp; path = FSTMemoryRemoteDocumentCacheTests.mm; sourceTree = "<group>"; };
		5492E08D2021552B00B64F25 /* FSTPersistenceTestHelpers.mm */ = {isa = PBXFileReference; fileEncoding = 4; lastKnownFileType = sourcecode.cpp.objcpp; path = FSTPersistenceTestHelpers.mm; sourceTree = "<group>"; };
		5492E08F2021552B00B64F25 /* FSTLevelDBLocalStoreTests.mm */ = {isa = PBXFileReference; fileEncoding = 4; lastKnownFileType = sourcecode.cpp.objcpp; path = FSTLevelDBLocalStoreTests.mm; sourceTree = "<group>"; };
		5492E0912021552B00B64F25 /* FSTLocalStoreTests.h */ = {isa = PBXFileReference; fileEncoding = 4; lastKnownFileType = sourcecode.c.h; path = FSTLocalStoreTests.h; sourceTree = "<group>"; };
		5492E0922021552B00B64F25 /* FSTLevelDBRemoteDocumentCacheTests.mm */ = {isa = PBXFileReference; fileEncoding = 4; lastKnownFileType = sourcecode.cpp.objcpp; path = FSTLevelDBRemoteDocumentCacheTests.mm; sourceTree = "<group>"; };
		5492E0942021552C00B64F25 /* FSTMutationQueueTests.h */ = {isa = PBXFileReference; fileEncoding = 4; lastKnownFileType = sourcecode.c.h; path = FSTMutationQueueTests.h; sourceTree = "<group>"; };
		5492E0952021552C00B64F25 /* FSTQueryCacheTests.h */ = {isa = PBXFileReference; fileEncoding = 4; lastKnownFileType = sourcecode.c.h; path = FSTQueryCacheTests.h; sourceTree = "<group>"; };
		5492E0962021552C00B64F25 /* FSTMutationQueueTests.mm */ = {isa = PBXFileReference; fileEncoding = 4; lastKnownFileType = sourcecode.cpp.objcpp; path = FSTMutationQueueTests.mm; sourceTree = "<group>"; };
		5492E0972021552C00B64F25 /* FSTMemoryMutationQueueTests.mm */ = {isa = PBXFileReference; fileEncoding = 4; lastKnownFileType = sourcecode.cpp.objcpp; path = FSTMemoryMutationQueueTests.mm; sourceTree = "<group>"; };
		5492E0982021552C00B64F25 /* FSTLevelDBQueryCacheTests.mm */ = {isa = PBXFileReference; fileEncoding = 4; lastKnownFileType = sourcecode.cpp.objcpp; path = FSTLevelDBQueryCacheTests.mm; sourceTree = "<group>"; };
		5492E0992021552C00B64F25 /* FSTPersistenceTestHelpers.h */ = {isa = PBXFileReference; fileEncoding = 4; lastKnownFileType = sourcecode.c.h; path = FSTPersistenceTestHelpers.h; sourceTree = "<group>"; };
		5492E09C2021552D00B64F25 /* FSTRemoteDocumentCacheTests.mm */ = {isa = PBXFileReference; fileEncoding = 4; lastKnownFileType = sourcecode.cpp.objcpp; path = FSTRemoteDocumentCacheTests.mm; sourceTree = "<group>"; };
		5492E0B22021555000B64F25 /* FSTDocumentKeyTests.mm */ = {isa = PBXFileReference; fileEncoding = 4; lastKnownFileType = sourcecode.cpp.objcpp; path = FSTDocumentKeyTests.mm; sourceTree = "<group>"; };
		5492E0B32021555100B64F25 /* FSTDocumentSetTests.mm */ = {isa = PBXFileReference; fileEncoding = 4; lastKnownFileType = sourcecode.cpp.objcpp; path = FSTDocumentSetTests.mm; sourceTree = "<group>"; };
		5492E0B62021555100B64F25 /* FSTDocumentTests.mm */ = {isa = PBXFileReference; fileEncoding = 4; lastKnownFileType = sourcecode.cpp.objcpp; path = FSTDocumentTests.mm; sourceTree = "<group>"; };
		5492E0B72021555100B64F25 /* FSTMutationTests.mm */ = {isa = PBXFileReference; fileEncoding = 4; lastKnownFileType = sourcecode.cpp.objcpp; path = FSTMutationTests.mm; sourceTree = "<group>"; };
		5492E0B82021555100B64F25 /* FSTFieldValueTests.mm */ = {isa = PBXFileReference; fileEncoding = 4; lastKnownFileType = sourcecode.cpp.objcpp; path = FSTFieldValueTests.mm; sourceTree = "<group>"; };
		5492E0C12021557E00B64F25 /* FSTSerializerBetaTests.mm */ = {isa = PBXFileReference; fileEncoding = 4; lastKnownFileType = sourcecode.cpp.objcpp; path = FSTSerializerBetaTests.mm; sourceTree = "<group>"; };
		5492E0C32021557E00B64F25 /* FSTRemoteEventTests.mm */ = {isa = PBXFileReference; fileEncoding = 4; lastKnownFileType = sourcecode.cpp.objcpp; path = FSTRemoteEventTests.mm; sourceTree = "<group>"; };
		5495EB022040E90200EBA509 /* CodableGeoPointTests.swift */ = {isa = PBXFileReference; fileEncoding = 4; lastKnownFileType = sourcecode.swift; path = CodableGeoPointTests.swift; sourceTree = "<group>"; };
		54995F6E205B6E12004EFFA0 /* leveldb_key_test.cc */ = {isa = PBXFileReference; fileEncoding = 4; lastKnownFileType = sourcecode.cpp.cpp; path = leveldb_key_test.cc; sourceTree = "<group>"; };
		549CCA4C20A36DBB00BCEB75 /* sorted_set_test.cc */ = {isa = PBXFileReference; fileEncoding = 4; lastKnownFileType = sourcecode.cpp.cpp; path = sorted_set_test.cc; sourceTree = "<group>"; };
		549CCA4D20A36DBB00BCEB75 /* tree_sorted_map_test.cc */ = {isa = PBXFileReference; fileEncoding = 4; lastKnownFileType = sourcecode.cpp.cpp; path = tree_sorted_map_test.cc; sourceTree = "<group>"; };
		549CCA4E20A36DBB00BCEB75 /* sorted_map_test.cc */ = {isa = PBXFileReference; fileEncoding = 4; lastKnownFileType = sourcecode.cpp.cpp; path = sorted_map_test.cc; sourceTree = "<group>"; };
		549CCA4F20A36DBC00BCEB75 /* testing.h */ = {isa = PBXFileReference; fileEncoding = 4; lastKnownFileType = sourcecode.c.h; path = testing.h; sourceTree = "<group>"; };
		549CCA5320A36E1F00BCEB75 /* field_mask_test.cc */ = {isa = PBXFileReference; fileEncoding = 4; lastKnownFileType = sourcecode.cpp.cpp; path = field_mask_test.cc; sourceTree = "<group>"; };
		549CCA5520A36E1F00BCEB75 /* precondition_test.cc */ = {isa = PBXFileReference; fileEncoding = 4; lastKnownFileType = sourcecode.cpp.cpp; path = precondition_test.cc; sourceTree = "<group>"; };
		54A0352220A3AEC3003E0143 /* transform_operations_test.mm */ = {isa = PBXFileReference; fileEncoding = 4; lastKnownFileType = sourcecode.cpp.objcpp; path = transform_operations_test.mm; sourceTree = "<group>"; };
		54A0352320A3AEC3003E0143 /* field_transform_test.mm */ = {isa = PBXFileReference; fileEncoding = 4; lastKnownFileType = sourcecode.cpp.objcpp; path = field_transform_test.mm; sourceTree = "<group>"; };
		54A0352820A3B3BD003E0143 /* testutil.cc */ = {isa = PBXFileReference; fileEncoding = 4; lastKnownFileType = sourcecode.cpp.cpp; path = testutil.cc; sourceTree = "<group>"; };
		54A0352920A3B3BD003E0143 /* testutil.h */ = {isa = PBXFileReference; fileEncoding = 4; lastKnownFileType = sourcecode.c.h; path = testutil.h; sourceTree = "<group>"; };
		54A0352B20A3B3D7003E0143 /* status_test_util.h */ = {isa = PBXFileReference; fileEncoding = 4; lastKnownFileType = sourcecode.c.h; path = status_test_util.h; sourceTree = "<group>"; };
		54A0352C20A3B3D7003E0143 /* status_test.cc */ = {isa = PBXFileReference; fileEncoding = 4; lastKnownFileType = sourcecode.cpp.cpp; path = status_test.cc; sourceTree = "<group>"; };
		54A0352D20A3B3D7003E0143 /* statusor_test.cc */ = {isa = PBXFileReference; fileEncoding = 4; lastKnownFileType = sourcecode.cpp.cpp; path = statusor_test.cc; sourceTree = "<group>"; };
		54A0353420A3D8CB003E0143 /* iterator_adaptors_test.cc */ = {isa = PBXFileReference; fileEncoding = 4; lastKnownFileType = sourcecode.cpp.cpp; path = iterator_adaptors_test.cc; sourceTree = "<group>"; };
		54C2294E1FECABAE007D065B /* log_test.cc */ = {isa = PBXFileReference; fileEncoding = 4; lastKnownFileType = sourcecode.cpp.cpp; path = log_test.cc; sourceTree = "<group>"; };
		54C9EDF12040E16300A969CD /* Firestore_SwiftTests_iOS.xctest */ = {isa = PBXFileReference; explicitFileType = wrapper.cfbundle; includeInIndex = 0; path = Firestore_SwiftTests_iOS.xctest; sourceTree = BUILT_PRODUCTS_DIR; };
		54C9EDF52040E16300A969CD /* Info.plist */ = {isa = PBXFileReference; lastKnownFileType = text.plist.xml; path = Info.plist; sourceTree = "<group>"; };
		54D400D32148BACE001D2BCC /* GoogleService-Info.plist */ = {isa = PBXFileReference; fileEncoding = 4; lastKnownFileType = text.plist.xml; name = "GoogleService-Info.plist"; path = "App/GoogleService-Info.plist"; sourceTree = SOURCE_ROOT; };
		54DA129C1F315EE100DD57A1 /* collection_spec_test.json */ = {isa = PBXFileReference; fileEncoding = 4; lastKnownFileType = text.json; path = collection_spec_test.json; sourceTree = "<group>"; };
		54DA129D1F315EE100DD57A1 /* existence_filter_spec_test.json */ = {isa = PBXFileReference; fileEncoding = 4; lastKnownFileType = text.json; path = existence_filter_spec_test.json; sourceTree = "<group>"; };
		54DA129E1F315EE100DD57A1 /* limbo_spec_test.json */ = {isa = PBXFileReference; fileEncoding = 4; lastKnownFileType = text.json; path = limbo_spec_test.json; sourceTree = "<group>"; };
		54DA129F1F315EE100DD57A1 /* limit_spec_test.json */ = {isa = PBXFileReference; fileEncoding = 4; lastKnownFileType = text.json; path = limit_spec_test.json; sourceTree = "<group>"; };
		54DA12A01F315EE100DD57A1 /* listen_spec_test.json */ = {isa = PBXFileReference; fileEncoding = 4; lastKnownFileType = text.json; path = listen_spec_test.json; sourceTree = "<group>"; };
		54DA12A11F315EE100DD57A1 /* offline_spec_test.json */ = {isa = PBXFileReference; fileEncoding = 4; lastKnownFileType = text.json; path = offline_spec_test.json; sourceTree = "<group>"; };
		54DA12A21F315EE100DD57A1 /* orderby_spec_test.json */ = {isa = PBXFileReference; fileEncoding = 4; lastKnownFileType = text.json; path = orderby_spec_test.json; sourceTree = "<group>"; };
		54DA12A31F315EE100DD57A1 /* persistence_spec_test.json */ = {isa = PBXFileReference; fileEncoding = 4; lastKnownFileType = text.json; path = persistence_spec_test.json; sourceTree = "<group>"; };
		54DA12A41F315EE100DD57A1 /* resume_token_spec_test.json */ = {isa = PBXFileReference; fileEncoding = 4; lastKnownFileType = text.json; path = resume_token_spec_test.json; sourceTree = "<group>"; };
		54DA12A51F315EE100DD57A1 /* write_spec_test.json */ = {isa = PBXFileReference; fileEncoding = 4; lastKnownFileType = text.json; path = write_spec_test.json; sourceTree = "<group>"; };
		54E9281C1F33950B00C1953E /* FSTEventAccumulator.h */ = {isa = PBXFileReference; fileEncoding = 4; lastKnownFileType = sourcecode.c.h; path = FSTEventAccumulator.h; sourceTree = "<group>"; };
		54E9281E1F33950B00C1953E /* FSTIntegrationTestCase.h */ = {isa = PBXFileReference; fileEncoding = 4; lastKnownFileType = sourcecode.c.h; path = FSTIntegrationTestCase.h; sourceTree = "<group>"; };
		54E9282A1F339CAD00C1953E /* XCTestCase+Await.h */ = {isa = PBXFileReference; fileEncoding = 4; lastKnownFileType = sourcecode.c.h; path = "XCTestCase+Await.h"; sourceTree = "<group>"; };
		54EB764C202277B30088B8F3 /* array_sorted_map_test.cc */ = {isa = PBXFileReference; fileEncoding = 4; lastKnownFileType = sourcecode.cpp.cpp; path = array_sorted_map_test.cc; sourceTree = "<group>"; };
		5918805E993304321A05E82B /* Pods_Firestore_Example_iOS.framework */ = {isa = PBXFileReference; explicitFileType = wrapper.framework; includeInIndex = 0; path = Pods_Firestore_Example_iOS.framework; sourceTree = BUILT_PRODUCTS_DIR; };
		5CAE131920FFFED600BE9A4A /* Firestore_Benchmarks_iOS.xctest */ = {isa = PBXFileReference; explicitFileType = wrapper.cfbundle; includeInIndex = 0; path = Firestore_Benchmarks_iOS.xctest; sourceTree = BUILT_PRODUCTS_DIR; };
		5CAE131D20FFFED600BE9A4A /* Info.plist */ = {isa = PBXFileReference; lastKnownFileType = text.plist.xml; path = Info.plist; sourceTree = "<group>"; };
		5CC9650120A0E93200A2D6A1 /* FSTLRUGarbageCollectorTests.h */ = {isa = PBXFileReference; fileEncoding = 4; lastKnownFileType = sourcecode.c.h; path = FSTLRUGarbageCollectorTests.h; sourceTree = "<group>"; };
		5CC9650220A0E93200A2D6A1 /* FSTLRUGarbageCollectorTests.mm */ = {isa = PBXFileReference; fileEncoding = 4; lastKnownFileType = sourcecode.cpp.objcpp; path = FSTLRUGarbageCollectorTests.mm; sourceTree = "<group>"; };
		5CC9650420A0E9BD00A2D6A1 /* FSTMemoryLRUGarbageCollectorTests.mm */ = {isa = PBXFileReference; fileEncoding = 4; lastKnownFileType = sourcecode.cpp.objcpp; path = FSTMemoryLRUGarbageCollectorTests.mm; sourceTree = "<group>"; };
		5CC9650620A0E9C600A2D6A1 /* FSTLevelDBLRUGarbageCollectorTests.mm */ = {isa = PBXFileReference; fileEncoding = 4; lastKnownFileType = sourcecode.cpp.objcpp; path = FSTLevelDBLRUGarbageCollectorTests.mm; sourceTree = "<group>"; };
		6003F58A195388D20070C39A /* Firestore_Example_iOS.app */ = {isa = PBXFileReference; explicitFileType = wrapper.application; includeInIndex = 0; path = Firestore_Example_iOS.app; sourceTree = BUILT_PRODUCTS_DIR; };
		6003F58D195388D20070C39A /* Foundation.framework */ = {isa = PBXFileReference; lastKnownFileType = wrapper.framework; name = Foundation.framework; path = System/Library/Frameworks/Foundation.framework; sourceTree = SDKROOT; };
		6003F58F195388D20070C39A /* CoreGraphics.framework */ = {isa = PBXFileReference; lastKnownFileType = wrapper.framework; name = CoreGraphics.framework; path = System/Library/Frameworks/CoreGraphics.framework; sourceTree = SDKROOT; };
		6003F591195388D20070C39A /* UIKit.framework */ = {isa = PBXFileReference; lastKnownFileType = wrapper.framework; name = UIKit.framework; path = System/Library/Frameworks/UIKit.framework; sourceTree = SDKROOT; };
		6003F595195388D20070C39A /* Firestore-Info.plist */ = {isa = PBXFileReference; lastKnownFileType = text.plist.xml; path = "Firestore-Info.plist"; sourceTree = "<group>"; };
		6003F597195388D20070C39A /* en */ = {isa = PBXFileReference; lastKnownFileType = text.plist.strings; name = en; path = en.lproj/InfoPlist.strings; sourceTree = "<group>"; };
		6003F599195388D20070C39A /* main.m */ = {isa = PBXFileReference; lastKnownFileType = sourcecode.c.objc; path = main.m; sourceTree = "<group>"; };
		6003F59C195388D20070C39A /* FIRAppDelegate.h */ = {isa = PBXFileReference; lastKnownFileType = sourcecode.c.h; path = FIRAppDelegate.h; sourceTree = "<group>"; };
		6003F59D195388D20070C39A /* FIRAppDelegate.m */ = {isa = PBXFileReference; lastKnownFileType = sourcecode.c.objc; path = FIRAppDelegate.m; sourceTree = "<group>"; };
		6003F5A5195388D20070C39A /* FIRViewController.h */ = {isa = PBXFileReference; lastKnownFileType = sourcecode.c.h; path = FIRViewController.h; sourceTree = "<group>"; };
		6003F5A6195388D20070C39A /* FIRViewController.m */ = {isa = PBXFileReference; lastKnownFileType = sourcecode.c.objc; path = FIRViewController.m; sourceTree = "<group>"; };
		6003F5A8195388D20070C39A /* Images.xcassets */ = {isa = PBXFileReference; lastKnownFileType = folder.assetcatalog; path = Images.xcassets; sourceTree = "<group>"; };
		6003F5AE195388D20070C39A /* Firestore_Tests_iOS.xctest */ = {isa = PBXFileReference; explicitFileType = wrapper.cfbundle; includeInIndex = 0; path = Firestore_Tests_iOS.xctest; sourceTree = BUILT_PRODUCTS_DIR; };
		6003F5AF195388D20070C39A /* XCTest.framework */ = {isa = PBXFileReference; lastKnownFileType = wrapper.framework; name = XCTest.framework; path = Library/Frameworks/XCTest.framework; sourceTree = DEVELOPER_DIR; };
		6003F5B7195388D20070C39A /* Tests-Info.plist */ = {isa = PBXFileReference; lastKnownFileType = text.plist.xml; path = "Tests-Info.plist"; sourceTree = "<group>"; };
		6003F5B9195388D20070C39A /* en */ = {isa = PBXFileReference; lastKnownFileType = text.plist.strings; name = en; path = en.lproj/InfoPlist.strings; sourceTree = "<group>"; };
		6161B5012047140400A99DBB /* FIRFirestoreSourceTests.mm */ = {isa = PBXFileReference; fileEncoding = 4; lastKnownFileType = sourcecode.cpp.objcpp; path = FIRFirestoreSourceTests.mm; sourceTree = "<group>"; };
		618BBE7D20B89AAC00B5BCE7 /* target.pb.cc */ = {isa = PBXFileReference; fileEncoding = 4; lastKnownFileType = sourcecode.cpp.cpp; path = target.pb.cc; sourceTree = "<group>"; };
		618BBE7E20B89AAC00B5BCE7 /* maybe_document.pb.cc */ = {isa = PBXFileReference; fileEncoding = 4; lastKnownFileType = sourcecode.cpp.cpp; path = maybe_document.pb.cc; sourceTree = "<group>"; };
		618BBE7F20B89AAC00B5BCE7 /* target.pb.h */ = {isa = PBXFileReference; fileEncoding = 4; lastKnownFileType = sourcecode.c.h; path = target.pb.h; sourceTree = "<group>"; };
		618BBE8020B89AAC00B5BCE7 /* maybe_document.pb.h */ = {isa = PBXFileReference; fileEncoding = 4; lastKnownFileType = sourcecode.c.h; path = maybe_document.pb.h; sourceTree = "<group>"; };
		618BBE8120B89AAC00B5BCE7 /* mutation.pb.h */ = {isa = PBXFileReference; fileEncoding = 4; lastKnownFileType = sourcecode.c.h; path = mutation.pb.h; sourceTree = "<group>"; };
		618BBE8220B89AAC00B5BCE7 /* mutation.pb.cc */ = {isa = PBXFileReference; fileEncoding = 4; lastKnownFileType = sourcecode.cpp.cpp; path = mutation.pb.cc; sourceTree = "<group>"; };
		618BBE9120B89AAC00B5BCE7 /* latlng.pb.h */ = {isa = PBXFileReference; fileEncoding = 4; lastKnownFileType = sourcecode.c.h; path = latlng.pb.h; sourceTree = "<group>"; };
		618BBE9220B89AAC00B5BCE7 /* latlng.pb.cc */ = {isa = PBXFileReference; fileEncoding = 4; lastKnownFileType = sourcecode.cpp.cpp; path = latlng.pb.cc; sourceTree = "<group>"; };
		618BBE9420B89AAC00B5BCE7 /* http.pb.h */ = {isa = PBXFileReference; fileEncoding = 4; lastKnownFileType = sourcecode.c.h; path = http.pb.h; sourceTree = "<group>"; };
		618BBE9520B89AAC00B5BCE7 /* annotations.pb.cc */ = {isa = PBXFileReference; fileEncoding = 4; lastKnownFileType = sourcecode.cpp.cpp; path = annotations.pb.cc; sourceTree = "<group>"; };
		618BBE9620B89AAC00B5BCE7 /* annotations.pb.h */ = {isa = PBXFileReference; fileEncoding = 4; lastKnownFileType = sourcecode.c.h; path = annotations.pb.h; sourceTree = "<group>"; };
		618BBE9720B89AAC00B5BCE7 /* http.pb.cc */ = {isa = PBXFileReference; fileEncoding = 4; lastKnownFileType = sourcecode.cpp.cpp; path = http.pb.cc; sourceTree = "<group>"; };
		618BBE9920B89AAC00B5BCE7 /* status.pb.cc */ = {isa = PBXFileReference; fileEncoding = 4; lastKnownFileType = sourcecode.cpp.cpp; path = status.pb.cc; sourceTree = "<group>"; };
		618BBE9A20B89AAC00B5BCE7 /* status.pb.h */ = {isa = PBXFileReference; fileEncoding = 4; lastKnownFileType = sourcecode.c.h; path = status.pb.h; sourceTree = "<group>"; };
		61F72C5520BC48FD001A68CB /* serializer_test.cc */ = {isa = PBXFileReference; fileEncoding = 4; lastKnownFileType = sourcecode.cpp.cpp; path = serializer_test.cc; sourceTree = "<group>"; };
		69E6C311558EC77729A16CF1 /* Pods-Firestore_Example_iOS-Firestore_SwiftTests_iOS.debug.xcconfig */ = {isa = PBXFileReference; includeInIndex = 1; lastKnownFileType = text.xcconfig; name = "Pods-Firestore_Example_iOS-Firestore_SwiftTests_iOS.debug.xcconfig"; path = "Pods/Target Support Files/Pods-Firestore_Example_iOS-Firestore_SwiftTests_iOS/Pods-Firestore_Example_iOS-Firestore_SwiftTests_iOS.debug.xcconfig"; sourceTree = "<group>"; };
		6E8302DE210222ED003E1EA3 /* FSTFuzzTestFieldPath.h */ = {isa = PBXFileReference; lastKnownFileType = sourcecode.c.h; path = FSTFuzzTestFieldPath.h; sourceTree = "<group>"; };
		6E8302DF21022309003E1EA3 /* FSTFuzzTestFieldPath.mm */ = {isa = PBXFileReference; fileEncoding = 4; lastKnownFileType = sourcecode.cpp.objcpp; path = FSTFuzzTestFieldPath.mm; sourceTree = "<group>"; };
		6EA39FDD20FE820E008D461F /* FSTFuzzTestSerializer.mm */ = {isa = PBXFileReference; lastKnownFileType = sourcecode.cpp.objcpp; path = FSTFuzzTestSerializer.mm; sourceTree = "<group>"; };
		6EA39FDF20FE824E008D461F /* FSTFuzzTestSerializer.h */ = {isa = PBXFileReference; lastKnownFileType = sourcecode.c.h; path = FSTFuzzTestSerializer.h; sourceTree = "<group>"; };
		6ED6DEA120F5502700FC6076 /* FuzzingResources */ = {isa = PBXFileReference; lastKnownFileType = folder; path = FuzzingResources; sourceTree = "<group>"; };
		6EDD3B5B20BF247500C33877 /* Firestore_FuzzTests_iOS.xctest */ = {isa = PBXFileReference; explicitFileType = wrapper.cfbundle; includeInIndex = 0; path = Firestore_FuzzTests_iOS.xctest; sourceTree = BUILT_PRODUCTS_DIR; };
		6EDD3B5C20BF247500C33877 /* Firestore_FuzzTests_iOS-Info.plist */ = {isa = PBXFileReference; lastKnownFileType = text.plist.xml; path = "Firestore_FuzzTests_iOS-Info.plist"; sourceTree = "<group>"; };
		6EDD3B5E20BF24D000C33877 /* FSTFuzzTestsPrincipal.mm */ = {isa = PBXFileReference; lastKnownFileType = sourcecode.cpp.objcpp; path = FSTFuzzTestsPrincipal.mm; sourceTree = "<group>"; };
		71719F9E1E33DC2100824A3D /* Base */ = {isa = PBXFileReference; lastKnownFileType = file.storyboard; name = Base; path = Base.lproj/LaunchScreen.storyboard; sourceTree = "<group>"; };
		73866A9F2082B069009BB4FF /* FIRArrayTransformTests.mm */ = {isa = PBXFileReference; lastKnownFileType = sourcecode.cpp.objcpp; path = FIRArrayTransformTests.mm; sourceTree = "<group>"; };
		79507DF8378D3C42F5B36268 /* string_win_test.cc */ = {isa = PBXFileReference; includeInIndex = 1; lastKnownFileType = sourcecode.cpp.cpp; path = string_win_test.cc; sourceTree = "<group>"; };
		84434E57CA72951015FC71BC /* Pods-Firestore_FuzzTests_iOS.debug.xcconfig */ = {isa = PBXFileReference; includeInIndex = 1; lastKnownFileType = text.xcconfig; name = "Pods-Firestore_FuzzTests_iOS.debug.xcconfig"; path = "Pods/Target Support Files/Pods-Firestore_FuzzTests_iOS/Pods-Firestore_FuzzTests_iOS.debug.xcconfig"; sourceTree = "<group>"; };
		873B8AEA1B1F5CCA007FD442 /* Main.storyboard */ = {isa = PBXFileReference; fileEncoding = 4; lastKnownFileType = file.storyboard; name = Main.storyboard; path = Base.lproj/Main.storyboard; sourceTree = "<group>"; };
		8E002F4AD5D9B6197C940847 /* Firestore.podspec */ = {isa = PBXFileReference; includeInIndex = 1; lastKnownFileType = text; name = Firestore.podspec; path = ../Firestore.podspec; sourceTree = "<group>"; };
		97C492D2524E92927C11F425 /* Pods-Firestore_FuzzTests_iOS.release.xcconfig */ = {isa = PBXFileReference; includeInIndex = 1; lastKnownFileType = text.xcconfig; name = "Pods-Firestore_FuzzTests_iOS.release.xcconfig"; path = "Pods/Target Support Files/Pods-Firestore_FuzzTests_iOS/Pods-Firestore_FuzzTests_iOS.release.xcconfig"; sourceTree = "<group>"; };
		98366480BD1FD44A1FEDD982 /* Pods-macOS_example.debug.xcconfig */ = {isa = PBXFileReference; includeInIndex = 1; lastKnownFileType = text.xcconfig; name = "Pods-macOS_example.debug.xcconfig"; path = "Pods/Target Support Files/Pods-macOS_example/Pods-macOS_example.debug.xcconfig"; sourceTree = "<group>"; };
		9CFD366B783AE27B9E79EE7A /* string_format_apple_test.mm */ = {isa = PBXFileReference; includeInIndex = 1; lastKnownFileType = sourcecode.cpp.objcpp; path = string_format_apple_test.mm; sourceTree = "<group>"; };
		A5FA86650A18F3B7A8162287 /* Pods-Firestore_Benchmarks_iOS.release.xcconfig */ = {isa = PBXFileReference; includeInIndex = 1; lastKnownFileType = text.xcconfig; name = "Pods-Firestore_Benchmarks_iOS.release.xcconfig"; path = "Pods/Target Support Files/Pods-Firestore_Benchmarks_iOS/Pods-Firestore_Benchmarks_iOS.release.xcconfig"; sourceTree = "<group>"; };
		AB356EF6200EA5EB0089B766 /* field_value_test.cc */ = {isa = PBXFileReference; lastKnownFileType = sourcecode.cpp.cpp; path = field_value_test.cc; sourceTree = "<group>"; };
		AB380CF82019382300D97691 /* target_id_generator_test.cc */ = {isa = PBXFileReference; fileEncoding = 4; lastKnownFileType = sourcecode.cpp.cpp; path = target_id_generator_test.cc; sourceTree = "<group>"; };
		AB380CFC201A2EE200D97691 /* string_util_test.cc */ = {isa = PBXFileReference; fileEncoding = 4; lastKnownFileType = sourcecode.cpp.cpp; path = string_util_test.cc; sourceTree = "<group>"; };
		AB380D01201BC69F00D97691 /* bits_test.cc */ = {isa = PBXFileReference; fileEncoding = 4; lastKnownFileType = sourcecode.cpp.cpp; path = bits_test.cc; sourceTree = "<group>"; };
		AB380D03201BC6E400D97691 /* ordered_code_test.cc */ = {isa = PBXFileReference; fileEncoding = 4; lastKnownFileType = sourcecode.cpp.cpp; path = ordered_code_test.cc; sourceTree = "<group>"; };
		AB38D92E20235D22000A432D /* database_info_test.cc */ = {isa = PBXFileReference; fileEncoding = 4; lastKnownFileType = sourcecode.cpp.cpp; path = database_info_test.cc; sourceTree = "<group>"; };
		AB38D93220239654000A432D /* user_test.cc */ = {isa = PBXFileReference; fileEncoding = 4; lastKnownFileType = sourcecode.cpp.cpp; path = user_test.cc; sourceTree = "<group>"; };
		AB38D9342023966E000A432D /* credentials_provider_test.cc */ = {isa = PBXFileReference; fileEncoding = 4; lastKnownFileType = sourcecode.cpp.cpp; path = credentials_provider_test.cc; sourceTree = "<group>"; };
		AB38D93620239689000A432D /* empty_credentials_provider_test.cc */ = {isa = PBXFileReference; fileEncoding = 4; lastKnownFileType = sourcecode.cpp.cpp; path = empty_credentials_provider_test.cc; sourceTree = "<group>"; };
		AB6B908320322E4D00CC290A /* document_test.cc */ = {isa = PBXFileReference; lastKnownFileType = sourcecode.cpp.cpp; path = document_test.cc; sourceTree = "<group>"; };
		AB6B908720322E8800CC290A /* no_document_test.cc */ = {isa = PBXFileReference; lastKnownFileType = sourcecode.cpp.cpp; path = no_document_test.cc; sourceTree = "<group>"; };
		AB71064B201FA60300344F18 /* database_id_test.cc */ = {isa = PBXFileReference; fileEncoding = 4; lastKnownFileType = sourcecode.cpp.cpp; path = database_id_test.cc; sourceTree = "<group>"; };
		AB7BAB332012B519001E0872 /* geo_point_test.cc */ = {isa = PBXFileReference; fileEncoding = 4; lastKnownFileType = sourcecode.cpp.cpp; path = geo_point_test.cc; sourceTree = "<group>"; };
		ABA495B9202B7E79008A7851 /* snapshot_version_test.cc */ = {isa = PBXFileReference; fileEncoding = 4; lastKnownFileType = sourcecode.cpp.cpp; path = snapshot_version_test.cc; sourceTree = "<group>"; };
		ABC1D7DF2023A3EF00BA84F0 /* token_test.cc */ = {isa = PBXFileReference; fileEncoding = 4; lastKnownFileType = sourcecode.cpp.cpp; path = token_test.cc; sourceTree = "<group>"; };
		ABC1D7E22023CDC500BA84F0 /* firebase_credentials_provider_test.mm */ = {isa = PBXFileReference; fileEncoding = 4; lastKnownFileType = sourcecode.cpp.objcpp; path = firebase_credentials_provider_test.mm; sourceTree = "<group>"; };
		ABF6506B201131F8005F2C74 /* timestamp_test.cc */ = {isa = PBXFileReference; lastKnownFileType = sourcecode.cpp.cpp; path = timestamp_test.cc; sourceTree = "<group>"; };
		B1A7E1959AF8141FA7E6B888 /* grpc_stream_tester.cc */ = {isa = PBXFileReference; includeInIndex = 1; lastKnownFileType = sourcecode.cpp.cpp; path = grpc_stream_tester.cc; sourceTree = "<group>"; };
		B3F5B3AAE791A5911B9EAA82 /* Pods-Firestore_Tests_iOS.release.xcconfig */ = {isa = PBXFileReference; includeInIndex = 1; lastKnownFileType = text.xcconfig; name = "Pods-Firestore_Tests_iOS.release.xcconfig"; path = "Pods/Target Support Files/Pods-Firestore_Tests_iOS/Pods-Firestore_Tests_iOS.release.xcconfig"; sourceTree = "<group>"; };
		B60894F52170207100EBC644 /* fake_credentials_provider.h */ = {isa = PBXFileReference; fileEncoding = 4; lastKnownFileType = sourcecode.c.h; path = fake_credentials_provider.h; sourceTree = "<group>"; };
		B60894F62170207100EBC644 /* fake_credentials_provider.cc */ = {isa = PBXFileReference; fileEncoding = 4; lastKnownFileType = sourcecode.cpp.cpp; path = fake_credentials_provider.cc; sourceTree = "<group>"; };
		B6152AD5202A5385000E5744 /* document_key_test.cc */ = {isa = PBXFileReference; fileEncoding = 4; lastKnownFileType = sourcecode.cpp.cpp; path = document_key_test.cc; sourceTree = "<group>"; };
		B65D34A7203C99090076A5E1 /* FIRTimestampTest.m */ = {isa = PBXFileReference; fileEncoding = 4; lastKnownFileType = sourcecode.c.objc; path = FIRTimestampTest.m; sourceTree = "<group>"; };
		B66D8995213609EE0086DA0C /* stream_test.mm */ = {isa = PBXFileReference; fileEncoding = 4; lastKnownFileType = sourcecode.cpp.objcpp; path = stream_test.mm; sourceTree = "<group>"; };
		B67BF447216EB42F00CA9097 /* create_noop_connectivity_monitor.h */ = {isa = PBXFileReference; fileEncoding = 4; lastKnownFileType = sourcecode.c.h; path = create_noop_connectivity_monitor.h; sourceTree = "<group>"; };
		B67BF448216EB43000CA9097 /* create_noop_connectivity_monitor.cc */ = {isa = PBXFileReference; fileEncoding = 4; lastKnownFileType = sourcecode.cpp.cpp; path = create_noop_connectivity_monitor.cc; sourceTree = "<group>"; };
		B686F2AD2023DDB20028D6BE /* field_path_test.cc */ = {isa = PBXFileReference; fileEncoding = 4; lastKnownFileType = sourcecode.cpp.cpp; path = field_path_test.cc; sourceTree = "<group>"; };
		B686F2B02024FFD70028D6BE /* resource_path_test.cc */ = {isa = PBXFileReference; fileEncoding = 4; lastKnownFileType = sourcecode.cpp.cpp; path = resource_path_test.cc; sourceTree = "<group>"; };
		B68B1E002213A764008977EF /* to_string_apple_test.mm */ = {isa = PBXFileReference; fileEncoding = 4; lastKnownFileType = sourcecode.cpp.objcpp; path = to_string_apple_test.mm; sourceTree = "<group>"; };
		B68FC0E421F6848700A7055C /* watch_change_test.mm */ = {isa = PBXFileReference; fileEncoding = 4; lastKnownFileType = sourcecode.cpp.objcpp; path = watch_change_test.mm; sourceTree = "<group>"; };
		B696858D2214B53900271095 /* to_string_test.cc */ = {isa = PBXFileReference; fileEncoding = 4; lastKnownFileType = sourcecode.cpp.cpp; path = to_string_test.cc; sourceTree = "<group>"; };
<<<<<<< HEAD
=======
		B696858F221770F000271095 /* objc_compatibility_apple_test.mm */ = {isa = PBXFileReference; fileEncoding = 4; lastKnownFileType = sourcecode.cpp.objcpp; path = objc_compatibility_apple_test.mm; sourceTree = "<group>"; };
>>>>>>> e97f51b8
		B69CF05A219B9105004C434D /* FIRFirestore+Testing.h */ = {isa = PBXFileReference; fileEncoding = 4; lastKnownFileType = sourcecode.c.h; path = "FIRFirestore+Testing.h"; sourceTree = "<group>"; };
		B6BBE42F21262CF400C6A53E /* grpc_stream_test.cc */ = {isa = PBXFileReference; fileEncoding = 4; lastKnownFileType = sourcecode.cpp.cpp; path = grpc_stream_test.cc; sourceTree = "<group>"; };
		B6D1B68420E2AB1A00B35856 /* exponential_backoff_test.cc */ = {isa = PBXFileReference; fileEncoding = 4; lastKnownFileType = sourcecode.cpp.cpp; path = exponential_backoff_test.cc; sourceTree = "<group>"; };
		B6D9649021544D4F00EB9CFB /* grpc_connection_test.cc */ = {isa = PBXFileReference; fileEncoding = 4; lastKnownFileType = sourcecode.cpp.cpp; path = grpc_connection_test.cc; sourceTree = "<group>"; };
		B6D964922154AB8F00EB9CFB /* grpc_streaming_reader_test.cc */ = {isa = PBXFileReference; fileEncoding = 4; lastKnownFileType = sourcecode.cpp.cpp; path = grpc_streaming_reader_test.cc; sourceTree = "<group>"; };
		B6D964942163E63900EB9CFB /* grpc_unary_call_test.cc */ = {isa = PBXFileReference; fileEncoding = 4; lastKnownFileType = sourcecode.cpp.cpp; path = grpc_unary_call_test.cc; sourceTree = "<group>"; };
		B6FB467A208E9A8200554BA2 /* async_queue_test.h */ = {isa = PBXFileReference; fileEncoding = 4; lastKnownFileType = sourcecode.c.h; path = async_queue_test.h; sourceTree = "<group>"; };
		B6FB467B208E9A8200554BA2 /* async_queue_test.cc */ = {isa = PBXFileReference; fileEncoding = 4; lastKnownFileType = sourcecode.cpp.cpp; path = async_queue_test.cc; sourceTree = "<group>"; };
		B6FB4680208EA0BE00554BA2 /* async_queue_libdispatch_test.mm */ = {isa = PBXFileReference; fileEncoding = 4; lastKnownFileType = sourcecode.cpp.objcpp; path = async_queue_libdispatch_test.mm; sourceTree = "<group>"; };
		B6FB4681208EA0BE00554BA2 /* async_queue_std_test.cc */ = {isa = PBXFileReference; fileEncoding = 4; lastKnownFileType = sourcecode.cpp.cpp; path = async_queue_std_test.cc; sourceTree = "<group>"; };
		B6FB4686208F9B9100554BA2 /* async_tests_util.h */ = {isa = PBXFileReference; fileEncoding = 4; lastKnownFileType = sourcecode.c.h; path = async_tests_util.h; sourceTree = "<group>"; };
		B6FB4687208F9B9100554BA2 /* executor_std_test.cc */ = {isa = PBXFileReference; fileEncoding = 4; lastKnownFileType = sourcecode.cpp.cpp; path = executor_std_test.cc; sourceTree = "<group>"; };
		B6FB4688208F9B9100554BA2 /* executor_test.cc */ = {isa = PBXFileReference; fileEncoding = 4; lastKnownFileType = sourcecode.cpp.cpp; path = executor_test.cc; sourceTree = "<group>"; };
		B6FB4689208F9B9100554BA2 /* executor_libdispatch_test.mm */ = {isa = PBXFileReference; fileEncoding = 4; lastKnownFileType = sourcecode.cpp.objcpp; path = executor_libdispatch_test.mm; sourceTree = "<group>"; };
		B6FB468A208F9B9100554BA2 /* executor_test.h */ = {isa = PBXFileReference; fileEncoding = 4; lastKnownFileType = sourcecode.c.h; path = executor_test.h; sourceTree = "<group>"; };
		B79CA87A1A01FC5329031C9B /* Pods_Firestore_FuzzTests_iOS.framework */ = {isa = PBXFileReference; explicitFileType = wrapper.framework; includeInIndex = 0; path = Pods_Firestore_FuzzTests_iOS.framework; sourceTree = BUILT_PRODUCTS_DIR; };
		B9C261C26C5D311E1E3C0CB9 /* query_test.cc */ = {isa = PBXFileReference; includeInIndex = 1; lastKnownFileType = sourcecode.cpp.cpp; path = query_test.cc; sourceTree = "<group>"; };
		BB92EB03E3F92485023F64ED /* Pods_Firestore_Example_iOS_Firestore_SwiftTests_iOS.framework */ = {isa = PBXFileReference; explicitFileType = wrapper.framework; includeInIndex = 0; path = Pods_Firestore_Example_iOS_Firestore_SwiftTests_iOS.framework; sourceTree = BUILT_PRODUCTS_DIR; };
		C8522DE226C467C54E6788D8 /* mutation_test.cc */ = {isa = PBXFileReference; includeInIndex = 1; lastKnownFileType = sourcecode.cpp.cpp; path = mutation_test.cc; sourceTree = "<group>"; };
		D3CC3DC5338DCAF43A211155 /* README.md */ = {isa = PBXFileReference; includeInIndex = 1; lastKnownFileType = net.daringfireball.markdown; name = README.md; path = ../README.md; sourceTree = "<group>"; };
		D5B2593BCB52957D62F1C9D3 /* perf_spec_test.json */ = {isa = PBXFileReference; fileEncoding = 4; lastKnownFileType = text.json; path = perf_spec_test.json; sourceTree = "<group>"; };
		DAFF0CF521E64AC30062958F /* macOS_example.app */ = {isa = PBXFileReference; explicitFileType = wrapper.application; includeInIndex = 0; path = macOS_example.app; sourceTree = BUILT_PRODUCTS_DIR; };
		DAFF0CF721E64AC30062958F /* AppDelegate.h */ = {isa = PBXFileReference; lastKnownFileType = sourcecode.c.h; path = AppDelegate.h; sourceTree = "<group>"; };
		DAFF0CF821E64AC30062958F /* AppDelegate.m */ = {isa = PBXFileReference; lastKnownFileType = sourcecode.c.objc; path = AppDelegate.m; sourceTree = "<group>"; };
		DAFF0CFA21E64AC40062958F /* Assets.xcassets */ = {isa = PBXFileReference; lastKnownFileType = folder.assetcatalog; path = Assets.xcassets; sourceTree = "<group>"; };
		DAFF0CFD21E64AC40062958F /* Base */ = {isa = PBXFileReference; lastKnownFileType = file.xib; name = Base; path = Base.lproj/MainMenu.xib; sourceTree = "<group>"; };
		DAFF0CFF21E64AC40062958F /* Info.plist */ = {isa = PBXFileReference; lastKnownFileType = text.plist.xml; path = Info.plist; sourceTree = "<group>"; };
		DAFF0D0021E64AC40062958F /* main.m */ = {isa = PBXFileReference; lastKnownFileType = sourcecode.c.objc; path = main.m; sourceTree = "<group>"; };
		DAFF0D0221E64AC40062958F /* macOS_example.entitlements */ = {isa = PBXFileReference; lastKnownFileType = text.plist.entitlements; path = macOS_example.entitlements; sourceTree = "<group>"; };
		DAFF0D0721E653460062958F /* roots.pem */ = {isa = PBXFileReference; fileEncoding = 4; lastKnownFileType = text; name = roots.pem; path = ../../../../etc/roots.pem; sourceTree = "<group>"; };
		DE03B2E91F2149D600A30B9C /* Firestore_IntegrationTests_iOS.xctest */ = {isa = PBXFileReference; explicitFileType = wrapper.cfbundle; includeInIndex = 0; path = Firestore_IntegrationTests_iOS.xctest; sourceTree = BUILT_PRODUCTS_DIR; };
		DE03B3621F215E1600A30B9C /* CAcert.pem */ = {isa = PBXFileReference; lastKnownFileType = text; path = CAcert.pem; sourceTree = "<group>"; };
		DE0761F61F2FE68D003233AF /* BasicCompileTests.swift */ = {isa = PBXFileReference; fileEncoding = 4; lastKnownFileType = sourcecode.swift; path = BasicCompileTests.swift; sourceTree = "<group>"; };
		DE2EF07E1F3D0B6E003D0CDC /* FSTArraySortedDictionaryTests.m */ = {isa = PBXFileReference; fileEncoding = 4; lastKnownFileType = sourcecode.c.objc; name = FSTArraySortedDictionaryTests.m; path = ../../third_party/Immutable/Tests/FSTArraySortedDictionaryTests.m; sourceTree = "<group>"; };
		DE2EF07F1F3D0B6E003D0CDC /* FSTImmutableSortedDictionary+Testing.h */ = {isa = PBXFileReference; fileEncoding = 4; lastKnownFileType = sourcecode.c.h; name = "FSTImmutableSortedDictionary+Testing.h"; path = "../../third_party/Immutable/Tests/FSTImmutableSortedDictionary+Testing.h"; sourceTree = "<group>"; };
		DE2EF0801F3D0B6E003D0CDC /* FSTImmutableSortedDictionary+Testing.m */ = {isa = PBXFileReference; fileEncoding = 4; lastKnownFileType = sourcecode.c.objc; name = "FSTImmutableSortedDictionary+Testing.m"; path = "../../third_party/Immutable/Tests/FSTImmutableSortedDictionary+Testing.m"; sourceTree = "<group>"; };
		DE2EF0811F3D0B6E003D0CDC /* FSTImmutableSortedSet+Testing.h */ = {isa = PBXFileReference; fileEncoding = 4; lastKnownFileType = sourcecode.c.h; name = "FSTImmutableSortedSet+Testing.h"; path = "../../third_party/Immutable/Tests/FSTImmutableSortedSet+Testing.h"; sourceTree = "<group>"; };
		DE2EF0821F3D0B6E003D0CDC /* FSTImmutableSortedSet+Testing.m */ = {isa = PBXFileReference; fileEncoding = 4; lastKnownFileType = sourcecode.c.objc; name = "FSTImmutableSortedSet+Testing.m"; path = "../../third_party/Immutable/Tests/FSTImmutableSortedSet+Testing.m"; sourceTree = "<group>"; };
		DE2EF0831F3D0B6E003D0CDC /* FSTLLRBValueNode+Test.h */ = {isa = PBXFileReference; fileEncoding = 4; lastKnownFileType = sourcecode.c.h; name = "FSTLLRBValueNode+Test.h"; path = "../../third_party/Immutable/Tests/FSTLLRBValueNode+Test.h"; sourceTree = "<group>"; };
		DE2EF0841F3D0B6E003D0CDC /* FSTTreeSortedDictionaryTests.m */ = {isa = PBXFileReference; fileEncoding = 4; lastKnownFileType = sourcecode.c.objc; name = FSTTreeSortedDictionaryTests.m; path = ../../third_party/Immutable/Tests/FSTTreeSortedDictionaryTests.m; sourceTree = "<group>"; };
		DE51B1881F0D48AC0013853F /* FSTHelpers.h */ = {isa = PBXFileReference; lastKnownFileType = sourcecode.c.h; path = FSTHelpers.h; sourceTree = "<group>"; };
		DE51B1961F0D48AC0013853F /* FSTMockDatastore.h */ = {isa = PBXFileReference; lastKnownFileType = sourcecode.c.h; path = FSTMockDatastore.h; sourceTree = "<group>"; };
		DE51B1981F0D48AC0013853F /* FSTSpecTests.h */ = {isa = PBXFileReference; lastKnownFileType = sourcecode.c.h; path = FSTSpecTests.h; sourceTree = "<group>"; };
		DE51B19A1F0D48AC0013853F /* FSTSyncEngineTestDriver.h */ = {isa = PBXFileReference; lastKnownFileType = sourcecode.c.h; path = FSTSyncEngineTestDriver.h; sourceTree = "<group>"; };
		DE51B1A71F0D48AC0013853F /* README.md */ = {isa = PBXFileReference; lastKnownFileType = net.daringfireball.markdown; path = README.md; sourceTree = "<group>"; };
		DF148C0D5EEC4A2CD9FA484C /* Pods-macOS_example.release.xcconfig */ = {isa = PBXFileReference; includeInIndex = 1; lastKnownFileType = text.xcconfig; name = "Pods-macOS_example.release.xcconfig"; path = "Pods/Target Support Files/Pods-macOS_example/Pods-macOS_example.release.xcconfig"; sourceTree = "<group>"; };
		E42355285B9EF55ABD785792 /* Pods_macOS_example.framework */ = {isa = PBXFileReference; explicitFileType = wrapper.framework; includeInIndex = 0; path = Pods_macOS_example.framework; sourceTree = BUILT_PRODUCTS_DIR; };
		E592181BFD7C53C305123739 /* Pods-Firestore_Tests_iOS.debug.xcconfig */ = {isa = PBXFileReference; includeInIndex = 1; lastKnownFileType = text.xcconfig; name = "Pods-Firestore_Tests_iOS.debug.xcconfig"; path = "Pods/Target Support Files/Pods-Firestore_Tests_iOS/Pods-Firestore_Tests_iOS.debug.xcconfig"; sourceTree = "<group>"; };
		ECEBABC7E7B693BE808A1052 /* Pods_Firestore_IntegrationTests_iOS.framework */ = {isa = PBXFileReference; explicitFileType = wrapper.framework; includeInIndex = 0; path = Pods_Firestore_IntegrationTests_iOS.framework; sourceTree = BUILT_PRODUCTS_DIR; };
		ED4B3E3EA0EBF3ED19A07060 /* grpc_stream_tester.h */ = {isa = PBXFileReference; includeInIndex = 1; lastKnownFileType = sourcecode.c.h; path = grpc_stream_tester.h; sourceTree = "<group>"; };
		F354C0FE92645B56A6C6FD44 /* Pods-Firestore_IntegrationTests_iOS.release.xcconfig */ = {isa = PBXFileReference; includeInIndex = 1; lastKnownFileType = text.xcconfig; name = "Pods-Firestore_IntegrationTests_iOS.release.xcconfig"; path = "Pods/Target Support Files/Pods-Firestore_IntegrationTests_iOS/Pods-Firestore_IntegrationTests_iOS.release.xcconfig"; sourceTree = "<group>"; };
		F51859B394D01C0C507282F1 /* filesystem_test.cc */ = {isa = PBXFileReference; includeInIndex = 1; lastKnownFileType = sourcecode.cpp.cpp; path = filesystem_test.cc; sourceTree = "<group>"; };
		F694C3CE4B77B3C0FA4BBA53 /* Pods_Firestore_Benchmarks_iOS.framework */ = {isa = PBXFileReference; explicitFileType = wrapper.framework; includeInIndex = 0; path = Pods_Firestore_Benchmarks_iOS.framework; sourceTree = BUILT_PRODUCTS_DIR; };
		F8043813A5D16963EC02B182 /* local_serializer_test.cc */ = {isa = PBXFileReference; includeInIndex = 1; lastKnownFileType = sourcecode.cpp.cpp; path = local_serializer_test.cc; sourceTree = "<group>"; };
		FA2E9952BA2B299C1156C43C /* Pods-Firestore_Benchmarks_iOS.debug.xcconfig */ = {isa = PBXFileReference; includeInIndex = 1; lastKnownFileType = text.xcconfig; name = "Pods-Firestore_Benchmarks_iOS.debug.xcconfig"; path = "Pods/Target Support Files/Pods-Firestore_Benchmarks_iOS/Pods-Firestore_Benchmarks_iOS.debug.xcconfig"; sourceTree = "<group>"; };
/* End PBXFileReference section */

/* Begin PBXFrameworksBuildPhase section */
		54C9EDEE2040E16300A969CD /* Frameworks */ = {
			isa = PBXFrameworksBuildPhase;
			buildActionMask = 2147483647;
			files = (
				C1AA536F90A0A576CA2816EB /* Pods_Firestore_Example_iOS_Firestore_SwiftTests_iOS.framework in Frameworks */,
			);
			runOnlyForDeploymentPostprocessing = 0;
		};
		5CAE131620FFFED600BE9A4A /* Frameworks */ = {
			isa = PBXFrameworksBuildPhase;
			buildActionMask = 2147483647;
			files = (
				4AA4ABE36065DB79CD76DD8D /* Pods_Firestore_Benchmarks_iOS.framework in Frameworks */,
			);
			runOnlyForDeploymentPostprocessing = 0;
		};
		6003F587195388D20070C39A /* Frameworks */ = {
			isa = PBXFrameworksBuildPhase;
			buildActionMask = 2147483647;
			files = (
				6003F590195388D20070C39A /* CoreGraphics.framework in Frameworks */,
				6003F58E195388D20070C39A /* Foundation.framework in Frameworks */,
				C8D3CE2343E53223E6487F2C /* Pods_Firestore_Example_iOS.framework in Frameworks */,
				6003F592195388D20070C39A /* UIKit.framework in Frameworks */,
			);
			runOnlyForDeploymentPostprocessing = 0;
		};
		6003F5AB195388D20070C39A /* Frameworks */ = {
			isa = PBXFrameworksBuildPhase;
			buildActionMask = 2147483647;
			files = (
				6003F5B1195388D20070C39A /* Foundation.framework in Frameworks */,
				5D405BE298CE4692CB00790A /* Pods_Firestore_Tests_iOS.framework in Frameworks */,
				6003F5B2195388D20070C39A /* UIKit.framework in Frameworks */,
				6003F5B0195388D20070C39A /* XCTest.framework in Frameworks */,
			);
			runOnlyForDeploymentPostprocessing = 0;
		};
		6EDD3B4520BF247500C33877 /* Frameworks */ = {
			isa = PBXFrameworksBuildPhase;
			buildActionMask = 2147483647;
			files = (
				6EDD3B4620BF247500C33877 /* Foundation.framework in Frameworks */,
				C482E724F4B10968417C3F78 /* Pods_Firestore_FuzzTests_iOS.framework in Frameworks */,
				6EDD3B4820BF247500C33877 /* UIKit.framework in Frameworks */,
				6EDD3B4920BF247500C33877 /* XCTest.framework in Frameworks */,
			);
			runOnlyForDeploymentPostprocessing = 0;
		};
		DAFF0CF221E64AC30062958F /* Frameworks */ = {
			isa = PBXFrameworksBuildPhase;
			buildActionMask = 2147483647;
			files = (
				DD213F68A6F79E1D4924BD95 /* Pods_macOS_example.framework in Frameworks */,
			);
			runOnlyForDeploymentPostprocessing = 0;
		};
		DE03B2D31F2149D600A30B9C /* Frameworks */ = {
			isa = PBXFrameworksBuildPhase;
			buildActionMask = 2147483647;
			files = (
				DE03B2D61F2149D600A30B9C /* Foundation.framework in Frameworks */,
				8C82D4D3F9AB63E79CC52DC8 /* Pods_Firestore_IntegrationTests_iOS.framework in Frameworks */,
				DE03B2D51F2149D600A30B9C /* UIKit.framework in Frameworks */,
				DE03B2D41F2149D600A30B9C /* XCTest.framework in Frameworks */,
			);
			runOnlyForDeploymentPostprocessing = 0;
		};
/* End PBXFrameworksBuildPhase section */

/* Begin PBXGroup section */
		543B4F0520A91E4B001F506D /* App */ = {
			isa = PBXGroup;
			children = (
				6003F593195388D20070C39A /* iOS */,
				DAFF0CF621E64AC30062958F /* macOS_example */,
				54D400D32148BACE001D2BCC /* GoogleService-Info.plist */,
			);
			path = App;
			sourceTree = "<group>";
		};
		544129CF21C2DDC800EFB9CC /* v1 */ = {
			isa = PBXGroup;
			children = (
				544129D221C2DDC800EFB9CC /* common.pb.cc */,
				544129D121C2DDC800EFB9CC /* common.pb.h */,
				544129D821C2DDC800EFB9CC /* document.pb.cc */,
				544129D721C2DDC800EFB9CC /* document.pb.h */,
				544129D421C2DDC800EFB9CC /* firestore.pb.cc */,
				544129D321C2DDC800EFB9CC /* firestore.pb.h */,
				544129D621C2DDC800EFB9CC /* query.pb.cc */,
				544129D021C2DDC800EFB9CC /* query.pb.h */,
				544129D921C2DDC800EFB9CC /* write.pb.cc */,
				544129D521C2DDC800EFB9CC /* write.pb.h */,
			);
			path = v1;
			sourceTree = "<group>";
		};
		544A20ED20F6C046004E52CD /* API */ = {
			isa = PBXGroup;
			children = (
				DE0761F61F2FE68D003233AF /* BasicCompileTests.swift */,
			);
			path = API;
			sourceTree = "<group>";
		};
		5467FB05203E652F009C9584 /* testutil */ = {
			isa = PBXGroup;
			children = (
				5467FB06203E6A44009C9584 /* app_testing.h */,
				5467FB07203E6A44009C9584 /* app_testing.mm */,
				54A0352820A3B3BD003E0143 /* testutil.cc */,
				54A0352920A3B3BD003E0143 /* testutil.h */,
			);
			path = testutil;
			sourceTree = "<group>";
		};
		546854A720A3681B004BDBD5 /* remote */ = {
			isa = PBXGroup;
			children = (
				546854A820A36867004BDBD5 /* datastore_test.mm */,
				B6D1B68420E2AB1A00B35856 /* exponential_backoff_test.cc */,
				B6D9649021544D4F00EB9CFB /* grpc_connection_test.cc */,
				B6BBE42F21262CF400C6A53E /* grpc_stream_test.cc */,
				B6D964922154AB8F00EB9CFB /* grpc_streaming_reader_test.cc */,
				B6D964942163E63900EB9CFB /* grpc_unary_call_test.cc */,
				61F72C5520BC48FD001A68CB /* serializer_test.cc */,
				B66D8995213609EE0086DA0C /* stream_test.mm */,
				B68FC0E421F6848700A7055C /* watch_change_test.mm */,
			);
			path = remote;
			sourceTree = "<group>";
		};
		54740A561FC913EB00713A1A /* util */ = {
			isa = PBXGroup;
			children = (
				B696858F221770F000271095 /* objc_compatibility_apple_test.mm */,
				B6FB4680208EA0BE00554BA2 /* async_queue_libdispatch_test.mm */,
				B6FB4681208EA0BE00554BA2 /* async_queue_std_test.cc */,
				B6FB467B208E9A8200554BA2 /* async_queue_test.cc */,
				B6FB467A208E9A8200554BA2 /* async_queue_test.h */,
				B6FB4686208F9B9100554BA2 /* async_tests_util.h */,
				54740A521FC913E500713A1A /* autoid_test.cc */,
				AB380D01201BC69F00D97691 /* bits_test.cc */,
				548DB928200D59F600E00ABC /* comparison_test.cc */,
				B67BF448216EB43000CA9097 /* create_noop_connectivity_monitor.cc */,
				B67BF447216EB42F00CA9097 /* create_noop_connectivity_monitor.h */,
				B6FB4689208F9B9100554BA2 /* executor_libdispatch_test.mm */,
				B6FB4687208F9B9100554BA2 /* executor_std_test.cc */,
				B6FB4688208F9B9100554BA2 /* executor_test.cc */,
				B6FB468A208F9B9100554BA2 /* executor_test.h */,
				B60894F62170207100EBC644 /* fake_credentials_provider.cc */,
				B60894F52170207100EBC644 /* fake_credentials_provider.h */,
				F51859B394D01C0C507282F1 /* filesystem_test.cc */,
				B1A7E1959AF8141FA7E6B888 /* grpc_stream_tester.cc */,
				ED4B3E3EA0EBF3ED19A07060 /* grpc_stream_tester.h */,
				444B7AB3F5A2929070CB1363 /* hard_assert_test.cc */,
				54511E8D209805F8005BD28F /* hashing_test.cc */,
				54A0353420A3D8CB003E0143 /* iterator_adaptors_test.cc */,
				54C2294E1FECABAE007D065B /* log_test.cc */,
				AB380D03201BC6E400D97691 /* ordered_code_test.cc */,
				403DBF6EFB541DFD01582AA3 /* path_test.cc */,
				54740A531FC913E500713A1A /* secure_random_test.cc */,
				54A0352C20A3B3D7003E0143 /* status_test.cc */,
				54A0352B20A3B3D7003E0143 /* status_test_util.h */,
				54A0352D20A3B3D7003E0143 /* statusor_test.cc */,
				358C3B5FE573B1D60A4F7592 /* strerror_test.cc */,
				0EE5300F8233D14025EF0456 /* string_apple_test.mm */,
				9CFD366B783AE27B9E79EE7A /* string_format_apple_test.mm */,
				54131E9620ADE678001DF3FF /* string_format_test.cc */,
				AB380CFC201A2EE200D97691 /* string_util_test.cc */,
				79507DF8378D3C42F5B36268 /* string_win_test.cc */,
				B68B1E002213A764008977EF /* to_string_apple_test.mm */,
				B696858D2214B53900271095 /* to_string_test.cc */,
				2A0CF41BA5AED6049B0BEB2C /* type_traits_apple_test.mm */,
			);
			path = util;
			sourceTree = "<group>";
		};
		54764FAC1FAA0C390085E60A /* CoreTests */ = {
			isa = PBXGroup;
			children = (
				AB38D9312023962A000A432D /* auth */,
				AB380CF7201937B800D97691 /* core */,
				54EB764B202277970088B8F3 /* immutable */,
				54995F70205B6E1A004EFFA0 /* local */,
				AB356EF5200E9D1A0089B766 /* model */,
				5C332D7293E6114E491D3662 /* nanopb */,
				546854A720A3681B004BDBD5 /* remote */,
				5467FB05203E652F009C9584 /* testutil */,
				54740A561FC913EB00713A1A /* util */,
				54764FAE1FAA21B90085E60A /* FSTGoogleTestTests.mm */,
				AB7BAB332012B519001E0872 /* geo_point_test.cc */,
				ABF6506B201131F8005F2C74 /* timestamp_test.cc */,
			);
			name = CoreTests;
			path = ../core/test/firebase/firestore;
			sourceTree = "<group>";
		};
		5495EB012040E90200EBA509 /* Codable */ = {
			isa = PBXGroup;
			children = (
				5495EB022040E90200EBA509 /* CodableGeoPointTests.swift */,
			);
			path = Codable;
			sourceTree = "<group>";
		};
		54995F70205B6E1A004EFFA0 /* local */ = {
			isa = PBXGroup;
			children = (
				54995F6E205B6E12004EFFA0 /* leveldb_key_test.cc */,
				332485C4DCC6BA0DBB5E31B7 /* leveldb_util_test.cc */,
				F8043813A5D16963EC02B182 /* local_serializer_test.cc */,
				132E32997D781B896672D30A /* reference_set_test.cc */,
			);
			path = local;
			sourceTree = "<group>";
		};
		54C9EDF22040E16300A969CD /* SwiftTests */ = {
			isa = PBXGroup;
			children = (
				544A20ED20F6C046004E52CD /* API */,
				5495EB012040E90200EBA509 /* Codable */,
				54C9EDF52040E16300A969CD /* Info.plist */,
			);
			name = SwiftTests;
			path = ../Swift/Tests;
			sourceTree = "<group>";
		};
		54EB764B202277970088B8F3 /* immutable */ = {
			isa = PBXGroup;
			children = (
				54EB764C202277B30088B8F3 /* array_sorted_map_test.cc */,
				549CCA4E20A36DBB00BCEB75 /* sorted_map_test.cc */,
				549CCA4C20A36DBB00BCEB75 /* sorted_set_test.cc */,
				549CCA4F20A36DBC00BCEB75 /* testing.h */,
				549CCA4D20A36DBB00BCEB75 /* tree_sorted_map_test.cc */,
			);
			path = immutable;
			sourceTree = "<group>";
		};
		5C332D7293E6114E491D3662 /* nanopb */ = {
			isa = PBXGroup;
			children = (
				353EEE078EF3F39A9B7279F6 /* nanopb_string_test.cc */,
			);
			name = nanopb;
			sourceTree = "<group>";
		};
		5CAE131A20FFFED600BE9A4A /* Benchmarks */ = {
			isa = PBXGroup;
			children = (
				132E3BB3D5C42282B4ACFB20 /* FSTLevelDBBenchmarkTests.mm */,
				5CAE131D20FFFED600BE9A4A /* Info.plist */,
			);
			path = Benchmarks;
			sourceTree = "<group>";
		};
		6003F581195388D10070C39A = {
			isa = PBXGroup;
			children = (
				618BBE7A20B89AAC00B5BCE7 /* CoreTestsProtos */,
				6EDD3B5D20BF24A700C33877 /* FuzzTests */,
				543B4F0520A91E4B001F506D /* App */,
				60FF7A9C1954A5C5007DD14C /* Podspec Metadata */,
				6003F5B5195388D20070C39A /* Tests */,
				54764FAC1FAA0C390085E60A /* CoreTests */,
				54C9EDF22040E16300A969CD /* SwiftTests */,
				5CAE131A20FFFED600BE9A4A /* Benchmarks */,
				6003F58C195388D20070C39A /* Frameworks */,
				6003F58B195388D20070C39A /* Products */,
				AAEA2A72CFD1FA5AD34462F7 /* Pods */,
			);
			sourceTree = "<group>";
		};
		6003F58B195388D20070C39A /* Products */ = {
			isa = PBXGroup;
			children = (
				5CAE131920FFFED600BE9A4A /* Firestore_Benchmarks_iOS.xctest */,
				6003F58A195388D20070C39A /* Firestore_Example_iOS.app */,
				6EDD3B5B20BF247500C33877 /* Firestore_FuzzTests_iOS.xctest */,
				DE03B2E91F2149D600A30B9C /* Firestore_IntegrationTests_iOS.xctest */,
				54C9EDF12040E16300A969CD /* Firestore_SwiftTests_iOS.xctest */,
				6003F5AE195388D20070C39A /* Firestore_Tests_iOS.xctest */,
				DAFF0CF521E64AC30062958F /* macOS_example.app */,
			);
			name = Products;
			sourceTree = "<group>";
		};
		6003F58C195388D20070C39A /* Frameworks */ = {
			isa = PBXGroup;
			children = (
				6003F58F195388D20070C39A /* CoreGraphics.framework */,
				6003F58D195388D20070C39A /* Foundation.framework */,
				F694C3CE4B77B3C0FA4BBA53 /* Pods_Firestore_Benchmarks_iOS.framework */,
				5918805E993304321A05E82B /* Pods_Firestore_Example_iOS.framework */,
				BB92EB03E3F92485023F64ED /* Pods_Firestore_Example_iOS_Firestore_SwiftTests_iOS.framework */,
				B79CA87A1A01FC5329031C9B /* Pods_Firestore_FuzzTests_iOS.framework */,
				ECEBABC7E7B693BE808A1052 /* Pods_Firestore_IntegrationTests_iOS.framework */,
				2B50B3A0DF77100EEE887891 /* Pods_Firestore_Tests_iOS.framework */,
				E42355285B9EF55ABD785792 /* Pods_macOS_example.framework */,
				6003F591195388D20070C39A /* UIKit.framework */,
				6003F5AF195388D20070C39A /* XCTest.framework */,
			);
			name = Frameworks;
			sourceTree = "<group>";
		};
		6003F593195388D20070C39A /* iOS */ = {
			isa = PBXGroup;
			children = (
				6003F59C195388D20070C39A /* FIRAppDelegate.h */,
				6003F59D195388D20070C39A /* FIRAppDelegate.m */,
				6003F5A5195388D20070C39A /* FIRViewController.h */,
				6003F5A6195388D20070C39A /* FIRViewController.m */,
				6003F595195388D20070C39A /* Firestore-Info.plist */,
				6003F5A8195388D20070C39A /* Images.xcassets */,
				6003F596195388D20070C39A /* InfoPlist.strings */,
				71719F9D1E33DC2100824A3D /* LaunchScreen.storyboard */,
				873B8AEA1B1F5CCA007FD442 /* Main.storyboard */,
				6003F599195388D20070C39A /* main.m */,
			);
			path = iOS;
			sourceTree = "<group>";
		};
		6003F5B5195388D20070C39A /* Tests */ = {
			isa = PBXGroup;
			children = (
				DE51B1831F0D48AC0013853F /* API */,
				DE51B1A81F0D48AC0013853F /* Core */,
				DE2EF06E1F3D07D7003D0CDC /* Immutable */,
				DE51B1BB1F0D48AC0013853F /* Integration */,
				DE51B1621F0D48AC0013853F /* Local */,
				DE51B17B1F0D48AC0013853F /* Model */,
				DE51B1B21F0D48AC0013853F /* Remote */,
				DE51B1931F0D48AC0013853F /* SpecTests */,
				6003F5B6195388D20070C39A /* Supporting Files */,
				DE51B1851F0D48AC0013853F /* Util */,
			);
			path = Tests;
			sourceTree = "<group>";
		};
		6003F5B6195388D20070C39A /* Supporting Files */ = {
			isa = PBXGroup;
			children = (
				6003F5B8195388D20070C39A /* InfoPlist.strings */,
				6003F5B7195388D20070C39A /* Tests-Info.plist */,
			);
			name = "Supporting Files";
			sourceTree = "<group>";
		};
		60FF7A9C1954A5C5007DD14C /* Podspec Metadata */ = {
			isa = PBXGroup;
			children = (
				8E002F4AD5D9B6197C940847 /* Firestore.podspec */,
				12F4357299652983A615F886 /* LICENSE */,
				D3CC3DC5338DCAF43A211155 /* README.md */,
			);
			name = "Podspec Metadata";
			sourceTree = "<group>";
		};
		618BBE7A20B89AAC00B5BCE7 /* CoreTestsProtos */ = {
			isa = PBXGroup;
			children = (
				618BBE7B20B89AAC00B5BCE7 /* firestore */,
				618BBE8320B89AAC00B5BCE7 /* google */,
			);
			name = CoreTestsProtos;
			path = ../Protos/cpp;
			sourceTree = "<group>";
		};
		618BBE7B20B89AAC00B5BCE7 /* firestore */ = {
			isa = PBXGroup;
			children = (
				618BBE7C20B89AAC00B5BCE7 /* local */,
			);
			path = firestore;
			sourceTree = "<group>";
		};
		618BBE7C20B89AAC00B5BCE7 /* local */ = {
			isa = PBXGroup;
			children = (
				618BBE7E20B89AAC00B5BCE7 /* maybe_document.pb.cc */,
				618BBE8020B89AAC00B5BCE7 /* maybe_document.pb.h */,
				618BBE8220B89AAC00B5BCE7 /* mutation.pb.cc */,
				618BBE8120B89AAC00B5BCE7 /* mutation.pb.h */,
				618BBE7D20B89AAC00B5BCE7 /* target.pb.cc */,
				618BBE7F20B89AAC00B5BCE7 /* target.pb.h */,
			);
			path = local;
			sourceTree = "<group>";
		};
		618BBE8320B89AAC00B5BCE7 /* google */ = {
			isa = PBXGroup;
			children = (
				618BBE9320B89AAC00B5BCE7 /* api */,
				618BBE8420B89AAC00B5BCE7 /* firestore */,
				618BBE9820B89AAC00B5BCE7 /* rpc */,
				618BBE9020B89AAC00B5BCE7 /* type */,
			);
			path = google;
			sourceTree = "<group>";
		};
		618BBE8420B89AAC00B5BCE7 /* firestore */ = {
			isa = PBXGroup;
			children = (
				544129CF21C2DDC800EFB9CC /* v1 */,
			);
			path = firestore;
			sourceTree = "<group>";
		};
		618BBE9020B89AAC00B5BCE7 /* type */ = {
			isa = PBXGroup;
			children = (
				618BBE9220B89AAC00B5BCE7 /* latlng.pb.cc */,
				618BBE9120B89AAC00B5BCE7 /* latlng.pb.h */,
			);
			path = type;
			sourceTree = "<group>";
		};
		618BBE9320B89AAC00B5BCE7 /* api */ = {
			isa = PBXGroup;
			children = (
				618BBE9520B89AAC00B5BCE7 /* annotations.pb.cc */,
				618BBE9620B89AAC00B5BCE7 /* annotations.pb.h */,
				618BBE9720B89AAC00B5BCE7 /* http.pb.cc */,
				618BBE9420B89AAC00B5BCE7 /* http.pb.h */,
			);
			path = api;
			sourceTree = "<group>";
		};
		618BBE9820B89AAC00B5BCE7 /* rpc */ = {
			isa = PBXGroup;
			children = (
				618BBE9920B89AAC00B5BCE7 /* status.pb.cc */,
				618BBE9A20B89AAC00B5BCE7 /* status.pb.h */,
			);
			path = rpc;
			sourceTree = "<group>";
		};
		6EA39FDC20FE81DD008D461F /* FuzzingTargets */ = {
			isa = PBXGroup;
			children = (
				6E8302DE210222ED003E1EA3 /* FSTFuzzTestFieldPath.h */,
				6E8302DF21022309003E1EA3 /* FSTFuzzTestFieldPath.mm */,
				6EA39FDF20FE824E008D461F /* FSTFuzzTestSerializer.h */,
				6EA39FDD20FE820E008D461F /* FSTFuzzTestSerializer.mm */,
			);
			path = FuzzingTargets;
			sourceTree = "<group>";
		};
		6EDD3B5D20BF24A700C33877 /* FuzzTests */ = {
			isa = PBXGroup;
			children = (
				6EA39FDC20FE81DD008D461F /* FuzzingTargets */,
				6EDD3B5E20BF24D000C33877 /* FSTFuzzTestsPrincipal.mm */,
				6EDD3B5C20BF247500C33877 /* Firestore_FuzzTests_iOS-Info.plist */,
				6ED6DEA120F5502700FC6076 /* FuzzingResources */,
			);
			path = FuzzTests;
			sourceTree = "<group>";
		};
		AAEA2A72CFD1FA5AD34462F7 /* Pods */ = {
			isa = PBXGroup;
			children = (
				FA2E9952BA2B299C1156C43C /* Pods-Firestore_Benchmarks_iOS.debug.xcconfig */,
				A5FA86650A18F3B7A8162287 /* Pods-Firestore_Benchmarks_iOS.release.xcconfig */,
				69E6C311558EC77729A16CF1 /* Pods-Firestore_Example_iOS-Firestore_SwiftTests_iOS.debug.xcconfig */,
				11984BA0A99D7A7ABA5B0D90 /* Pods-Firestore_Example_iOS-Firestore_SwiftTests_iOS.release.xcconfig */,
				3C81DE3772628FE297055662 /* Pods-Firestore_Example_iOS.debug.xcconfig */,
				3F0992A4B83C60841C52E960 /* Pods-Firestore_Example_iOS.release.xcconfig */,
				84434E57CA72951015FC71BC /* Pods-Firestore_FuzzTests_iOS.debug.xcconfig */,
				97C492D2524E92927C11F425 /* Pods-Firestore_FuzzTests_iOS.release.xcconfig */,
				1277F98C20D2DF0867496976 /* Pods-Firestore_IntegrationTests_iOS.debug.xcconfig */,
				F354C0FE92645B56A6C6FD44 /* Pods-Firestore_IntegrationTests_iOS.release.xcconfig */,
				E592181BFD7C53C305123739 /* Pods-Firestore_Tests_iOS.debug.xcconfig */,
				B3F5B3AAE791A5911B9EAA82 /* Pods-Firestore_Tests_iOS.release.xcconfig */,
				98366480BD1FD44A1FEDD982 /* Pods-macOS_example.debug.xcconfig */,
				DF148C0D5EEC4A2CD9FA484C /* Pods-macOS_example.release.xcconfig */,
			);
			name = Pods;
			sourceTree = "<group>";
		};
		AB356EF5200E9D1A0089B766 /* model */ = {
			isa = PBXGroup;
			children = (
				AB71064B201FA60300344F18 /* database_id_test.cc */,
				B6152AD5202A5385000E5744 /* document_key_test.cc */,
				AB6B908320322E4D00CC290A /* document_test.cc */,
				549CCA5320A36E1F00BCEB75 /* field_mask_test.cc */,
				B686F2AD2023DDB20028D6BE /* field_path_test.cc */,
				AB356EF6200EA5EB0089B766 /* field_value_test.cc */,
				C8522DE226C467C54E6788D8 /* mutation_test.cc */,
				AB6B908720322E8800CC290A /* no_document_test.cc */,
				549CCA5520A36E1F00BCEB75 /* precondition_test.cc */,
				B686F2B02024FFD70028D6BE /* resource_path_test.cc */,
				ABA495B9202B7E79008A7851 /* snapshot_version_test.cc */,
			);
			path = model;
			sourceTree = "<group>";
		};
		AB380CF7201937B800D97691 /* core */ = {
			isa = PBXGroup;
			children = (
				AB38D92E20235D22000A432D /* database_info_test.cc */,
				B9C261C26C5D311E1E3C0CB9 /* query_test.cc */,
				AB380CF82019382300D97691 /* target_id_generator_test.cc */,
			);
			path = core;
			sourceTree = "<group>";
		};
		AB38D9312023962A000A432D /* auth */ = {
			isa = PBXGroup;
			children = (
				AB38D9342023966E000A432D /* credentials_provider_test.cc */,
				AB38D93620239689000A432D /* empty_credentials_provider_test.cc */,
				ABC1D7E22023CDC500BA84F0 /* firebase_credentials_provider_test.mm */,
				ABC1D7DF2023A3EF00BA84F0 /* token_test.cc */,
				AB38D93220239654000A432D /* user_test.cc */,
			);
			path = auth;
			sourceTree = "<group>";
		};
		DAFF0CF621E64AC30062958F /* macOS_example */ = {
			isa = PBXGroup;
			children = (
				DAFF0D0621E652FD0062958F /* resources */,
				DAFF0CF721E64AC30062958F /* AppDelegate.h */,
				DAFF0CF821E64AC30062958F /* AppDelegate.m */,
				DAFF0CFA21E64AC40062958F /* Assets.xcassets */,
				DAFF0CFF21E64AC40062958F /* Info.plist */,
				DAFF0CFC21E64AC40062958F /* MainMenu.xib */,
				DAFF0D0221E64AC40062958F /* macOS_example.entitlements */,
				DAFF0D0021E64AC40062958F /* main.m */,
			);
			path = macOS_example;
			sourceTree = "<group>";
		};
		DAFF0D0621E652FD0062958F /* resources */ = {
			isa = PBXGroup;
			children = (
				DAFF0D0721E653460062958F /* roots.pem */,
			);
			path = resources;
			sourceTree = "<group>";
		};
		DE2EF06E1F3D07D7003D0CDC /* Immutable */ = {
			isa = PBXGroup;
			children = (
				DE2EF07E1F3D0B6E003D0CDC /* FSTArraySortedDictionaryTests.m */,
				DE2EF07F1F3D0B6E003D0CDC /* FSTImmutableSortedDictionary+Testing.h */,
				DE2EF0801F3D0B6E003D0CDC /* FSTImmutableSortedDictionary+Testing.m */,
				DE2EF0811F3D0B6E003D0CDC /* FSTImmutableSortedSet+Testing.h */,
				DE2EF0821F3D0B6E003D0CDC /* FSTImmutableSortedSet+Testing.m */,
				DE2EF0831F3D0B6E003D0CDC /* FSTLLRBValueNode+Test.h */,
				DE2EF0841F3D0B6E003D0CDC /* FSTTreeSortedDictionaryTests.m */,
			);
			name = Immutable;
			sourceTree = "<group>";
		};
		DE51B1621F0D48AC0013853F /* Local */ = {
			isa = PBXGroup;
			children = (
				5CC9650120A0E93200A2D6A1 /* FSTLRUGarbageCollectorTests.h */,
				5CC9650220A0E93200A2D6A1 /* FSTLRUGarbageCollectorTests.mm */,
				5CC9650620A0E9C600A2D6A1 /* FSTLevelDBLRUGarbageCollectorTests.mm */,
				5492E08F2021552B00B64F25 /* FSTLevelDBLocalStoreTests.mm */,
				5492E0862021552A00B64F25 /* FSTLevelDBMigrationsTests.mm */,
				5492E0872021552A00B64F25 /* FSTLevelDBMutationQueueTests.mm */,
				5492E0982021552C00B64F25 /* FSTLevelDBQueryCacheTests.mm */,
				5492E0922021552B00B64F25 /* FSTLevelDBRemoteDocumentCacheTests.mm */,
				132E36BB104830BD806351AC /* FSTLevelDBTransactionTests.mm */,
				5492E08A2021552A00B64F25 /* FSTLocalSerializerTests.mm */,
				5492E0912021552B00B64F25 /* FSTLocalStoreTests.h */,
				5492E0832021552A00B64F25 /* FSTLocalStoreTests.mm */,
				5CC9650420A0E9BD00A2D6A1 /* FSTMemoryLRUGarbageCollectorTests.mm */,
				5492E0882021552A00B64F25 /* FSTMemoryLocalStoreTests.mm */,
				5492E0972021552C00B64F25 /* FSTMemoryMutationQueueTests.mm */,
				5492E08B2021552B00B64F25 /* FSTMemoryQueryCacheTests.mm */,
				5492E08C2021552B00B64F25 /* FSTMemoryRemoteDocumentCacheTests.mm */,
				5492E0942021552C00B64F25 /* FSTMutationQueueTests.h */,
				5492E0962021552C00B64F25 /* FSTMutationQueueTests.mm */,
				5492E0992021552C00B64F25 /* FSTPersistenceTestHelpers.h */,
				5492E08D2021552B00B64F25 /* FSTPersistenceTestHelpers.mm */,
				5492E0952021552C00B64F25 /* FSTQueryCacheTests.h */,
				5492E0892021552A00B64F25 /* FSTQueryCacheTests.mm */,
				5492E0852021552A00B64F25 /* FSTRemoteDocumentCacheTests.h */,
				5492E09C2021552D00B64F25 /* FSTRemoteDocumentCacheTests.mm */,
			);
			path = Local;
			sourceTree = "<group>";
		};
		DE51B17B1F0D48AC0013853F /* Model */ = {
			isa = PBXGroup;
			children = (
				5492E0B22021555000B64F25 /* FSTDocumentKeyTests.mm */,
				5492E0B32021555100B64F25 /* FSTDocumentSetTests.mm */,
				5492E0B62021555100B64F25 /* FSTDocumentTests.mm */,
				5492E0B82021555100B64F25 /* FSTFieldValueTests.mm */,
				5492E0B72021555100B64F25 /* FSTMutationTests.mm */,
				54A0352320A3AEC3003E0143 /* field_transform_test.mm */,
				54A0352220A3AEC3003E0143 /* transform_operations_test.mm */,
			);
			path = Model;
			sourceTree = "<group>";
		};
		DE51B1831F0D48AC0013853F /* API */ = {
			isa = PBXGroup;
			children = (
				5492E045202154AA00B64F25 /* FIRCollectionReferenceTests.mm */,
				5492E049202154AA00B64F25 /* FIRDocumentReferenceTests.mm */,
				5492E04B202154AA00B64F25 /* FIRDocumentSnapshotTests.mm */,
				5492E04C202154AA00B64F25 /* FIRFieldPathTests.mm */,
				5492E04A202154AA00B64F25 /* FIRFieldValueTests.mm */,
				5467FAFF203E56F8009C9584 /* FIRFirestoreTests.mm */,
				5492E048202154AA00B64F25 /* FIRGeoPointTests.mm */,
				5492E04F202154AA00B64F25 /* FIRQuerySnapshotTests.mm */,
				5492E046202154AA00B64F25 /* FIRQueryTests.mm */,
				5492E04D202154AA00B64F25 /* FIRSnapshotMetadataTests.mm */,
				B65D34A7203C99090076A5E1 /* FIRTimestampTest.m */,
				5492E047202154AA00B64F25 /* FSTAPIHelpers.h */,
				5492E04E202154AA00B64F25 /* FSTAPIHelpers.mm */,
			);
			path = API;
			sourceTree = "<group>";
		};
		DE51B1851F0D48AC0013853F /* Util */ = {
			isa = PBXGroup;
			children = (
				B69CF05A219B9105004C434D /* FIRFirestore+Testing.h */,
				54E9281C1F33950B00C1953E /* FSTEventAccumulator.h */,
				5492E0392021401F00B64F25 /* FSTEventAccumulator.mm */,
				DE51B1881F0D48AC0013853F /* FSTHelpers.h */,
				5492E03A2021401F00B64F25 /* FSTHelpers.mm */,
				54E9281E1F33950B00C1953E /* FSTIntegrationTestCase.h */,
				5491BC711FB44593008B3588 /* FSTIntegrationTestCase.mm */,
				54E9282A1F339CAD00C1953E /* XCTestCase+Await.h */,
				5492E0372021401E00B64F25 /* XCTestCase+Await.mm */,
			);
			path = Util;
			sourceTree = "<group>";
		};
		DE51B1931F0D48AC0013853F /* SpecTests */ = {
			isa = PBXGroup;
			children = (
				DE51B19C1F0D48AC0013853F /* json */,
				5492E02C20213FFB00B64F25 /* FSTLevelDBSpecTests.mm */,
				5492E02F20213FFC00B64F25 /* FSTMemorySpecTests.mm */,
				DE51B1961F0D48AC0013853F /* FSTMockDatastore.h */,
				5492E02D20213FFC00B64F25 /* FSTMockDatastore.mm */,
				DE51B1981F0D48AC0013853F /* FSTSpecTests.h */,
				5492E03020213FFC00B64F25 /* FSTSpecTests.mm */,
				DE51B19A1F0D48AC0013853F /* FSTSyncEngineTestDriver.h */,
				5492E02E20213FFC00B64F25 /* FSTSyncEngineTestDriver.mm */,
			);
			path = SpecTests;
			sourceTree = "<group>";
		};
		DE51B19C1F0D48AC0013853F /* json */ = {
			isa = PBXGroup;
			children = (
				DE51B1A71F0D48AC0013853F /* README.md */,
				54DA129C1F315EE100DD57A1 /* collection_spec_test.json */,
				54DA129D1F315EE100DD57A1 /* existence_filter_spec_test.json */,
				54DA129E1F315EE100DD57A1 /* limbo_spec_test.json */,
				54DA129F1F315EE100DD57A1 /* limit_spec_test.json */,
				54DA12A01F315EE100DD57A1 /* listen_spec_test.json */,
				54DA12A11F315EE100DD57A1 /* offline_spec_test.json */,
				54DA12A21F315EE100DD57A1 /* orderby_spec_test.json */,
				D5B2593BCB52957D62F1C9D3 /* perf_spec_test.json */,
				54DA12A31F315EE100DD57A1 /* persistence_spec_test.json */,
				3B843E4A1F3930A400548890 /* remote_store_spec_test.json */,
				54DA12A41F315EE100DD57A1 /* resume_token_spec_test.json */,
				54DA12A51F315EE100DD57A1 /* write_spec_test.json */,
			);
			path = json;
			sourceTree = "<group>";
		};
		DE51B1A81F0D48AC0013853F /* Core */ = {
			isa = PBXGroup;
			children = (
				5492E060202154B900B64F25 /* FSTEventManagerTests.mm */,
				5492E05D202154B900B64F25 /* FSTQueryListenerTests.mm */,
				5492E061202154B900B64F25 /* FSTQueryTests.mm */,
				5492E05A202154B800B64F25 /* FSTSyncEngine+Testing.h */,
				5492E05C202154B800B64F25 /* FSTViewSnapshotTest.mm */,
				5492E05E202154B900B64F25 /* FSTViewTests.mm */,
			);
			path = Core;
			sourceTree = "<group>";
		};
		DE51B1B21F0D48AC0013853F /* Remote */ = {
			isa = PBXGroup;
			children = (
				5492E0C32021557E00B64F25 /* FSTRemoteEventTests.mm */,
				5492E0C12021557E00B64F25 /* FSTSerializerBetaTests.mm */,
			);
			path = Remote;
			sourceTree = "<group>";
		};
		DE51B1BB1F0D48AC0013853F /* Integration */ = {
			isa = PBXGroup;
			children = (
				DE51B1BC1F0D48AC0013853F /* API */,
				DE03B3621F215E1600A30B9C /* CAcert.pem */,
				5492E07E202154EC00B64F25 /* FSTDatastoreTests.mm */,
				5492E07C202154EB00B64F25 /* FSTSmokeTests.mm */,
				5492E07B202154EB00B64F25 /* FSTTransactionTests.mm */,
			);
			path = Integration;
			sourceTree = "<group>";
		};
		DE51B1BC1F0D48AC0013853F /* API */ = {
			isa = PBXGroup;
			children = (
				73866A9F2082B069009BB4FF /* FIRArrayTransformTests.mm */,
				5492E070202154D600B64F25 /* FIRCursorTests.mm */,
				5492E06C202154D500B64F25 /* FIRDatabaseTests.mm */,
				5492E06A202154D500B64F25 /* FIRFieldsTests.mm */,
				6161B5012047140400A99DBB /* FIRFirestoreSourceTests.mm */,
				5492E06B202154D500B64F25 /* FIRListenerRegistrationTests.mm */,
				5492E069202154D500B64F25 /* FIRQueryTests.mm */,
				5492E06E202154D600B64F25 /* FIRServerTimestampTests.mm */,
				5492E071202154D600B64F25 /* FIRTypeTests.mm */,
				5492E06D202154D600B64F25 /* FIRValidationTests.mm */,
				5492E06F202154D600B64F25 /* FIRWriteBatchTests.mm */,
			);
			path = API;
			sourceTree = "<group>";
		};
/* End PBXGroup section */

/* Begin PBXNativeTarget section */
		54C9EDF02040E16300A969CD /* Firestore_SwiftTests_iOS */ = {
			isa = PBXNativeTarget;
			buildConfigurationList = 54C9EDFA2040E16300A969CD /* Build configuration list for PBXNativeTarget "Firestore_SwiftTests_iOS" */;
			buildPhases = (
				D2D94DFA64939EF6DECDF908 /* [CP] Check Pods Manifest.lock */,
				54C9EDED2040E16300A969CD /* Sources */,
				54C9EDEE2040E16300A969CD /* Frameworks */,
				54C9EDEF2040E16300A969CD /* Resources */,
				EA424838F4A5DD7B337F57AB /* [CP] Embed Pods Frameworks */,
			);
			buildRules = (
			);
			dependencies = (
				54C9EDF72040E16300A969CD /* PBXTargetDependency */,
			);
			name = Firestore_SwiftTests_iOS;
			productName = Firestore_SwiftTests_iOS;
			productReference = 54C9EDF12040E16300A969CD /* Firestore_SwiftTests_iOS.xctest */;
			productType = "com.apple.product-type.bundle.unit-test";
		};
		5CAE131820FFFED600BE9A4A /* Firestore_Benchmarks_iOS */ = {
			isa = PBXNativeTarget;
			buildConfigurationList = 5CAE132020FFFED600BE9A4A /* Build configuration list for PBXNativeTarget "Firestore_Benchmarks_iOS" */;
			buildPhases = (
				BF6384844477A4F850F0E89F /* [CP] Check Pods Manifest.lock */,
				5CAE131520FFFED600BE9A4A /* Sources */,
				5CAE131620FFFED600BE9A4A /* Frameworks */,
				5CAE131720FFFED600BE9A4A /* Resources */,
				4C71ED5B5EF024AEF16B5E55 /* [CP] Embed Pods Frameworks */,
			);
			buildRules = (
			);
			dependencies = (
				5CAE131F20FFFED600BE9A4A /* PBXTargetDependency */,
			);
			name = Firestore_Benchmarks_iOS;
			productName = Firestore_Benchmarks_iOS;
			productReference = 5CAE131920FFFED600BE9A4A /* Firestore_Benchmarks_iOS.xctest */;
			productType = "com.apple.product-type.bundle.unit-test";
		};
		6003F589195388D20070C39A /* Firestore_Example_iOS */ = {
			isa = PBXNativeTarget;
			buildConfigurationList = 6003F5BF195388D20070C39A /* Build configuration list for PBXNativeTarget "Firestore_Example_iOS" */;
			buildPhases = (
				83F2AB95D08093BB076EE521 /* [CP] Check Pods Manifest.lock */,
				6003F586195388D20070C39A /* Sources */,
				6003F587195388D20070C39A /* Frameworks */,
				6003F588195388D20070C39A /* Resources */,
				1EE692C7509A98D7EB03CA51 /* [CP] Embed Pods Frameworks */,
			);
			buildRules = (
			);
			dependencies = (
			);
			name = Firestore_Example_iOS;
			productName = Firestore;
			productReference = 6003F58A195388D20070C39A /* Firestore_Example_iOS.app */;
			productType = "com.apple.product-type.application";
		};
		6003F5AD195388D20070C39A /* Firestore_Tests_iOS */ = {
			isa = PBXNativeTarget;
			buildConfigurationList = 6003F5C2195388D20070C39A /* Build configuration list for PBXNativeTarget "Firestore_Tests_iOS" */;
			buildPhases = (
				8B469EB6DA9E6404589402E2 /* [CP] Check Pods Manifest.lock */,
				6003F5AA195388D20070C39A /* Sources */,
				6003F5AB195388D20070C39A /* Frameworks */,
				6003F5AC195388D20070C39A /* Resources */,
				329C25E418360CEF62F6CB2B /* [CP] Embed Pods Frameworks */,
			);
			buildRules = (
			);
			dependencies = (
				6003F5B4195388D20070C39A /* PBXTargetDependency */,
			);
			name = Firestore_Tests_iOS;
			productName = FirestoreTests;
			productReference = 6003F5AE195388D20070C39A /* Firestore_Tests_iOS.xctest */;
			productType = "com.apple.product-type.bundle.unit-test";
		};
		6EDD3AD120BF247500C33877 /* Firestore_FuzzTests_iOS */ = {
			isa = PBXNativeTarget;
			buildConfigurationList = 6EDD3B5820BF247500C33877 /* Build configuration list for PBXNativeTarget "Firestore_FuzzTests_iOS" */;
			buildPhases = (
				6EDD3AD420BF247500C33877 /* [CP] Check Pods Manifest.lock */,
				6EDD3AD520BF247500C33877 /* Sources */,
				6EDD3B4520BF247500C33877 /* Frameworks */,
				6EDD3B4A20BF247500C33877 /* Resources */,
				6EDD3B5720BF247500C33877 /* [CP] Embed Pods Frameworks */,
				6E622C7A20F52C8300B7E93A /* Run Script */,
			);
			buildRules = (
			);
			dependencies = (
				6EDD3AD220BF247500C33877 /* PBXTargetDependency */,
			);
			name = Firestore_FuzzTests_iOS;
			productName = FirestoreTests;
			productReference = 6EDD3B5B20BF247500C33877 /* Firestore_FuzzTests_iOS.xctest */;
			productType = "com.apple.product-type.bundle.unit-test";
		};
		DAFF0CF421E64AC30062958F /* macOS_example */ = {
			isa = PBXNativeTarget;
			buildConfigurationList = DAFF0D0521E64AC40062958F /* Build configuration list for PBXNativeTarget "macOS_example" */;
			buildPhases = (
				7C2467DCD3E3E16FB0A737DE /* [CP] Check Pods Manifest.lock */,
				DAFF0CF121E64AC30062958F /* Sources */,
				DAFF0CF221E64AC30062958F /* Frameworks */,
				DAFF0CF321E64AC30062958F /* Resources */,
				6A86E48DF663B6AA1CB5BA83 /* [CP] Embed Pods Frameworks */,
			);
			buildRules = (
			);
			dependencies = (
			);
			name = macOS_example;
			productName = macOS_example;
			productReference = DAFF0CF521E64AC30062958F /* macOS_example.app */;
			productType = "com.apple.product-type.application";
		};
		DE03B2941F2149D600A30B9C /* Firestore_IntegrationTests_iOS */ = {
			isa = PBXNativeTarget;
			buildConfigurationList = DE03B2E61F2149D600A30B9C /* Build configuration list for PBXNativeTarget "Firestore_IntegrationTests_iOS" */;
			buildPhases = (
				A827A009A65B69DC1B80EAD4 /* [CP] Check Pods Manifest.lock */,
				DE03B2981F2149D600A30B9C /* Sources */,
				DE03B2D31F2149D600A30B9C /* Frameworks */,
				DE03B2D81F2149D600A30B9C /* Resources */,
				B7923D95031DB0DA112AAE9B /* [CP] Embed Pods Frameworks */,
			);
			buildRules = (
			);
			dependencies = (
				DE03B2951F2149D600A30B9C /* PBXTargetDependency */,
			);
			name = Firestore_IntegrationTests_iOS;
			productName = FirestoreTests;
			productReference = DE03B2E91F2149D600A30B9C /* Firestore_IntegrationTests_iOS.xctest */;
			productType = "com.apple.product-type.bundle.unit-test";
		};
/* End PBXNativeTarget section */

/* Begin PBXProject section */
		6003F582195388D10070C39A /* Project object */ = {
			isa = PBXProject;
			attributes = {
				CLASSPREFIX = FIR;
				LastSwiftUpdateCheck = 0920;
				LastUpgradeCheck = 0720;
				ORGANIZATIONNAME = Google;
				TargetAttributes = {
					54C9EDF02040E16300A969CD = {
						CreatedOnToolsVersion = 9.2;
						ProvisioningStyle = Automatic;
						TestTargetID = 6003F589195388D20070C39A;
					};
					5CAE131820FFFED600BE9A4A = {
						CreatedOnToolsVersion = 9.3.1;
						DevelopmentTeam = EQHXZ8M8AV;
						ProvisioningStyle = Automatic;
						TestTargetID = 6003F589195388D20070C39A;
					};
					6003F5AD195388D20070C39A = {
						DevelopmentTeam = EQHXZ8M8AV;
						TestTargetID = 6003F589195388D20070C39A;
					};
					6EDD3AD120BF247500C33877 = {
						DevelopmentTeam = EQHXZ8M8AV;
					};
					DAFF0CF421E64AC30062958F = {
						CreatedOnToolsVersion = 10.0;
						DevelopmentTeam = 63PT2H4G8K;
						ProvisioningStyle = Automatic;
						SystemCapabilities = {
							com.apple.Sandbox = {
								enabled = 1;
							};
						};
					};
					DE03B2941F2149D600A30B9C = {
						DevelopmentTeam = EQHXZ8M8AV;
					};
					DE29E7F51F2174B000909613 = {
						CreatedOnToolsVersion = 9.0;
						DevelopmentTeam = EQHXZ8M8AV;
					};
				};
			};
			buildConfigurationList = 6003F585195388D10070C39A /* Build configuration list for PBXProject "Firestore" */;
			compatibilityVersion = "Xcode 3.2";
			developmentRegion = English;
			hasScannedForEncodings = 0;
			knownRegions = (
				en,
				Base,
			);
			mainGroup = 6003F581195388D10070C39A;
			productRefGroup = 6003F58B195388D20070C39A /* Products */;
			projectDirPath = "";
			projectRoot = "";
			targets = (
				6003F589195388D20070C39A /* Firestore_Example_iOS */,
				6003F5AD195388D20070C39A /* Firestore_Tests_iOS */,
				54C9EDF02040E16300A969CD /* Firestore_SwiftTests_iOS */,
				DE03B2941F2149D600A30B9C /* Firestore_IntegrationTests_iOS */,
				DE29E7F51F2174B000909613 /* AllTests_iOS */,
				6EDD3AD120BF247500C33877 /* Firestore_FuzzTests_iOS */,
				5CAE131820FFFED600BE9A4A /* Firestore_Benchmarks_iOS */,
				DAFF0CF421E64AC30062958F /* macOS_example */,
			);
		};
/* End PBXProject section */

/* Begin PBXResourcesBuildPhase section */
		54C9EDEF2040E16300A969CD /* Resources */ = {
			isa = PBXResourcesBuildPhase;
			buildActionMask = 2147483647;
			files = (
			);
			runOnlyForDeploymentPostprocessing = 0;
		};
		5CAE131720FFFED600BE9A4A /* Resources */ = {
			isa = PBXResourcesBuildPhase;
			buildActionMask = 2147483647;
			files = (
			);
			runOnlyForDeploymentPostprocessing = 0;
		};
		6003F588195388D20070C39A /* Resources */ = {
			isa = PBXResourcesBuildPhase;
			buildActionMask = 2147483647;
			files = (
				54D400D42148BACE001D2BCC /* GoogleService-Info.plist in Resources */,
				6003F5A9195388D20070C39A /* Images.xcassets in Resources */,
				873B8AEB1B1F5CCA007FD442 /* Main.storyboard in Resources */,
				71719F9F1E33DC2100824A3D /* LaunchScreen.storyboard in Resources */,
				6003F598195388D20070C39A /* InfoPlist.strings in Resources */,
			);
			runOnlyForDeploymentPostprocessing = 0;
		};
		6003F5AC195388D20070C39A /* Resources */ = {
			isa = PBXResourcesBuildPhase;
			buildActionMask = 2147483647;
			files = (
				6003F5BA195388D20070C39A /* InfoPlist.strings in Resources */,
				54DA12A61F315EE100DD57A1 /* collection_spec_test.json in Resources */,
				54DA12A71F315EE100DD57A1 /* existence_filter_spec_test.json in Resources */,
				54DA12A81F315EE100DD57A1 /* limbo_spec_test.json in Resources */,
				54DA12A91F315EE100DD57A1 /* limit_spec_test.json in Resources */,
				54DA12AA1F315EE100DD57A1 /* listen_spec_test.json in Resources */,
				54DA12AB1F315EE100DD57A1 /* offline_spec_test.json in Resources */,
				54DA12AC1F315EE100DD57A1 /* orderby_spec_test.json in Resources */,
				D5B25CBF07F65E885C9D68AB /* perf_spec_test.json in Resources */,
				54DA12AD1F315EE100DD57A1 /* persistence_spec_test.json in Resources */,
				3B843E4C1F3A182900548890 /* remote_store_spec_test.json in Resources */,
				54DA12AE1F315EE100DD57A1 /* resume_token_spec_test.json in Resources */,
				54DA12AF1F315EE100DD57A1 /* write_spec_test.json in Resources */,
			);
			runOnlyForDeploymentPostprocessing = 0;
		};
		6EDD3B4A20BF247500C33877 /* Resources */ = {
			isa = PBXResourcesBuildPhase;
			buildActionMask = 2147483647;
			files = (
				6E59498D20F55BA800ECD9A5 /* FuzzingResources in Resources */,
			);
			runOnlyForDeploymentPostprocessing = 0;
		};
		DAFF0CF321E64AC30062958F /* Resources */ = {
			isa = PBXResourcesBuildPhase;
			buildActionMask = 2147483647;
			files = (
				DAFF0CFB21E64AC40062958F /* Assets.xcassets in Resources */,
				DAFF0D0921E653A00062958F /* GoogleService-Info.plist in Resources */,
				DAFF0CFE21E64AC40062958F /* MainMenu.xib in Resources */,
			);
			runOnlyForDeploymentPostprocessing = 0;
		};
		DE03B2D81F2149D600A30B9C /* Resources */ = {
			isa = PBXResourcesBuildPhase;
			buildActionMask = 2147483647;
			files = (
				DE03B3631F215E1A00A30B9C /* CAcert.pem in Resources */,
				DE03B2DD1F2149D600A30B9C /* InfoPlist.strings in Resources */,
			);
			runOnlyForDeploymentPostprocessing = 0;
		};
/* End PBXResourcesBuildPhase section */

/* Begin PBXShellScriptBuildPhase section */
		1EE692C7509A98D7EB03CA51 /* [CP] Embed Pods Frameworks */ = {
			isa = PBXShellScriptBuildPhase;
			buildActionMask = 2147483647;
			files = (
			);
			inputPaths = (
				"${SRCROOT}/Pods/Target Support Files/Pods-Firestore_Example_iOS/Pods-Firestore_Example_iOS-frameworks.sh",
				"${BUILT_PRODUCTS_DIR}/BoringSSL-GRPC-iOS/openssl_grpc.framework",
				"${BUILT_PRODUCTS_DIR}/GTMSessionFetcher-iOS/GTMSessionFetcher.framework",
				"${BUILT_PRODUCTS_DIR}/GoogleUtilities/GoogleUtilities.framework",
				"${BUILT_PRODUCTS_DIR}/Protobuf-iOS8.0/Protobuf.framework",
				"${BUILT_PRODUCTS_DIR}/gRPC-C++-iOS/grpcpp.framework",
				"${BUILT_PRODUCTS_DIR}/gRPC-Core-iOS/grpc.framework",
				"${BUILT_PRODUCTS_DIR}/leveldb-library-iOS/leveldb.framework",
				"${BUILT_PRODUCTS_DIR}/nanopb-iOS/nanopb.framework",
			);
			name = "[CP] Embed Pods Frameworks";
			outputPaths = (
				"${TARGET_BUILD_DIR}/${FRAMEWORKS_FOLDER_PATH}/openssl_grpc.framework",
				"${TARGET_BUILD_DIR}/${FRAMEWORKS_FOLDER_PATH}/GTMSessionFetcher.framework",
				"${TARGET_BUILD_DIR}/${FRAMEWORKS_FOLDER_PATH}/GoogleUtilities.framework",
				"${TARGET_BUILD_DIR}/${FRAMEWORKS_FOLDER_PATH}/Protobuf.framework",
				"${TARGET_BUILD_DIR}/${FRAMEWORKS_FOLDER_PATH}/grpcpp.framework",
				"${TARGET_BUILD_DIR}/${FRAMEWORKS_FOLDER_PATH}/grpc.framework",
				"${TARGET_BUILD_DIR}/${FRAMEWORKS_FOLDER_PATH}/leveldb.framework",
				"${TARGET_BUILD_DIR}/${FRAMEWORKS_FOLDER_PATH}/nanopb.framework",
			);
			runOnlyForDeploymentPostprocessing = 0;
			shellPath = /bin/sh;
			shellScript = "\"${SRCROOT}/Pods/Target Support Files/Pods-Firestore_Example_iOS/Pods-Firestore_Example_iOS-frameworks.sh\"\n";
			showEnvVarsInLog = 0;
		};
		329C25E418360CEF62F6CB2B /* [CP] Embed Pods Frameworks */ = {
			isa = PBXShellScriptBuildPhase;
			buildActionMask = 2147483647;
			files = (
			);
			inputPaths = (
				"${SRCROOT}/Pods/Target Support Files/Pods-Firestore_Tests_iOS/Pods-Firestore_Tests_iOS-frameworks.sh",
				"${BUILT_PRODUCTS_DIR}/leveldb-library-iOS/leveldb.framework",
				"${BUILT_PRODUCTS_DIR}/GoogleTest/GoogleTest.framework",
				"${BUILT_PRODUCTS_DIR}/OCMock/OCMock.framework",
				"${BUILT_PRODUCTS_DIR}/ProtobufCpp/ProtobufCpp.framework",
			);
			name = "[CP] Embed Pods Frameworks";
			outputPaths = (
				"${TARGET_BUILD_DIR}/${FRAMEWORKS_FOLDER_PATH}/leveldb.framework",
				"${TARGET_BUILD_DIR}/${FRAMEWORKS_FOLDER_PATH}/GoogleTest.framework",
				"${TARGET_BUILD_DIR}/${FRAMEWORKS_FOLDER_PATH}/OCMock.framework",
				"${TARGET_BUILD_DIR}/${FRAMEWORKS_FOLDER_PATH}/ProtobufCpp.framework",
			);
			runOnlyForDeploymentPostprocessing = 0;
			shellPath = /bin/sh;
			shellScript = "\"${SRCROOT}/Pods/Target Support Files/Pods-Firestore_Tests_iOS/Pods-Firestore_Tests_iOS-frameworks.sh\"\n";
			showEnvVarsInLog = 0;
		};
		4C71ED5B5EF024AEF16B5E55 /* [CP] Embed Pods Frameworks */ = {
			isa = PBXShellScriptBuildPhase;
			buildActionMask = 2147483647;
			files = (
			);
			inputPaths = (
				"${SRCROOT}/Pods/Target Support Files/Pods-Firestore_Benchmarks_iOS/Pods-Firestore_Benchmarks_iOS-frameworks.sh",
				"${BUILT_PRODUCTS_DIR}/GoogleBenchmark/GoogleBenchmark.framework",
			);
			name = "[CP] Embed Pods Frameworks";
			outputPaths = (
				"${TARGET_BUILD_DIR}/${FRAMEWORKS_FOLDER_PATH}/GoogleBenchmark.framework",
			);
			runOnlyForDeploymentPostprocessing = 0;
			shellPath = /bin/sh;
			shellScript = "\"${SRCROOT}/Pods/Target Support Files/Pods-Firestore_Benchmarks_iOS/Pods-Firestore_Benchmarks_iOS-frameworks.sh\"\n";
			showEnvVarsInLog = 0;
		};
		6A86E48DF663B6AA1CB5BA83 /* [CP] Embed Pods Frameworks */ = {
			isa = PBXShellScriptBuildPhase;
			buildActionMask = 2147483647;
			files = (
			);
			inputPaths = (
				"${SRCROOT}/Pods/Target Support Files/Pods-macOS_example/Pods-macOS_example-frameworks.sh",
				"${BUILT_PRODUCTS_DIR}/BoringSSL-GRPC-macOS/openssl_grpc.framework",
				"${BUILT_PRODUCTS_DIR}/GTMSessionFetcher-macOS/GTMSessionFetcher.framework",
				"${BUILT_PRODUCTS_DIR}/GoogleUtilities-Environment-Logger/GoogleUtilities.framework",
				"${BUILT_PRODUCTS_DIR}/Protobuf-macOS10.10/Protobuf.framework",
				"${BUILT_PRODUCTS_DIR}/gRPC-C++-macOS/grpcpp.framework",
				"${BUILT_PRODUCTS_DIR}/gRPC-Core-macOS/grpc.framework",
				"${BUILT_PRODUCTS_DIR}/leveldb-library-macOS/leveldb.framework",
				"${BUILT_PRODUCTS_DIR}/nanopb-macOS/nanopb.framework",
			);
			name = "[CP] Embed Pods Frameworks";
			outputPaths = (
				"${TARGET_BUILD_DIR}/${FRAMEWORKS_FOLDER_PATH}/openssl_grpc.framework",
				"${TARGET_BUILD_DIR}/${FRAMEWORKS_FOLDER_PATH}/GTMSessionFetcher.framework",
				"${TARGET_BUILD_DIR}/${FRAMEWORKS_FOLDER_PATH}/GoogleUtilities.framework",
				"${TARGET_BUILD_DIR}/${FRAMEWORKS_FOLDER_PATH}/Protobuf.framework",
				"${TARGET_BUILD_DIR}/${FRAMEWORKS_FOLDER_PATH}/grpcpp.framework",
				"${TARGET_BUILD_DIR}/${FRAMEWORKS_FOLDER_PATH}/grpc.framework",
				"${TARGET_BUILD_DIR}/${FRAMEWORKS_FOLDER_PATH}/leveldb.framework",
				"${TARGET_BUILD_DIR}/${FRAMEWORKS_FOLDER_PATH}/nanopb.framework",
			);
			runOnlyForDeploymentPostprocessing = 0;
			shellPath = /bin/sh;
			shellScript = "\"${SRCROOT}/Pods/Target Support Files/Pods-macOS_example/Pods-macOS_example-frameworks.sh\"\n";
			showEnvVarsInLog = 0;
		};
		6E622C7A20F52C8300B7E93A /* Run Script */ = {
			isa = PBXShellScriptBuildPhase;
			buildActionMask = 12;
			files = (
			);
			inputPaths = (
				"$(SRCROOT)/FuzzTests/FuzzingResources/Serializer/Corpus/TextProtos",
			);
			name = "Run Script";
			outputPaths = (
				"$(TARGET_BUILD_DIR)/FuzzTestsCorpus",
			);
			runOnlyForDeploymentPostprocessing = 0;
			shellPath = /bin/sh;
			shellScript = "\"${SRCROOT}/FuzzTests/FuzzingResources/Serializer/Corpus/ConvertTextToBinary.sh\"";
			showEnvVarsInLog = 0;
		};
		6EDD3AD420BF247500C33877 /* [CP] Check Pods Manifest.lock */ = {
			isa = PBXShellScriptBuildPhase;
			buildActionMask = 2147483647;
			files = (
			);
			inputPaths = (
				"${PODS_PODFILE_DIR_PATH}/Podfile.lock",
				"${PODS_ROOT}/Manifest.lock",
			);
			name = "[CP] Check Pods Manifest.lock";
			outputPaths = (
				"$(DERIVED_FILE_DIR)/Pods-Firestore_FuzzTests_iOS-checkManifestLockResult.txt",
			);
			runOnlyForDeploymentPostprocessing = 0;
			shellPath = /bin/sh;
			shellScript = "diff \"${PODS_PODFILE_DIR_PATH}/Podfile.lock\" \"${PODS_ROOT}/Manifest.lock\" > /dev/null\nif [ $? != 0 ] ; then\n    # print error to STDERR\n    echo \"error: The sandbox is not in sync with the Podfile.lock. Run 'pod install' or update your CocoaPods installation.\" >&2\n    exit 1\nfi\n# This output is used by Xcode 'outputs' to avoid re-running this script phase.\necho \"SUCCESS\" > \"${SCRIPT_OUTPUT_FILE_0}\"\n";
			showEnvVarsInLog = 0;
		};
		6EDD3B5720BF247500C33877 /* [CP] Embed Pods Frameworks */ = {
			isa = PBXShellScriptBuildPhase;
			buildActionMask = 2147483647;
			files = (
			);
			inputPaths = (
				"${SRCROOT}/Pods/Target Support Files/Pods-Firestore_FuzzTests_iOS/Pods-Firestore_FuzzTests_iOS-frameworks.sh",
				"${BUILT_PRODUCTS_DIR}/Protobuf-iOS9.0/Protobuf.framework",
				"${BUILT_PRODUCTS_DIR}/LibFuzzer/LibFuzzer.framework",
			);
			name = "[CP] Embed Pods Frameworks";
			outputPaths = (
				"${TARGET_BUILD_DIR}/${FRAMEWORKS_FOLDER_PATH}/Protobuf.framework",
				"${TARGET_BUILD_DIR}/${FRAMEWORKS_FOLDER_PATH}/LibFuzzer.framework",
			);
			runOnlyForDeploymentPostprocessing = 0;
			shellPath = /bin/sh;
			shellScript = "\"${SRCROOT}/Pods/Target Support Files/Pods-Firestore_FuzzTests_iOS/Pods-Firestore_FuzzTests_iOS-frameworks.sh\"\n";
			showEnvVarsInLog = 0;
		};
		7C2467DCD3E3E16FB0A737DE /* [CP] Check Pods Manifest.lock */ = {
			isa = PBXShellScriptBuildPhase;
			buildActionMask = 2147483647;
			files = (
			);
			inputPaths = (
				"${PODS_PODFILE_DIR_PATH}/Podfile.lock",
				"${PODS_ROOT}/Manifest.lock",
			);
			name = "[CP] Check Pods Manifest.lock";
			outputPaths = (
				"$(DERIVED_FILE_DIR)/Pods-macOS_example-checkManifestLockResult.txt",
			);
			runOnlyForDeploymentPostprocessing = 0;
			shellPath = /bin/sh;
			shellScript = "diff \"${PODS_PODFILE_DIR_PATH}/Podfile.lock\" \"${PODS_ROOT}/Manifest.lock\" > /dev/null\nif [ $? != 0 ] ; then\n    # print error to STDERR\n    echo \"error: The sandbox is not in sync with the Podfile.lock. Run 'pod install' or update your CocoaPods installation.\" >&2\n    exit 1\nfi\n# This output is used by Xcode 'outputs' to avoid re-running this script phase.\necho \"SUCCESS\" > \"${SCRIPT_OUTPUT_FILE_0}\"\n";
			showEnvVarsInLog = 0;
		};
		83F2AB95D08093BB076EE521 /* [CP] Check Pods Manifest.lock */ = {
			isa = PBXShellScriptBuildPhase;
			buildActionMask = 2147483647;
			files = (
			);
			inputPaths = (
				"${PODS_PODFILE_DIR_PATH}/Podfile.lock",
				"${PODS_ROOT}/Manifest.lock",
			);
			name = "[CP] Check Pods Manifest.lock";
			outputPaths = (
				"$(DERIVED_FILE_DIR)/Pods-Firestore_Example_iOS-checkManifestLockResult.txt",
			);
			runOnlyForDeploymentPostprocessing = 0;
			shellPath = /bin/sh;
			shellScript = "diff \"${PODS_PODFILE_DIR_PATH}/Podfile.lock\" \"${PODS_ROOT}/Manifest.lock\" > /dev/null\nif [ $? != 0 ] ; then\n    # print error to STDERR\n    echo \"error: The sandbox is not in sync with the Podfile.lock. Run 'pod install' or update your CocoaPods installation.\" >&2\n    exit 1\nfi\n# This output is used by Xcode 'outputs' to avoid re-running this script phase.\necho \"SUCCESS\" > \"${SCRIPT_OUTPUT_FILE_0}\"\n";
			showEnvVarsInLog = 0;
		};
		8B469EB6DA9E6404589402E2 /* [CP] Check Pods Manifest.lock */ = {
			isa = PBXShellScriptBuildPhase;
			buildActionMask = 2147483647;
			files = (
			);
			inputPaths = (
				"${PODS_PODFILE_DIR_PATH}/Podfile.lock",
				"${PODS_ROOT}/Manifest.lock",
			);
			name = "[CP] Check Pods Manifest.lock";
			outputPaths = (
				"$(DERIVED_FILE_DIR)/Pods-Firestore_Tests_iOS-checkManifestLockResult.txt",
			);
			runOnlyForDeploymentPostprocessing = 0;
			shellPath = /bin/sh;
			shellScript = "diff \"${PODS_PODFILE_DIR_PATH}/Podfile.lock\" \"${PODS_ROOT}/Manifest.lock\" > /dev/null\nif [ $? != 0 ] ; then\n    # print error to STDERR\n    echo \"error: The sandbox is not in sync with the Podfile.lock. Run 'pod install' or update your CocoaPods installation.\" >&2\n    exit 1\nfi\n# This output is used by Xcode 'outputs' to avoid re-running this script phase.\necho \"SUCCESS\" > \"${SCRIPT_OUTPUT_FILE_0}\"\n";
			showEnvVarsInLog = 0;
		};
		A827A009A65B69DC1B80EAD4 /* [CP] Check Pods Manifest.lock */ = {
			isa = PBXShellScriptBuildPhase;
			buildActionMask = 2147483647;
			files = (
			);
			inputPaths = (
				"${PODS_PODFILE_DIR_PATH}/Podfile.lock",
				"${PODS_ROOT}/Manifest.lock",
			);
			name = "[CP] Check Pods Manifest.lock";
			outputPaths = (
				"$(DERIVED_FILE_DIR)/Pods-Firestore_IntegrationTests_iOS-checkManifestLockResult.txt",
			);
			runOnlyForDeploymentPostprocessing = 0;
			shellPath = /bin/sh;
			shellScript = "diff \"${PODS_PODFILE_DIR_PATH}/Podfile.lock\" \"${PODS_ROOT}/Manifest.lock\" > /dev/null\nif [ $? != 0 ] ; then\n    # print error to STDERR\n    echo \"error: The sandbox is not in sync with the Podfile.lock. Run 'pod install' or update your CocoaPods installation.\" >&2\n    exit 1\nfi\n# This output is used by Xcode 'outputs' to avoid re-running this script phase.\necho \"SUCCESS\" > \"${SCRIPT_OUTPUT_FILE_0}\"\n";
			showEnvVarsInLog = 0;
		};
		B7923D95031DB0DA112AAE9B /* [CP] Embed Pods Frameworks */ = {
			isa = PBXShellScriptBuildPhase;
			buildActionMask = 2147483647;
			files = (
			);
			inputPaths = (
				"${SRCROOT}/Pods/Target Support Files/Pods-Firestore_IntegrationTests_iOS/Pods-Firestore_IntegrationTests_iOS-frameworks.sh",
				"${BUILT_PRODUCTS_DIR}/leveldb-library-iOS/leveldb.framework",
				"${BUILT_PRODUCTS_DIR}/GoogleTest/GoogleTest.framework",
				"${BUILT_PRODUCTS_DIR}/OCMock/OCMock.framework",
			);
			name = "[CP] Embed Pods Frameworks";
			outputPaths = (
				"${TARGET_BUILD_DIR}/${FRAMEWORKS_FOLDER_PATH}/leveldb.framework",
				"${TARGET_BUILD_DIR}/${FRAMEWORKS_FOLDER_PATH}/GoogleTest.framework",
				"${TARGET_BUILD_DIR}/${FRAMEWORKS_FOLDER_PATH}/OCMock.framework",
			);
			runOnlyForDeploymentPostprocessing = 0;
			shellPath = /bin/sh;
			shellScript = "\"${SRCROOT}/Pods/Target Support Files/Pods-Firestore_IntegrationTests_iOS/Pods-Firestore_IntegrationTests_iOS-frameworks.sh\"\n";
			showEnvVarsInLog = 0;
		};
		BF6384844477A4F850F0E89F /* [CP] Check Pods Manifest.lock */ = {
			isa = PBXShellScriptBuildPhase;
			buildActionMask = 2147483647;
			files = (
			);
			inputPaths = (
				"${PODS_PODFILE_DIR_PATH}/Podfile.lock",
				"${PODS_ROOT}/Manifest.lock",
			);
			name = "[CP] Check Pods Manifest.lock";
			outputPaths = (
				"$(DERIVED_FILE_DIR)/Pods-Firestore_Benchmarks_iOS-checkManifestLockResult.txt",
			);
			runOnlyForDeploymentPostprocessing = 0;
			shellPath = /bin/sh;
			shellScript = "diff \"${PODS_PODFILE_DIR_PATH}/Podfile.lock\" \"${PODS_ROOT}/Manifest.lock\" > /dev/null\nif [ $? != 0 ] ; then\n    # print error to STDERR\n    echo \"error: The sandbox is not in sync with the Podfile.lock. Run 'pod install' or update your CocoaPods installation.\" >&2\n    exit 1\nfi\n# This output is used by Xcode 'outputs' to avoid re-running this script phase.\necho \"SUCCESS\" > \"${SCRIPT_OUTPUT_FILE_0}\"\n";
			showEnvVarsInLog = 0;
		};
		D2D94DFA64939EF6DECDF908 /* [CP] Check Pods Manifest.lock */ = {
			isa = PBXShellScriptBuildPhase;
			buildActionMask = 2147483647;
			files = (
			);
			inputPaths = (
				"${PODS_PODFILE_DIR_PATH}/Podfile.lock",
				"${PODS_ROOT}/Manifest.lock",
			);
			name = "[CP] Check Pods Manifest.lock";
			outputPaths = (
				"$(DERIVED_FILE_DIR)/Pods-Firestore_Example_iOS-Firestore_SwiftTests_iOS-checkManifestLockResult.txt",
			);
			runOnlyForDeploymentPostprocessing = 0;
			shellPath = /bin/sh;
			shellScript = "diff \"${PODS_PODFILE_DIR_PATH}/Podfile.lock\" \"${PODS_ROOT}/Manifest.lock\" > /dev/null\nif [ $? != 0 ] ; then\n    # print error to STDERR\n    echo \"error: The sandbox is not in sync with the Podfile.lock. Run 'pod install' or update your CocoaPods installation.\" >&2\n    exit 1\nfi\n# This output is used by Xcode 'outputs' to avoid re-running this script phase.\necho \"SUCCESS\" > \"${SCRIPT_OUTPUT_FILE_0}\"\n";
			showEnvVarsInLog = 0;
		};
		EA424838F4A5DD7B337F57AB /* [CP] Embed Pods Frameworks */ = {
			isa = PBXShellScriptBuildPhase;
			buildActionMask = 2147483647;
			files = (
			);
			inputPaths = (
				"${SRCROOT}/Pods/Target Support Files/Pods-Firestore_Example_iOS-Firestore_SwiftTests_iOS/Pods-Firestore_Example_iOS-Firestore_SwiftTests_iOS-frameworks.sh",
				"${BUILT_PRODUCTS_DIR}/BoringSSL-GRPC-iOS/openssl_grpc.framework",
				"${BUILT_PRODUCTS_DIR}/GTMSessionFetcher-iOS/GTMSessionFetcher.framework",
				"${BUILT_PRODUCTS_DIR}/GoogleUtilities/GoogleUtilities.framework",
				"${BUILT_PRODUCTS_DIR}/Protobuf-iOS8.0/Protobuf.framework",
				"${BUILT_PRODUCTS_DIR}/gRPC-C++-iOS/grpcpp.framework",
				"${BUILT_PRODUCTS_DIR}/gRPC-Core-iOS/grpc.framework",
				"${BUILT_PRODUCTS_DIR}/leveldb-library-iOS/leveldb.framework",
				"${BUILT_PRODUCTS_DIR}/nanopb-iOS/nanopb.framework",
			);
			name = "[CP] Embed Pods Frameworks";
			outputPaths = (
				"${TARGET_BUILD_DIR}/${FRAMEWORKS_FOLDER_PATH}/openssl_grpc.framework",
				"${TARGET_BUILD_DIR}/${FRAMEWORKS_FOLDER_PATH}/GTMSessionFetcher.framework",
				"${TARGET_BUILD_DIR}/${FRAMEWORKS_FOLDER_PATH}/GoogleUtilities.framework",
				"${TARGET_BUILD_DIR}/${FRAMEWORKS_FOLDER_PATH}/Protobuf.framework",
				"${TARGET_BUILD_DIR}/${FRAMEWORKS_FOLDER_PATH}/grpcpp.framework",
				"${TARGET_BUILD_DIR}/${FRAMEWORKS_FOLDER_PATH}/grpc.framework",
				"${TARGET_BUILD_DIR}/${FRAMEWORKS_FOLDER_PATH}/leveldb.framework",
				"${TARGET_BUILD_DIR}/${FRAMEWORKS_FOLDER_PATH}/nanopb.framework",
			);
			runOnlyForDeploymentPostprocessing = 0;
			shellPath = /bin/sh;
			shellScript = "\"${SRCROOT}/Pods/Target Support Files/Pods-Firestore_Example_iOS-Firestore_SwiftTests_iOS/Pods-Firestore_Example_iOS-Firestore_SwiftTests_iOS-frameworks.sh\"\n";
			showEnvVarsInLog = 0;
		};
/* End PBXShellScriptBuildPhase section */

/* Begin PBXSourcesBuildPhase section */
		54C9EDED2040E16300A969CD /* Sources */ = {
			isa = PBXSourcesBuildPhase;
			buildActionMask = 2147483647;
			files = (
				544A20EE20F6C10C004E52CD /* BasicCompileTests.swift in Sources */,
				5495EB032040E90200EBA509 /* CodableGeoPointTests.swift in Sources */,
			);
			runOnlyForDeploymentPostprocessing = 0;
		};
		5CAE131520FFFED600BE9A4A /* Sources */ = {
			isa = PBXSourcesBuildPhase;
			buildActionMask = 2147483647;
			files = (
				132E3EE56C143B2C9ACB6187 /* FSTLevelDBBenchmarkTests.mm in Sources */,
			);
			runOnlyForDeploymentPostprocessing = 0;
		};
		6003F586195388D20070C39A /* Sources */ = {
			isa = PBXSourcesBuildPhase;
			buildActionMask = 2147483647;
			files = (
				6003F59E195388D20070C39A /* FIRAppDelegate.m in Sources */,
				6003F5A7195388D20070C39A /* FIRViewController.m in Sources */,
				6003F59A195388D20070C39A /* main.m in Sources */,
			);
			runOnlyForDeploymentPostprocessing = 0;
		};
		6003F5AA195388D20070C39A /* Sources */ = {
			isa = PBXSourcesBuildPhase;
			buildActionMask = 2147483647;
			files = (
				5492E050202154AA00B64F25 /* FIRCollectionReferenceTests.mm in Sources */,
				5492E053202154AB00B64F25 /* FIRDocumentReferenceTests.mm in Sources */,
				5492E055202154AB00B64F25 /* FIRDocumentSnapshotTests.mm in Sources */,
				5492E056202154AB00B64F25 /* FIRFieldPathTests.mm in Sources */,
				5492E054202154AB00B64F25 /* FIRFieldValueTests.mm in Sources */,
				5467FB01203E5717009C9584 /* FIRFirestoreTests.mm in Sources */,
				5492E052202154AB00B64F25 /* FIRGeoPointTests.mm in Sources */,
				5492E059202154AB00B64F25 /* FIRQuerySnapshotTests.mm in Sources */,
				5492E051202154AA00B64F25 /* FIRQueryTests.mm in Sources */,
				5492E057202154AB00B64F25 /* FIRSnapshotMetadataTests.mm in Sources */,
				B65D34A9203C995B0076A5E1 /* FIRTimestampTest.m in Sources */,
				5492E058202154AB00B64F25 /* FSTAPIHelpers.mm in Sources */,
				DE2EF0851F3D0B6E003D0CDC /* FSTArraySortedDictionaryTests.m in Sources */,
				5492E0B92021555100B64F25 /* FSTDocumentKeyTests.mm in Sources */,
				B6968590221770F100271095 /* objc_compatibility_apple_test.mm in Sources */,
				5492E0BA2021555100B64F25 /* FSTDocumentSetTests.mm in Sources */,
				5492E0BD2021555100B64F25 /* FSTDocumentTests.mm in Sources */,
				5492E03E2021401F00B64F25 /* FSTEventAccumulator.mm in Sources */,
				5492E067202154B900B64F25 /* FSTEventManagerTests.mm in Sources */,
				5492E0BF2021555100B64F25 /* FSTFieldValueTests.mm in Sources */,
				54764FAF1FAA21B90085E60A /* FSTGoogleTestTests.mm in Sources */,
				5492E03F2021401F00B64F25 /* FSTHelpers.mm in Sources */,
				DE2EF0861F3D0B6E003D0CDC /* FSTImmutableSortedDictionary+Testing.m in Sources */,
				DE2EF0871F3D0B6E003D0CDC /* FSTImmutableSortedSet+Testing.m in Sources */,
				5491BC721FB44593008B3588 /* FSTIntegrationTestCase.mm in Sources */,
				5CC9650320A0E93200A2D6A1 /* FSTLRUGarbageCollectorTests.mm in Sources */,
				5CC9650720A0E9C600A2D6A1 /* FSTLevelDBLRUGarbageCollectorTests.mm in Sources */,
				5492E0A82021552D00B64F25 /* FSTLevelDBLocalStoreTests.mm in Sources */,
				5492E09F2021552D00B64F25 /* FSTLevelDBMigrationsTests.mm in Sources */,
				5492E0A02021552D00B64F25 /* FSTLevelDBMutationQueueTests.mm in Sources */,
				5492E0AE2021552D00B64F25 /* FSTLevelDBQueryCacheTests.mm in Sources */,
				5492E0AA2021552D00B64F25 /* FSTLevelDBRemoteDocumentCacheTests.mm in Sources */,
				5492E03120213FFC00B64F25 /* FSTLevelDBSpecTests.mm in Sources */,
				132E3E53179DE287D875F3F2 /* FSTLevelDBTransactionTests.mm in Sources */,
				5492E0A32021552D00B64F25 /* FSTLocalSerializerTests.mm in Sources */,
				5492E09D2021552D00B64F25 /* FSTLocalStoreTests.mm in Sources */,
				5CC9650520A0E9BD00A2D6A1 /* FSTMemoryLRUGarbageCollectorTests.mm in Sources */,
				5492E0A12021552D00B64F25 /* FSTMemoryLocalStoreTests.mm in Sources */,
				5492E0AD2021552D00B64F25 /* FSTMemoryMutationQueueTests.mm in Sources */,
				5492E0A42021552D00B64F25 /* FSTMemoryQueryCacheTests.mm in Sources */,
				5492E0A52021552D00B64F25 /* FSTMemoryRemoteDocumentCacheTests.mm in Sources */,
				5492E03420213FFC00B64F25 /* FSTMemorySpecTests.mm in Sources */,
				5492E03220213FFC00B64F25 /* FSTMockDatastore.mm in Sources */,
				5492E0AC2021552D00B64F25 /* FSTMutationQueueTests.mm in Sources */,
				5492E0BE2021555100B64F25 /* FSTMutationTests.mm in Sources */,
				5492E0A62021552D00B64F25 /* FSTPersistenceTestHelpers.mm in Sources */,
				5492E0A22021552D00B64F25 /* FSTQueryCacheTests.mm in Sources */,
				5492E064202154B900B64F25 /* FSTQueryListenerTests.mm in Sources */,
				5492E068202154B900B64F25 /* FSTQueryTests.mm in Sources */,
				5492E0B12021552D00B64F25 /* FSTRemoteDocumentCacheTests.mm in Sources */,
				5492E0C92021557E00B64F25 /* FSTRemoteEventTests.mm in Sources */,
				5492E0C72021557E00B64F25 /* FSTSerializerBetaTests.mm in Sources */,
				5492E03520213FFC00B64F25 /* FSTSpecTests.mm in Sources */,
				5492E03320213FFC00B64F25 /* FSTSyncEngineTestDriver.mm in Sources */,
				DE2EF0881F3D0B6E003D0CDC /* FSTTreeSortedDictionaryTests.m in Sources */,
				5492E063202154B900B64F25 /* FSTViewSnapshotTest.mm in Sources */,
				5492E065202154B900B64F25 /* FSTViewTests.mm in Sources */,
				5492E03C2021401F00B64F25 /* XCTestCase+Await.mm in Sources */,
				618BBEAF20B89AAC00B5BCE7 /* annotations.pb.cc in Sources */,
				5467FB08203E6A44009C9584 /* app_testing.mm in Sources */,
				54EB764D202277B30088B8F3 /* array_sorted_map_test.cc in Sources */,
				B6FB4684208EA0EC00554BA2 /* async_queue_libdispatch_test.mm in Sources */,
				B6FB4685208EA0F000554BA2 /* async_queue_std_test.cc in Sources */,
				B6FB467D208E9D3C00554BA2 /* async_queue_test.cc in Sources */,
				54740A581FC914F000713A1A /* autoid_test.cc in Sources */,
				AB380D02201BC69F00D97691 /* bits_test.cc in Sources */,
				544129DA21C2DDC800EFB9CC /* common.pb.cc in Sources */,
				548DB929200D59F600E00ABC /* comparison_test.cc in Sources */,
				B67BF449216EB43000CA9097 /* create_noop_connectivity_monitor.cc in Sources */,
				ABC1D7DC2023A04B00BA84F0 /* credentials_provider_test.cc in Sources */,
				ABE6637A201FA81900ED349A /* database_id_test.cc in Sources */,
				AB38D93020236E21000A432D /* database_info_test.cc in Sources */,
				546854AA20A36867004BDBD5 /* datastore_test.mm in Sources */,
				544129DD21C2DDC800EFB9CC /* document.pb.cc in Sources */,
				B6152AD7202A53CB000E5744 /* document_key_test.cc in Sources */,
				AB6B908420322E4D00CC290A /* document_test.cc in Sources */,
				ABC1D7DD2023A04F00BA84F0 /* empty_credentials_provider_test.cc in Sources */,
				B6FB468E208F9BAB00554BA2 /* executor_libdispatch_test.mm in Sources */,
				B6FB468F208F9BAE00554BA2 /* executor_std_test.cc in Sources */,
				B6FB4690208F9BB300554BA2 /* executor_test.cc in Sources */,
				B6D1B68520E2AB1B00B35856 /* exponential_backoff_test.cc in Sources */,
				B60894F72170207200EBC644 /* fake_credentials_provider.cc in Sources */,
				549CCA5720A36E1F00BCEB75 /* field_mask_test.cc in Sources */,
				B686F2AF2023DDEE0028D6BE /* field_path_test.cc in Sources */,
				54A0352620A3AED0003E0143 /* field_transform_test.mm in Sources */,
				AB356EF7200EA5EB0089B766 /* field_value_test.cc in Sources */,
				D94A1862B8FB778225DB54A1 /* filesystem_test.cc in Sources */,
				ABC1D7E42024AFDE00BA84F0 /* firebase_credentials_provider_test.mm in Sources */,
				544129DB21C2DDC800EFB9CC /* firestore.pb.cc in Sources */,
				AB7BAB342012B519001E0872 /* geo_point_test.cc in Sources */,
				B6D9649121544D4F00EB9CFB /* grpc_connection_test.cc in Sources */,
				B6BBE43121262CF400C6A53E /* grpc_stream_test.cc in Sources */,
				333FCB7BB0C9986B5DF28FC8 /* grpc_stream_tester.cc in Sources */,
				B6D964932154AB8F00EB9CFB /* grpc_streaming_reader_test.cc in Sources */,
				B6D964952163E63900EB9CFB /* grpc_unary_call_test.cc in Sources */,
				73FE5066020EF9B2892C86BF /* hard_assert_test.cc in Sources */,
				54511E8E209805F8005BD28F /* hashing_test.cc in Sources */,
				618BBEB020B89AAC00B5BCE7 /* http.pb.cc in Sources */,
				54A0353520A3D8CB003E0143 /* iterator_adaptors_test.cc in Sources */,
				618BBEAE20B89AAC00B5BCE7 /* latlng.pb.cc in Sources */,
				54995F6F205B6E12004EFFA0 /* leveldb_key_test.cc in Sources */,
				BEE0294A23AB993E5DE0E946 /* leveldb_util_test.cc in Sources */,
				020AFD89BB40E5175838BB76 /* local_serializer_test.cc in Sources */,
				54C2294F1FECABAE007D065B /* log_test.cc in Sources */,
				618BBEA720B89AAC00B5BCE7 /* maybe_document.pb.cc in Sources */,
				618BBEA820B89AAC00B5BCE7 /* mutation.pb.cc in Sources */,
				32F022CB75AEE48CDDAF2982 /* mutation_test.cc in Sources */,
				84DBE646DCB49305879D3500 /* nanopb_string_test.cc in Sources */,
				AB6B908820322E8800CC290A /* no_document_test.cc in Sources */,
				AB380D04201BC6E400D97691 /* ordered_code_test.cc in Sources */,
				5A080105CCBFDB6BF3F3772D /* path_test.cc in Sources */,
				549CCA5920A36E1F00BCEB75 /* precondition_test.cc in Sources */,
				544129DC21C2DDC800EFB9CC /* query.pb.cc in Sources */,
				6F3CAC76D918D6B0917EDF92 /* query_test.cc in Sources */,
				132E3483789344640A52F223 /* reference_set_test.cc in Sources */,
				B686F2B22025000D0028D6BE /* resource_path_test.cc in Sources */,
				54740A571FC914BA00713A1A /* secure_random_test.cc in Sources */,
				61F72C5620BC48FD001A68CB /* serializer_test.cc in Sources */,
				ABA495BB202B7E80008A7851 /* snapshot_version_test.cc in Sources */,
				549CCA5220A36DBC00BCEB75 /* sorted_map_test.cc in Sources */,
				549CCA5020A36DBC00BCEB75 /* sorted_set_test.cc in Sources */,
				618BBEB120B89AAC00B5BCE7 /* status.pb.cc in Sources */,
				54A0352F20A3B3D8003E0143 /* status_test.cc in Sources */,
				54A0353020A3B3D8003E0143 /* statusor_test.cc in Sources */,
				B66D8996213609EE0086DA0C /* stream_test.mm in Sources */,
				1CAA9012B25F975D445D5978 /* strerror_test.cc in Sources */,
				36FD4CE79613D18BC783C55B /* string_apple_test.mm in Sources */,
				0535C1B65DADAE1CE47FA3CA /* string_format_apple_test.mm in Sources */,
				54131E9720ADE679001DF3FF /* string_format_test.cc in Sources */,
				AB380CFE201A2F4500D97691 /* string_util_test.cc in Sources */,
				DD5976A45071455FF3FE74B8 /* string_win_test.cc in Sources */,
				618BBEA620B89AAC00B5BCE7 /* target.pb.cc in Sources */,
				AB380CFB2019388600D97691 /* target_id_generator_test.cc in Sources */,
				54A0352A20A3B3BD003E0143 /* testutil.cc in Sources */,
				ABF6506C201131F8005F2C74 /* timestamp_test.cc in Sources */,
				B68B1E012213A765008977EF /* to_string_apple_test.mm in Sources */,
				B696858E2214B53900271095 /* to_string_test.cc in Sources */,
				ABC1D7E12023A40C00BA84F0 /* token_test.cc in Sources */,
				54A0352720A3AED0003E0143 /* transform_operations_test.mm in Sources */,
				549CCA5120A36DBC00BCEB75 /* tree_sorted_map_test.cc in Sources */,
				C80B10E79CDD7EF7843C321E /* type_traits_apple_test.mm in Sources */,
				ABC1D7DE2023A05300BA84F0 /* user_test.cc in Sources */,
				B68FC0E521F6848700A7055C /* watch_change_test.mm in Sources */,
				544129DE21C2DDC800EFB9CC /* write.pb.cc in Sources */,
			);
			runOnlyForDeploymentPostprocessing = 0;
		};
		6EDD3AD520BF247500C33877 /* Sources */ = {
			isa = PBXSourcesBuildPhase;
			buildActionMask = 2147483647;
			files = (
				6E8302E021022309003E1EA3 /* FSTFuzzTestFieldPath.mm in Sources */,
				6EA39FDE20FE820E008D461F /* FSTFuzzTestSerializer.mm in Sources */,
				6EDD3B6020BF25AE00C33877 /* FSTFuzzTestsPrincipal.mm in Sources */,
			);
			runOnlyForDeploymentPostprocessing = 0;
		};
		DAFF0CF121E64AC30062958F /* Sources */ = {
			isa = PBXSourcesBuildPhase;
			buildActionMask = 2147483647;
			files = (
				DAFF0CF921E64AC30062958F /* AppDelegate.m in Sources */,
				DAFF0D0121E64AC40062958F /* main.m in Sources */,
			);
			runOnlyForDeploymentPostprocessing = 0;
		};
		DE03B2981F2149D600A30B9C /* Sources */ = {
			isa = PBXSourcesBuildPhase;
			buildActionMask = 2147483647;
			files = (
				73866AA12082B0A5009BB4FF /* FIRArrayTransformTests.mm in Sources */,
				5492E079202154D600B64F25 /* FIRCursorTests.mm in Sources */,
				5492E075202154D600B64F25 /* FIRDatabaseTests.mm in Sources */,
				5492E073202154D600B64F25 /* FIRFieldsTests.mm in Sources */,
				6161B5032047140C00A99DBB /* FIRFirestoreSourceTests.mm in Sources */,
				5492E074202154D600B64F25 /* FIRListenerRegistrationTests.mm in Sources */,
				5492E072202154D600B64F25 /* FIRQueryTests.mm in Sources */,
				5492E077202154D600B64F25 /* FIRServerTimestampTests.mm in Sources */,
				5492E07A202154D600B64F25 /* FIRTypeTests.mm in Sources */,
				5492E076202154D600B64F25 /* FIRValidationTests.mm in Sources */,
				5492E078202154D600B64F25 /* FIRWriteBatchTests.mm in Sources */,
				5492E082202154EC00B64F25 /* FSTDatastoreTests.mm in Sources */,
				5492E041202143E700B64F25 /* FSTEventAccumulator.mm in Sources */,
				5492E0422021440500B64F25 /* FSTHelpers.mm in Sources */,
				5491BC731FB44593008B3588 /* FSTIntegrationTestCase.mm in Sources */,
				5492E080202154EC00B64F25 /* FSTSmokeTests.mm in Sources */,
				5492E07F202154EC00B64F25 /* FSTTransactionTests.mm in Sources */,
				5492E0442021457E00B64F25 /* XCTestCase+Await.mm in Sources */,
				EBFC611B1BF195D0EC710AF4 /* app_testing.mm in Sources */,
				CA989C0E6020C372A62B7062 /* testutil.cc in Sources */,
			);
			runOnlyForDeploymentPostprocessing = 0;
		};
/* End PBXSourcesBuildPhase section */

/* Begin PBXTargetDependency section */
		54C9EDF72040E16300A969CD /* PBXTargetDependency */ = {
			isa = PBXTargetDependency;
			target = 6003F589195388D20070C39A /* Firestore_Example_iOS */;
			targetProxy = 54C9EDF62040E16300A969CD /* PBXContainerItemProxy */;
		};
		54C9EDFF2040E41900A969CD /* PBXTargetDependency */ = {
			isa = PBXTargetDependency;
			target = 54C9EDF02040E16300A969CD /* Firestore_SwiftTests_iOS */;
			targetProxy = 54C9EDFE2040E41900A969CD /* PBXContainerItemProxy */;
		};
		5CAE131F20FFFED600BE9A4A /* PBXTargetDependency */ = {
			isa = PBXTargetDependency;
			target = 6003F589195388D20070C39A /* Firestore_Example_iOS */;
			targetProxy = 5CAE131E20FFFED600BE9A4A /* PBXContainerItemProxy */;
		};
		6003F5B4195388D20070C39A /* PBXTargetDependency */ = {
			isa = PBXTargetDependency;
			target = 6003F589195388D20070C39A /* Firestore_Example_iOS */;
			targetProxy = 6003F5B3195388D20070C39A /* PBXContainerItemProxy */;
		};
		6EDD3AD220BF247500C33877 /* PBXTargetDependency */ = {
			isa = PBXTargetDependency;
			target = 6003F589195388D20070C39A /* Firestore_Example_iOS */;
			targetProxy = 6EDD3AD320BF247500C33877 /* PBXContainerItemProxy */;
		};
		DE03B2951F2149D600A30B9C /* PBXTargetDependency */ = {
			isa = PBXTargetDependency;
			target = 6003F589195388D20070C39A /* Firestore_Example_iOS */;
			targetProxy = DE03B2961F2149D600A30B9C /* PBXContainerItemProxy */;
		};
		DE29E7FA1F2174DD00909613 /* PBXTargetDependency */ = {
			isa = PBXTargetDependency;
			target = 6003F5AD195388D20070C39A /* Firestore_Tests_iOS */;
			targetProxy = DE29E7F91F2174DD00909613 /* PBXContainerItemProxy */;
		};
		DE29E7FC1F2174DD00909613 /* PBXTargetDependency */ = {
			isa = PBXTargetDependency;
			target = DE03B2941F2149D600A30B9C /* Firestore_IntegrationTests_iOS */;
			targetProxy = DE29E7FB1F2174DD00909613 /* PBXContainerItemProxy */;
		};
/* End PBXTargetDependency section */

/* Begin PBXVariantGroup section */
		6003F596195388D20070C39A /* InfoPlist.strings */ = {
			isa = PBXVariantGroup;
			children = (
				6003F597195388D20070C39A /* en */,
			);
			name = InfoPlist.strings;
			sourceTree = "<group>";
		};
		6003F5B8195388D20070C39A /* InfoPlist.strings */ = {
			isa = PBXVariantGroup;
			children = (
				6003F5B9195388D20070C39A /* en */,
			);
			name = InfoPlist.strings;
			sourceTree = "<group>";
		};
		71719F9D1E33DC2100824A3D /* LaunchScreen.storyboard */ = {
			isa = PBXVariantGroup;
			children = (
				71719F9E1E33DC2100824A3D /* Base */,
			);
			name = LaunchScreen.storyboard;
			sourceTree = "<group>";
		};
		DAFF0CFC21E64AC40062958F /* MainMenu.xib */ = {
			isa = PBXVariantGroup;
			children = (
				DAFF0CFD21E64AC40062958F /* Base */,
			);
			name = MainMenu.xib;
			sourceTree = "<group>";
		};
/* End PBXVariantGroup section */

/* Begin XCBuildConfiguration section */
		54C9EDF82040E16300A969CD /* Debug */ = {
			isa = XCBuildConfiguration;
			baseConfigurationReference = 69E6C311558EC77729A16CF1 /* Pods-Firestore_Example_iOS-Firestore_SwiftTests_iOS.debug.xcconfig */;
			buildSettings = {
				BUNDLE_LOADER = "$(TEST_HOST)";
				CLANG_ANALYZER_NONNULL = YES;
				CLANG_ANALYZER_NUMBER_OBJECT_CONVERSION = YES_AGGRESSIVE;
				CLANG_WARN_BLOCK_CAPTURE_AUTORELEASING = YES;
				CLANG_WARN_COMMA = YES;
				CLANG_WARN_DOCUMENTATION_COMMENTS = YES;
				CLANG_WARN_INFINITE_RECURSION = YES;
				CLANG_WARN_NON_LITERAL_NULL_CONVERSION = YES;
				CLANG_WARN_OBJC_LITERAL_CONVERSION = YES;
				CLANG_WARN_RANGE_LOOP_ANALYSIS = YES;
				CLANG_WARN_STRICT_PROTOTYPES = YES;
				CLANG_WARN_SUSPICIOUS_MOVE = YES;
				CLANG_WARN_UNGUARDED_AVAILABILITY = YES_AGGRESSIVE;
				CLANG_WARN_UNREACHABLE_CODE = YES;
				CODE_SIGN_IDENTITY = "iPhone Developer";
				CODE_SIGN_STYLE = Automatic;
				DEBUG_INFORMATION_FORMAT = dwarf;
				ENABLE_STRICT_OBJC_MSGSEND = YES;
				GCC_C_LANGUAGE_STANDARD = c99;
				GCC_NO_COMMON_BLOCKS = YES;
				INFOPLIST_FILE = ../Swift/Tests/Info.plist;
				IPHONEOS_DEPLOYMENT_TARGET = 11.2;
				LD_RUNPATH_SEARCH_PATHS = "$(inherited) @executable_path/Frameworks @loader_path/Frameworks";
				MTL_ENABLE_DEBUG_INFO = YES;
				PRODUCT_BUNDLE_IDENTIFIER = "com.google.Firestore-SwiftTests-iOS";
				PRODUCT_NAME = "$(TARGET_NAME)";
				SWIFT_ACTIVE_COMPILATION_CONDITIONS = DEBUG;
				SWIFT_OPTIMIZATION_LEVEL = "-Onone";
				SWIFT_VERSION = 4.0;
				TARGETED_DEVICE_FAMILY = "1,2";
				TEST_HOST = "$(BUILT_PRODUCTS_DIR)/Firestore_Example_iOS.app/Firestore_Example_iOS";
			};
			name = Debug;
		};
		54C9EDF92040E16300A969CD /* Release */ = {
			isa = XCBuildConfiguration;
			baseConfigurationReference = 11984BA0A99D7A7ABA5B0D90 /* Pods-Firestore_Example_iOS-Firestore_SwiftTests_iOS.release.xcconfig */;
			buildSettings = {
				BUNDLE_LOADER = "$(TEST_HOST)";
				CLANG_ANALYZER_NONNULL = YES;
				CLANG_ANALYZER_NUMBER_OBJECT_CONVERSION = YES_AGGRESSIVE;
				CLANG_WARN_BLOCK_CAPTURE_AUTORELEASING = YES;
				CLANG_WARN_COMMA = YES;
				CLANG_WARN_DOCUMENTATION_COMMENTS = YES;
				CLANG_WARN_INFINITE_RECURSION = YES;
				CLANG_WARN_NON_LITERAL_NULL_CONVERSION = YES;
				CLANG_WARN_OBJC_LITERAL_CONVERSION = YES;
				CLANG_WARN_RANGE_LOOP_ANALYSIS = YES;
				CLANG_WARN_STRICT_PROTOTYPES = YES;
				CLANG_WARN_SUSPICIOUS_MOVE = YES;
				CLANG_WARN_UNGUARDED_AVAILABILITY = YES_AGGRESSIVE;
				CLANG_WARN_UNREACHABLE_CODE = YES;
				CODE_SIGN_IDENTITY = "iPhone Developer";
				CODE_SIGN_STYLE = Automatic;
				COPY_PHASE_STRIP = NO;
				DEBUG_INFORMATION_FORMAT = "dwarf-with-dsym";
				ENABLE_STRICT_OBJC_MSGSEND = YES;
				GCC_C_LANGUAGE_STANDARD = c99;
				GCC_NO_COMMON_BLOCKS = YES;
				INFOPLIST_FILE = ../Swift/Tests/Info.plist;
				IPHONEOS_DEPLOYMENT_TARGET = 11.2;
				LD_RUNPATH_SEARCH_PATHS = "$(inherited) @executable_path/Frameworks @loader_path/Frameworks";
				MTL_ENABLE_DEBUG_INFO = NO;
				PRODUCT_BUNDLE_IDENTIFIER = "com.google.Firestore-SwiftTests-iOS";
				PRODUCT_NAME = "$(TARGET_NAME)";
				SWIFT_OPTIMIZATION_LEVEL = "-Owholemodule";
				SWIFT_VERSION = 4.0;
				TARGETED_DEVICE_FAMILY = "1,2";
				TEST_HOST = "$(BUILT_PRODUCTS_DIR)/Firestore_Example_iOS.app/Firestore_Example_iOS";
			};
			name = Release;
		};
		5CAE132120FFFED600BE9A4A /* Debug */ = {
			isa = XCBuildConfiguration;
			baseConfigurationReference = FA2E9952BA2B299C1156C43C /* Pods-Firestore_Benchmarks_iOS.debug.xcconfig */;
			buildSettings = {
				BUNDLE_LOADER = "$(TEST_HOST)";
				DEVELOPMENT_TEAM = EQHXZ8M8AV;
				FRAMEWORK_SEARCH_PATHS = (
					"$(SDKROOT)/Developer/Library/Frameworks",
					"$(inherited)",
					"$(DEVELOPER_FRAMEWORKS_DIR)",
				);
				GCC_PRECOMPILE_PREFIX_HEADER = YES;
				GCC_PREFIX_HEADER = "";
				GCC_PREPROCESSOR_DEFINITIONS = (
					"$(inherited)",
					"COCOAPODS=1",
					"GPB_USE_PROTOBUF_FRAMEWORK_IMPORTS=1",
				);
				HEADER_SEARCH_PATHS = (
					"$(inherited)",
					"\"${PODS_ROOT}/../../..\"",
					"\"${PODS_ROOT}/../../../Firestore/third_party/abseil-cpp\"",
					"\"${PODS_ROOT}/GoogleTest/googlemock/include\"",
					"\"${PODS_ROOT}/GoogleTest/googletest/include\"",
					"\"${PODS_ROOT}/leveldb-library/include\"",
					"\"${PODS_ROOT}/../../../Firestore/Protos/cpp\"",
					"\"${PODS_ROOT}/ProtobufCpp/src\"",
				);
				INFOPLIST_FILE = Benchmarks/Info.plist;
				OTHER_CFLAGS = (
					"$(inherited)",
					"-iquote",
					"\"${PODS_CONFIGURATION_BUILD_DIR}/GoogleTest/GoogleTest.framework/Headers\"",
					"-iquote",
					"\"${PODS_CONFIGURATION_BUILD_DIR}/OCMock/OCMock.framework/Headers\"",
					"-iquote",
					"\"${PODS_CONFIGURATION_BUILD_DIR}/ProtobufCpp/ProtobufCpp.framework/Headers\"",
					"-iquote",
					"\"${PODS_CONFIGURATION_BUILD_DIR}/leveldb-library/leveldb.framework/Headers\"",
					"$(inherited)",
					"-iquote",
					"\"${PODS_CONFIGURATION_BUILD_DIR}/BoringSSL/openssl.framework/Headers\"",
					"-iquote",
					"\"${PODS_CONFIGURATION_BUILD_DIR}/FirebaseAuth/FirebaseAuth.framework/Headers\"",
					"-iquote",
					"\"${PODS_CONFIGURATION_BUILD_DIR}/FirebaseCore/FirebaseCore.framework/Headers\"",
					"-iquote",
					"\"${PODS_CONFIGURATION_BUILD_DIR}/FirebaseFirestore/FirebaseFirestore.framework/Headers\"",
					"-iquote",
					"\"${PODS_CONFIGURATION_BUILD_DIR}/GTMSessionFetcher/GTMSessionFetcher.framework/Headers\"",
					"-iquote",
					"\"${PODS_CONFIGURATION_BUILD_DIR}/GoogleToolboxForMac/GoogleToolboxForMac.framework/Headers\"",
					"-iquote",
					"\"${PODS_CONFIGURATION_BUILD_DIR}/Protobuf/Protobuf.framework/Headers\"",
					"-iquote",
					"\"${PODS_CONFIGURATION_BUILD_DIR}/leveldb-library/leveldb.framework/Headers\"",
					"-iquote",
					"\"${PODS_CONFIGURATION_BUILD_DIR}/nanopb/nanopb.framework/Headers\"",
					"-isystem",
					"\"${PODS_ROOT}/Headers/Public\"",
					"-isystem",
					"\"${PODS_ROOT}/Headers/Public/Firebase\"",
					"-isystem",
					"\"${PODS_ROOT}/Headers/Public/FirebaseAnalytics\"",
					"-isystem",
					"\"${PODS_ROOT}/Headers/Public/FirebaseInstanceID\"",
					"-DPB_FIELD_32BIT",
					"-DPB_NO_PACKED_STRUCTS=1",
				);
				PRODUCT_BUNDLE_IDENTIFIER = "Firebase.Firestore-Benchmarks-iOS";
				PRODUCT_NAME = "$(TARGET_NAME)";
				SYSTEM_HEADER_SEARCH_PATHS = "\"${PODS_ROOT}/nanopb\"";
				TEST_HOST = "$(BUILT_PRODUCTS_DIR)/Firestore_Example_iOS.app/Firestore_Example_iOS";
			};
			name = Debug;
		};
		5CAE132220FFFED600BE9A4A /* Release */ = {
			isa = XCBuildConfiguration;
			baseConfigurationReference = A5FA86650A18F3B7A8162287 /* Pods-Firestore_Benchmarks_iOS.release.xcconfig */;
			buildSettings = {
				BUNDLE_LOADER = "$(TEST_HOST)";
				DEVELOPMENT_TEAM = EQHXZ8M8AV;
				FRAMEWORK_SEARCH_PATHS = (
					"$(SDKROOT)/Developer/Library/Frameworks",
					"$(inherited)",
					"$(DEVELOPER_FRAMEWORKS_DIR)",
				);
				GCC_PRECOMPILE_PREFIX_HEADER = YES;
				GCC_PREFIX_HEADER = "";
				GCC_PREPROCESSOR_DEFINITIONS = (
					"$(inherited)",
					"COCOAPODS=1",
					"GPB_USE_PROTOBUF_FRAMEWORK_IMPORTS=1",
				);
				HEADER_SEARCH_PATHS = (
					"$(inherited)",
					"\"${PODS_ROOT}/../../..\"",
					"\"${PODS_ROOT}/../../../Firestore/third_party/abseil-cpp\"",
					"\"${PODS_ROOT}/GoogleTest/googlemock/include\"",
					"\"${PODS_ROOT}/GoogleTest/googletest/include\"",
					"\"${PODS_ROOT}/leveldb-library/include\"",
					"\"${PODS_ROOT}/../../../Firestore/Protos/cpp\"",
					"\"${PODS_ROOT}/ProtobufCpp/src\"",
				);
				INFOPLIST_FILE = Benchmarks/Info.plist;
				OTHER_CFLAGS = (
					"$(inherited)",
					"-iquote",
					"\"${PODS_CONFIGURATION_BUILD_DIR}/GoogleTest/GoogleTest.framework/Headers\"",
					"-iquote",
					"\"${PODS_CONFIGURATION_BUILD_DIR}/OCMock/OCMock.framework/Headers\"",
					"-iquote",
					"\"${PODS_CONFIGURATION_BUILD_DIR}/ProtobufCpp/ProtobufCpp.framework/Headers\"",
					"-iquote",
					"\"${PODS_CONFIGURATION_BUILD_DIR}/leveldb-library/leveldb.framework/Headers\"",
					"$(inherited)",
					"-iquote",
					"\"${PODS_CONFIGURATION_BUILD_DIR}/BoringSSL/openssl.framework/Headers\"",
					"-iquote",
					"\"${PODS_CONFIGURATION_BUILD_DIR}/FirebaseAuth/FirebaseAuth.framework/Headers\"",
					"-iquote",
					"\"${PODS_CONFIGURATION_BUILD_DIR}/FirebaseCore/FirebaseCore.framework/Headers\"",
					"-iquote",
					"\"${PODS_CONFIGURATION_BUILD_DIR}/FirebaseFirestore/FirebaseFirestore.framework/Headers\"",
					"-iquote",
					"\"${PODS_CONFIGURATION_BUILD_DIR}/GTMSessionFetcher/GTMSessionFetcher.framework/Headers\"",
					"-iquote",
					"\"${PODS_CONFIGURATION_BUILD_DIR}/GoogleToolboxForMac/GoogleToolboxForMac.framework/Headers\"",
					"-iquote",
					"\"${PODS_CONFIGURATION_BUILD_DIR}/Protobuf/Protobuf.framework/Headers\"",
					"-iquote",
					"\"${PODS_CONFIGURATION_BUILD_DIR}/leveldb-library/leveldb.framework/Headers\"",
					"-iquote",
					"\"${PODS_CONFIGURATION_BUILD_DIR}/nanopb/nanopb.framework/Headers\"",
					"-isystem",
					"\"${PODS_ROOT}/Headers/Public\"",
					"-isystem",
					"\"${PODS_ROOT}/Headers/Public/Firebase\"",
					"-isystem",
					"\"${PODS_ROOT}/Headers/Public/FirebaseAnalytics\"",
					"-isystem",
					"\"${PODS_ROOT}/Headers/Public/FirebaseInstanceID\"",
					"-DPB_FIELD_32BIT",
					"-DPB_NO_PACKED_STRUCTS=1",
				);
				PRODUCT_BUNDLE_IDENTIFIER = "Firebase.Firestore-Benchmarks-iOS";
				PRODUCT_NAME = "$(TARGET_NAME)";
				SYSTEM_HEADER_SEARCH_PATHS = "\"${PODS_ROOT}/nanopb\"";
				TEST_HOST = "$(BUILT_PRODUCTS_DIR)/Firestore_Example_iOS.app/Firestore_Example_iOS";
			};
			name = Release;
		};
		6003F5BD195388D20070C39A /* Debug */ = {
			isa = XCBuildConfiguration;
			buildSettings = {
				ALWAYS_SEARCH_USER_PATHS = NO;
				CLANG_CXX_LANGUAGE_STANDARD = "c++0x";
				CLANG_CXX_LIBRARY = "libc++";
				CLANG_ENABLE_MODULES = YES;
				CLANG_ENABLE_OBJC_ARC = YES;
				CLANG_WARN_BOOL_CONVERSION = YES;
				CLANG_WARN_CONSTANT_CONVERSION = YES;
				CLANG_WARN_DIRECT_OBJC_ISA_USAGE = YES_ERROR;
				CLANG_WARN_EMPTY_BODY = YES;
				CLANG_WARN_ENUM_CONVERSION = YES;
				CLANG_WARN_INT_CONVERSION = YES;
				CLANG_WARN_OBJC_ROOT_CLASS = YES_ERROR;
				CLANG_WARN__DUPLICATE_METHOD_MATCH = YES;
				"CODE_SIGN_IDENTITY[sdk=iphoneos*]" = "iPhone Developer";
				COPY_PHASE_STRIP = NO;
				ENABLE_TESTABILITY = YES;
				GCC_C_LANGUAGE_STANDARD = c99;
				GCC_DYNAMIC_NO_PIC = NO;
				GCC_OPTIMIZATION_LEVEL = 0;
				GCC_PREPROCESSOR_DEFINITIONS = (
					"DEBUG=1",
					"$(inherited)",
				);
				GCC_SYMBOLS_PRIVATE_EXTERN = NO;
				GCC_WARN_64_TO_32_BIT_CONVERSION = YES;
				GCC_WARN_ABOUT_RETURN_TYPE = YES_ERROR;
				GCC_WARN_UNDECLARED_SELECTOR = YES;
				GCC_WARN_UNINITIALIZED_AUTOS = YES_AGGRESSIVE;
				GCC_WARN_UNUSED_FUNCTION = YES;
				GCC_WARN_UNUSED_VARIABLE = YES;
				HEADER_SEARCH_PATHS = "";
				IPHONEOS_DEPLOYMENT_TARGET = 8.0;
				ONLY_ACTIVE_ARCH = YES;
				OTHER_CFLAGS = "";
				SDKROOT = iphoneos;
				TARGETED_DEVICE_FAMILY = "1,2";
			};
			name = Debug;
		};
		6003F5BE195388D20070C39A /* Release */ = {
			isa = XCBuildConfiguration;
			buildSettings = {
				ALWAYS_SEARCH_USER_PATHS = NO;
				CLANG_CXX_LANGUAGE_STANDARD = "c++0x";
				CLANG_CXX_LIBRARY = "libc++";
				CLANG_ENABLE_MODULES = YES;
				CLANG_ENABLE_OBJC_ARC = YES;
				CLANG_WARN_BOOL_CONVERSION = YES;
				CLANG_WARN_CONSTANT_CONVERSION = YES;
				CLANG_WARN_DIRECT_OBJC_ISA_USAGE = YES_ERROR;
				CLANG_WARN_EMPTY_BODY = YES;
				CLANG_WARN_ENUM_CONVERSION = YES;
				CLANG_WARN_INT_CONVERSION = YES;
				CLANG_WARN_OBJC_ROOT_CLASS = YES_ERROR;
				CLANG_WARN__DUPLICATE_METHOD_MATCH = YES;
				"CODE_SIGN_IDENTITY[sdk=iphoneos*]" = "iPhone Developer";
				COPY_PHASE_STRIP = YES;
				ENABLE_NS_ASSERTIONS = NO;
				GCC_C_LANGUAGE_STANDARD = c99;
				GCC_WARN_64_TO_32_BIT_CONVERSION = YES;
				GCC_WARN_ABOUT_RETURN_TYPE = YES_ERROR;
				GCC_WARN_UNDECLARED_SELECTOR = YES;
				GCC_WARN_UNINITIALIZED_AUTOS = YES_AGGRESSIVE;
				GCC_WARN_UNUSED_FUNCTION = YES;
				GCC_WARN_UNUSED_VARIABLE = YES;
				HEADER_SEARCH_PATHS = "";
				IPHONEOS_DEPLOYMENT_TARGET = 8.0;
				OTHER_CFLAGS = "";
				SDKROOT = iphoneos;
				TARGETED_DEVICE_FAMILY = "1,2";
				VALIDATE_PRODUCT = YES;
			};
			name = Release;
		};
		6003F5C0195388D20070C39A /* Debug */ = {
			isa = XCBuildConfiguration;
			baseConfigurationReference = 3C81DE3772628FE297055662 /* Pods-Firestore_Example_iOS.debug.xcconfig */;
			buildSettings = {
				ASSETCATALOG_COMPILER_APPICON_NAME = AppIcon;
				GCC_PRECOMPILE_PREFIX_HEADER = YES;
				GCC_PREFIX_HEADER = "";
				HEADER_SEARCH_PATHS = (
					"$(inherited)",
					"\"${PODS_ROOT}/Firebase/Firebase/Firebase\"",
					"\"${PODS_ROOT}/leveldb-library/include\"",
				);
				INFOPLIST_FILE = "App/iOS/Firestore-Info.plist";
				MODULE_NAME = ExampleApp;
				OTHER_LDFLAGS = (
					"$(inherited)",
					"-all_load",
				);
				PRODUCT_BUNDLE_IDENTIFIER = "org.cocoapods.demo.${PRODUCT_NAME:rfc1034identifier}";
				PRODUCT_NAME = "$(TARGET_NAME)";
				WRAPPER_EXTENSION = app;
			};
			name = Debug;
		};
		6003F5C1195388D20070C39A /* Release */ = {
			isa = XCBuildConfiguration;
			baseConfigurationReference = 3F0992A4B83C60841C52E960 /* Pods-Firestore_Example_iOS.release.xcconfig */;
			buildSettings = {
				ASSETCATALOG_COMPILER_APPICON_NAME = AppIcon;
				GCC_PRECOMPILE_PREFIX_HEADER = YES;
				GCC_PREFIX_HEADER = "";
				HEADER_SEARCH_PATHS = (
					"$(inherited)",
					"\"${PODS_ROOT}/Firebase/Firebase/Firebase\"",
					"\"${PODS_ROOT}/leveldb-library/include\"",
				);
				INFOPLIST_FILE = "App/iOS/Firestore-Info.plist";
				MODULE_NAME = ExampleApp;
				OTHER_LDFLAGS = (
					"$(inherited)",
					"-all_load",
				);
				PRODUCT_BUNDLE_IDENTIFIER = "org.cocoapods.demo.${PRODUCT_NAME:rfc1034identifier}";
				PRODUCT_NAME = "$(TARGET_NAME)";
				WRAPPER_EXTENSION = app;
			};
			name = Release;
		};
		6003F5C3195388D20070C39A /* Debug */ = {
			isa = XCBuildConfiguration;
			baseConfigurationReference = E592181BFD7C53C305123739 /* Pods-Firestore_Tests_iOS.debug.xcconfig */;
			buildSettings = {
				BUNDLE_LOADER = "$(TEST_HOST)";
				DEVELOPMENT_TEAM = EQHXZ8M8AV;
				FRAMEWORK_SEARCH_PATHS = (
					"$(SDKROOT)/Developer/Library/Frameworks",
					"$(inherited)",
					"$(DEVELOPER_FRAMEWORKS_DIR)",
				);
				GCC_PRECOMPILE_PREFIX_HEADER = YES;
				GCC_PREFIX_HEADER = "";
				GCC_PREPROCESSOR_DEFINITIONS = (
					"$(inherited)",
					"COCOAPODS=1",
					"GPB_USE_PROTOBUF_FRAMEWORK_IMPORTS=1",
				);
				HEADER_SEARCH_PATHS = (
					"$(inherited)",
					"\"${PODS_ROOT}/../../..\"",
					"\"${PODS_ROOT}/../../../Firestore/third_party/abseil-cpp\"",
					"\"${PODS_ROOT}/GoogleTest/googlemock/include\"",
					"\"${PODS_ROOT}/GoogleTest/googletest/include\"",
					"\"${PODS_ROOT}/leveldb-library/include\"",
					"\"${PODS_ROOT}/../../../Firestore/Protos/nanopb\"",
					"\"${PODS_ROOT}/../../../Firestore/Protos/cpp\"",
					"\"${PODS_ROOT}/ProtobufCpp/src\"",
				);
				INFOPLIST_FILE = "Tests/Tests-Info.plist";
				OTHER_CFLAGS = (
					"$(inherited)",
					"-iquote",
					"\"${PODS_CONFIGURATION_BUILD_DIR}/GoogleTest/GoogleTest.framework/Headers\"",
					"-iquote",
					"\"${PODS_CONFIGURATION_BUILD_DIR}/OCMock/OCMock.framework/Headers\"",
					"-iquote",
					"\"${PODS_CONFIGURATION_BUILD_DIR}/ProtobufCpp/ProtobufCpp.framework/Headers\"",
					"-iquote",
					"\"${PODS_CONFIGURATION_BUILD_DIR}/leveldb-library/leveldb.framework/Headers\"",
					"$(inherited)",
					"-iquote",
					"\"${PODS_CONFIGURATION_BUILD_DIR}/BoringSSL/openssl.framework/Headers\"",
					"-iquote",
					"\"${PODS_CONFIGURATION_BUILD_DIR}/FirebaseAuth/FirebaseAuth.framework/Headers\"",
					"-iquote",
					"\"${PODS_CONFIGURATION_BUILD_DIR}/FirebaseCore/FirebaseCore.framework/Headers\"",
					"-iquote",
					"\"${PODS_CONFIGURATION_BUILD_DIR}/FirebaseFirestore/FirebaseFirestore.framework/Headers\"",
					"-iquote",
					"\"${PODS_CONFIGURATION_BUILD_DIR}/GTMSessionFetcher/GTMSessionFetcher.framework/Headers\"",
					"-iquote",
					"\"${PODS_CONFIGURATION_BUILD_DIR}/GoogleToolboxForMac/GoogleToolboxForMac.framework/Headers\"",
					"-iquote",
					"\"${PODS_CONFIGURATION_BUILD_DIR}/Protobuf/Protobuf.framework/Headers\"",
					"-iquote",
					"\"${PODS_CONFIGURATION_BUILD_DIR}/leveldb-library/leveldb.framework/Headers\"",
					"-iquote",
					"\"${PODS_CONFIGURATION_BUILD_DIR}/nanopb/nanopb.framework/Headers\"",
					"-isystem",
					"\"${PODS_ROOT}/Headers/Public\"",
					"-isystem",
					"\"${PODS_ROOT}/Headers/Public/Firebase\"",
					"-isystem",
					"\"${PODS_ROOT}/Headers/Public/FirebaseAnalytics\"",
					"-isystem",
					"\"${PODS_ROOT}/Headers/Public/FirebaseInstanceID\"",
					"-DPB_FIELD_32BIT",
					"-DPB_NO_PACKED_STRUCTS=1",
				);
				PRODUCT_BUNDLE_IDENTIFIER = "org.cocoapods.demo.${PRODUCT_NAME:rfc1034identifier}";
				PRODUCT_NAME = "$(TARGET_NAME)";
				SYSTEM_HEADER_SEARCH_PATHS = "\"${PODS_ROOT}/nanopb\"";
				TEST_HOST = "$(BUILT_PRODUCTS_DIR)/Firestore_Example_iOS.app/Firestore_Example_iOS";
				WRAPPER_EXTENSION = xctest;
			};
			name = Debug;
		};
		6003F5C4195388D20070C39A /* Release */ = {
			isa = XCBuildConfiguration;
			baseConfigurationReference = B3F5B3AAE791A5911B9EAA82 /* Pods-Firestore_Tests_iOS.release.xcconfig */;
			buildSettings = {
				BUNDLE_LOADER = "$(TEST_HOST)";
				DEVELOPMENT_TEAM = EQHXZ8M8AV;
				FRAMEWORK_SEARCH_PATHS = (
					"$(SDKROOT)/Developer/Library/Frameworks",
					"$(inherited)",
					"$(DEVELOPER_FRAMEWORKS_DIR)",
				);
				GCC_PRECOMPILE_PREFIX_HEADER = YES;
				GCC_PREFIX_HEADER = "";
				GCC_PREPROCESSOR_DEFINITIONS = (
					"$(inherited)",
					"COCOAPODS=1",
					"GPB_USE_PROTOBUF_FRAMEWORK_IMPORTS=1",
				);
				HEADER_SEARCH_PATHS = (
					"$(inherited)",
					"\"${PODS_ROOT}/../../..\"",
					"\"${PODS_ROOT}/../../../Firestore/third_party/abseil-cpp\"",
					"\"${PODS_ROOT}/GoogleTest/googlemock/include\"",
					"\"${PODS_ROOT}/GoogleTest/googletest/include\"",
					"\"${PODS_ROOT}/leveldb-library/include\"",
					"\"${PODS_ROOT}/../../../Firestore/Protos/nanopb\"",
					"\"${PODS_ROOT}/../../../Firestore/Protos/cpp\"",
					"\"${PODS_ROOT}/ProtobufCpp/src\"",
				);
				INFOPLIST_FILE = "Tests/Tests-Info.plist";
				OTHER_CFLAGS = (
					"$(inherited)",
					"-iquote",
					"\"${PODS_CONFIGURATION_BUILD_DIR}/GoogleTest/GoogleTest.framework/Headers\"",
					"-iquote",
					"\"${PODS_CONFIGURATION_BUILD_DIR}/OCMock/OCMock.framework/Headers\"",
					"-iquote",
					"\"${PODS_CONFIGURATION_BUILD_DIR}/ProtobufCpp/ProtobufCpp.framework/Headers\"",
					"-iquote",
					"\"${PODS_CONFIGURATION_BUILD_DIR}/leveldb-library/leveldb.framework/Headers\"",
					"$(inherited)",
					"-iquote",
					"\"${PODS_CONFIGURATION_BUILD_DIR}/BoringSSL/openssl.framework/Headers\"",
					"-iquote",
					"\"${PODS_CONFIGURATION_BUILD_DIR}/FirebaseAuth/FirebaseAuth.framework/Headers\"",
					"-iquote",
					"\"${PODS_CONFIGURATION_BUILD_DIR}/FirebaseCore/FirebaseCore.framework/Headers\"",
					"-iquote",
					"\"${PODS_CONFIGURATION_BUILD_DIR}/FirebaseFirestore/FirebaseFirestore.framework/Headers\"",
					"-iquote",
					"\"${PODS_CONFIGURATION_BUILD_DIR}/GTMSessionFetcher/GTMSessionFetcher.framework/Headers\"",
					"-iquote",
					"\"${PODS_CONFIGURATION_BUILD_DIR}/GoogleToolboxForMac/GoogleToolboxForMac.framework/Headers\"",
					"-iquote",
					"\"${PODS_CONFIGURATION_BUILD_DIR}/Protobuf/Protobuf.framework/Headers\"",
					"-iquote",
					"\"${PODS_CONFIGURATION_BUILD_DIR}/leveldb-library/leveldb.framework/Headers\"",
					"-iquote",
					"\"${PODS_CONFIGURATION_BUILD_DIR}/nanopb/nanopb.framework/Headers\"",
					"-isystem",
					"\"${PODS_ROOT}/Headers/Public\"",
					"-isystem",
					"\"${PODS_ROOT}/Headers/Public/Firebase\"",
					"-isystem",
					"\"${PODS_ROOT}/Headers/Public/FirebaseAnalytics\"",
					"-isystem",
					"\"${PODS_ROOT}/Headers/Public/FirebaseInstanceID\"",
					"-DPB_FIELD_32BIT",
					"-DPB_NO_PACKED_STRUCTS=1",
				);
				PRODUCT_BUNDLE_IDENTIFIER = "org.cocoapods.demo.${PRODUCT_NAME:rfc1034identifier}";
				PRODUCT_NAME = "$(TARGET_NAME)";
				SYSTEM_HEADER_SEARCH_PATHS = "\"${PODS_ROOT}/nanopb\"";
				TEST_HOST = "$(BUILT_PRODUCTS_DIR)/Firestore_Example_iOS.app/Firestore_Example_iOS";
				WRAPPER_EXTENSION = xctest;
			};
			name = Release;
		};
		6EDD3B5920BF247500C33877 /* Debug */ = {
			isa = XCBuildConfiguration;
			baseConfigurationReference = 84434E57CA72951015FC71BC /* Pods-Firestore_FuzzTests_iOS.debug.xcconfig */;
			buildSettings = {
				BUNDLE_LOADER = "$(TEST_HOST)";
				DEVELOPMENT_TEAM = EQHXZ8M8AV;
				FRAMEWORK_SEARCH_PATHS = "$(inherited)";
				GCC_PRECOMPILE_PREFIX_HEADER = YES;
				GCC_PREFIX_HEADER = "";
				GCC_PREPROCESSOR_DEFINITIONS = (
					"$(inherited)",
					"COCOAPODS=1",
					"GPB_USE_PROTOBUF_FRAMEWORK_IMPORTS=1",
				);
				HEADER_SEARCH_PATHS = (
					"$(inherited)",
					"\"${PODS_ROOT}/../../..\"",
					"\"${PODS_ROOT}/../../../Firestore/third_party/abseil-cpp\"",
					"\"${PODS_ROOT}/nanopb\"",
					"\"${PODS_ROOT}/../../../Firestore/Protos/nanopb\"",
				);
				INFOPLIST_FILE = "FuzzTests/Firestore_FuzzTests_iOS-Info.plist";
				OTHER_CFLAGS = (
					"$(inherited)",
					"-fsanitize-coverage=trace-pc-guard",
				);
				PRODUCT_BUNDLE_IDENTIFIER = "org.cocoapods.demo.${PRODUCT_NAME:rfc1034identifier}";
				PRODUCT_NAME = "$(TARGET_NAME)";
				TEST_HOST = "$(BUILT_PRODUCTS_DIR)/Firestore_Example_iOS.app/Firestore_Example_iOS";
				WRAPPER_EXTENSION = xctest;
			};
			name = Debug;
		};
		6EDD3B5A20BF247500C33877 /* Release */ = {
			isa = XCBuildConfiguration;
			baseConfigurationReference = 97C492D2524E92927C11F425 /* Pods-Firestore_FuzzTests_iOS.release.xcconfig */;
			buildSettings = {
				BUNDLE_LOADER = "$(TEST_HOST)";
				DEVELOPMENT_TEAM = EQHXZ8M8AV;
				FRAMEWORK_SEARCH_PATHS = "$(inherited)";
				GCC_PRECOMPILE_PREFIX_HEADER = YES;
				GCC_PREFIX_HEADER = "";
				GCC_PREPROCESSOR_DEFINITIONS = (
					"$(inherited)",
					"COCOAPODS=1",
					"GPB_USE_PROTOBUF_FRAMEWORK_IMPORTS=1",
				);
				HEADER_SEARCH_PATHS = (
					"$(inherited)",
					"\"${PODS_ROOT}/../../..\"",
					"\"${PODS_ROOT}/../../../Firestore/third_party/abseil-cpp\"",
					"\"${PODS_ROOT}/nanopb\"",
					"\"${PODS_ROOT}/../../../Firestore/Protos/nanopb\"",
				);
				INFOPLIST_FILE = "FuzzTests/Firestore_FuzzTests_iOS-Info.plist";
				OTHER_CFLAGS = (
					"$(inherited)",
					"-fsanitize-coverage=trace-pc-guard",
				);
				PRODUCT_BUNDLE_IDENTIFIER = "org.cocoapods.demo.${PRODUCT_NAME:rfc1034identifier}";
				PRODUCT_NAME = "$(TARGET_NAME)";
				TEST_HOST = "$(BUILT_PRODUCTS_DIR)/Firestore_Example_iOS.app/Firestore_Example_iOS";
				WRAPPER_EXTENSION = xctest;
			};
			name = Release;
		};
		DAFF0D0321E64AC40062958F /* Debug */ = {
			isa = XCBuildConfiguration;
			baseConfigurationReference = 98366480BD1FD44A1FEDD982 /* Pods-macOS_example.debug.xcconfig */;
			buildSettings = {
				ASSETCATALOG_COMPILER_APPICON_NAME = AppIcon;
				CLANG_ANALYZER_NONNULL = YES;
				CLANG_ANALYZER_NUMBER_OBJECT_CONVERSION = YES_AGGRESSIVE;
				CLANG_CXX_LANGUAGE_STANDARD = "c++0x";
				CLANG_ENABLE_OBJC_WEAK = YES;
				CLANG_WARN_BLOCK_CAPTURE_AUTORELEASING = YES;
				CLANG_WARN_COMMA = YES;
				CLANG_WARN_DEPRECATED_OBJC_IMPLEMENTATIONS = YES;
				CLANG_WARN_DOCUMENTATION_COMMENTS = YES;
				CLANG_WARN_INFINITE_RECURSION = YES;
				CLANG_WARN_NON_LITERAL_NULL_CONVERSION = YES;
				CLANG_WARN_OBJC_IMPLICIT_RETAIN_SELF = YES;
				CLANG_WARN_OBJC_LITERAL_CONVERSION = YES;
				CLANG_WARN_RANGE_LOOP_ANALYSIS = YES;
				CLANG_WARN_STRICT_PROTOTYPES = YES;
				CLANG_WARN_SUSPICIOUS_MOVE = YES;
				CLANG_WARN_UNGUARDED_AVAILABILITY = YES_AGGRESSIVE;
				CLANG_WARN_UNREACHABLE_CODE = YES;
				CODE_SIGN_ENTITLEMENTS = App/macOS_example/macOS_example.entitlements;
				CODE_SIGN_IDENTITY = "Mac Developer";
				CODE_SIGN_STYLE = Automatic;
				COMBINE_HIDPI_IMAGES = YES;
				DEBUG_INFORMATION_FORMAT = dwarf;
				DEVELOPMENT_TEAM = 63PT2H4G8K;
				ENABLE_STRICT_OBJC_MSGSEND = YES;
				GCC_C_LANGUAGE_STANDARD = c99;
				GCC_NO_COMMON_BLOCKS = YES;
				INFOPLIST_FILE = "$(SRCROOT)/App/macOS_example/Info.plist";
				LD_RUNPATH_SEARCH_PATHS = "$(inherited) @executable_path/../Frameworks";
				MACOSX_DEPLOYMENT_TARGET = 10.10;
				MTL_ENABLE_DEBUG_INFO = INCLUDE_SOURCE;
				MTL_FAST_MATH = YES;
				OTHER_LDFLAGS = (
					"$(inherited)",
					"-l\"c++\"",
					"-framework",
					"\"FirebaseAuth\"",
					"-framework",
					"\"FirebaseCore\"",
					"-framework",
					"\"FirebaseFirestore\"",
					"-framework",
					"\"Foundation\"",
					"-framework",
					"\"GTMSessionFetcher\"",
					"-framework",
					"\"GoogleUtilities\"",
					"-framework",
					"\"Protobuf\"",
					"-framework",
					"\"Security\"",
					"-framework",
					"\"SystemConfiguration\"",
					"-framework",
					"\"grpc\"",
					"-framework",
					"\"grpcpp\"",
					"-framework",
					"\"leveldb\"",
					"-framework",
					"\"nanopb\"",
					"-framework",
					"\"openssl\"",
					"-ObjC",
				);
				PRODUCT_BUNDLE_IDENTIFIER = "com.google.Firestore-macOS";
				PRODUCT_NAME = "$(TARGET_NAME)";
				SDKROOT = macosx;
			};
			name = Debug;
		};
		DAFF0D0421E64AC40062958F /* Release */ = {
			isa = XCBuildConfiguration;
			baseConfigurationReference = DF148C0D5EEC4A2CD9FA484C /* Pods-macOS_example.release.xcconfig */;
			buildSettings = {
				ASSETCATALOG_COMPILER_APPICON_NAME = AppIcon;
				CLANG_ANALYZER_NONNULL = YES;
				CLANG_ANALYZER_NUMBER_OBJECT_CONVERSION = YES_AGGRESSIVE;
				CLANG_CXX_LANGUAGE_STANDARD = "c++0x";
				CLANG_ENABLE_OBJC_WEAK = YES;
				CLANG_WARN_BLOCK_CAPTURE_AUTORELEASING = YES;
				CLANG_WARN_COMMA = YES;
				CLANG_WARN_DEPRECATED_OBJC_IMPLEMENTATIONS = YES;
				CLANG_WARN_DOCUMENTATION_COMMENTS = YES;
				CLANG_WARN_INFINITE_RECURSION = YES;
				CLANG_WARN_NON_LITERAL_NULL_CONVERSION = YES;
				CLANG_WARN_OBJC_IMPLICIT_RETAIN_SELF = YES;
				CLANG_WARN_OBJC_LITERAL_CONVERSION = YES;
				CLANG_WARN_RANGE_LOOP_ANALYSIS = YES;
				CLANG_WARN_STRICT_PROTOTYPES = YES;
				CLANG_WARN_SUSPICIOUS_MOVE = YES;
				CLANG_WARN_UNGUARDED_AVAILABILITY = YES_AGGRESSIVE;
				CLANG_WARN_UNREACHABLE_CODE = YES;
				CODE_SIGN_ENTITLEMENTS = App/macOS_example/macOS_example.entitlements;
				CODE_SIGN_IDENTITY = "Mac Developer";
				CODE_SIGN_STYLE = Automatic;
				COMBINE_HIDPI_IMAGES = YES;
				COPY_PHASE_STRIP = NO;
				DEBUG_INFORMATION_FORMAT = "dwarf-with-dsym";
				DEVELOPMENT_TEAM = 63PT2H4G8K;
				ENABLE_STRICT_OBJC_MSGSEND = YES;
				GCC_C_LANGUAGE_STANDARD = c99;
				GCC_NO_COMMON_BLOCKS = YES;
				INFOPLIST_FILE = "$(SRCROOT)/App/macOS_example/Info.plist";
				LD_RUNPATH_SEARCH_PATHS = "$(inherited) @executable_path/../Frameworks";
				MACOSX_DEPLOYMENT_TARGET = 10.10;
				MTL_ENABLE_DEBUG_INFO = NO;
				MTL_FAST_MATH = YES;
				OTHER_LDFLAGS = (
					"$(inherited)",
					"-l\"c++\"",
					"-framework",
					"\"FirebaseAuth\"",
					"-framework",
					"\"FirebaseCore\"",
					"-framework",
					"\"FirebaseFirestore\"",
					"-framework",
					"\"Foundation\"",
					"-framework",
					"\"GTMSessionFetcher\"",
					"-framework",
					"\"GoogleUtilities\"",
					"-framework",
					"\"Protobuf\"",
					"-framework",
					"\"Security\"",
					"-framework",
					"\"SystemConfiguration\"",
					"-framework",
					"\"grpc\"",
					"-framework",
					"\"grpcpp\"",
					"-framework",
					"\"leveldb\"",
					"-framework",
					"\"nanopb\"",
					"-framework",
					"\"openssl\"",
					"-ObjC",
				);
				PRODUCT_BUNDLE_IDENTIFIER = "com.google.Firestore-macOS";
				PRODUCT_NAME = "$(TARGET_NAME)";
				SDKROOT = macosx;
			};
			name = Release;
		};
		DE03B2E71F2149D600A30B9C /* Debug */ = {
			isa = XCBuildConfiguration;
			baseConfigurationReference = 1277F98C20D2DF0867496976 /* Pods-Firestore_IntegrationTests_iOS.debug.xcconfig */;
			buildSettings = {
				BUNDLE_LOADER = "$(TEST_HOST)";
				DEVELOPMENT_TEAM = EQHXZ8M8AV;
				FRAMEWORK_SEARCH_PATHS = (
					"$(SDKROOT)/Developer/Library/Frameworks",
					"$(inherited)",
					"$(DEVELOPER_FRAMEWORKS_DIR)",
				);
				GCC_PRECOMPILE_PREFIX_HEADER = YES;
				GCC_PREFIX_HEADER = "";
				GCC_PREPROCESSOR_DEFINITIONS = (
					"$(inherited)",
					"COCOAPODS=1",
					"GPB_USE_PROTOBUF_FRAMEWORK_IMPORTS=1",
				);
				HEADER_SEARCH_PATHS = (
					"$(inherited)",
					"\"${PODS_ROOT}/../../..\"",
					"\"${PODS_ROOT}/../../../Firestore/third_party/abseil-cpp\"",
					"\"${PODS_ROOT}/leveldb-library/include\"",
					"\"${PODS_ROOT}/GoogleTest/googletest/include\"",
				);
				INFOPLIST_FILE = "Tests/Tests-Info.plist";
				OTHER_LDFLAGS = (
					"$(inherited)",
					"-l\"c++\"",
				);
				PRODUCT_BUNDLE_IDENTIFIER = "org.cocoapods.demo.${PRODUCT_NAME:rfc1034identifier}";
				PRODUCT_NAME = "$(TARGET_NAME)";
				TEST_HOST = "$(BUILT_PRODUCTS_DIR)/Firestore_Example_iOS.app/Firestore_Example_iOS";
				WRAPPER_EXTENSION = xctest;
			};
			name = Debug;
		};
		DE03B2E81F2149D600A30B9C /* Release */ = {
			isa = XCBuildConfiguration;
			baseConfigurationReference = F354C0FE92645B56A6C6FD44 /* Pods-Firestore_IntegrationTests_iOS.release.xcconfig */;
			buildSettings = {
				BUNDLE_LOADER = "$(TEST_HOST)";
				DEVELOPMENT_TEAM = EQHXZ8M8AV;
				FRAMEWORK_SEARCH_PATHS = (
					"$(SDKROOT)/Developer/Library/Frameworks",
					"$(inherited)",
					"$(DEVELOPER_FRAMEWORKS_DIR)",
				);
				GCC_PRECOMPILE_PREFIX_HEADER = YES;
				GCC_PREFIX_HEADER = "";
				GCC_PREPROCESSOR_DEFINITIONS = (
					"$(inherited)",
					"COCOAPODS=1",
					"GPB_USE_PROTOBUF_FRAMEWORK_IMPORTS=1",
				);
				HEADER_SEARCH_PATHS = (
					"$(inherited)",
					"\"${PODS_ROOT}/../../..\"",
					"\"${PODS_ROOT}/../../../Firestore/third_party/abseil-cpp\"",
					"\"${PODS_ROOT}/leveldb-library/include\"",
					"\"${PODS_ROOT}/GoogleTest/googletest/include\"",
				);
				INFOPLIST_FILE = "Tests/Tests-Info.plist";
				OTHER_LDFLAGS = (
					"$(inherited)",
					"-l\"c++\"",
				);
				PRODUCT_BUNDLE_IDENTIFIER = "org.cocoapods.demo.${PRODUCT_NAME:rfc1034identifier}";
				PRODUCT_NAME = "$(TARGET_NAME)";
				TEST_HOST = "$(BUILT_PRODUCTS_DIR)/Firestore_Example_iOS.app/Firestore_Example_iOS";
				WRAPPER_EXTENSION = xctest;
			};
			name = Release;
		};
		DE29E7F61F2174B000909613 /* Debug */ = {
			isa = XCBuildConfiguration;
			buildSettings = {
				DEVELOPMENT_TEAM = EQHXZ8M8AV;
				PRODUCT_NAME = "$(TARGET_NAME)";
			};
			name = Debug;
		};
		DE29E7F71F2174B000909613 /* Release */ = {
			isa = XCBuildConfiguration;
			buildSettings = {
				DEVELOPMENT_TEAM = EQHXZ8M8AV;
				PRODUCT_NAME = "$(TARGET_NAME)";
			};
			name = Release;
		};
/* End XCBuildConfiguration section */

/* Begin XCConfigurationList section */
		54C9EDFA2040E16300A969CD /* Build configuration list for PBXNativeTarget "Firestore_SwiftTests_iOS" */ = {
			isa = XCConfigurationList;
			buildConfigurations = (
				54C9EDF82040E16300A969CD /* Debug */,
				54C9EDF92040E16300A969CD /* Release */,
			);
			defaultConfigurationIsVisible = 0;
			defaultConfigurationName = Release;
		};
		5CAE132020FFFED600BE9A4A /* Build configuration list for PBXNativeTarget "Firestore_Benchmarks_iOS" */ = {
			isa = XCConfigurationList;
			buildConfigurations = (
				5CAE132120FFFED600BE9A4A /* Debug */,
				5CAE132220FFFED600BE9A4A /* Release */,
			);
			defaultConfigurationIsVisible = 0;
			defaultConfigurationName = Release;
		};
		6003F585195388D10070C39A /* Build configuration list for PBXProject "Firestore" */ = {
			isa = XCConfigurationList;
			buildConfigurations = (
				6003F5BD195388D20070C39A /* Debug */,
				6003F5BE195388D20070C39A /* Release */,
			);
			defaultConfigurationIsVisible = 0;
			defaultConfigurationName = Release;
		};
		6003F5BF195388D20070C39A /* Build configuration list for PBXNativeTarget "Firestore_Example_iOS" */ = {
			isa = XCConfigurationList;
			buildConfigurations = (
				6003F5C0195388D20070C39A /* Debug */,
				6003F5C1195388D20070C39A /* Release */,
			);
			defaultConfigurationIsVisible = 0;
			defaultConfigurationName = Release;
		};
		6003F5C2195388D20070C39A /* Build configuration list for PBXNativeTarget "Firestore_Tests_iOS" */ = {
			isa = XCConfigurationList;
			buildConfigurations = (
				6003F5C3195388D20070C39A /* Debug */,
				6003F5C4195388D20070C39A /* Release */,
			);
			defaultConfigurationIsVisible = 0;
			defaultConfigurationName = Release;
		};
		6EDD3B5820BF247500C33877 /* Build configuration list for PBXNativeTarget "Firestore_FuzzTests_iOS" */ = {
			isa = XCConfigurationList;
			buildConfigurations = (
				6EDD3B5920BF247500C33877 /* Debug */,
				6EDD3B5A20BF247500C33877 /* Release */,
			);
			defaultConfigurationIsVisible = 0;
			defaultConfigurationName = Release;
		};
		DAFF0D0521E64AC40062958F /* Build configuration list for PBXNativeTarget "macOS_example" */ = {
			isa = XCConfigurationList;
			buildConfigurations = (
				DAFF0D0321E64AC40062958F /* Debug */,
				DAFF0D0421E64AC40062958F /* Release */,
			);
			defaultConfigurationIsVisible = 0;
			defaultConfigurationName = Release;
		};
		DE03B2E61F2149D600A30B9C /* Build configuration list for PBXNativeTarget "Firestore_IntegrationTests_iOS" */ = {
			isa = XCConfigurationList;
			buildConfigurations = (
				DE03B2E71F2149D600A30B9C /* Debug */,
				DE03B2E81F2149D600A30B9C /* Release */,
			);
			defaultConfigurationIsVisible = 0;
			defaultConfigurationName = Release;
		};
		DE29E7F81F2174B000909613 /* Build configuration list for PBXAggregateTarget "AllTests_iOS" */ = {
			isa = XCConfigurationList;
			buildConfigurations = (
				DE29E7F61F2174B000909613 /* Debug */,
				DE29E7F71F2174B000909613 /* Release */,
			);
			defaultConfigurationIsVisible = 0;
			defaultConfigurationName = Release;
		};
/* End XCConfigurationList section */
	};
	rootObject = 6003F582195388D10070C39A /* Project object */;
}<|MERGE_RESOLUTION|>--- conflicted
+++ resolved
@@ -204,10 +204,7 @@
 		B68B1E012213A765008977EF /* to_string_apple_test.mm in Sources */ = {isa = PBXBuildFile; fileRef = B68B1E002213A764008977EF /* to_string_apple_test.mm */; };
 		B68FC0E521F6848700A7055C /* watch_change_test.mm in Sources */ = {isa = PBXBuildFile; fileRef = B68FC0E421F6848700A7055C /* watch_change_test.mm */; };
 		B696858E2214B53900271095 /* to_string_test.cc in Sources */ = {isa = PBXBuildFile; fileRef = B696858D2214B53900271095 /* to_string_test.cc */; };
-<<<<<<< HEAD
-=======
 		B6968590221770F100271095 /* objc_compatibility_apple_test.mm in Sources */ = {isa = PBXBuildFile; fileRef = B696858F221770F000271095 /* objc_compatibility_apple_test.mm */; };
->>>>>>> e97f51b8
 		B6BBE43121262CF400C6A53E /* grpc_stream_test.cc in Sources */ = {isa = PBXBuildFile; fileRef = B6BBE42F21262CF400C6A53E /* grpc_stream_test.cc */; };
 		B6D1B68520E2AB1B00B35856 /* exponential_backoff_test.cc in Sources */ = {isa = PBXBuildFile; fileRef = B6D1B68420E2AB1A00B35856 /* exponential_backoff_test.cc */; };
 		B6D9649121544D4F00EB9CFB /* grpc_connection_test.cc in Sources */ = {isa = PBXBuildFile; fileRef = B6D9649021544D4F00EB9CFB /* grpc_connection_test.cc */; };
@@ -531,10 +528,7 @@
 		B68B1E002213A764008977EF /* to_string_apple_test.mm */ = {isa = PBXFileReference; fileEncoding = 4; lastKnownFileType = sourcecode.cpp.objcpp; path = to_string_apple_test.mm; sourceTree = "<group>"; };
 		B68FC0E421F6848700A7055C /* watch_change_test.mm */ = {isa = PBXFileReference; fileEncoding = 4; lastKnownFileType = sourcecode.cpp.objcpp; path = watch_change_test.mm; sourceTree = "<group>"; };
 		B696858D2214B53900271095 /* to_string_test.cc */ = {isa = PBXFileReference; fileEncoding = 4; lastKnownFileType = sourcecode.cpp.cpp; path = to_string_test.cc; sourceTree = "<group>"; };
-<<<<<<< HEAD
-=======
 		B696858F221770F000271095 /* objc_compatibility_apple_test.mm */ = {isa = PBXFileReference; fileEncoding = 4; lastKnownFileType = sourcecode.cpp.objcpp; path = objc_compatibility_apple_test.mm; sourceTree = "<group>"; };
->>>>>>> e97f51b8
 		B69CF05A219B9105004C434D /* FIRFirestore+Testing.h */ = {isa = PBXFileReference; fileEncoding = 4; lastKnownFileType = sourcecode.c.h; path = "FIRFirestore+Testing.h"; sourceTree = "<group>"; };
 		B6BBE42F21262CF400C6A53E /* grpc_stream_test.cc */ = {isa = PBXFileReference; fileEncoding = 4; lastKnownFileType = sourcecode.cpp.cpp; path = grpc_stream_test.cc; sourceTree = "<group>"; };
 		B6D1B68420E2AB1A00B35856 /* exponential_backoff_test.cc */ = {isa = PBXFileReference; fileEncoding = 4; lastKnownFileType = sourcecode.cpp.cpp; path = exponential_backoff_test.cc; sourceTree = "<group>"; };
