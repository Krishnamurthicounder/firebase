--- conflicted
+++ resolved
@@ -164,10 +164,7 @@
 		618BBEB120B89AAC00B5BCE7 /* status.pb.cc in Sources */ = {isa = PBXBuildFile; fileRef = 618BBE9920B89AAC00B5BCE7 /* status.pb.cc */; };
 		61F72C5620BC48FD001A68CB /* serializer_test.cc in Sources */ = {isa = PBXBuildFile; fileRef = 61F72C5520BC48FD001A68CB /* serializer_test.cc */; };
 		6E59498D20F55BA800ECD9A5 /* FuzzingResources in Resources */ = {isa = PBXBuildFile; fileRef = 6ED6DEA120F5502700FC6076 /* FuzzingResources */; };
-<<<<<<< HEAD
 		6E8302E021022309003E1EA3 /* FSTFuzzTestFieldPath.mm in Sources */ = {isa = PBXBuildFile; fileRef = 6E8302DF21022309003E1EA3 /* FSTFuzzTestFieldPath.mm */; };
-=======
->>>>>>> 143c36c2
 		6EA39FDE20FE820E008D461F /* FSTFuzzTestSerializer.mm in Sources */ = {isa = PBXBuildFile; fileRef = 6EA39FDD20FE820E008D461F /* FSTFuzzTestSerializer.mm */; };
 		6EDD3B4620BF247500C33877 /* Foundation.framework in Frameworks */ = {isa = PBXBuildFile; fileRef = 6003F58D195388D20070C39A /* Foundation.framework */; };
 		6EDD3B4820BF247500C33877 /* UIKit.framework in Frameworks */ = {isa = PBXBuildFile; fileRef = 6003F591195388D20070C39A /* UIKit.framework */; };
@@ -460,11 +457,8 @@
 		618BBE9A20B89AAC00B5BCE7 /* status.pb.h */ = {isa = PBXFileReference; fileEncoding = 4; lastKnownFileType = sourcecode.c.h; path = status.pb.h; sourceTree = "<group>"; };
 		61F72C5520BC48FD001A68CB /* serializer_test.cc */ = {isa = PBXFileReference; fileEncoding = 4; lastKnownFileType = sourcecode.cpp.cpp; path = serializer_test.cc; sourceTree = "<group>"; };
 		69E6C311558EC77729A16CF1 /* Pods-Firestore_Example_iOS-Firestore_SwiftTests_iOS.debug.xcconfig */ = {isa = PBXFileReference; includeInIndex = 1; lastKnownFileType = text.xcconfig; name = "Pods-Firestore_Example_iOS-Firestore_SwiftTests_iOS.debug.xcconfig"; path = "Pods/Target Support Files/Pods-Firestore_Example_iOS-Firestore_SwiftTests_iOS/Pods-Firestore_Example_iOS-Firestore_SwiftTests_iOS.debug.xcconfig"; sourceTree = "<group>"; };
-<<<<<<< HEAD
 		6E8302DE210222ED003E1EA3 /* FSTFuzzTestFieldPath.h */ = {isa = PBXFileReference; lastKnownFileType = sourcecode.c.h; path = FSTFuzzTestFieldPath.h; sourceTree = "<group>"; };
 		6E8302DF21022309003E1EA3 /* FSTFuzzTestFieldPath.mm */ = {isa = PBXFileReference; fileEncoding = 4; lastKnownFileType = sourcecode.cpp.objcpp; path = FSTFuzzTestFieldPath.mm; sourceTree = "<group>"; };
-=======
->>>>>>> 143c36c2
 		6EA39FDD20FE820E008D461F /* FSTFuzzTestSerializer.mm */ = {isa = PBXFileReference; lastKnownFileType = sourcecode.cpp.objcpp; path = FSTFuzzTestSerializer.mm; sourceTree = "<group>"; };
 		6EA39FDF20FE824E008D461F /* FSTFuzzTestSerializer.h */ = {isa = PBXFileReference; lastKnownFileType = sourcecode.c.h; path = FSTFuzzTestSerializer.h; sourceTree = "<group>"; };
 		6ED6DEA120F5502700FC6076 /* FuzzingResources */ = {isa = PBXFileReference; lastKnownFileType = folder; path = FuzzingResources; sourceTree = "<group>"; };
@@ -950,15 +944,10 @@
 		6EA39FDC20FE81DD008D461F /* FuzzingTargets */ = {
 			isa = PBXGroup;
 			children = (
-<<<<<<< HEAD
 				6E8302DF21022309003E1EA3 /* FSTFuzzTestFieldPath.mm */,
 				6EA39FDD20FE820E008D461F /* FSTFuzzTestSerializer.mm */,
 				6EA39FDF20FE824E008D461F /* FSTFuzzTestSerializer.h */,
 				6E8302DE210222ED003E1EA3 /* FSTFuzzTestFieldPath.h */,
-=======
-				6EA39FDD20FE820E008D461F /* FSTFuzzTestSerializer.mm */,
-				6EA39FDF20FE824E008D461F /* FSTFuzzTestSerializer.h */,
->>>>>>> 143c36c2
 			);
 			path = FuzzingTargets;
 			sourceTree = "<group>";
@@ -1920,10 +1909,7 @@
 			isa = PBXSourcesBuildPhase;
 			buildActionMask = 2147483647;
 			files = (
-<<<<<<< HEAD
 				6E8302E021022309003E1EA3 /* FSTFuzzTestFieldPath.mm in Sources */,
-=======
->>>>>>> 143c36c2
 				6EA39FDE20FE820E008D461F /* FSTFuzzTestSerializer.mm in Sources */,
 				6EDD3B6020BF25AE00C33877 /* FSTFuzzTestsPrincipal.mm in Sources */,
 			);
