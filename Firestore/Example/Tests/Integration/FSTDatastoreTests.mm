/*
 * Copyright 2017 Google
 *
 * Licensed under the Apache License, Version 2.0 (the "License");
 * you may not use this file except in compliance with the License.
 * You may obtain a copy of the License at
 *
 *      http://www.apache.org/licenses/LICENSE-2.0
 *
 * Unless required by applicable law or agreed to in writing, software
 * distributed under the License is distributed on an "AS IS" BASIS,
 * WITHOUT WARRANTIES OR CONDITIONS OF ANY KIND, either express or implied.
 * See the License for the specific language governing permissions and
 * limitations under the License.
 */

#import <FirebaseFirestore/FirebaseFirestore.h>

#import <FirebaseFirestore/FIRTimestamp.h>
#import <XCTest/XCTest.h>

#include <memory>
#include <vector>

#import "Firestore/Source/API/FIRDocumentReference+Internal.h"
#import "Firestore/Source/API/FSTUserDataConverter.h"
#import "Firestore/Source/Core/FSTFirestoreClient.h"
#import "Firestore/Source/Core/FSTQuery.h"
#import "Firestore/Source/Local/FSTQueryData.h"
#import "Firestore/Source/Model/FSTFieldValue.h"
#import "Firestore/Source/Model/FSTMutation.h"
#import "Firestore/Source/Model/FSTMutationBatch.h"

#import "Firestore/Example/Tests/Util/FSTIntegrationTestCase.h"

#include "Firestore/core/src/firebase/firestore/auth/empty_credentials_provider.h"
#include "Firestore/core/src/firebase/firestore/core/database_info.h"
#include "Firestore/core/src/firebase/firestore/model/database_id.h"
#include "Firestore/core/src/firebase/firestore/model/document_key.h"
#include "Firestore/core/src/firebase/firestore/model/precondition.h"
#include "Firestore/core/src/firebase/firestore/remote/datastore.h"
#include "Firestore/core/src/firebase/firestore/remote/remote_event.h"
#include "Firestore/core/src/firebase/firestore/remote/remote_store.h"
#include "Firestore/core/src/firebase/firestore/util/async_queue.h"
#include "Firestore/core/src/firebase/firestore/util/executor_libdispatch.h"
#include "Firestore/core/src/firebase/firestore/util/hard_assert.h"
#include "Firestore/core/src/firebase/firestore/util/status.h"
#include "Firestore/core/src/firebase/firestore/util/string_apple.h"
#include "absl/memory/memory.h"

namespace util = firebase::firestore::util;
using firebase::firestore::auth::EmptyCredentialsProvider;
using firebase::firestore::core::DatabaseInfo;
using firebase::firestore::model::BatchId;
using firebase::firestore::model::DatabaseId;
using firebase::firestore::model::DocumentKey;
using firebase::firestore::model::DocumentKeySet;
using firebase::firestore::model::Precondition;
using firebase::firestore::model::OnlineState;
using firebase::firestore::model::TargetId;
using firebase::firestore::remote::Datastore;
using firebase::firestore::remote::GrpcConnection;
using firebase::firestore::remote::RemoteEvent;
using firebase::firestore::remote::RemoteStore;
using firebase::firestore::util::AsyncQueue;
using firebase::firestore::util::ExecutorLibdispatch;
using firebase::firestore::util::Status;

NS_ASSUME_NONNULL_BEGIN

#pragma mark - FSTRemoteStoreEventCapture

@interface FSTRemoteStoreEventCapture : NSObject <FSTRemoteSyncer>

- (instancetype)init __attribute__((unavailable("Use initWithTestCase:")));

- (instancetype)initWithTestCase:(XCTestCase *_Nullable)testCase NS_DESIGNATED_INITIALIZER;

- (void)expectWriteEventWithDescription:(NSString *)description;
- (void)expectListenEventWithDescription:(NSString *)description;

@property(nonatomic, weak, nullable) XCTestCase *testCase;
@property(nonatomic, strong) NSMutableArray<NSObject *> *writeEvents;
@property(nonatomic, strong) NSMutableArray<XCTestExpectation *> *writeEventExpectations;
@property(nonatomic, strong) NSMutableArray<XCTestExpectation *> *listenEventExpectations;
@end

@implementation FSTRemoteStoreEventCapture {
  std::vector<RemoteEvent> _listenEvents;
}

- (instancetype)initWithTestCase:(XCTestCase *_Nullable)testCase {
  if (self = [super init]) {
    _writeEvents = [NSMutableArray array];
    _testCase = testCase;
    _writeEventExpectations = [NSMutableArray array];
    _listenEventExpectations = [NSMutableArray array];
  }
  return self;
}

- (void)expectWriteEventWithDescription:(NSString *)description {
  [self.writeEventExpectations
      addObject:[self.testCase
                    expectationWithDescription:[NSString
                                                   stringWithFormat:@"write event %lu: %@",
                                                                    (unsigned long)
                                                                        self.writeEventExpectations
                                                                            .count,
                                                                    description]]];
}

- (void)expectListenEventWithDescription:(NSString *)description {
  [self.listenEventExpectations
      addObject:[self.testCase
                    expectationWithDescription:[NSString
                                                   stringWithFormat:@"listen event %lu: %@",
                                                                    (unsigned long)
                                                                        self.listenEventExpectations
                                                                            .count,
                                                                    description]]];
}

- (void)applySuccessfulWriteWithResult:(FSTMutationBatchResult *)batchResult {
  [self.writeEvents addObject:batchResult];
  XCTestExpectation *expectation = [self.writeEventExpectations objectAtIndex:0];
  [self.writeEventExpectations removeObjectAtIndex:0];
  [expectation fulfill];
}

- (void)rejectFailedWriteWithBatchID:(BatchId)batchID error:(NSError *)error {
  HARD_FAIL("Not implemented");
}

- (DocumentKeySet)remoteKeysForTarget:(TargetId)targetId {
  return DocumentKeySet{};
}

- (void)applyRemoteEvent:(const RemoteEvent &)remoteEvent {
  _listenEvents.push_back(remoteEvent);
  XCTestExpectation *expectation = [self.listenEventExpectations objectAtIndex:0];
  [self.listenEventExpectations removeObjectAtIndex:0];
  [expectation fulfill];
}

- (void)rejectListenWithTargetID:(const TargetId)targetID error:(NSError *)error {
  HARD_FAIL("Not implemented");
}

@end

#pragma mark - FSTDatastoreTests

@interface FSTDatastoreTests : XCTestCase

@end

@implementation FSTDatastoreTests {
  std::unique_ptr<AsyncQueue> _testWorkerQueue;
  FSTLocalStore *_localStore;
  EmptyCredentialsProvider _credentials;

  DatabaseInfo _databaseInfo;
  std::shared_ptr<Datastore> _datastore;
  std::unique_ptr<RemoteStore> _remoteStore;
}

- (void)setUp {
  [super setUp];

  NSString *projectID = [FSTIntegrationTestCase projectID];
  FIRFirestoreSettings *settings = [FSTIntegrationTestCase settings];
  if (!settings.sslEnabled) {
    GrpcConnection::UseInsecureChannel(util::MakeString(settings.host));
  }

  DatabaseId database_id(util::MakeString(projectID), DatabaseId::kDefault);

  _databaseInfo =
      DatabaseInfo(database_id, "test-key", util::MakeString(settings.host), settings.sslEnabled);

  dispatch_queue_t queue = dispatch_queue_create(
      "com.google.firestore.FSTDatastoreTestsWorkerQueue", DISPATCH_QUEUE_SERIAL);
  _testWorkerQueue = absl::make_unique<AsyncQueue>(absl::make_unique<ExecutorLibdispatch>(queue));
  _datastore = std::make_shared<Datastore>(_databaseInfo, _testWorkerQueue.get(), &_credentials);

  _remoteStore = absl::make_unique<RemoteStore>(_localStore, _datastore, _testWorkerQueue.get(),
                                                [](OnlineState) {});

  _testWorkerQueue->Enqueue([=] { _remoteStore->Start(); });
}

- (void)tearDown {
  XCTestExpectation *completion = [self expectationWithDescription:@"shutdown"];
  _testWorkerQueue->Enqueue([=] {
    _remoteStore->Shutdown();
    [completion fulfill];
  });
  [self awaitExpectations];

  [super tearDown];
}

- (void)testCommit {
  XCTestExpectation *expectation = [self expectationWithDescription:@"commitWithCompletion"];

  _datastore->CommitMutations({}, [self, expectation](const Status &status) {
    XCTAssertTrue(status.ok(), @"Failed to commit");
    [expectation fulfill];
  });

  [self awaitExpectations];
}

- (void)testStreamingWrite {
  FSTRemoteStoreEventCapture *capture = [[FSTRemoteStoreEventCapture alloc] initWithTestCase:self];
  [capture expectWriteEventWithDescription:@"write mutations"];

  _remoteStore->set_sync_engine(capture);

  FSTSetMutation *mutation = [self setMutation];
  FSTMutationBatch *batch = [[FSTMutationBatch alloc] initWithBatchID:23
                                                       localWriteTime:[FIRTimestamp timestamp]
<<<<<<< HEAD
                                                        baseMutations:@[]
                                                            mutations:@[ mutation ]];
=======
                                                            mutations:{mutation}];
>>>>>>> 9848883d
  _testWorkerQueue->Enqueue([=] {
    _remoteStore->AddToWritePipeline(batch);
    // The added batch won't be written immediately because write stream wasn't yet open --
    // trigger its opening.
    _remoteStore->FillWritePipeline();
  });

  [self awaitExpectations];
}

- (void)awaitExpectations {
  [self waitForExpectationsWithTimeout:4.0
                               handler:^(NSError *_Nullable expectationError) {
                                 if (expectationError) {
                                   XCTFail(@"Error waiting for timeout: %@", expectationError);
                                 }
                               }];
}

- (FSTSetMutation *)setMutation {
  return [[FSTSetMutation alloc]
       initWithKey:DocumentKey::FromPathString("rooms/eros")
             value:[[FSTObjectValue alloc]
                       initWithDictionary:@{@"name" : [FSTStringValue stringValue:@"Eros"]}]
      precondition:Precondition::None()];
}

@end

NS_ASSUME_NONNULL_END<|MERGE_RESOLUTION|>--- conflicted
+++ resolved
@@ -221,12 +221,8 @@
   FSTSetMutation *mutation = [self setMutation];
   FSTMutationBatch *batch = [[FSTMutationBatch alloc] initWithBatchID:23
                                                        localWriteTime:[FIRTimestamp timestamp]
-<<<<<<< HEAD
-                                                        baseMutations:@[]
-                                                            mutations:@[ mutation ]];
-=======
+                                                        baseMutations:{}
                                                             mutations:{mutation}];
->>>>>>> 9848883d
   _testWorkerQueue->Enqueue([=] {
     _remoteStore->AddToWritePipeline(batch);
     // The added batch won't be written immediately because write stream wasn't yet open --
