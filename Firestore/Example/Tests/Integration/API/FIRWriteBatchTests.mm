/*
 * Copyright 2017 Google
 *
 * Licensed under the Apache License, Version 2.0 (the "License");
 * you may not use this file except in compliance with the License.
 * You may obtain a copy of the License at
 *
 *      http://www.apache.org/licenses/LICENSE-2.0
 *
 * Unless required by applicable law or agreed to in writing, software
 * distributed under the License is distributed on an "AS IS" BASIS,
 * WITHOUT WARRANTIES OR CONDITIONS OF ANY KIND, either express or implied.
 * See the License for the specific language governing permissions and
 * limitations under the License.
 */

#import <FirebaseFirestore/FirebaseFirestore.h>

#import <XCTest/XCTest.h>
#include <mach/mach.h>

#import "Firestore/Example/Tests/Util/FSTEventAccumulator.h"
#import "Firestore/Example/Tests/Util/FSTIntegrationTestCase.h"

@interface FIRWriteBatchTests : FSTIntegrationTestCase
@end

@implementation FIRWriteBatchTests

- (void)testSupportEmptyBatches {
  XCTestExpectation *expectation = [self expectationWithDescription:@"batch written"];
  [[[self firestore] batch] commitWithCompletion:^(NSError *error) {
    XCTAssertNil(error);
    [expectation fulfill];
  }];
  [self awaitExpectations];
}

- (void)testCommitWithoutCompletionHandler {
  FIRDocumentReference *doc = [self documentRef];
  FIRWriteBatch *batch1 = [doc.firestore batch];
  [batch1 setData:@{@"aa" : @"bb"} forDocument:doc];
  [batch1 commitWithCompletion:nil];
  FIRDocumentSnapshot *snapshot1 = [self readDocumentForRef:doc];
  XCTAssertTrue(snapshot1.exists);
  XCTAssertEqualObjects(snapshot1.data, @{@"aa" : @"bb"});

  FIRWriteBatch *batch2 = [doc.firestore batch];
  [batch2 setData:@{@"cc" : @"dd"} forDocument:doc];
  [batch2 commit];

  // TODO(b/70631617): There's currently a backend bug that prevents us from using a resume token
  // right away (against hexa at least). So we sleep. :-( :-( Anything over ~10ms seems to be
  // sufficient.
  [NSThread sleepForTimeInterval:0.2f];

  FIRDocumentSnapshot *snapshot2 = [self readDocumentForRef:doc];
  XCTAssertTrue(snapshot2.exists);
  XCTAssertEqualObjects(snapshot2.data, @{@"cc" : @"dd"});
}

- (void)testSetDocuments {
  FIRDocumentReference *doc = [self documentRef];
  XCTestExpectation *batchExpectation = [self expectationWithDescription:@"batch written"];
  FIRWriteBatch *batch = [doc.firestore batch];
  [batch setData:@{@"a" : @"b"} forDocument:doc];
  [batch setData:@{@"c" : @"d"} forDocument:doc];
  [batch commitWithCompletion:^(NSError *error) {
    XCTAssertNil(error);
    [batchExpectation fulfill];
  }];
  [self awaitExpectations];
  FIRDocumentSnapshot *snapshot = [self readDocumentForRef:doc];
  XCTAssertTrue(snapshot.exists);
  XCTAssertEqualObjects(snapshot.data, @{@"c" : @"d"});
}

- (void)testSetDocumentWithMerge {
  FIRDocumentReference *doc = [self documentRef];
  XCTestExpectation *batchExpectation = [self expectationWithDescription:@"batch written"];
  FIRWriteBatch *batch = [doc.firestore batch];
  [batch setData:@{ @"a" : @"b", @"nested" : @{@"a" : @"b"} } forDocument:doc];
  [batch setData:@{ @"c" : @"d", @"nested" : @{@"c" : @"d"} } forDocument:doc merge:YES];
  [batch commitWithCompletion:^(NSError *error) {
    XCTAssertNil(error);
    [batchExpectation fulfill];
  }];
  [self awaitExpectations];
  FIRDocumentSnapshot *snapshot = [self readDocumentForRef:doc];
  XCTAssertTrue(snapshot.exists);
  XCTAssertEqualObjects(
      snapshot.data, (
                         @{ @"a" : @"b",
                            @"c" : @"d",
                            @"nested" : @{@"a" : @"b", @"c" : @"d"} }));
}

- (void)testUpdateDocuments {
  FIRDocumentReference *doc = [self documentRef];
  [self writeDocumentRef:doc data:@{@"foo" : @"bar"}];
  XCTestExpectation *batchExpectation = [self expectationWithDescription:@"batch written"];
  FIRWriteBatch *batch = [doc.firestore batch];
  [batch updateData:@{ @"baz" : @42 } forDocument:doc];
  [batch commitWithCompletion:^(NSError *error) {
    XCTAssertNil(error);
    [batchExpectation fulfill];
  }];
  [self awaitExpectations];
  FIRDocumentSnapshot *snapshot = [self readDocumentForRef:doc];
  XCTAssertTrue(snapshot.exists);
  XCTAssertEqualObjects(snapshot.data, (@{ @"foo" : @"bar", @"baz" : @42 }));
}

- (void)testCannotUpdateNonexistentDocuments {
  FIRDocumentReference *doc = [self documentRef];
  XCTestExpectation *batchExpectation = [self expectationWithDescription:@"batch written"];
  FIRWriteBatch *batch = [doc.firestore batch];
  [batch updateData:@{ @"baz" : @42 } forDocument:doc];
  [batch commitWithCompletion:^(NSError *error) {
    XCTAssertNotNil(error);
    [batchExpectation fulfill];
  }];
  [self awaitExpectations];
  FIRDocumentSnapshot *result = [self readDocumentForRef:doc];
  XCTAssertFalse(result.exists);
}

- (void)testDeleteDocuments {
  FIRDocumentReference *doc = [self documentRef];
  [self writeDocumentRef:doc data:@{@"foo" : @"bar"}];
  FIRDocumentSnapshot *snapshot = [self readDocumentForRef:doc];

  XCTAssertTrue(snapshot.exists);
  XCTestExpectation *batchExpectation = [self expectationWithDescription:@"batch written"];
  FIRWriteBatch *batch = [doc.firestore batch];
  [batch deleteDocument:doc];
  [batch commitWithCompletion:^(NSError *error) {
    XCTAssertNil(error);
    [batchExpectation fulfill];
  }];
  [self awaitExpectations];
  snapshot = [self readDocumentForRef:doc];
  XCTAssertFalse(snapshot.exists);
}

- (void)testBatchesCommitAtomicallyRaisingCorrectEvents {
  FIRCollectionReference *collection = [self collectionRef];
  FIRDocumentReference *docA = [collection documentWithPath:@"a"];
  FIRDocumentReference *docB = [collection documentWithPath:@"b"];
  FSTEventAccumulator *accumulator = [FSTEventAccumulator accumulatorForTest:self];
  [collection addSnapshotListenerWithIncludeMetadataChanges:YES
                                                   listener:accumulator.valueEventHandler];
  FIRQuerySnapshot *initialSnap = [accumulator awaitEventWithName:@"initial event"];
  XCTAssertEqual(initialSnap.count, 0);

  // Atomically write two documents.
  XCTestExpectation *expectation = [self expectationWithDescription:@"batch written"];
  FIRWriteBatch *batch = [collection.firestore batch];
  [batch setData:@{ @"a" : @1 } forDocument:docA];
  [batch setData:@{ @"b" : @2 } forDocument:docB];
  [batch commitWithCompletion:^(NSError *_Nullable error) {
    XCTAssertNil(error);
    [expectation fulfill];
  }];

  FIRQuerySnapshot *localSnap = [accumulator awaitEventWithName:@"local event"];
  XCTAssertTrue(localSnap.metadata.hasPendingWrites);
  XCTAssertEqualObjects(FIRQuerySnapshotGetData(localSnap), (@[ @{ @"a" : @1 }, @{ @"b" : @2 } ]));

  FIRQuerySnapshot *serverSnap = [accumulator awaitEventWithName:@"server event"];
  XCTAssertFalse(serverSnap.metadata.hasPendingWrites);
  XCTAssertEqualObjects(FIRQuerySnapshotGetData(serverSnap), (@[ @{ @"a" : @1 }, @{ @"b" : @2 } ]));
}

- (void)testBatchesFailAtomicallyRaisingCorrectEvents {
  FIRCollectionReference *collection = [self collectionRef];
  FIRDocumentReference *docA = [collection documentWithPath:@"a"];
  FIRDocumentReference *docB = [collection documentWithPath:@"b"];
  FSTEventAccumulator *accumulator = [FSTEventAccumulator accumulatorForTest:self];
  [collection addSnapshotListenerWithIncludeMetadataChanges:YES
                                                   listener:accumulator.valueEventHandler];
  FIRQuerySnapshot *initialSnap = [accumulator awaitEventWithName:@"initial event"];
  XCTAssertEqual(initialSnap.count, 0);

  // Atomically write 1 document and update a nonexistent document.
  XCTestExpectation *expectation = [self expectationWithDescription:@"batch failed"];
  FIRWriteBatch *batch = [collection.firestore batch];
  [batch setData:@{ @"a" : @1 } forDocument:docA];
  [batch updateData:@{ @"b" : @2 } forDocument:docB];
  [batch commitWithCompletion:^(NSError *_Nullable error) {
    XCTAssertNotNil(error);
    XCTAssertEqualObjects(error.domain, FIRFirestoreErrorDomain);
    XCTAssertEqual(error.code, FIRFirestoreErrorCodeNotFound);
    [expectation fulfill];
  }];

  // Local event with the set document.
  FIRQuerySnapshot *localSnap = [accumulator awaitEventWithName:@"local event"];
  XCTAssertTrue(localSnap.metadata.hasPendingWrites);
  XCTAssertEqualObjects(FIRQuerySnapshotGetData(localSnap), (@[ @{ @"a" : @1 } ]));

  // Server event with the set reverted.
  FIRQuerySnapshot *serverSnap = [accumulator awaitEventWithName:@"server event"];
  XCTAssertFalse(serverSnap.metadata.hasPendingWrites);
  XCTAssertEqual(serverSnap.count, 0);
}

- (void)testWriteTheSameServerTimestampAcrossWrites {
  FIRCollectionReference *collection = [self collectionRef];
  FIRDocumentReference *docA = [collection documentWithPath:@"a"];
  FIRDocumentReference *docB = [collection documentWithPath:@"b"];
  FSTEventAccumulator *accumulator = [FSTEventAccumulator accumulatorForTest:self];
  [collection addSnapshotListenerWithIncludeMetadataChanges:YES
                                                   listener:accumulator.valueEventHandler];
  FIRQuerySnapshot *initialSnap = [accumulator awaitEventWithName:@"initial event"];
  XCTAssertEqual(initialSnap.count, 0);

  // Atomically write 2 documents with server timestamps.
  XCTestExpectation *expectation = [self expectationWithDescription:@"batch written"];
  FIRWriteBatch *batch = [collection.firestore batch];
  [batch setData:@{@"when" : [FIRFieldValue fieldValueForServerTimestamp]} forDocument:docA];
  [batch setData:@{@"when" : [FIRFieldValue fieldValueForServerTimestamp]} forDocument:docB];
  [batch commitWithCompletion:^(NSError *_Nullable error) {
    XCTAssertNil(error);
    [expectation fulfill];
  }];

  FIRQuerySnapshot *localSnap = [accumulator awaitEventWithName:@"local event"];
  XCTAssertTrue(localSnap.metadata.hasPendingWrites);
  XCTAssertEqualObjects(FIRQuerySnapshotGetData(localSnap),
                        (@[ @{@"when" : [NSNull null]}, @{@"when" : [NSNull null]} ]));

  FIRQuerySnapshot *serverSnap = [accumulator awaitEventWithName:@"server event"];
  XCTAssertFalse(serverSnap.metadata.hasPendingWrites);
  XCTAssertEqual(serverSnap.count, 2);
  NSDate *when = serverSnap.documents[0][@"when"];
  XCTAssertEqualObjects(FIRQuerySnapshotGetData(serverSnap),
                        (@[ @{@"when" : when}, @{@"when" : when} ]));
}

- (void)testCanWriteTheSameDocumentMultipleTimes {
  FIRDocumentReference *doc = [self documentRef];
  FSTEventAccumulator *accumulator = [FSTEventAccumulator accumulatorForTest:self];
  [doc addSnapshotListenerWithIncludeMetadataChanges:YES listener:accumulator.valueEventHandler];
  FIRDocumentSnapshot *initialSnap = [accumulator awaitEventWithName:@"initial event"];
  XCTAssertFalse(initialSnap.exists);

  XCTestExpectation *expectation = [self expectationWithDescription:@"batch written"];
  FIRWriteBatch *batch = [doc.firestore batch];
  [batch deleteDocument:doc];
  [batch setData:@{ @"a" : @1, @"b" : @1, @"when" : @"when" } forDocument:doc];
  [batch updateData:@{
    @"b" : @2,
    @"when" : [FIRFieldValue fieldValueForServerTimestamp]
  }
        forDocument:doc];
  [batch commitWithCompletion:^(NSError *_Nullable error) {
    XCTAssertNil(error);
    [expectation fulfill];
  }];

  FIRDocumentSnapshot *localSnap = [accumulator awaitEventWithName:@"local event"];
  XCTAssertTrue(localSnap.metadata.hasPendingWrites);
  XCTAssertEqualObjects(localSnap.data, (@{ @"a" : @1, @"b" : @2, @"when" : [NSNull null] }));

  FIRDocumentSnapshot *serverSnap = [accumulator awaitEventWithName:@"server event"];
  XCTAssertFalse(serverSnap.metadata.hasPendingWrites);
  NSDate *when = serverSnap[@"when"];
  XCTAssertEqualObjects(serverSnap.data, (@{ @"a" : @1, @"b" : @2, @"when" : when }));
}

- (void)testUpdateFieldsWithDots {
  FIRDocumentReference *doc = [self documentRef];

  XCTestExpectation *expectation = [self expectationWithDescription:@"testUpdateFieldsWithDots"];
  FIRWriteBatch *batch = [doc.firestore batch];
  [batch setData:@{@"a.b" : @"old", @"c.d" : @"old"} forDocument:doc];
  [batch updateData:@{
    [[FIRFieldPath alloc] initWithFields:@[ @"a.b" ]] : @"new"
  }
        forDocument:doc];

  [batch commitWithCompletion:^(NSError *_Nullable error) {
    XCTAssertNil(error);
    [doc getDocumentWithCompletion:^(FIRDocumentSnapshot *snapshot, NSError *error) {
      XCTAssertNil(error);
      XCTAssertEqualObjects(snapshot.data, (@{@"a.b" : @"new", @"c.d" : @"old"}));
    }];
    [expectation fulfill];
  }];

  [self awaitExpectations];
}

- (void)testUpdateNestedFields {
  FIRDocumentReference *doc = [self documentRef];

  XCTestExpectation *expectation = [self expectationWithDescription:@"testUpdateNestedFields"];
  FIRWriteBatch *batch = [doc.firestore batch];
  [batch setData:@{
    @"a" : @{@"b" : @"old"},
    @"c" : @{@"d" : @"old"},
    @"e" : @{@"f" : @"old"}
  }
      forDocument:doc];
  [batch updateData:@{
    @"a.b" : @"new",
    [[FIRFieldPath alloc] initWithFields:@[ @"c", @"d" ]] : @"new"
  }
        forDocument:doc];
  [batch commitWithCompletion:^(NSError *_Nullable error) {
    XCTAssertNil(error);
    [doc getDocumentWithCompletion:^(FIRDocumentSnapshot *snapshot, NSError *error) {
      XCTAssertNil(error);
      XCTAssertEqualObjects(snapshot.data, (@{
                              @"a" : @{@"b" : @"new"},
                              @"c" : @{@"d" : @"new"},
                              @"e" : @{@"f" : @"old"}
                            }));
    }];
    [expectation fulfill];
  }];

  [self awaitExpectations];
}

// Returns how much memory the test application is currently using, in megabytes (fractional part is
// truncated), or -1 if the OS call fails.
// TODO(varconst): move the helper function and the test into a new test target for performance
// testing.
long long getCurrentMemoryUsedInMb() {
  mach_task_basic_info taskInfo;
  mach_msg_type_number_t taskInfoSize = MACH_TASK_BASIC_INFO_COUNT;
  const auto errorCode =
      task_info(mach_task_self(), MACH_TASK_BASIC_INFO, (task_info_t)&taskInfo, &taskInfoSize);
  if (errorCode == KERN_SUCCESS) {
    const int bytesInMegabyte = 1000 * 1000;
    return taskInfo.resident_size / bytesInMegabyte;
  }
  return -1;
}

- (void)testReasonableMemoryUsageForLotsOfMutations {
  XCTestExpectation *expectation =
      [self expectationWithDescription:@"testReasonableMemoryUsageForLotsOfMutations"];

  FIRDocumentReference *mainDoc = [self documentRef];
  FIRWriteBatch *batch = [mainDoc.firestore batch];

  // >= 500 mutations will be rejected, so use 500-1 mutations
  for (int i = 0; i != 500 - 1; ++i) {
    FIRDocumentReference *nestedDoc = [[mainDoc collectionWithPath:@"nested"] documentWithAutoID];
    // The exact data doesn't matter; what is important is the large number of mutations.
    [batch setData:@{
      @"a" : @"foo",
      @"b" : @"bar",
    }
        forDocument:nestedDoc];
  }

  const long long memoryUsedBeforeCommitMb = getCurrentMemoryUsedInMb();
  XCTAssertNotEqual(memoryUsedBeforeCommitMb, -1);
  [batch commitWithCompletion:^(NSError *_Nullable error) {
    XCTAssertNil(error);
    const long long memoryUsedAfterCommitMb = getCurrentMemoryUsedInMb();
    XCTAssertNotEqual(memoryUsedAfterCommitMb, -1);
    const long long memoryDeltaMb = memoryUsedAfterCommitMb - memoryUsedBeforeCommitMb;
<<<<<<< HEAD
    // This by its nature cannot be a precise value. A regression would be on the scale of 500Mb.
    XCTAssertLessThan(memoryDeltaMb, 150);
=======
    // This by its nature cannot be a precise value. Runs on simulator seem to give an increase of
    // 10MB in debug mode pretty consistently. A regression would be on the scale of 500Mb.
    XCTAssertLessThan(memoryDeltaMb, 20);
>>>>>>> 158877c4

    [expectation fulfill];
  }];
  [self awaitExpectations];
}

@end<|MERGE_RESOLUTION|>--- conflicted
+++ resolved
@@ -365,14 +365,9 @@
     const long long memoryUsedAfterCommitMb = getCurrentMemoryUsedInMb();
     XCTAssertNotEqual(memoryUsedAfterCommitMb, -1);
     const long long memoryDeltaMb = memoryUsedAfterCommitMb - memoryUsedBeforeCommitMb;
-<<<<<<< HEAD
-    // This by its nature cannot be a precise value. A regression would be on the scale of 500Mb.
-    XCTAssertLessThan(memoryDeltaMb, 150);
-=======
     // This by its nature cannot be a precise value. Runs on simulator seem to give an increase of
     // 10MB in debug mode pretty consistently. A regression would be on the scale of 500Mb.
     XCTAssertLessThan(memoryDeltaMb, 20);
->>>>>>> 158877c4
 
     [expectation fulfill];
   }];
