--- conflicted
+++ resolved
@@ -19,13 +19,10 @@
 #import <FirebaseFirestore/FIRTimestamp.h>
 #import <XCTest/XCTest.h>
 
-<<<<<<< HEAD
-#import "Firestore/Source/API/FIRFieldValue+Internal.h"
-=======
 #include <utility>
 #include <vector>
 
->>>>>>> 9848883d
+#import "Firestore/Source/API/FIRFieldValue+Internal.h"
 #import "Firestore/Source/Core/FSTQuery.h"
 #import "Firestore/Source/Local/FSTLocalWriteResult.h"
 #import "Firestore/Source/Local/FSTPersistence.h"
@@ -138,12 +135,8 @@
   XCTAssertNotNil(result);
   [self.batches addObject:[[FSTMutationBatch alloc] initWithBatchID:result.batchID
                                                      localWriteTime:[FIRTimestamp timestamp]
-<<<<<<< HEAD
-                                                      baseMutations:@[]
-                                                          mutations:mutations]];
-=======
+                                                      baseMutations:{}
                                                           mutations:std::move(mutations)]];
->>>>>>> 9848883d
   _lastChanges = result.changes;
 }
 
@@ -161,14 +154,9 @@
   [self.batches removeObjectAtIndex:0];
   XCTAssertEqual(batch.mutations.size(), 1, @"Acknowledging more than one mutation not supported.");
   SnapshotVersion version = testutil::Version(documentVersion);
-<<<<<<< HEAD
   FSTMutationResult *mutationResult = [[FSTMutationResult alloc]
        initWithVersion:version
       transformResults:transformResult != nil ? @[ FSTTestFieldValue(transformResult) ] : nil];
-=======
-  FSTMutationResult *mutationResult = [[FSTMutationResult alloc] initWithVersion:version
-                                                                transformResults:nil];
->>>>>>> 9848883d
   FSTMutationBatchResult *result = [FSTMutationBatchResult resultWithBatch:batch
                                                              commitVersion:version
                                                            mutationResults:{mutationResult}
@@ -250,12 +238,8 @@
   FSTMutation *set2 = FSTTestSetMutation(@"bar/baz", @{@"bar" : @"baz"});
   FSTMutationBatch *batch = [[FSTMutationBatch alloc] initWithBatchID:1
                                                        localWriteTime:[FIRTimestamp timestamp]
-<<<<<<< HEAD
-                                                        baseMutations:@[ base ]
-                                                            mutations:@[ set1, set2 ]];
-=======
+                                                        baseMutations:{base}
                                                             mutations:{set1, set2}];
->>>>>>> 9848883d
   DocumentKeySet keys = [batch keys];
   XCTAssertEqual(keys.size(), 2u);
 }
@@ -1047,7 +1031,7 @@
 
   [self applyRemoteEvent:FSTTestAddedRemoteEvent(FSTTestDoc("foo/bar", 1,
                                                             @{@"sum" : @0}, FSTDocumentStateSynced),
-                                                 @[ @2 ])];
+                                                 { 2 })];
 
   [self acknowledgeMutationWithVersion:1];
   FSTAssertContains(FSTTestDoc("foo/bar", 1, @{@"sum" : @0}, FSTDocumentStateSynced));
@@ -1062,7 +1046,7 @@
   [self
       applyRemoteEvent:FSTTestUpdateRemoteEvent(FSTTestDoc("foo/bar", 2,
                                                            @{@"sum" : @0}, FSTDocumentStateSynced),
-                                                @[ @2 ], @[])];
+                                                { 2 }, {})];
   FSTAssertContains(FSTTestDoc("foo/bar", 2, @{@"sum" : @1}, FSTDocumentStateLocalMutations));
   FSTAssertChanged(@[ FSTTestDoc("foo/bar", 2, @{@"sum" : @1}, FSTDocumentStateLocalMutations) ]);
 
@@ -1106,19 +1090,19 @@
                                                             @{@"sum" : @0,
                                                               @"array_union" : @[]},
                                                             FSTDocumentStateSynced),
-                                                 @[ @2 ])];
+                                                 {2})];
   FSTAssertChanged(@[ FSTTestDoc("foo/bar", 1,
                                  @{@"sum" : @0,
                                    @"array_union" : @[]},
                                  FSTDocumentStateSynced) ]);
 
-  [self writeMutations:@[
+  [self writeMutations:{
     FSTTestTransformMutation(@"foo/bar",
                              @{@"sum" : [FIRFieldValue fieldValueForIntegerIncrement:1]}),
     FSTTestTransformMutation(
         @"foo/bar",
         @{@"array_union" : [FIRFieldValue fieldValueForArrayUnion:@[ @"foo" ]]})
-  ]];
+  }];
 
   FSTAssertChanged(@[ FSTTestDoc("foo/bar", 1,
                                  @{@"sum" : @1,
@@ -1132,7 +1116,7 @@
                                         @{@"sum" : @1337,
                                           @"array_union" : @[ @"bar" ]},
                                         FSTDocumentStateSynced),
-                             @[ @2 ], @[])];
+                                                  {2}, {})];
   FSTAssertChanged(@[ FSTTestDoc("foo/bar", 1,
                                  @{@"sum" : @1,
                                    @"array_union" : @[ @"bar", @"foo" ]},
@@ -1146,11 +1130,11 @@
   [self allocateQuery:query];
   FSTAssertTargetID(2);
 
-  [self writeMutations:@[
+  [self writeMutations:{
     FSTTestPatchMutation("foo/bar", @{}, {firebase::firestore::testutil::Field("sum")}),
     FSTTestTransformMutation(@"foo/bar",
                              @{@"sum" : [FIRFieldValue fieldValueForIntegerIncrement:1]})
-  ]];
+  }];
 
   FSTAssertContains(FSTTestDoc("foo/bar", 0, @{@"sum" : @1}, FSTDocumentStateLocalMutations));
   FSTAssertChanged(@[ FSTTestDoc("foo/bar", 0, @{@"sum" : @1}, FSTDocumentStateLocalMutations) ]);
@@ -1158,7 +1142,7 @@
   [self applyRemoteEvent:FSTTestAddedRemoteEvent(
                              FSTTestDoc("foo/bar", 1,
                                         @{@"sum" : @1337}, FSTDocumentStateSynced),
-                             @[ @2 ])];
+                                                 {2})];
 
   FSTAssertContains(FSTTestDoc("foo/bar", 1, @{@"sum" : @1}, FSTDocumentStateLocalMutations));
   FSTAssertChanged(@[ FSTTestDoc("foo/bar", 1, @{@"sum" : @1}, FSTDocumentStateLocalMutations) ]);
@@ -1171,11 +1155,11 @@
   [self allocateQuery:query];
   FSTAssertTargetID(2);
 
-  [self writeMutations:@[
+  [self writeMutations:{
     FSTTestPatchMutation("foo/bar", @{}, {}),
     FSTTestTransformMutation(@"foo/bar",
                              @{@"sum" : [FIRFieldValue fieldValueForIntegerIncrement:1]})
-  ]];
+  }];
 
   FSTAssertNotContains(@"foo/bar");
   FSTAssertChanged(@[ FSTTestDeletedDoc("foo/bar", 0, NO) ]);
@@ -1185,7 +1169,7 @@
   [self applyRemoteEvent:FSTTestAddedRemoteEvent(
                              FSTTestDoc("foo/bar", 1,
                                         @{@"sum" : @1337}, FSTDocumentStateSynced),
-                             @[ @2 ])];
+                                                 {2})];
 
   FSTAssertContains(FSTTestDoc("foo/bar", 1, @{@"sum" : @1}, FSTDocumentStateLocalMutations));
   FSTAssertChanged(@[ FSTTestDoc("foo/bar", 1, @{@"sum" : @1}, FSTDocumentStateLocalMutations) ]);
