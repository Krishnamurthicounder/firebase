--- conflicted
+++ resolved
@@ -450,11 +450,7 @@
   // serve to keep the mutated documents from being GC'd while the mutations are outstanding.
   _persistence.run("actually register the mutations", [&]() {
     FIRTimestamp *writeTime = [FIRTimestamp timestamp];
-<<<<<<< HEAD
-    [_mutationQueue addMutationBatchWithWriteTime:writeTime baseMutations:@[] mutations:mutations];
-=======
-    _mutationQueue->AddMutationBatch(writeTime, std::move(mutations));
->>>>>>> 9848883d
+    _mutationQueue->AddMutationBatch(writeTime, {}, std::move(mutations));
   });
 
   // Mark 5 documents eligible for GC. This simulates documents that were mutated then ack'd.
