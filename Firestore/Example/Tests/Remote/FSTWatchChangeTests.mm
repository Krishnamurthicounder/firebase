/*
 * Copyright 2017 Google
 *
 * Licensed under the Apache License, Version 2.0 (the "License");
 * you may not use this file except in compliance with the License.
 * You may obtain a copy of the License at
 *
 *      http://www.apache.org/licenses/LICENSE-2.0
 *
 * Unless required by applicable law or agreed to in writing, software
 * distributed under the License is distributed on an "AS IS" BASIS,
 * WITHOUT WARRANTIES OR CONDITIONS OF ANY KIND, either express or implied.
 * See the License for the specific language governing permissions and
 * limitations under the License.
 */

#import "Firestore/Source/Remote/FSTWatchChange.h"

#import <XCTest/XCTest.h>

#import "Firestore/Source/Model/FSTDocument.h"

#import "Firestore/Example/Tests/Remote/FSTWatchChange+Testing.h"
#import "Firestore/Example/Tests/Util/FSTHelpers.h"

#include "Firestore/core/src/firebase/firestore/remote/existence_filter.h"

using firebase::firestore::remote::ExistenceFilter;

NS_ASSUME_NONNULL_BEGIN

@interface FSTWatchChangeTests : XCTestCase
@end

@implementation FSTWatchChangeTests

- (void)testDocumentChange {
  FSTMaybeDocument *doc = FSTTestDoc("a/b", 1, @{}, FSTDocumentStateSynced);
  FSTDocumentWatchChange *change =
      [[FSTDocumentWatchChange alloc] initWithUpdatedTargetIDs:@[ @1, @2, @3 ]
                                              removedTargetIDs:@[ @4, @5 ]
                                                   documentKey:doc.key
                                                      document:doc];
  XCTAssertEqual(change.updatedTargetIDs.count, 3);
  XCTAssertEqual(change.removedTargetIDs.count, 2);
  // Testing object identity here is fine.
  XCTAssertEqual(change.document, doc);
}

- (void)testExistenceFilterChange {
<<<<<<< HEAD
  FSTExistenceFilter *filter = [FSTExistenceFilter filterWithCount:7];
  FSTExistenceFilterWatchChange *change = [FSTExistenceFilterWatchChange changeWithFilter:filter
                                                                                 targetID:5];
  XCTAssertEqual(change.filter.count, 7);
=======
  ExistenceFilter filter{7};
  FSTExistenceFilterWatchChange *change = [FSTExistenceFilterWatchChange changeWithFilter:filter
                                                                                 targetID:5];
  XCTAssertEqual(change.filter.count(), 7);
>>>>>>> 0b51d277
  XCTAssertEqual(change.targetID, 5);
}

- (void)testWatchTargetChange {
  FSTWatchTargetChange *change =
      [FSTWatchTargetChange changeWithState:FSTWatchTargetChangeStateReset
                                  targetIDs:@[ @1, @2 ]
                                      cause:nil];
  XCTAssertEqual(change.state, FSTWatchTargetChangeStateReset);
  XCTAssertEqual(change.targetIDs.count, 2);
}

@end

NS_ASSUME_NONNULL_END<|MERGE_RESOLUTION|>--- conflicted
+++ resolved
@@ -48,17 +48,10 @@
 }
 
 - (void)testExistenceFilterChange {
-<<<<<<< HEAD
-  FSTExistenceFilter *filter = [FSTExistenceFilter filterWithCount:7];
-  FSTExistenceFilterWatchChange *change = [FSTExistenceFilterWatchChange changeWithFilter:filter
-                                                                                 targetID:5];
-  XCTAssertEqual(change.filter.count, 7);
-=======
   ExistenceFilter filter{7};
   FSTExistenceFilterWatchChange *change = [FSTExistenceFilterWatchChange changeWithFilter:filter
                                                                                  targetID:5];
   XCTAssertEqual(change.filter.count(), 7);
->>>>>>> 0b51d277
   XCTAssertEqual(change.targetID, 5);
 }
 
