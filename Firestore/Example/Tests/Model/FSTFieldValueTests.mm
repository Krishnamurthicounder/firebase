--- conflicted
+++ resolved
@@ -311,7 +311,6 @@
     @[ FSTTestFieldValue(date2) ],
     @[
       // NOTE: ServerTimestampValues can't be parsed via FSTTestFieldValue().
-<<<<<<< HEAD
       [FSTServerTimestampValue serverTimestampValueWithLocalWriteTime:MakeTimestamp(date1)
                                                         previousValue:nil],
       [FSTServerTimestampValue serverTimestampValueWithLocalWriteTime:MakeTimestamp(date1)
@@ -319,18 +318,6 @@
     ],
     @[ [FSTServerTimestampValue serverTimestampValueWithLocalWriteTime:MakeTimestamp(date2)
                                                          previousValue:nil] ],
-=======
-      [FSTServerTimestampValue
-          serverTimestampValueWithLocalWriteTime:[FIRTimestamp timestampWithDate:date1]
-                                   previousValue:nil],
-      [FSTServerTimestampValue
-          serverTimestampValueWithLocalWriteTime:[FIRTimestamp timestampWithDate:date1]
-                                   previousValue:nil]
-    ],
-    @[ [FSTServerTimestampValue
-        serverTimestampValueWithLocalWriteTime:[FIRTimestamp timestampWithDate:date2]
-                                 previousValue:nil] ],
->>>>>>> 094af113
     @[ FSTTestFieldValue(FSTTestGeoPoint(0, 1)), FieldValue::FromGeoPoint(GeoPoint(0, 1)).Wrap() ],
     @[ FSTTestFieldValue(FSTTestGeoPoint(1, 0)) ],
     @[
