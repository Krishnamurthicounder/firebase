--- conflicted
+++ resolved
@@ -402,18 +402,12 @@
                expecting:(NSDictionary<NSString *, id> *)expectedData {
   FSTMaybeDocument *currentDoc = FSTTestDoc("collection/key", 0, baseData, FSTDocumentStateSynced);
 
-<<<<<<< HEAD
   for (NSDictionary<NSString *, id> *transformData in transforms) {
     FSTMutation *transform = FSTTestTransformMutation(@"collection/key", transformData);
     currentDoc = [transform applyToLocalDocument:currentDoc
                                     baseDocument:currentDoc
                                   localWriteTime:_timestamp];
   }
-=======
-  FSTMaybeDocument *transformedDoc = [transform applyToLocalDocument:baseDoc
-                                                        baseDocument:baseDoc
-                                                      localWriteTime:_timestamp];
->>>>>>> 9848883d
 
   FSTDocument *expectedDoc = [FSTDocument documentWithData:FSTTestObjectValue(expectedData)
                                                        key:FSTTestDocKey(@"collection/key")
