--- conflicted
+++ resolved
@@ -26,7 +26,6 @@
 #import "Firestore/Source/Model/FSTMutation.h"
 #import "Firestore/Source/Remote/FSTSerializerBeta.h"
 #import "Firestore/Source/Remote/FSTStream.h"
-#import "Firestore/Source/Util/FSTDispatchQueue.h"
 
 #import "Firestore/Example/Tests/Remote/FSTWatchChange+Testing.h"
 
@@ -37,10 +36,7 @@
 #include "Firestore/core/src/firebase/firestore/remote/connectivity_monitor.h"
 #include "Firestore/core/src/firebase/firestore/remote/grpc_connection.h"
 #include "Firestore/core/src/firebase/firestore/remote/stream.h"
-<<<<<<< HEAD
-=======
 #include "Firestore/core/src/firebase/firestore/util/async_queue.h"
->>>>>>> f66b5b5b
 #include "Firestore/core/src/firebase/firestore/util/log.h"
 #include "Firestore/core/src/firebase/firestore/util/string_apple.h"
 #include "Firestore/core/test/firebase/firestore/util/create_noop_connectivity_monitor.h"
@@ -258,11 +254,8 @@
 @end
 
 @implementation FSTMockDatastore {
-<<<<<<< HEAD
-=======
   AsyncQueue *_workerQueue;
 
->>>>>>> f66b5b5b
   std::shared_ptr<MockWatchStream> _watchStream;
   std::shared_ptr<MockWriteStream> _writeStream;
 
@@ -274,19 +267,6 @@
 #pragma mark - Overridden FSTDatastore methods.
 
 - (instancetype)initWithDatabaseInfo:(const DatabaseInfo *)databaseInfo
-<<<<<<< HEAD
-                 workerDispatchQueue:(FSTDispatchQueue *)workerDispatchQueue
-                         credentials:(CredentialsProvider *)credentials {
-  if (self = [super initWithDatabaseInfo:databaseInfo
-                     workerDispatchQueue:workerDispatchQueue
-                             credentials:credentials]) {
-    _workerDispatchQueue = workerDispatchQueue;
-    _credentials = credentials;
-    _connectivityMonitor = CreateNoOpConnectivityMonitor();
-    _grpcConnection =
-        absl::make_unique<GrpcConnection>(*databaseInfo, [workerDispatchQueue implementation],
-                                          &_grpcQueue, _connectivityMonitor.get());
-=======
                          workerQueue:(AsyncQueue *)workerQueue
                          credentials:(CredentialsProvider *)credentials {
   if (self = [super initWithDatabaseInfo:databaseInfo
@@ -297,18 +277,13 @@
     _connectivityMonitor = CreateNoOpConnectivityMonitor();
     _grpcConnection = absl::make_unique<GrpcConnection>(*databaseInfo, workerQueue, &_grpcQueue,
                                                         _connectivityMonitor.get());
->>>>>>> f66b5b5b
   }
   return self;
 }
 
 - (std::shared_ptr<WatchStream>)createWatchStreamWithDelegate:(id<FSTWatchStreamDelegate>)delegate {
   _watchStream = std::make_shared<MockWatchStream>(
-<<<<<<< HEAD
-      [self.workerDispatchQueue implementation], self.credentials,
-=======
       _workerQueue, self.credentials,
->>>>>>> f66b5b5b
       [[FSTSerializerBeta alloc] initWithDatabaseID:&self.databaseInfo->database_id()],
       _grpcConnection.get(), delegate, self);
 
@@ -317,11 +292,7 @@
 
 - (std::shared_ptr<WriteStream>)createWriteStreamWithDelegate:(id<FSTWriteStreamDelegate>)delegate {
   _writeStream = std::make_shared<MockWriteStream>(
-<<<<<<< HEAD
-      [self.workerDispatchQueue implementation], self.credentials,
-=======
       _workerQueue, self.credentials,
->>>>>>> f66b5b5b
       [[FSTSerializerBeta alloc] initWithDatabaseID:&self.databaseInfo->database_id()],
       _grpcConnection.get(), delegate, self);
 
