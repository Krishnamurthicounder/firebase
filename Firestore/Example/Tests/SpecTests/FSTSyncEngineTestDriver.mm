--- conflicted
+++ resolved
@@ -60,6 +60,7 @@
 using firebase::firestore::auth::HashUser;
 using firebase::firestore::auth::User;
 using firebase::firestore::core::DatabaseInfo;
+using firebase::firestore::core::ListenOptions;
 using firebase::firestore::core::ViewSnapshot;
 using firebase::firestore::model::DatabaseId;
 using firebase::firestore::model::DocumentKey;
@@ -350,15 +351,8 @@
   // TODO(dimond): Allow customizing listen options in spec tests
   // TODO(dimond): Change spec tests to verify isFromCache on snapshots
   ListenOptions options = ListenOptions::FromIncludeMetadataChanges(true);
-<<<<<<< HEAD
   auto listener = std::make_shared<QueryListener>(
       query, options, [self, query](const StatusOr<ViewSnapshot> &maybe_snapshot) {
-=======
-  FSTQueryListener *listener = [[FSTQueryListener alloc]
-            initWithQuery:query
-                  options:options
-      viewSnapshotHandler:[self, query](const StatusOr<ViewSnapshot> &maybe_snapshot) {
->>>>>>> ce07f8d0
         FSTQueryEvent *event = [[FSTQueryEvent alloc] init];
         event.query = query;
         if (maybe_snapshot.ok()) {
