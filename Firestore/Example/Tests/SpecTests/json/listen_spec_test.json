--- conflicted
+++ resolved
@@ -2,13 +2,9 @@
   "Contents of query are cleared when listen is removed.": {
     "describeName": "Listens:",
     "itName": "Contents of query are cleared when listen is removed.",
-<<<<<<< HEAD
-    "tags": ["no-lru"],
-=======
     "tags": [
       "no-lru"
     ],
->>>>>>> 40d5e886
     "comment": "Explicitly tests eager GC behavior",
     "config": {
       "useGarbageCollection": true
