--- conflicted
+++ resolved
@@ -3095,11 +3095,7 @@
                 }
               ],
               "resumeToken": "",
-<<<<<<< HEAD
-              "targetPurpose": 3
-=======
               "targetPurpose": 2
->>>>>>> 5252a62a
             },
             "4": {
               "queries": [
@@ -3188,11 +3184,7 @@
                 }
               ],
               "resumeToken": "",
-<<<<<<< HEAD
-              "targetPurpose": 3
-=======
               "targetPurpose": 2
->>>>>>> 5252a62a
             },
             "4": {
               "queries": [
@@ -3577,11 +3569,7 @@
                 }
               ],
               "resumeToken": "",
-<<<<<<< HEAD
-              "targetPurpose": 3
-=======
               "targetPurpose": 2
->>>>>>> 5252a62a
             },
             "4": {
               "queries": [
@@ -3641,11 +3629,7 @@
                 }
               ],
               "resumeToken": "",
-<<<<<<< HEAD
-              "targetPurpose": 3
-=======
               "targetPurpose": 2
->>>>>>> 5252a62a
             },
             "4": {
               "queries": [
