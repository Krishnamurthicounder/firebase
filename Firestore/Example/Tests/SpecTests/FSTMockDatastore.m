--- conflicted
+++ resolved
@@ -39,12 +39,7 @@
 - (instancetype)initWithDatabase:(FSTDatabaseInfo *)database
              workerDispatchQueue:(FSTDispatchQueue *)workerDispatchQueue
                      credentials:(id<FSTCredentialsProvider>)credentials
-<<<<<<< HEAD
                       serializer:(FSTSerializerBeta *)serializer NS_DESIGNATED_INITIALIZER;
-=======
-                      serializer:(FSTSerializerBeta *)serializer
-                        delegate:(id<FSTWatchStreamDelegate>)delegate NS_DESIGNATED_INITIALIZER;
->>>>>>> 8bdce1df
 
 - (instancetype)initWithDatabase:(FSTDatabaseInfo *)database
              workerDispatchQueue:(FSTDispatchQueue *)workerDispatchQueue
@@ -63,21 +58,11 @@
 - (instancetype)initWithDatabase:(FSTDatabaseInfo *)database
              workerDispatchQueue:(FSTDispatchQueue *)workerDispatchQueue
                      credentials:(id<FSTCredentialsProvider>)credentials
-<<<<<<< HEAD
                       serializer:(FSTSerializerBeta *)serializer {
   self = [super initWithDatabase:database
              workerDispatchQueue:workerDispatchQueue
                      credentials:credentials
                       serializer:serializer];
-=======
-                      serializer:(FSTSerializerBeta *)serializer
-                        delegate:(id<FSTWatchStreamDelegate>)delegate {
-  self = [super initWithDatabase:database
-             workerDispatchQueue:workerDispatchQueue
-                     credentials:credentials
-                      serializer:serializer
-                        delegate:delegate];
->>>>>>> 8bdce1df
   if (self) {
     FSTAssert(database, @"Database must not be nil");
     _activeTargets = [NSMutableDictionary dictionary];
@@ -91,7 +76,7 @@
   FSTAssert(!self.open, @"Trying to start already started watch stream");
   self.open = YES;
   self.delegate = delegate;
-  [self.delegate watchStreamDidOpen];
+  [self notifyStreamOpen];
 }
 
 - (void)stop {
@@ -106,8 +91,12 @@
   return self.open;
 }
 
-- (void)notifyWatchStreamDidOpen {
+- (void)notifyStreamOpen {
   [self.delegate watchStreamDidOpen];
+}
+
+- (void)notifyStreamInterrupted:(NSError *_Nullable)error {
+  [self.delegate watchStreamWasInterrupted:error];
 }
 
 - (void)watchQuery:(FSTQueryData *)query {
@@ -126,7 +115,7 @@
 
 - (void)failStreamWithError:(NSError *)error {
   self.open = NO;
-  [self.delegate watchStreamWasInterrupted:error];
+  [self notifyStreamInterrupted:error];
 }
 
 #pragma mark - Helper methods.
@@ -158,22 +147,12 @@
 - (instancetype)initWithDatabase:(FSTDatabaseInfo *)database
              workerDispatchQueue:(FSTDispatchQueue *)workerDispatchQueue
                      credentials:(id<FSTCredentialsProvider>)credentials
-<<<<<<< HEAD
                       serializer:(FSTSerializerBeta *)serializer NS_DESIGNATED_INITIALIZER;
-=======
-                      serializer:(FSTSerializerBeta *)serializer
-                        delegate:(id<FSTWriteStreamDelegate>)delegate NS_DESIGNATED_INITIALIZER;
->>>>>>> 8bdce1df
-
-- (instancetype)initWithDatabase:(FSTDatabaseInfo *)database
-             workerDispatchQueue:(FSTDispatchQueue *)workerDispatchQueue
-                     credentials:(id<FSTCredentialsProvider>)credentials
-<<<<<<< HEAD
+
+- (instancetype)initWithDatabase:(FSTDatabaseInfo *)database
+             workerDispatchQueue:(FSTDispatchQueue *)workerDispatchQueue
+                     credentials:(id<FSTCredentialsProvider>)credentials
             responseMessageClass:(Class)responseMessageClass NS_UNAVAILABLE;
-=======
-            responseMessageClass:(Class)responseMessageClass
-                        delegate:(id<FSTWriteStreamDelegate>)delegate NS_UNAVAILABLE;
->>>>>>> 8bdce1df
 
 @property(nonatomic, assign) BOOL open;
 @property(nonatomic, strong, readonly) NSMutableArray<NSArray<FSTMutation *> *> *sentMutations;
@@ -185,21 +164,11 @@
 - (instancetype)initWithDatabase:(FSTDatabaseInfo *)database
              workerDispatchQueue:(FSTDispatchQueue *)workerDispatchQueue
                      credentials:(id<FSTCredentialsProvider>)credentials
-<<<<<<< HEAD
                       serializer:(FSTSerializerBeta *)serializer {
   self = [super initWithDatabase:database
              workerDispatchQueue:workerDispatchQueue
                      credentials:credentials
                       serializer:serializer];
-=======
-                      serializer:(FSTSerializerBeta *)serializer
-                        delegate:(id<FSTWriteStreamDelegate>)delegate {
-  self = [super initWithDatabase:database
-             workerDispatchQueue:workerDispatchQueue
-                     credentials:credentials
-                      serializer:serializer
-                        delegate:delegate];
->>>>>>> 8bdce1df
   if (self) {
     _sentMutations = [NSMutableArray array];
   }
@@ -213,7 +182,7 @@
   self.open = YES;
   [self.sentMutations removeAllObjects];
   self.delegate = delegate;
-  [self.delegate writeStreamDidOpen];
+  [self notifyStreamOpen];
 }
 
 - (void)stop {
@@ -237,8 +206,12 @@
   [self.sentMutations addObject:mutations];
 }
 
-- (void)notifyStreamDidOpen {
+- (void)notifyStreamOpen {
   [self.delegate writeStreamDidOpen];
+}
+
+- (void)notifyStreamInterrupted:(NSError *_Nullable)error {
+  [self.delegate writeStreamWasInterrupted:error];
 }
 
 #pragma mark - Helper methods.
@@ -252,7 +225,7 @@
 /** Injects a failed write response as though it had come from the backend. */
 - (void)failStreamWithError:(NSError *)error {
   self.open = NO;
-  [self.delegate writeStreamWasInterrupted:error];
+  [self notifyStreamInterrupted:error];
 }
 
 /**
@@ -313,12 +286,7 @@
       workerDispatchQueue:self.workerDispatchQueue
               credentials:self.credentials
                serializer:[[FSTSerializerBeta alloc]
-<<<<<<< HEAD
                               initWithDatabaseID:self.databaseInfo.databaseID]];
-=======
-                              initWithDatabaseID:self.databaseInfo.databaseID]
-                 delegate:delegate];
->>>>>>> 8bdce1df
   return self.watchStream;
 }
 
@@ -329,12 +297,7 @@
       workerDispatchQueue:self.workerDispatchQueue
               credentials:self.credentials
                serializer:[[FSTSerializerBeta alloc]
-<<<<<<< HEAD
                               initWithDatabaseID:self.databaseInfo.databaseID]];
-=======
-                              initWithDatabaseID:self.databaseInfo.databaseID]
-                 delegate:delegate];
->>>>>>> 8bdce1df
   return self.writeStream;
 }
 
