--- conflicted
+++ resolved
@@ -46,6 +46,8 @@
 # Adds local pod declarations for all Firestore's transitive dependencies if
 # required.
 def configure_local_pods()
+  pod 'FirebaseFirestore', :path => '../../'
+
   # FirebaseCore must always be a local pod so that CI builds that make changes
   # to it can still function. See Firestore-*-xcodebuild in
   # scripts/install_prereqs.sh for more details.
@@ -65,6 +67,8 @@
 def configure_test()
   inherit! :search_paths
 
+  pod 'FirebaseFirestoreSwift', :path => '../../'
+
   pod 'GoogleBenchmark', :podspec => 'GoogleBenchmark.podspec'
   pod 'GoogleTest', :podspec => 'GoogleTest.podspec'
   pod 'ProtobufCpp', :podspec => 'ProtobufCpp.podspec'
@@ -73,25 +77,15 @@
   pod 'leveldb-library'
 end
 
-
 target 'Firestore_Example_iOS' do
   platform :ios, '8.0'
 
   # The next line is the forcing function for the Firebase pod. The Firebase
   # version's subspecs should depend on the component versions in their
-<<<<<<< HEAD
   # corresponding podspecs.
-  pod 'Firebase/CoreOnly', '6.6.0'
-
-  pod 'FirebaseFirestore', :path => '../../'
-  configure_local_pods()
-=======
-  # corresponding podspec's.
   pod 'Firebase/CoreOnly', '6.7.0'
 
-  pod 'FirebaseFirestore', :path => '../../'
-  pod 'FirebaseCore', :path => '../../'
->>>>>>> c42bf815
+  configure_local_pods()
 
   target 'Firestore_Tests_iOS' do
     configure_test()
@@ -108,7 +102,7 @@
   end
 
   target 'Firestore_SwiftTests_iOS' do
-    pod 'FirebaseFirestoreSwift', :path => '../../'
+    configure_test()
   end
 
   target 'Firestore_FuzzTests_iOS' do
@@ -123,12 +117,7 @@
 target 'Firestore_Example_macOS' do
   platform :osx, '10.11'
 
-  pod 'FirebaseFirestore', :path => '../../'
-<<<<<<< HEAD
   configure_local_pods()
-=======
-  pod 'FirebaseCore', :path => '../../'
->>>>>>> c42bf815
 
   target 'Firestore_Tests_macOS' do
     configure_test()
@@ -142,12 +131,7 @@
 target 'Firestore_Example_tvOS' do
   platform :tvos, '10.0'
 
-  pod 'FirebaseFirestore', :path => '../../'
-<<<<<<< HEAD
   configure_local_pods()
-=======
-  pod 'FirebaseCore', :path => '../../'
->>>>>>> c42bf815
 
   target 'Firestore_Tests_tvOS' do
     configure_test()
