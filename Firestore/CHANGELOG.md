# Unreleased
- [fixed] Fix FAILED_PRECONDITION when writing to a deleted document in a
  transaction (#10431).
- [fixed] Fixed data race in credentials provider (#10393).
<<<<<<< HEAD
- [feature] Add MultiDb support.
=======
- [fixed] Fix Firestore failing to raise initial snapshot from empty local cache
  result (#10437).
>>>>>>> 92e269c3

# 10.0.0
- [feature] Added `Query.count()`, which fetches the number of documents in the
  result set without actually downloading the documents (#10246).
- [fixed] Fixed compiler warning about `@param comparator` (#10226).

# 9.6.0
- [added] Expose client side indexing feature with `FIRFirestore.setIndexConfigurationFromJSON` and
  `FIRFirestore.setIndexConfigurationFromStream` (#10090).
- [fixed] Fixed high CPU usage whenever Firestore was in use (#10168).

# 9.5.0
- [fixed] Fixed an intermittent crash if `ListenerRegistration::Remove()` was
  invoked concurrently (#10065).
- [fixed] Fixed a crash if multiple large write batches with overlapping
  documents were executed where at least one batch performed a delete operation
  (#9965).

# 9.4.0
- [fixed] Fixed a crash during app start (#9985, #10018).

# 9.2.0
- [feature] Added `TransactionOptions` to control how many times a transaction
  will retry commits before failing (#9838).

# 9.0.0
- [fixed] Fixed CMake build errors when building with Xcode 13.3.1 (#9702).
- [fixed] **Breaking change:** Fixed an issue where returning `nil` from the
  update closure when running a transaction caused a crash in Swift by removing
  the auto-generated `async throw`ing method from the `FirebaseFirestore`
  module. In order to use the `async throw`ing transaction method, add the
  `FirebaseFirestoreSwift` module dependency to your build target (#9426).

# 8.15.0
- [changed] Potentially fixed a crash during application exit caused by an
  assertion about ordering documents by missing fields (#9258).
- [changed] Add more details to the assertion failure in Query::Comparator() to
  help with future debugging (#9258).

# 8.14.0
- [fixed] Fixed compiler warnings in `local_serializer.cc` about "implicit
  conversion loses integer precision" that were introduced in 8.13.0 (#9430).

# 8.12.1
- [changed] Add more details to the assertion failure in OrderBy::Compare() to
  help with future debugging (#9258).

# 8.11.0
- [fixed] Fixed an issue that can result in incomplete Query snapshots when an
  app is backgrounded during query execution.

# 8.9.1
- [fixed] Fixed a bug in the AppCheck integration that caused the SDK to respond
  to unrelated notifications (#8895).

# 8.9.0
- [added] Added support for Firebase AppCheck.
- [fixed] Fix a crash if `[FIRTransaction getDocument]` was called after
  `[FIRFirestore terminateWithCompletion]` (#8760).
- [fixed] Fixed a performance issue due to repeated schema migrations
  at app startup (#8791).

# 8.6.0
- [changed] Internal refactor to improve serialization performance.
- [changed] `DocumentSnapshot` objects consider the document's key and data for
  equality comparison, but ignore the internal state and internal version.

# 8.4.0
- [fixed] Fixed handling of Unicode characters in log and assertion messages
  (#8372).

# 8.2.0
- [changed] Passing in an empty document ID, collection group ID, or collection
  path will now result in a more readable error (#8218).

# 7.9.0
- [feature] Added support for Firestore Bundles via
  `FIRFirestore.loadBundle`, `FIRFirestore.loadBundleStream` and
  `FIRFirestore.getQueryNamed`. Bundles contain pre-packaged data produced
  with the Server SDKs and can be used to populate Firestore's cache
  without reading documents from the backend.

# 7.7.0
- [fixed] Fixed a crash that could happen when the App is being deleted and
  there's an active listener (#6909).
- [fixed] Fixed a bug where local cache inconsistencies were unnecessarily
  being resolved (#7455).

# 7.5.0
- [changed] A write to a document that contains FieldValue transforms is no
  longer split up into two separate operations. This reduces the number of
  writes the backend performs and allows each WriteBatch to hold 500 writes
  regardless of how many FieldValue transformations are attached.
- [fixed] Fixed an issue where using `FieldValue.arrayRemove()` would only
  delete the first occurrence of an element in an array in a latency
  compensated snapshots.

# 7.3.0
- [fixed] Fixed a crash that could happen when the SDK encountered invalid
  data during garbage collection (#6721).

# 7.2.0
- [added] Made emulator connection API consistent between Auth, Database,
  Firestore, and Functions (#5916).

# 7.1.0
- [changed] Added the original query data to error messages for Queries that
  cannot be deserizialized.
- [fixed] Remove explicit MobileCoreServices library linkage from podspec
  (#6850).
- [fixed] Removed excess validation of null and NaN values in query filters.
  This more closely aligns the SDK with the Firestore backend, which has always
  accepted null and NaN for all operators, even though this isn't necessarily
  useful.

# 7.0.0
- [changed] **Breaking change:** Removed the `areTimestampsInSnapshotsEnabled`
  setting. Timestamp fields that read from a `FIRDocumentSnapshot` now always
  return `FIRTimestamp` objects. Use `FIRTimestamp.dateValue` to convert to
  `NSDate` if required.
- [fixed] Fixed a memory leak introduced in 1.18.0 that may manifest when
  serializing queries containing equality or non-equality comparisons.

# 1.19.0
- [changed] Internal improvements for future C++ and Unity support. Includes a
  breaking change for the Firestore C++ Alpha SDK, but does not affect
  Objective-C or Swift users.
- [changed] Added new internal HTTP headers to the gRPC connection.

# 1.18.0
- [feature] Added `whereField(_:notIn:)` and `whereField(_:isNotEqualTo:)` query
  operators. `whereField(_:notIn:)` finds documents where a specified field’s
  value is not in a specified array. `whereField(_:isNotEqualTo:)` finds
  documents where a specified field's value does not equal the specified value.
  Neither query operator will match documents where the specified field is not
  present.

# 1.17.1
- [fixed] Fix gRPC documentation warning surfaced in Xcode (#6340).

# 1.17.0
- [changed] Internal improvements for future C++ and Unity support.

# 1.16.4
- [changed] Rearranged public headers for future Swift Package Manager support.
  This should have no impact existing users of CocoaPods, Carthage, or zip file
  distributions.

# 1.16.3
- [changed] Internal improvements for future C++ and Unity support.

# 1.16.2
- [fixed] Fixed a configuration issue where listeners were no longer being
  called back on the main thread by default.

# 1.16.1
- [fixed] Removed a delay that may have prevented Firestore from immediately
  establishing a network connection if a connectivity change occurred while
  the app was in the background (#5783).
- [fixed] Fixed a rare crash that could happen if the garbage collection
  process for old documents in the cache happened to run during a LevelDB
  compaction (#5881).

# 1.16.0
- [fixed] Fixed an issue that may have prevented the client from connecting
  to the backend immediately after a user signed in.

# 1.15.0
- [changed] Internal improvements for future C++ and Unity support. Includes a
  breaking change for the Firestore C++ Alpha SDK, but does not affect
  Objective-C or Swift users.

# 1.14.0
- [changed] Internal improvements for future C++ and Unity support. Includes a
  breaking change for the Firestore C++ Alpha SDK, but does not affect
  Objective-C or Swift users.

# 1.13.0
- [changed] Firestore now limits the number of concurrent document lookups it
  will perform when resolving inconsistencies in the local cache
  (https://github.com/firebase/firebase-js-sdk/issues/2683).
- [changed] Upgraded gRPC-C++ to 1.28.0 (#4994).
- [fixed] Firestore will now send Auth credentials to the Firestore Emulator
  (#5072).

# 1.12.1
- [changed] Internal improvements for future C++ and Unity support.

# 1.12.0
- [changed] Internal improvements for future C++ and Unity support. Includes a
  breaking change for the Firestore C++ Alpha SDK, but does not affect
  Objective-C or Swift users.

# 1.11.2
- [fixed] Fixed the FirebaseFirestore podspec to properly declare its
  dependency on the UIKit framework on iOS and tvOS.

# 1.11.1
- [fixed] Firestore should now recover its connection to the server more
  quickly after returning from the background (#4905).

# 1.11.0
- [changed] Improved performance of queries with large result sets.

# 1.10.2
- [changed] Internal improvements.

# 1.10.1
- [changed] Internal improvements.

# 1.10.0
- [feature] Firestore previously required that every document read in a
  transaction must also be written. This requirement has been removed, and
  you can now read a document in a transaction without writing to it.
- [changed] Improved the performance of repeatedly executed queries when
  persistence is enabled. Recently executed queries should see dramatic
  improvements. This benefit is reduced if changes accumulate while the query
  is inactive. Queries that use the `limit()` API may not always benefit,
  depending on the accumulated changes.
- [changed] Changed the location of Firestore's locally stored data from the
  Documents folder to Library/Application Support, hiding it from users of apps
  that share their files with the iOS Files app. **Important**: After a user's
  data is migrated, downgrading to an older version of the SDK will cause the
  user to appear to lose data, since older versions of the SDK can't read data
  from the new location (#843).

# 1.9.0
- [feature] Added a `limit(toLast:)` query operator, which returns the last
  matching documents up to the given limit.

# 1.8.3
- [changed] Internal improvements.

# 1.8.2
- [changed] Internal improvements.

# 1.8.1
- [fixed] Firestore no longer loads its TLS certificates from a bundle, which
  fixes crashes at startup when the bundle can't be loaded. This fixes a
  specific case where the bundle couldn't be loaded due to international
  characters in the application name. If you're manually tracking dependencies,
  you can now remove `gRPCCertificates-Cpp.bundle` from your build. (#3951).

# 1.8.0
- [changed] Removed Firestore's dependency on the `Protobuf` CocoaPod. If
  you're manually tracking dependencies, you may be able to remove it from your
  build (note, however, that other Firebase components may still require it).
- [changed] Added a dependency on the `abseil` CocoaPod. If you're manually
  tracking dependencies, you need to add it to your build.

# 1.7.0
- [feature] Added `whereField(_:in:)` and `whereField(_:arrayContainsAny:)` query
  operators. `whereField(_:in:)` finds documents where a specified field’s value
  is IN a specified array. `whereField(_:arrayContainsAny:)` finds documents
  where a specified field is an array and contains ANY element of a specified
  array.
- [changed] Firestore SDK now uses Nanopb rather than the Objective-C Protobuf
  library for parsing protos. This change does not affect visible behavior of
  the SDK in any way. While we don't anticipate any issues, please [report any
  issues with network behavior or
  persistence](https://github.com/firebase/firebase-ios-sdk/issues/new) that you
  experience.

# 1.6.1
- [fixed] Fixed a race condition that could cause a segmentation fault during
  client initialization.

# 1.6.0
- [feature] Added an `addSnapshotsInSyncListener()` method to
  `FIRFirestore` that notifies you when all your snapshot listeners are
  in sync with each other.

# 1.5.1
- [fixed] Fixed a memory access error discovered using the sanitizers in Xcode
  11.

# 1.5.0
- [changed] Transactions now perform exponential backoff before retrying.
  This means transactions on highly contended documents are more likely to
  succeed.
- [feature] Added a `waitForPendingWrites()` method to `FIRFirestore` class
  which allows users to wait on a promise that resolves when all pending
  writes are acknowledged by the Firestore backend.
- [feature] Added a `terminate()` method to `FIRFirestore` which terminates
  the instance, releasing any held resources. Once it completes, you can
  optionally call `clearPersistence()` to wipe persisted Firestore data
  from disk.

# 1.4.5
- [fixed] Fixed a crash that would happen when changing networks or going from
  online to offline. (#3661).

# 1.4.4
- [changed] Internal improvements.

# 1.4.3
- [changed] Transactions are now more flexible. Some sequences of operations
  that were previously incorrectly disallowed are now allowed. For example,
  after reading a document that doesn't exist, you can now set it multiple
  times successfully in a transaction.

# 1.4.2
- [fixed] Fixed an issue where query results were temporarily missing documents
  that previously had not matched but had been updated to now match the query
  (https://github.com/firebase/firebase-android-sdk/issues/155).
- [fixed] Fixed an internal assertion that was triggered when an update
  with a `FieldValue.serverTimestamp()` and an update with a
  `FieldValue.increment()` were pending for the same document.
- [fixed] Fixed the `oldIndex` and `newIndex` values in `DocumentChange` to
  actually be `NSNotFound` when documents are added or removed, respectively
  (#3298).
- [changed] Failed transactions now return the failure from the last attempt,
  instead of `ABORTED`.

# 1.4.1
- [fixed] Fixed certificate loading for non-CocoaPods builds that may not
  include bundle identifiers in their frameworks or apps (#3184).

# 1.4.0
- [feature] Added `clearPersistence()`, which clears the persistent storage
  including pending writes and cached documents. This is intended to help
  write reliable tests (https://github.com/firebase/firebase-js-sdk/issues/449).

# 1.3.2
- [fixed] Firestore should now recover its connection to the server more
  quickly after being on a network suffering from total packet loss (#2987).
- [fixed] Changed gRPC-C++ dependency to 0.0.9 which adds support for using it
  concurrently with the Objective-C gRPC CocoaPod. This fixes certificate
  errors you might encounter when trying to use Firestore and other Google
  Cloud Objective-C APIs in the same project.

# 1.3.1
- [fixed] Disabling garbage collection now avoids even scheduling the
  collection process. This can be used to prevent crashes in the background when
  using `NSFileProtectionComplete`. Note that Firestore does not support
  operating in this mode--nearly all API calls will cause crashes while file
  protection is enabled. This change just prevents a crash when Firestore is
  idle (#2846).

# 1.3.0
- [feature] You can now query across all collections in your database with a
  given collection ID using the `Firestore.collectionGroup()` method.
- [feature] Added community support for tvOS.

# 1.2.1
- [fixed] Fixed a use-after-free bug that could be observed when using snapshot
  listeners on temporary document references (#2682).

# 1.2.0
- [feature] Added community support for macOS (#434).
- [fixed] Fixed the way gRPC certificates are loaded on macOS (#2604).

# 1.1.0
- [feature] Added `FieldValue.increment()`, which can be used in
  `updateData(_:)` and `setData(_:merge:)` to increment or decrement numeric
  field values safely without transactions.
- [changed] Improved performance when querying over documents that contain
  subcollections (#2466).
- [changed] Prepared the persistence layer to support collection group queries.
  While this feature is not yet available, all schema changes are included
  in this release.

# 1.0.2
- [changed] Internal improvements.

# 1.0.1
- [changed] Internal improvements.

# 1.0.0
- [changed] **Breaking change:** The `areTimestampsInSnapshotsEnabled` setting
  is now enabled by default. Timestamp fields that read from a
  `FIRDocumentSnapshot` will be returned as `FIRTimestamp` objects instead of
  `NSDate` objects. Update any code that expects to receive an `NSDate` object.
  See [the reference
  documentation](https://firebase.google.com/docs/reference/ios/firebasefirestore/api/reference/Classes/FIRFirestoreSettings#/c:objc(cs)FIRFirestoreSettings(py)timestampsInSnapshotsEnabled)
  for more details.
- [changed] **Breaking change:** `FIRTransaction.getDocument()` has been changed
  to return a non-nil `FIRDocumentSnapshot` with `exists` equal to `false` if
  the document does not exist (instead of returning a nil
  `FIRDocumentSnapshot`).  Code that includes `if (snapshot) { ... }` must be
  changed to `if (snapshot.exists) { ... }`.
- [fixed] Fixed a crash that could happen when the app is shut down after
  a write has been sent to the server but before it has been received on
  a listener (#2237).
- [changed] Firestore no longer bundles a copy of the gRPC certificates, now
  that the gRPC-C++ CocoaPod includes them. CocoaPods users should be updated
  automatically. Carthage users should follow the [updated
  instructions](https://github.com/firebase/firebase-ios-sdk/blob/master/Carthage.md)
  to get `gRPCCertificates.bundle` from the correct location.

# 0.16.1
- [fixed] Offline persistence now properly records schema downgrades. This is a
  forward-looking change that allows all subsequent versions to safely downgrade
  to this version. Some other versions might be safe to downgrade to, if you can
  determine there haven't been any schema migrations between them. For example,
  downgrading from v0.16.1 to v0.15.0 is safe because there have been no schema
  changes between these releases.
- [fixed] Fixed an issue where gRPC would crash if shut down multiple times
  (#2146).

# 0.16.0
- [changed] Added a garbage collection process to on-disk persistence that
  removes older documents. This is enabled by default, and the SDK will attempt
  to periodically clean up older, unused documents once the on-disk cache passes
  a threshold size (default: 100 MB). This threshold can be configured by
  setting `FIRFirestoreSettings.cacheSizeBytes`. It must be set to a minimum of
  1 MB. The garbage collection process can be disabled entirely by setting
  `FIRFirestoreSettings.cacheSizeBytes` to `kFIRFirestoreCacheSizeUnlimited`.

# 0.15.0
- [changed] Changed how the SDK handles locally-updated documents while syncing
  those updates with Cloud Firestore servers. This can lead to slight behavior
  changes and may affect the `SnapshotMetadata.hasPendingWrites` metadata flag.
- [changed] Eliminated superfluous update events for locally cached documents
  that are known to lag behind the server version. Instead, the SDK buffers
  these events until the client has caught up with the server.
- [changed] Moved from Objective-C gRPC framework to gRPC C++. If you're
  manually tracking dependencies, the `gRPC`, `gRPC-ProtoRPC`, and
  `gRPC-RxLibrary` frameworks have been replaced with `gRPC-C++`. While we
  don't anticipate any issues, please [report any issues with network
  behavior](https://github.com/firebase/firebase-ios-sdk/issues/new) you
  experience. (#1968)

# 0.14.0
- [fixed] Fixed compilation in C99 and C++11 modes without GNU extensions.

# 0.13.6
- [changed] Internal improvements.

# 0.13.5
- [changed] Some SDK errors that represent common mistakes (such as permission
  denied or a missing index) will automatically be logged as a warning in
  addition to being surfaced via the API.

# 0.13.4
- [fixed] Fixed an issue where the first `get()` call made after being offline
  could incorrectly return cached data without attempting to reach the backend.
- [changed] Changed `get()` to only make one attempt to reach the backend before
  returning cached data, potentially reducing delays while offline.
- [fixed] Fixed an issue that caused Firebase to drop empty objects from calls
  to `setData(..., merge:true)`.

# 0.13.3
- [changed] Internal improvements.

# 0.13.2
- [fixed] Fixed an issue where changes to custom authentication claims did not
  take effect until you did a full sign-out and sign-in. (#1499)
- [changed] Improved how Firestore handles idle queries to reduce the cost of
  re-listening within 30 minutes.

# 0.13.1
- [fixed] Fixed an issue where `get(source:.Cache)` could throw an
  "unrecognized selector" error if the SDK has previously cached the
  non-existence of the document (#1632).

# 0.13.0
- [feature] Added `FieldValue.arrayUnion()` and `FieldValue.arrayRemove()` to
  atomically add and remove elements from an array field in a document.
- [feature] Added `whereField(_:arrayContains:)` query filter to find
  documents where an array field contains a specific element.
- [fixed] Fixed compilation with older Xcode versions (#1517).
- [fixed] Fixed a performance issue where large write batches with hundreds of
  changes would take a long time to read and write and consume excessive memory.
  Large write batches should now see no penalty.
- [fixed] Fixed a performance issue where adding a listener for a large
  (thousands of documents) collection would take a long time in offline mode
  (#1477).
- [fixed] Fixed an issue that could cause deleted documents to momentarily
  re-appear in the results of a listener, causing a flicker (#1591).

# 0.12.6
- [fixed] Fixed an issue where queries returned fewer results than they should,
  caused by documents that were cached as deleted when they should not have
  been (#1548). Some cache data is cleared and so clients may use extra
  bandwidth the first time they launch with this version of the SDK.

# 0.12.5
- [changed] Internal improvements.

# 0.12.4
- [fixed] `setData` methods taking `mergeFields:` arguments can now delete
  fields using `FieldValue.delete()`.
- [fixed] Firestore will now recover from auth token expiration when the system
  clock is wrong.
- [fixed] Fixed compilation with older Xcode versions (#1366).

# 0.12.3
- [changed] Internal improvements.

# 0.12.2
- [fixed] Fixed an issue where `FirestoreSettings` would accept a concurrent
  dispatch queue, but this configuration would trigger an assertion failure.
  Passing a concurrent dispatch queue should now work correctly (#988).

# 0.12.1
- [changed] Internal improvements.

# 0.12.0
- [changed] Replaced the `DocumentListenOptions` object with a simple boolean.
  Instead of calling
  `addSnapshotListener(options: DocumentListenOptions.includeMetadataChanges(true))`
  call `addSnapshotListener(includeMetadataChanges:true)`.
- [changed] Replaced the `QueryListenOptions` object with simple booleans.
  Instead of calling
  `addSnapshotListener(options:
      QueryListenOptions.includeQueryMetadataChanges(true)
          .includeDocumentMetadataChanges(true))`
  call `addSnapshotListener(includeMetadataChanges:true)`.
- [changed] `QuerySnapshot.documentChanges()` is now a method which optionally
  takes `includeMetadataChanges:true`. By default even when listening to a
  query with `includeMetadataChanges:true` metadata-only document changes are
  suppressed in `documentChanges()`.
- [changed] Replaced the `SetOptions` object with a simple boolean. Instead of
  calling `setData(["a": "b"], options: SetOptions.merge())` call
  `setData(["a": "b"], merge: true)`.
- [changed] Replaced the `SnapshotOptions` object with direct use of the
  `FIRServerTimestampBehavior` on `DocumentSnapshot`. Instead of calling
  `data(SnapshotOptions.serverTimestampBehavior(.estimate))` call
  `data(serverTimestampBehavior: .estimate)`. Changed `get` similarly.
- [changed] Added ability to control whether DocumentReference.getDocument() and
  Query.getDocuments() should fetch from server only, cache only, or attempt
  server and fall back to the cache (which was the only option previously, and
  is now the default.)
- [feature] Added new `mergeFields:(NSArray<id>*)` override for `set()`
  which allows merging of a reduced subset of fields.

# 0.11.0
- [fixed] Fixed a regression in the Firebase iOS SDK release 4.11.0 that could
  cause `getDocument()` requests made while offline to be delayed by up to 10
  seconds (rather than returning from cache immediately).
- [feature] Added a new `Timestamp` class to represent timestamp fields,
  currently supporting up to microsecond precision. It can be passed to API
  methods anywhere a system Date is currently accepted. To make
  `DocumentSnapshot`s read timestamp fields back as `Timestamp`s instead of
  Dates, you can set the newly added property `areTimestampsInSnapshotsEnabled`
  in `FirestoreSettings` to `true`. Note that the current behavior
  (`DocumentSnapshot`s returning system Dates) will be removed in a future
  release. Using `Timestamp`s avoids rounding errors (system Date is stored as
  a floating-point value, so the value read back from a `DocumentSnapshot`
  might be slightly different from the value written).

# 0.10.4
- [changed] If the SDK's attempt to connect to the Cloud Firestore backend
  neither succeeds nor fails within 10 seconds, the SDK will consider itself
  "offline", causing getDocument() calls to resolve with cached results, rather
  than continuing to wait.
- [fixed] Fixed a race condition after calling `enableNetwork()` that could
  result in a "Mutation batchIDs must be acknowledged in order" assertion crash.
- [fixed] Fixed undefined symbols in the absl namespace (#898).

# 0.10.3
- [fixed] Fixed a regression in the 4.10.0 Firebase iOS SDK release that
  prevented the SDK from communicating with the backend before successfully
  authenticating via Firebase Authentication or after unauthenticating and
  re-authenticating. Reads and writes would silently be executed locally
  but not sent to the backend.

# 0.10.2
- [changed] When you delete a FirebaseApp, the associated Firestore instances
  are now also deleted (#683).
- [fixed] Fixed race conditions in streams that could be exposed by rapidly
  toggling the network from enabled to disabled and back (#772) or encountering
  a failure from the server (#835).
- [fixed] Addressed warnings shown by the latest versions of Xcode and CocoaPods.

# 0.10.1
- [fixed] Fixed a regression in Firebase iOS release 4.8.1 that could in certain
  cases result in an "OnlineState should not affect limbo documents." assertion
  crash when the client loses its network connection.
- [fixed] It's now possible to pass a nil completion block to WriteBatch.commit (#745).

# 0.10.0
- [changed] Removed the includeMetadataChanges property in FIRDocumentListenOptions
  to avoid confusion with the factory method of the same name.
- [changed] Added a commit method that takes no completion handler to FIRWriteBatch.
- [feature] Queries can now be created from an NSPredicate.
- [feature] Added SnapshotOptions API to control how DocumentSnapshots return unresolved
  server timestamps.
- [feature] Added `disableNetwork()` and `enableNetwork()` methods to
  `Firestore` class, allowing for explicit network management.
- [changed] For non-existing documents, DocumentSnapshot.data() now returns `nil`
  instead of throwing an exception. A non-nullable QueryDocumentSnapshot is
  introduced for Queries to reduce the number of nil-checks in your code.
- [changed] Snapshot listeners (with the `includeMetadataChanges` option
  enabled) now receive an event with `snapshot.metadata.isFromCache` set to
  `true` if the SDK loses its connection to the backend. A new event with
  `snapshot.metadata.isFromCache` set to false will be raised once the
  connection is restored and the query is in sync with the backend again.
- [fixed] Multiple offline mutations now properly reflected in retrieved
  documents. Previously, only the last mutation would be visible. (#643)
- [fixed] Fixed a crash in `closeWithFinaleState:` that could be triggered by
  signing out when the app didn't have a network connection.

# 0.9.4
- [changed] Firestore no longer has a direct dependency on FirebaseAuth.
- [fixed] Fixed a crash when using path names with international characters
  with persistence enabled.
- [fixed] Addressed race condition during the teardown of idle streams (#490).

# 0.9.3
- [changed] Improved performance loading documents matching a query.
- [changed] Cleanly shut down idle write streams.

# 0.9.2
- [changed] Firestore now retries requests more often before considering a client offline.
- [changed] You can now use FieldValue.delete() with SetOptions.merge().

# 0.9.1
- [fixed] Fixed validation of nested arrays to allow indirect nesting.

# 0.9.0
- [fixed] Add an NS_SWIFT_NAME for FIRSnapshotMetadata and FIRListenerRegistration.
- [fixed] Fixed retain cycle in DocumentReference.getDocument(completion:).

# 0.8.0
- Initial public release.<|MERGE_RESOLUTION|>--- conflicted
+++ resolved
@@ -2,12 +2,9 @@
 - [fixed] Fix FAILED_PRECONDITION when writing to a deleted document in a
   transaction (#10431).
 - [fixed] Fixed data race in credentials provider (#10393).
-<<<<<<< HEAD
 - [feature] Add MultiDb support.
-=======
 - [fixed] Fix Firestore failing to raise initial snapshot from empty local cache
   result (#10437).
->>>>>>> 92e269c3
 
 # 10.0.0
 - [feature] Added `Query.count()`, which fetches the number of documents in the
