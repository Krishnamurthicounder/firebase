# Unreleased
<<<<<<< HEAD
- [changed] Failed transactions now throw the failure from the last attempt,
  instead of `ABORTED.` 
=======
- [fixed] Fixed an internal assertion that was triggered when an update
   with a `FieldValue.serverTimestamp()` and an update with a
  `FieldValue.increment()` were pending for the same document.
>>>>>>> c7f11450

# 1.4.1
- [fixed] Fixed certificate loading for non-CocoaPods builds that may not
  include bundle identifiers in their frameworks or apps (#3184).

# 1.4.0
- [feature] Added `clearPersistence()`, which clears the persistent storage
  including pending writes and cached documents. This is intended to help
  write reliable tests (https://github.com/firebase/firebase-js-sdk/issues/449).

# 1.3.2
- [fixed] Firestore should now recover its connection to the server more
  quickly after being on a network suffering from total packet loss (#2987).
- [fixed] Changed gRPC-C++ dependency to 0.0.9 which adds support for using it
  concurrently with the Objective-C gRPC CocoaPod. This fixes certificate
  errors you might encounter when trying to use Firestore and other Google
  Cloud Objective-C APIs in the same project.

# 1.3.1
- [fixed] Disabling garbage collection now avoids even scheduling the
  collection process. This can be used to prevent crashes in the background when
  using `NSFileProtectionComplete`. Note that Firestore does not support
  operating in this mode--nearly all API calls will cause crashes while file
  protection is enabled. This change just prevents a crash when Firestore is
  idle (#2846).

# 1.3.0
- [feature] You can now query across all collections in your database with a
  given collection ID using the `Firestore.collectionGroup()` method.
- [feature] Added community support for tvOS.

# 1.2.1
- [fixed] Fixed a use-after-free bug that could be observed when using snapshot
  listeners on temporary document references (#2682).

# 1.2.0
- [feature] Added community support for macOS (#434).
- [fixed] Fixed the way gRPC certificates are loaded on macOS (#2604).

# 1.1.0
- [feature] Added `FieldValue.increment()`, which can be used in
  `updateData(_:)` and `setData(_:merge:)` to increment or decrement numeric
  field values safely without transactions.
- [changed] Improved performance when querying over documents that contain
  subcollections (#2466).
- [changed] Prepared the persistence layer to support collection group queries.
  While this feature is not yet available, all schema changes are included
  in this release.

# v1.0.2
- [changed] Internal improvements.

# v1.0.1
- [changed] Internal improvements.

# v1.0.0
- [changed] **Breaking change:** The `areTimestampsInSnapshotsEnabled` setting
  is now enabled by default. Timestamp fields that read from a
  `FIRDocumentSnapshot` will be returned as `FIRTimestamp` objects instead of
  `NSDate` objects. Update any code that expects to recive a `NSDate` object.
  See [the reference
  documentation](https://firebase.google.com/docs/reference/ios/firebasefirestore/api/reference/Classes/FIRFirestoreSettings#/c:objc(cs)FIRFirestoreSettings(py)timestampsInSnapshotsEnabled)
  for more details.
- [changed] **Breaking change:** `FIRTransaction.getDocument()` has been changed
  to return a non-nil `FIRDocumentSnapshot` with `exists` equal to `false` if
  the document does not exist (instead of returning a nil
  `FIRDocumentSnapshot`).  Code that includes `if (snapshot) { ... }` must be
  changed to `if (snapshot.exists) { ... }`.
- [fixed] Fixed a crash that could happen when the app is shut down after
  a write has been sent to the server but before it has been received on
  a listener (#2237).
- [changed] Firestore no longer bundles a copy of the gRPC certificates, now
  that the gRPC-C++ CocoaPod includes them. CocoaPods users should be updated
  automatically. Carthage users should follow the [updated
  instructions](https://github.com/firebase/firebase-ios-sdk/blob/master/Carthage.md)
  to get `gRPCCertificates.bundle` from the correct location.

# v0.16.1
- [fixed] Offline persistence now properly records schema downgrades. This is a
  forward-looking change that allows all subsequent versions to safely downgrade
  to this version. Some other versions might be safe to downgrade to, if you can
  determine there haven't been any schema migrations between them. For example,
  downgrading from v0.16.1 to v0.15.0 is safe because there have been no schema
  changes between these releases.
- [fixed] Fixed an issue where gRPC would crash if shut down multiple times
  (#2146).

# v0.16.0
- [changed] Added a garbage collection process to on-disk persistence that
  removes older documents. This is enabled by default, and the SDK will attempt
  to periodically clean up older, unused documents once the on-disk cache passes
  a threshold size (default: 100 MB). This threshold can be configured by
  setting `FIRFirestoreSettings.cacheSizeBytes`. It must be set to a minimum of
  1 MB. The garbage collection process can be disabled entirely by setting
  `FIRFirestoreSettings.cacheSizeBytes` to `kFIRFirestoreCacheSizeUnlimited`.

# v0.15.0
- [changed] Changed how the SDK handles locally-updated documents while syncing
  those updates with Cloud Firestore servers. This can lead to slight behavior
  changes and may affect the `SnapshotMetadata.hasPendingWrites` metadata flag.
- [changed] Eliminated superfluous update events for locally cached documents
  that are known to lag behind the server version. Instead, the SDK buffers
  these events until the client has caught up with the server.
- [changed] Moved from Objective-C gRPC framework to gRPC C++. If you're
  manually tracking dependencies, the `gRPC`, `gRPC-ProtoRPC`, and
  `gRPC-RxLibrary` frameworks have been replaced with `gRPC-C++`. While we
  don't anticipate any issues, please [report any issues with network
  behavior](https://github.com/firebase/firebase-ios-sdk/issues/new) you
  experience. (#1968)

# v0.14.0
- [fixed] Fixed compilation in C99 and C++11 modes without GNU extensions.

# v0.13.6
- [changed] Internal improvements.

# v0.13.5
- [changed] Some SDK errors that represent common mistakes (such as permission
  denied or a missing index) will automatically be logged as a warning in
  addition to being surfaced via the API.

# v0.13.4
- [fixed] Fixed an issue where the first `get()` call made after being offline
  could incorrectly return cached data without attempting to reach the backend.
- [changed] Changed `get()` to only make one attempt to reach the backend before
  returning cached data, potentially reducing delays while offline.
- [fixed] Fixed an issue that caused Firebase to drop empty objects from calls
  to `setData(..., merge:true)`.

# v0.13.3
- [changed] Internal improvements.

# v0.13.2
- [fixed] Fixed an issue where changes to custom authentication claims did not
  take effect until you did a full sign-out and sign-in. (#1499)
- [changed] Improved how Firestore handles idle queries to reduce the cost of
  re-listening within 30 minutes.

# v0.13.1
- [fixed] Fixed an issue where `get(source:.Cache)` could throw an
  "unrecognized selector" error if the SDK has previously cached the
  non-existence of the document (#1632).

# v0.13.0
- [feature] Added `FieldValue.arrayUnion()` and `FieldValue.arrayRemove()` to
  atomically add and remove elements from an array field in a document.
- [feature] Added `whereField(arrayContains:)` query filter to find
  documents where an array field contains a specific element.
- [fixed] Fixed compilation with older Xcode versions (#1517).
- [fixed] Fixed a performance issue where large write batches with hundreds of
  changes would take a long time to read and write and consume excessive memory.
  Large write batches should now see no penalty.
- [fixed] Fixed a performance issue where adding a listener for a large
  (thousands of documents) collection would take a long time in offline mode
  (#1477).
- [fixed] Fixed an issue that could cause deleted documents to momentarily
  re-appear in the results of a listener, causing a flicker (#1591).

# v0.12.6
- [fixed] Fixed an issue where queries returned fewer results than they should,
  caused by documents that were cached as deleted when they should not have
  been (#1548). Some cache data is cleared and so clients may use extra
  bandwidth the first time they launch with this version of the SDK.

# v0.12.5
- [changed] Internal improvements.

# v0.12.4
- [fixed] `setData` methods taking `mergeFields:` arguments can now delete
  fields using `FieldValue.delete()`.
- [fixed] Firestore will now recover from auth token expiration when the system
  clock is wrong.
- [fixed] Fixed compilation with older Xcode versions (#1366).

# v0.12.3
- [changed] Internal improvements.

# v0.12.2
- [fixed] Fixed an issue where `FirestoreSettings` would accept a concurrent
  dispatch queue, but this configuration would trigger an assertion failure.
  Passing a concurrent dispatch queue should now work correctly (#988).

# v0.12.1
- [changed] Internal improvements.

# v0.12.0
- [changed] Replaced the `DocumentListenOptions` object with a simple boolean.
  Instead of calling
  `addSnapshotListener(options: DocumentListenOptions.includeMetadataChanges(true))`
  call `addSnapshotListener(includeMetadataChanges:true)`.
- [changed] Replaced the `QueryListenOptions` object with simple booleans.
  Instead of calling
  `addSnapshotListener(options:
      QueryListenOptions.includeQueryMetadataChanges(true)
          .includeDocumentMetadataChanges(true))`
  call `addSnapshotListener(includeMetadataChanges:true)`.
- [changed] `QuerySnapshot.documentChanges()` is now a method which optionally
  takes `includeMetadataChanges:true`. By default even when listening to a
  query with `includeMetadataChanges:true` metadata-only document changes are
  suppressed in `documentChanges()`.
- [changed] Replaced the `SetOptions` object with a simple boolean. Instead of
  calling `setData(["a": "b"], options: SetOptions.merge())` call
  `setData(["a": "b"], merge: true)`.
- [changed] Replaced the `SnapshotOptions` object with direct use of the
  `FIRServerTimestampBehavior` on `DocumentSnapshot`. Instead of calling
  `data(SnapshotOptions.serverTimestampBehavior(.estimate))` call
  `data(serverTimestampBehavior: .estimate)`. Changed `get` similarly.
- [changed] Added ability to control whether DocumentReference.getDocument() and
  Query.getDocuments() should fetch from server only, cache only, or attempt
  server and fall back to the cache (which was the only option previously, and
  is now the default.)
- [feature] Added new `mergeFields:(NSArray<id>*)` override for `set()`
  which allows merging of a reduced subset of fields.

# v0.11.0
- [fixed] Fixed a regression in the Firebase iOS SDK release 4.11.0 that could
  cause `getDocument()` requests made while offline to be delayed by up to 10
  seconds (rather than returning from cache immediately).
- [feature] Added a new `Timestamp` class to represent timestamp fields,
  currently supporting up to microsecond precision. It can be passed to API
  methods anywhere a system Date is currently accepted. To make
  `DocumentSnapshot`s read timestamp fields back as `Timestamp`s instead of
  Dates, you can set the newly added property `areTimestampsInSnapshotsEnabled`
  in `FirestoreSettings` to `true`. Note that the current behavior
  (`DocumentSnapshot`s returning system Dates) will be removed in a future
  release. Using `Timestamp`s avoids rounding errors (system Date is stored as
  a floating-point value, so the value read back from a `DocumentSnapshot`
  might be slightly different from the value written).

# v0.10.4
- [changed] If the SDK's attempt to connect to the Cloud Firestore backend
  neither succeeds nor fails within 10 seconds, the SDK will consider itself
  "offline", causing getDocument() calls to resolve with cached results, rather
  than continuing to wait.
- [fixed] Fixed a race condition after calling `enableNetwork()` that could
  result in a "Mutation batchIDs must be acknowledged in order" assertion crash.
- [fixed] Fixed undefined symbols in the absl namespace (#898).

# v0.10.3
- [fixed] Fixed a regression in the 4.10.0 Firebase iOS SDK release that
  prevented the SDK from communicating with the backend before successfully
  authenticating via Firebase Authentication or after unauthenticating and
  re-authenticating. Reads and writes would silently be executed locally
  but not sent to the backend.

# v0.10.2
- [changed] When you delete a FirebaseApp, the associated Firestore instances
  are now also deleted (#683).
- [fixed] Fixed race conditions in streams that could be exposed by rapidly
  toggling the network from enabled to disabled and back (#772) or encountering
  a failure from the server (#835).
- [fixed] Addressed warnings shown by the latest versions of Xcode and CocoaPods.

# v0.10.1
- [fixed] Fixed a regression in Firebase iOS release 4.8.1 that could in certain
  cases result in an "OnlineState should not affect limbo documents." assertion
  crash when the client loses its network connection.
- [fixed] It's now possible to pass a nil completion block to WriteBatch.commit (#745).

# v0.10.0
- [changed] Removed the includeMetadataChanges property in FIRDocumentListenOptions
  to avoid confusion with the factory method of the same name.
- [changed] Added a commit method that takes no completion handler to FIRWriteBatch.
- [feature] Queries can now be created from an NSPredicate.
- [feature] Added SnapshotOptions API to control how DocumentSnapshots return unresolved
  server timestamps.
- [feature] Added `disableNetwork()` and `enableNetwork()` methods to
  `Firestore` class, allowing for explicit network management.
- [changed] For non-existing documents, DocumentSnapshot.data() now returns `nil`
  instead of throwing an exception. A non-nullable QueryDocumentSnapshot is
  introduced for Queries to reduce the number of nil-checks in your code.
- [changed] Snapshot listeners (with the `includeMetadataChanges` option
  enabled) now receive an event with `snapshot.metadata.isFromCache` set to
  `true` if the SDK loses its connection to the backend. A new event with
  `snapshot.metadata.isFromCache` set to false will be raised once the
  connection is restored and the query is in sync with the backend again.
- [fixed] Multiple offline mutations now properly reflected in retrieved
  documents. Previously, only the last mutation would be visible. (#643)
- [fixed] Fixed a crash in `closeWithFinaleState:` that could be triggered by
  signing out when the app didn't have a network connection.

# v0.9.4
- [changed] Firestore no longer has a direct dependency on FirebaseAuth.
- [fixed] Fixed a crash when using path names with international characters
  with persistence enabled.
- [fixed] Addressed race condition during the teardown of idle streams (#490).

# v0.9.3
- [changed] Improved performance loading documents matching a query.
- [changed] Cleanly shut down idle write streams.

# v0.9.2
- [changed] Firestore now retries requests more often before considering a client offline.
- [changed] You can now use FieldValue.delete() with SetOptions.merge().

# v0.9.1
- [fixed] Fixed validation of nested arrays to allow indirect nesting.

# v0.9.0
- [fixed] Add an NS_SWIFT_NAME for FIRSnapshotMetadata and FIRListenerRegistration.
- [fixed] Fixed retain cycle in DocumentReference.getDocument(completion:).

# v0.8.0
- Initial public release.<|MERGE_RESOLUTION|>--- conflicted
+++ resolved
@@ -1,12 +1,9 @@
 # Unreleased
-<<<<<<< HEAD
-- [changed] Failed transactions now throw the failure from the last attempt,
-  instead of `ABORTED.` 
-=======
 - [fixed] Fixed an internal assertion that was triggered when an update
    with a `FieldValue.serverTimestamp()` and an update with a
   `FieldValue.increment()` were pending for the same document.
->>>>>>> c7f11450
+- [changed] Failed transactions now throw the failure from the last attempt,
+  instead of `ABORTED.`
 
 # 1.4.1
 - [fixed] Fixed certificate loading for non-CocoaPods builds that may not
