--- conflicted
+++ resolved
@@ -2,18 +2,11 @@
 
 # v0.16.1
 - [fixed] Offline persistence now properly records schema downgrades. This is a
-<<<<<<< HEAD
-  forward-looking change that allows versions past this one to safely downgrade
-  to this version. Downgrading to versions prior this one can be safe depending
-  on the source version. For example, downgrading from v0.16.1 to v0.15.0 is
-  safe because there have been no schema changes between these releases.
-=======
   forward-looking change that allows all subsequent versions to safely downgrade
   to this version. Some other versions might be safe to downgrade to, if you can
   determine there haven't been any schema migrations between them. For example,
   downgrading from v0.16.1 to v0.15.0 is safe because there have been no schema
   changes between these releases.
->>>>>>> bc0329f4
 - [fixed] Fixed an issue where gRPC would crash if shut down multiple times
   (#2146).
 
