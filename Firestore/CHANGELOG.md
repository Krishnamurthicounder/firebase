# Unreleased
<<<<<<< HEAD
- [fixed] Fixed a crash that would happen when the app is being deleted and
  immediately disposed of and there's an active listener (#6909).
- [fixed] Fix a bug where local cache inconsistencies were unnecessarily being
  resolved (#7455).
=======
- [fixed] Fixed a crash that could happen when the App is being deleted and
  there's an active listener (#6909).
>>>>>>> 371065ed

# v7.5.0
- [changed] A write to a document that contains FieldValue transforms is no
  longer split up into two separate operations. This reduces the number of
  writes the backend performs and allows each WriteBatch to hold 500 writes
  regardless of how many FieldValue transformations are attached.
- [fixed] Fixed an issue where using `FieldValue.arrayRemove()` would only
  delete the first occurrence of an element in an array in a latency
  compensated snapshots.

# v7.3.0
- [fixed] Fixed a crash that could happen when the SDK encountered invalid
  data during garbage collection (#6721).

# v7.2.0
- [added] Made emulator connection API consistent between Auth, Database,
  Firestore, and Functions (#5916).

# v7.1.0
- [changed] Added the original query data to error messages for Queries that
  cannot be deserizialized.
- [fixed] Remove explicit MobileCoreServices library linkage from podspec
  (#6850).
- [fixed] Removed excess validation of null and NaN values in query filters.
  This more closely aligns the SDK with the Firestore backend, which has always
  accepted null and NaN for all operators, even though this isn't necessarily
  useful.

# v7.0.0
- [changed] **Breaking change:** Removed the `areTimestampsInSnapshotsEnabled`
  setting. Timestamp fields that read from a `FIRDocumentSnapshot` now always
  return `FIRTimestamp` objects. Use `FIRTimestamp.dateValue` to convert to
  `NSDate` if required.
- [fixed] Fixed a memory leak introduced in 1.18.0 that may manifest when
  serializing queries containing equality or non-equality comparisons.

# v1.19.0
- [changed] Internal improvements for future C++ and Unity support. Includes a
  breaking change for the Firestore C++ Alpha SDK, but does not affect
  Objective-C or Swift users.
- [changed] Added new internal HTTP headers to the gRPC connection.

# v1.18.0
- [feature] Added `whereField(_:notIn:)` and `whereField(_:isNotEqualTo:)` query
  operators. `whereField(_:notIn:)` finds documents where a specified field’s
  value is not in a specified array. `whereField(_:isNotEqualTo:)` finds
  documents where a specified field's value does not equal the specified value.
  Neither query operator will match documents where the specified field is not
  present.

# v1.17.1
- [fixed] Fix gRPC documentation warning surfaced in Xcode (#6340).

# v1.17.0
- [changed] Internal improvements for future C++ and Unity support.

# v1.16.4
- [changed] Rearranged public headers for future Swift Package Manager support.
  This should have no impact existing users of CocoaPods, Carthage, or zip file
  distributions.

# v1.16.3
- [changed] Internal improvements for future C++ and Unity support.

# v1.16.2
- [fixed] Fixed a configuration issue where listeners were no longer being
  called back on the main thread by default.

# v1.16.1
- [fixed] Removed a delay that may have prevented Firestore from immediately
  establishing a network connection if a connectivity change occurred while
  the app was in the background (#5783).
- [fixed] Fixed a rare crash that could happen if the garbage collection
  process for old documents in the cache happened to run during a LevelDB
  compaction (#5881).

# v1.16.0
- [fixed] Fixed an issue that may have prevented the client from connecting
  to the backend immediately after a user signed in.

# v1.15.0
- [changed] Internal improvements for future C++ and Unity support. Includes a
  breaking change for the Firestore C++ Alpha SDK, but does not affect
  Objective-C or Swift users.

# v1.14.0
- [changed] Internal improvements for future C++ and Unity support. Includes a
  breaking change for the Firestore C++ Alpha SDK, but does not affect
  Objective-C or Swift users.

# v1.13.0
- [changed] Firestore now limits the number of concurrent document lookups it
  will perform when resolving inconsistencies in the local cache
  (https://github.com/firebase/firebase-js-sdk/issues/2683).
- [changed] Upgraded gRPC-C++ to 1.28.0 (#4994).
- [fixed] Firestore will now send Auth credentials to the Firestore Emulator
  (#5072).

# v1.12.1
- [changed] Internal improvements for future C++ and Unity support.

# v1.12.0
- [changed] Internal improvements for future C++ and Unity support. Includes a
  breaking change for the Firestore C++ Alpha SDK, but does not affect
  Objective-C or Swift users.

# v1.11.2
- [fixed] Fixed the FirebaseFirestore podspec to properly declare its
  dependency on the UIKit framework on iOS and tvOS.

# v1.11.1
- [fixed] Firestore should now recover its connection to the server more
  quickly after returning from the background (#4905).

# v1.11.0
- [changed] Improved performance of queries with large result sets.

# v1.10.2
- [changed] Internal improvements.

# v1.10.1
- [changed] Internal improvements.

# v1.10.0
- [feature] Firestore previously required that every document read in a
  transaction must also be written. This requirement has been removed, and
  you can now read a document in a transaction without writing to it.
- [changed] Improved the performance of repeatedly executed queries when
  persistence is enabled. Recently executed queries should see dramatic
  improvements. This benefit is reduced if changes accumulate while the query
  is inactive. Queries that use the `limit()` API may not always benefit,
  depending on the accumulated changes.
- [changed] Changed the location of Firestore's locally stored data from the
  Documents folder to Library/Application Support, hiding it from users of apps
  that share their files with the iOS Files app. **Important**: After a user's
  data is migrated, downgrading to an older version of the SDK will cause the
  user to appear to lose data, since older versions of the SDK can't read data
  from the new location (#843).

# v1.9.0
- [feature] Added a `limit(toLast:)` query operator, which returns the last
  matching documents up to the given limit.

# v1.8.3
- [changed] Internal improvements.

# v1.8.2
- [changed] Internal improvements.

# v1.8.1
- [fixed] Firestore no longer loads its TLS certificates from a bundle, which
  fixes crashes at startup when the bundle can't be loaded. This fixes a
  specific case where the bundle couldn't be loaded due to international
  characters in the application name. If you're manually tracking dependencies,
  you can now remove `gRPCCertificates-Cpp.bundle` from your build. (#3951).

# v1.8.0
- [changed] Removed Firestore's dependency on the `Protobuf` CocoaPod. If
  you're manually tracking dependencies, you may be able to remove it from your
  build (note, however, that other Firebase components may still require it).
- [changed] Added a dependency on the `abseil` CocoaPod. If you're manually
  tracking dependencies, you need to add it to your build.

# v1.7.0
- [feature] Added `whereField(_:in:)` and `whereField(_:arrayContainsAny:)` query
  operators. `whereField(_:in:)` finds documents where a specified field’s value
  is IN a specified array. `whereField(_:arrayContainsAny:)` finds documents
  where a specified field is an array and contains ANY element of a specified
  array.
- [changed] Firestore SDK now uses Nanopb rather than the Objective-C Protobuf
  library for parsing protos. This change does not affect visible behavior of
  the SDK in any way. While we don't anticipate any issues, please [report any
  issues with network behavior or
  persistence](https://github.com/firebase/firebase-ios-sdk/issues/new) that you
  experience.

# v1.6.1
- [fixed] Fixed a race condition that could cause a segmentation fault during
  client initialization.

# v1.6.0
- [feature] Added an `addSnapshotsInSyncListener()` method to
  `FIRFirestore` that notifies you when all your snapshot listeners are
  in sync with each other.

# v1.5.1
- [fixed] Fixed a memory access error discovered using the sanitizers in Xcode
  11.

# v1.5.0
- [changed] Transactions now perform exponential backoff before retrying.
  This means transactions on highly contended documents are more likely to
  succeed.
- [feature] Added a `waitForPendingWrites()` method to `FIRFirestore` class
  which allows users to wait on a promise that resolves when all pending
  writes are acknowledged by the Firestore backend.
- [feature] Added a `terminate()` method to `FIRFirestore` which terminates
  the instance, releasing any held resources. Once it completes, you can
  optionally call `clearPersistence()` to wipe persisted Firestore data
  from disk.

# v1.4.5
- [fixed] Fixed a crash that would happen when changing networks or going from
  online to offline. (#3661).

# v1.4.4
- [changed] Internal improvements.

# v1.4.3
- [changed] Transactions are now more flexible. Some sequences of operations
  that were previously incorrectly disallowed are now allowed. For example,
  after reading a document that doesn't exist, you can now set it multiple
  times successfully in a transaction.

# v1.4.2
- [fixed] Fixed an issue where query results were temporarily missing documents
  that previously had not matched but had been updated to now match the query
  (https://github.com/firebase/firebase-android-sdk/issues/155).
- [fixed] Fixed an internal assertion that was triggered when an update
  with a `FieldValue.serverTimestamp()` and an update with a
  `FieldValue.increment()` were pending for the same document.
- [fixed] Fixed the `oldIndex` and `newIndex` values in `DocumentChange` to
  actually be `NSNotFound` when documents are added or removed, respectively
  (#3298).
- [changed] Failed transactions now return the failure from the last attempt,
  instead of `ABORTED`.

# v1.4.1
- [fixed] Fixed certificate loading for non-CocoaPods builds that may not
  include bundle identifiers in their frameworks or apps (#3184).

# v1.4.0
- [feature] Added `clearPersistence()`, which clears the persistent storage
  including pending writes and cached documents. This is intended to help
  write reliable tests (https://github.com/firebase/firebase-js-sdk/issues/449).

# v1.3.2
- [fixed] Firestore should now recover its connection to the server more
  quickly after being on a network suffering from total packet loss (#2987).
- [fixed] Changed gRPC-C++ dependency to 0.0.9 which adds support for using it
  concurrently with the Objective-C gRPC CocoaPod. This fixes certificate
  errors you might encounter when trying to use Firestore and other Google
  Cloud Objective-C APIs in the same project.

# v1.3.1
- [fixed] Disabling garbage collection now avoids even scheduling the
  collection process. This can be used to prevent crashes in the background when
  using `NSFileProtectionComplete`. Note that Firestore does not support
  operating in this mode--nearly all API calls will cause crashes while file
  protection is enabled. This change just prevents a crash when Firestore is
  idle (#2846).

# v1.3.0
- [feature] You can now query across all collections in your database with a
  given collection ID using the `Firestore.collectionGroup()` method.
- [feature] Added community support for tvOS.

# v1.2.1
- [fixed] Fixed a use-after-free bug that could be observed when using snapshot
  listeners on temporary document references (#2682).

# v1.2.0
- [feature] Added community support for macOS (#434).
- [fixed] Fixed the way gRPC certificates are loaded on macOS (#2604).

# v1.1.0
- [feature] Added `FieldValue.increment()`, which can be used in
  `updateData(_:)` and `setData(_:merge:)` to increment or decrement numeric
  field values safely without transactions.
- [changed] Improved performance when querying over documents that contain
  subcollections (#2466).
- [changed] Prepared the persistence layer to support collection group queries.
  While this feature is not yet available, all schema changes are included
  in this release.

# v1.0.2
- [changed] Internal improvements.

# v1.0.1
- [changed] Internal improvements.

# v1.0.0
- [changed] **Breaking change:** The `areTimestampsInSnapshotsEnabled` setting
  is now enabled by default. Timestamp fields that read from a
  `FIRDocumentSnapshot` will be returned as `FIRTimestamp` objects instead of
  `NSDate` objects. Update any code that expects to receive an `NSDate` object.
  See [the reference
  documentation](https://firebase.google.com/docs/reference/ios/firebasefirestore/api/reference/Classes/FIRFirestoreSettings#/c:objc(cs)FIRFirestoreSettings(py)timestampsInSnapshotsEnabled)
  for more details.
- [changed] **Breaking change:** `FIRTransaction.getDocument()` has been changed
  to return a non-nil `FIRDocumentSnapshot` with `exists` equal to `false` if
  the document does not exist (instead of returning a nil
  `FIRDocumentSnapshot`).  Code that includes `if (snapshot) { ... }` must be
  changed to `if (snapshot.exists) { ... }`.
- [fixed] Fixed a crash that could happen when the app is shut down after
  a write has been sent to the server but before it has been received on
  a listener (#2237).
- [changed] Firestore no longer bundles a copy of the gRPC certificates, now
  that the gRPC-C++ CocoaPod includes them. CocoaPods users should be updated
  automatically. Carthage users should follow the [updated
  instructions](https://github.com/firebase/firebase-ios-sdk/blob/master/Carthage.md)
  to get `gRPCCertificates.bundle` from the correct location.

# v0.16.1
- [fixed] Offline persistence now properly records schema downgrades. This is a
  forward-looking change that allows all subsequent versions to safely downgrade
  to this version. Some other versions might be safe to downgrade to, if you can
  determine there haven't been any schema migrations between them. For example,
  downgrading from v0.16.1 to v0.15.0 is safe because there have been no schema
  changes between these releases.
- [fixed] Fixed an issue where gRPC would crash if shut down multiple times
  (#2146).

# v0.16.0
- [changed] Added a garbage collection process to on-disk persistence that
  removes older documents. This is enabled by default, and the SDK will attempt
  to periodically clean up older, unused documents once the on-disk cache passes
  a threshold size (default: 100 MB). This threshold can be configured by
  setting `FIRFirestoreSettings.cacheSizeBytes`. It must be set to a minimum of
  1 MB. The garbage collection process can be disabled entirely by setting
  `FIRFirestoreSettings.cacheSizeBytes` to `kFIRFirestoreCacheSizeUnlimited`.

# v0.15.0
- [changed] Changed how the SDK handles locally-updated documents while syncing
  those updates with Cloud Firestore servers. This can lead to slight behavior
  changes and may affect the `SnapshotMetadata.hasPendingWrites` metadata flag.
- [changed] Eliminated superfluous update events for locally cached documents
  that are known to lag behind the server version. Instead, the SDK buffers
  these events until the client has caught up with the server.
- [changed] Moved from Objective-C gRPC framework to gRPC C++. If you're
  manually tracking dependencies, the `gRPC`, `gRPC-ProtoRPC`, and
  `gRPC-RxLibrary` frameworks have been replaced with `gRPC-C++`. While we
  don't anticipate any issues, please [report any issues with network
  behavior](https://github.com/firebase/firebase-ios-sdk/issues/new) you
  experience. (#1968)

# v0.14.0
- [fixed] Fixed compilation in C99 and C++11 modes without GNU extensions.

# v0.13.6
- [changed] Internal improvements.

# v0.13.5
- [changed] Some SDK errors that represent common mistakes (such as permission
  denied or a missing index) will automatically be logged as a warning in
  addition to being surfaced via the API.

# v0.13.4
- [fixed] Fixed an issue where the first `get()` call made after being offline
  could incorrectly return cached data without attempting to reach the backend.
- [changed] Changed `get()` to only make one attempt to reach the backend before
  returning cached data, potentially reducing delays while offline.
- [fixed] Fixed an issue that caused Firebase to drop empty objects from calls
  to `setData(..., merge:true)`.

# v0.13.3
- [changed] Internal improvements.

# v0.13.2
- [fixed] Fixed an issue where changes to custom authentication claims did not
  take effect until you did a full sign-out and sign-in. (#1499)
- [changed] Improved how Firestore handles idle queries to reduce the cost of
  re-listening within 30 minutes.

# v0.13.1
- [fixed] Fixed an issue where `get(source:.Cache)` could throw an
  "unrecognized selector" error if the SDK has previously cached the
  non-existence of the document (#1632).

# v0.13.0
- [feature] Added `FieldValue.arrayUnion()` and `FieldValue.arrayRemove()` to
  atomically add and remove elements from an array field in a document.
- [feature] Added `whereField(_:arrayContains:)` query filter to find
  documents where an array field contains a specific element.
- [fixed] Fixed compilation with older Xcode versions (#1517).
- [fixed] Fixed a performance issue where large write batches with hundreds of
  changes would take a long time to read and write and consume excessive memory.
  Large write batches should now see no penalty.
- [fixed] Fixed a performance issue where adding a listener for a large
  (thousands of documents) collection would take a long time in offline mode
  (#1477).
- [fixed] Fixed an issue that could cause deleted documents to momentarily
  re-appear in the results of a listener, causing a flicker (#1591).

# v0.12.6
- [fixed] Fixed an issue where queries returned fewer results than they should,
  caused by documents that were cached as deleted when they should not have
  been (#1548). Some cache data is cleared and so clients may use extra
  bandwidth the first time they launch with this version of the SDK.

# v0.12.5
- [changed] Internal improvements.

# v0.12.4
- [fixed] `setData` methods taking `mergeFields:` arguments can now delete
  fields using `FieldValue.delete()`.
- [fixed] Firestore will now recover from auth token expiration when the system
  clock is wrong.
- [fixed] Fixed compilation with older Xcode versions (#1366).

# v0.12.3
- [changed] Internal improvements.

# v0.12.2
- [fixed] Fixed an issue where `FirestoreSettings` would accept a concurrent
  dispatch queue, but this configuration would trigger an assertion failure.
  Passing a concurrent dispatch queue should now work correctly (#988).

# v0.12.1
- [changed] Internal improvements.

# v0.12.0
- [changed] Replaced the `DocumentListenOptions` object with a simple boolean.
  Instead of calling
  `addSnapshotListener(options: DocumentListenOptions.includeMetadataChanges(true))`
  call `addSnapshotListener(includeMetadataChanges:true)`.
- [changed] Replaced the `QueryListenOptions` object with simple booleans.
  Instead of calling
  `addSnapshotListener(options:
      QueryListenOptions.includeQueryMetadataChanges(true)
          .includeDocumentMetadataChanges(true))`
  call `addSnapshotListener(includeMetadataChanges:true)`.
- [changed] `QuerySnapshot.documentChanges()` is now a method which optionally
  takes `includeMetadataChanges:true`. By default even when listening to a
  query with `includeMetadataChanges:true` metadata-only document changes are
  suppressed in `documentChanges()`.
- [changed] Replaced the `SetOptions` object with a simple boolean. Instead of
  calling `setData(["a": "b"], options: SetOptions.merge())` call
  `setData(["a": "b"], merge: true)`.
- [changed] Replaced the `SnapshotOptions` object with direct use of the
  `FIRServerTimestampBehavior` on `DocumentSnapshot`. Instead of calling
  `data(SnapshotOptions.serverTimestampBehavior(.estimate))` call
  `data(serverTimestampBehavior: .estimate)`. Changed `get` similarly.
- [changed] Added ability to control whether DocumentReference.getDocument() and
  Query.getDocuments() should fetch from server only, cache only, or attempt
  server and fall back to the cache (which was the only option previously, and
  is now the default.)
- [feature] Added new `mergeFields:(NSArray<id>*)` override for `set()`
  which allows merging of a reduced subset of fields.

# v0.11.0
- [fixed] Fixed a regression in the Firebase iOS SDK release 4.11.0 that could
  cause `getDocument()` requests made while offline to be delayed by up to 10
  seconds (rather than returning from cache immediately).
- [feature] Added a new `Timestamp` class to represent timestamp fields,
  currently supporting up to microsecond precision. It can be passed to API
  methods anywhere a system Date is currently accepted. To make
  `DocumentSnapshot`s read timestamp fields back as `Timestamp`s instead of
  Dates, you can set the newly added property `areTimestampsInSnapshotsEnabled`
  in `FirestoreSettings` to `true`. Note that the current behavior
  (`DocumentSnapshot`s returning system Dates) will be removed in a future
  release. Using `Timestamp`s avoids rounding errors (system Date is stored as
  a floating-point value, so the value read back from a `DocumentSnapshot`
  might be slightly different from the value written).

# v0.10.4
- [changed] If the SDK's attempt to connect to the Cloud Firestore backend
  neither succeeds nor fails within 10 seconds, the SDK will consider itself
  "offline", causing getDocument() calls to resolve with cached results, rather
  than continuing to wait.
- [fixed] Fixed a race condition after calling `enableNetwork()` that could
  result in a "Mutation batchIDs must be acknowledged in order" assertion crash.
- [fixed] Fixed undefined symbols in the absl namespace (#898).

# v0.10.3
- [fixed] Fixed a regression in the 4.10.0 Firebase iOS SDK release that
  prevented the SDK from communicating with the backend before successfully
  authenticating via Firebase Authentication or after unauthenticating and
  re-authenticating. Reads and writes would silently be executed locally
  but not sent to the backend.

# v0.10.2
- [changed] When you delete a FirebaseApp, the associated Firestore instances
  are now also deleted (#683).
- [fixed] Fixed race conditions in streams that could be exposed by rapidly
  toggling the network from enabled to disabled and back (#772) or encountering
  a failure from the server (#835).
- [fixed] Addressed warnings shown by the latest versions of Xcode and CocoaPods.

# v0.10.1
- [fixed] Fixed a regression in Firebase iOS release 4.8.1 that could in certain
  cases result in an "OnlineState should not affect limbo documents." assertion
  crash when the client loses its network connection.
- [fixed] It's now possible to pass a nil completion block to WriteBatch.commit (#745).

# v0.10.0
- [changed] Removed the includeMetadataChanges property in FIRDocumentListenOptions
  to avoid confusion with the factory method of the same name.
- [changed] Added a commit method that takes no completion handler to FIRWriteBatch.
- [feature] Queries can now be created from an NSPredicate.
- [feature] Added SnapshotOptions API to control how DocumentSnapshots return unresolved
  server timestamps.
- [feature] Added `disableNetwork()` and `enableNetwork()` methods to
  `Firestore` class, allowing for explicit network management.
- [changed] For non-existing documents, DocumentSnapshot.data() now returns `nil`
  instead of throwing an exception. A non-nullable QueryDocumentSnapshot is
  introduced for Queries to reduce the number of nil-checks in your code.
- [changed] Snapshot listeners (with the `includeMetadataChanges` option
  enabled) now receive an event with `snapshot.metadata.isFromCache` set to
  `true` if the SDK loses its connection to the backend. A new event with
  `snapshot.metadata.isFromCache` set to false will be raised once the
  connection is restored and the query is in sync with the backend again.
- [fixed] Multiple offline mutations now properly reflected in retrieved
  documents. Previously, only the last mutation would be visible. (#643)
- [fixed] Fixed a crash in `closeWithFinaleState:` that could be triggered by
  signing out when the app didn't have a network connection.

# v0.9.4
- [changed] Firestore no longer has a direct dependency on FirebaseAuth.
- [fixed] Fixed a crash when using path names with international characters
  with persistence enabled.
- [fixed] Addressed race condition during the teardown of idle streams (#490).

# v0.9.3
- [changed] Improved performance loading documents matching a query.
- [changed] Cleanly shut down idle write streams.

# v0.9.2
- [changed] Firestore now retries requests more often before considering a client offline.
- [changed] You can now use FieldValue.delete() with SetOptions.merge().

# v0.9.1
- [fixed] Fixed validation of nested arrays to allow indirect nesting.

# v0.9.0
- [fixed] Add an NS_SWIFT_NAME for FIRSnapshotMetadata and FIRListenerRegistration.
- [fixed] Fixed retain cycle in DocumentReference.getDocument(completion:).

# v0.8.0
- Initial public release.<|MERGE_RESOLUTION|>--- conflicted
+++ resolved
@@ -1,13 +1,10 @@
 # Unreleased
-<<<<<<< HEAD
 - [fixed] Fixed a crash that would happen when the app is being deleted and
   immediately disposed of and there's an active listener (#6909).
-- [fixed] Fix a bug where local cache inconsistencies were unnecessarily being
-  resolved (#7455).
-=======
 - [fixed] Fixed a crash that could happen when the App is being deleted and
   there's an active listener (#6909).
->>>>>>> 371065ed
+- [fixed] Fixed a bug where local cache inconsistencies were unnecessarily
+  being resolved (#7455).
 
 # v7.5.0
 - [changed] A write to a document that contains FieldValue transforms is no
