# Unreleased
<<<<<<< HEAD
- [changed] Replaced the `SetOptions` object with a simple boolean. Instead of
  calling `setData(["a": "b"], options: SetOptions.merge())` call
  `setData(["a": "b"], merge: true)`.
=======
- [changed] Replaced the `DocumentListenOptions` object with a simple boolean.
  Instead of calling
  `addSnapshotListener(options: DocumentListenOptions.includeMetadataChanges(true))`
  call `addSnapshotListener(includeMetadataChanges:true)`.
>>>>>>> 33b12f6c

# v0.11.0
- [fixed] Fixed a regression in the Firebase iOS SDK release 4.11.0 that could
  cause `getDocument()` requests made while offline to be delayed by up to 10
  seconds (rather than returning from cache immediately).
- [feature] Added a new `Timestamp` class to represent timestamp fields,
  currently supporting up to microsecond precision. It can be passed to API
  methods anywhere a system Date is currently accepted. To make
  `DocumentSnapshot`s read timestamp fields back as `Timestamp`s instead of
  Dates, you can set the newly added property `areTimestampsInSnapshotsEnabled`
  in `FirestoreSettings` to `true`. Note that the current behavior
  (`DocumentSnapshot`s returning system Dates) will be removed in a future
  release. Using `Timestamp`s avoids rounding errors (system Date is stored as
  a floating-point value, so the value read back from a `DocumentSnapshot`
  might be slightly different from the value written).

# v0.10.4
- [changed] If the SDK's attempt to connect to the Cloud Firestore backend
  neither succeeds nor fails within 10 seconds, the SDK will consider itself
  "offline", causing getDocument() calls to resolve with cached results, rather
  than continuing to wait.
- [fixed] Fixed a race condition after calling `enableNetwork()` that could
  result in a "Mutation batchIDs must be acknowledged in order" assertion crash.
- [fixed] Fixed undefined symbols in the absl namespace (#898).

# v0.10.3
- [fixed] Fixed a regression in the 4.10.0 Firebase iOS SDK release that
  prevented the SDK from communicating with the backend before successfully
  authenticating via Firebase Authentication or after unauthenticating and
  re-authenticating. Reads and writes would silently be executed locally
  but not sent to the backend.

# v0.10.2
- [changed] When you delete a FirebaseApp, the associated Firestore instances
  are now also deleted (#683).
- [fixed] Fixed race conditions in streams that could be exposed by rapidly
  toggling the network from enabled to disabled and back (#772) or encountering
  a failure from the server (#835).
- [fixed] Addressed warnings shown by the latest versions of Xcode and CocoaPods.

# v0.10.1
- [fixed] Fixed a regression in Firebase iOS release 4.8.1 that could in certain
  cases result in an "OnlineState should not affect limbo documents." assertion
  crash when the client loses its network connection.
- [fixed] It's now possible to pass a nil completion block to WriteBatch.commit (#745).

# v0.10.0
- [changed] Removed the includeMetadataChanges property in FIRDocumentListenOptions
  to avoid confusion with the factory method of the same name.
- [changed] Added a commit method that takes no completion handler to FIRWriteBatch.
- [feature] Queries can now be created from an NSPredicate.
- [feature] Added SnapshotOptions API to control how DocumentSnapshots return unresolved
  server timestamps.
- [feature] Added `disableNetwork()` and `enableNetwork()` methods to
  `Firestore` class, allowing for explicit network management.
- [changed] For non-existing documents, DocumentSnapshot.data() now returns `nil`
  instead of throwing an exception. A non-nullable QueryDocumentSnapshot is
  introduced for Queries to reduce the number of nil-checks in your code.
- [changed] Snapshot listeners (with the `includeMetadataChanges` option
  enabled) now receive an event with `snapshot.metadata.isFromCache` set to
  `true` if the SDK loses its connection to the backend. A new event with
  `snapshot.metadata.isFromCache` set to false will be raised once the
  connection is restored and the query is in sync with the backend again.
- [fixed] Multiple offline mutations now properly reflected in retrieved
  documents. Previously, only the last mutation would be visible. (#643)
- [fixed] Fixed a crash in `closeWithFinaleState:` that could be triggered by
  signing out when the app didn't have a network connection.

# v0.9.4
- [changed] Firestore no longer has a direct dependency on FirebaseAuth.
- [fixed] Fixed a crash when using path names with international characters
  with persistence enabled.
- [fixed] Addressed race condition during the teardown of idle streams (#490).

# v0.9.3
- [changed] Improved performance loading documents matching a query.
- [changed] Cleanly shut down idle write streams.

# v0.9.2
- [changed] Firestore now retries requests more often before considering a client offline.
- [changed] You can now use FieldValue.delete() with SetOptions.merge().

# v0.9.1
- [fixed] Fixed validation of nested arrays to allow indirect nesting.

# v0.9.0
- [fixed] Add an NS_SWIFT_NAME for FIRSnapshotMetadata and FIRListenerRegistration.
- [fixed] Fixed retain cycle in DocumentReference.getDocument(completion:).

# v0.8.0
- Initial public release.<|MERGE_RESOLUTION|>--- conflicted
+++ resolved
@@ -1,14 +1,11 @@
 # Unreleased
-<<<<<<< HEAD
-- [changed] Replaced the `SetOptions` object with a simple boolean. Instead of
-  calling `setData(["a": "b"], options: SetOptions.merge())` call
-  `setData(["a": "b"], merge: true)`.
-=======
 - [changed] Replaced the `DocumentListenOptions` object with a simple boolean.
   Instead of calling
   `addSnapshotListener(options: DocumentListenOptions.includeMetadataChanges(true))`
   call `addSnapshotListener(includeMetadataChanges:true)`.
->>>>>>> 33b12f6c
+- [changed] Replaced the `SetOptions` object with a simple boolean. Instead of
+  calling `setData(["a": "b"], options: SetOptions.merge())` call
+  `setData(["a": "b"], merge: true)`.
 
 # v0.11.0
 - [fixed] Fixed a regression in the Firebase iOS SDK release 4.11.0 that could
