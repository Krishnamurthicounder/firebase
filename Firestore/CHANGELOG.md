# Unreleased
- [changed] Replaced the `DocumentListenOptions` object with a simple boolean.
  Instead of calling
  `addSnapshotListener(options: DocumentListenOptions.includeMetadataChanges(true))`
  call `addSnapshotListener(includeMetadataChanges:true)`.
- [changed] Replaced the `QueryListenOptions` object with simple booleans.
  Instead of calling
  `addSnapshotListener(options:
      QueryListenOptions.includeQueryMetadataChanges(true)
          .includeDocumentMetadataChanges(true))`
  call `addSnapshotListener(includeMetadataChanges:true)`.
- [changed] `QuerySnapshot.documentChanges()` is now a method which optionally
  takes `includeMetadataChanges:true`. By default even when listening to a
  query with `includeMetadataChanges:true` metadata-only document changes are
  suppressed in `documentChanges()`.
- [changed] Replaced the `SetOptions` object with a simple boolean. Instead of
  calling `setData(["a": "b"], options: SetOptions.merge())` call
  `setData(["a": "b"], merge: true)`.
- [changed] Replaced the `SnapshotOptions` object with direct use of the
  `FIRServerTimestampBehavior` on `DocumentSnapshot`. Instead of calling
  `data(SnapshotOptions.serverTimestampBehavior(.estimate))` call
  `data(serverTimestampBehavior: .estimate)`. Changed `get` similarly.
<<<<<<< HEAD
- [feature] Added new `mergeFields:(NSArray<id>*)` overrides for `set()` 
  which allow merging of a reduced subset of fields.
=======
- [changed] Added ability to control whether DocumentReference.getDocument() and
  Query.getDocuments() should fetch from server only, cache only, or attempt
  server and fall back to the cache (which was the only option previously, and
  is now the default.)
>>>>>>> 39e68afc

# v0.11.0
- [fixed] Fixed a regression in the Firebase iOS SDK release 4.11.0 that could
  cause `getDocument()` requests made while offline to be delayed by up to 10
  seconds (rather than returning from cache immediately).
- [feature] Added a new `Timestamp` class to represent timestamp fields,
  currently supporting up to microsecond precision. It can be passed to API
  methods anywhere a system Date is currently accepted. To make
  `DocumentSnapshot`s read timestamp fields back as `Timestamp`s instead of
  Dates, you can set the newly added property `areTimestampsInSnapshotsEnabled`
  in `FirestoreSettings` to `true`. Note that the current behavior
  (`DocumentSnapshot`s returning system Dates) will be removed in a future
  release. Using `Timestamp`s avoids rounding errors (system Date is stored as
  a floating-point value, so the value read back from a `DocumentSnapshot`
  might be slightly different from the value written).

# v0.10.4
- [changed] If the SDK's attempt to connect to the Cloud Firestore backend
  neither succeeds nor fails within 10 seconds, the SDK will consider itself
  "offline", causing getDocument() calls to resolve with cached results, rather
  than continuing to wait.
- [fixed] Fixed a race condition after calling `enableNetwork()` that could
  result in a "Mutation batchIDs must be acknowledged in order" assertion crash.
- [fixed] Fixed undefined symbols in the absl namespace (#898).

# v0.10.3
- [fixed] Fixed a regression in the 4.10.0 Firebase iOS SDK release that
  prevented the SDK from communicating with the backend before successfully
  authenticating via Firebase Authentication or after unauthenticating and
  re-authenticating. Reads and writes would silently be executed locally
  but not sent to the backend.

# v0.10.2
- [changed] When you delete a FirebaseApp, the associated Firestore instances
  are now also deleted (#683).
- [fixed] Fixed race conditions in streams that could be exposed by rapidly
  toggling the network from enabled to disabled and back (#772) or encountering
  a failure from the server (#835).
- [fixed] Addressed warnings shown by the latest versions of Xcode and CocoaPods.

# v0.10.1
- [fixed] Fixed a regression in Firebase iOS release 4.8.1 that could in certain
  cases result in an "OnlineState should not affect limbo documents." assertion
  crash when the client loses its network connection.
- [fixed] It's now possible to pass a nil completion block to WriteBatch.commit (#745).

# v0.10.0
- [changed] Removed the includeMetadataChanges property in FIRDocumentListenOptions
  to avoid confusion with the factory method of the same name.
- [changed] Added a commit method that takes no completion handler to FIRWriteBatch.
- [feature] Queries can now be created from an NSPredicate.
- [feature] Added SnapshotOptions API to control how DocumentSnapshots return unresolved
  server timestamps.
- [feature] Added `disableNetwork()` and `enableNetwork()` methods to
  `Firestore` class, allowing for explicit network management.
- [changed] For non-existing documents, DocumentSnapshot.data() now returns `nil`
  instead of throwing an exception. A non-nullable QueryDocumentSnapshot is
  introduced for Queries to reduce the number of nil-checks in your code.
- [changed] Snapshot listeners (with the `includeMetadataChanges` option
  enabled) now receive an event with `snapshot.metadata.isFromCache` set to
  `true` if the SDK loses its connection to the backend. A new event with
  `snapshot.metadata.isFromCache` set to false will be raised once the
  connection is restored and the query is in sync with the backend again.
- [fixed] Multiple offline mutations now properly reflected in retrieved
  documents. Previously, only the last mutation would be visible. (#643)
- [fixed] Fixed a crash in `closeWithFinaleState:` that could be triggered by
  signing out when the app didn't have a network connection.

# v0.9.4
- [changed] Firestore no longer has a direct dependency on FirebaseAuth.
- [fixed] Fixed a crash when using path names with international characters
  with persistence enabled.
- [fixed] Addressed race condition during the teardown of idle streams (#490).

# v0.9.3
- [changed] Improved performance loading documents matching a query.
- [changed] Cleanly shut down idle write streams.

# v0.9.2
- [changed] Firestore now retries requests more often before considering a client offline.
- [changed] You can now use FieldValue.delete() with SetOptions.merge().

# v0.9.1
- [fixed] Fixed validation of nested arrays to allow indirect nesting.

# v0.9.0
- [fixed] Add an NS_SWIFT_NAME for FIRSnapshotMetadata and FIRListenerRegistration.
- [fixed] Fixed retain cycle in DocumentReference.getDocument(completion:).

# v0.8.0
- Initial public release.<|MERGE_RESOLUTION|>--- conflicted
+++ resolved
@@ -20,15 +20,12 @@
   `FIRServerTimestampBehavior` on `DocumentSnapshot`. Instead of calling
   `data(SnapshotOptions.serverTimestampBehavior(.estimate))` call
   `data(serverTimestampBehavior: .estimate)`. Changed `get` similarly.
-<<<<<<< HEAD
-- [feature] Added new `mergeFields:(NSArray<id>*)` overrides for `set()` 
-  which allow merging of a reduced subset of fields.
-=======
 - [changed] Added ability to control whether DocumentReference.getDocument() and
   Query.getDocuments() should fetch from server only, cache only, or attempt
   server and fall back to the cache (which was the only option previously, and
   is now the default.)
->>>>>>> 39e68afc
+- [feature] Added new `mergeFields:(NSArray<id>*)` override for `set()` 
+  which allows merging of a reduced subset of fields.
 
 # v0.11.0
 - [fixed] Fixed a regression in the Firebase iOS SDK release 4.11.0 that could
