<<<<<<< HEAD
# Unreleased (v7.0.1)
- [changed] Added the original query data to error messages for Queries that
  cannot be deserizialized.
=======
# Unreleased
- [Fixed] Remove explicit MobileCoreServices library linkage from podspec. (#6850)
>>>>>>> b05be68d

# v7.0.0
- [changed] **Breaking change:** Removed the `areTimestampsInSnapshotsEnabled`
  setting. Timestamp fields that read from a `FIRDocumentSnapshot` now always
  return `FIRTimestamp` objects. Use `FIRTimestamp.dateValue` to convert to
  `NSDate` if required.
- [fixed] Fixed a memory leak introduced in 1.18.0 that may manifest when
  serializing queries containing equality or non-equality comparisons.

# v1.19.0
- [changed] Internal improvements for future C++ and Unity support. Includes a
  breaking change for the Firestore C++ Alpha SDK, but does not affect
  Objective-C or Swift users.
- [changed] Added new internal HTTP headers to the gRPC connection.

# v1.18.0
- [feature] Added `whereField(_:notIn:)` and `whereField(_:isNotEqualTo:)` query
  operators. `whereField(_:notIn:)` finds documents where a specified field’s
  value is not in a specified array. `whereField(_:isNotEqualTo:)` finds
  documents where a specified field's value does not equal the specified value.
  Neither query operator will match documents where the specified field is not
  present.

# v1.17.1
- [fixed] Fix gRPC documentation warning surfaced in Xcode (#6340).

# v1.17.0
- [changed] Internal improvements for future C++ and Unity support.

# v1.16.4
- [changed] Rearranged public headers for future Swift Package Manager support.
  This should have no impact existing users of CocoaPods, Carthage, or zip file
  distributions.

# v1.16.3
- [changed] Internal improvements for future C++ and Unity support.

# v1.16.2
- [fixed] Fixed a configuration issue where listeners were no longer being
  called back on the main thread by default.

# v1.16.1
- [fixed] Removed a delay that may have prevented Firestore from immediately
  establishing a network connection if a connectivity change occurred while
  the app was in the background (#5783).
- [fixed] Fixed a rare crash that could happen if the garbage collection
  process for old documents in the cache happened to run during a LevelDB
  compaction (#5881).

# v1.16.0
- [fixed] Fixed an issue that may have prevented the client from connecting
  to the backend immediately after a user signed in.

# v1.15.0
- [changed] Internal improvements for future C++ and Unity support. Includes a
  breaking change for the Firestore C++ Alpha SDK, but does not affect
  Objective-C or Swift users.

# v1.14.0
- [changed] Internal improvements for future C++ and Unity support. Includes a
  breaking change for the Firestore C++ Alpha SDK, but does not affect
  Objective-C or Swift users.

# v1.13.0
- [changed] Firestore now limits the number of concurrent document lookups it
  will perform when resolving inconsistencies in the local cache
  (https://github.com/firebase/firebase-js-sdk/issues/2683).
- [changed] Upgraded gRPC-C++ to 1.28.0 (#4994).
- [fixed] Firestore will now send Auth credentials to the Firestore Emulator
  (#5072).

# v1.12.1
- [changed] Internal improvements for future C++ and Unity support.

# v1.12.0
- [changed] Internal improvements for future C++ and Unity support. Includes a
  breaking change for the Firestore C++ Alpha SDK, but does not affect
  Objective-C or Swift users.

# v1.11.2
- [fixed] Fixed the FirebaseFirestore podspec to properly declare its
  dependency on the UIKit framework on iOS and tvOS.

# v1.11.1
- [fixed] Firestore should now recover its connection to the server more
  quickly after returning from the background (#4905).

# v1.11.0
- [changed] Improved performance of queries with large result sets.

# v1.10.2
- [changed] Internal improvements.

# v1.10.1
- [changed] Internal improvements.

# v1.10.0
- [feature] Firestore previously required that every document read in a
  transaction must also be written. This requirement has been removed, and
  you can now read a document in a transaction without writing to it.
- [changed] Improved the performance of repeatedly executed queries when
  persistence is enabled. Recently executed queries should see dramatic
  improvements. This benefit is reduced if changes accumulate while the query
  is inactive. Queries that use the `limit()` API may not always benefit,
  depending on the accumulated changes.
- [changed] Changed the location of Firestore's locally stored data from the
  Documents folder to Library/Application Support, hiding it from users of apps
  that share their files with the iOS Files app. **Important**: After a user's
  data is migrated, downgrading to an older version of the SDK will cause the
  user to appear to lose data, since older versions of the SDK can't read data
  from the new location (#843).

# v1.9.0
- [feature] Added a `limit(toLast:)` query operator, which returns the last
  matching documents up to the given limit.

# v1.8.3
- [changed] Internal improvements.

# v1.8.2
- [changed] Internal improvements.

# v1.8.1
- [fixed] Firestore no longer loads its TLS certificates from a bundle, which
  fixes crashes at startup when the bundle can't be loaded. This fixes a
  specific case where the bundle couldn't be loaded due to international
  characters in the application name. If you're manually tracking dependencies,
  you can now remove `gRPCCertificates-Cpp.bundle` from your build. (#3951).

# v1.8.0
- [changed] Removed Firestore's dependency on the `Protobuf` CocoaPod. If
  you're manually tracking dependencies, you may be able to remove it from your
  build (note, however, that other Firebase components may still require it).
- [changed] Added a dependency on the `abseil` CocoaPod. If you're manually
  tracking dependencies, you need to add it to your build.

# v1.7.0
- [feature] Added `whereField(_:in:)` and `whereField(_:arrayContainsAny:)` query
  operators. `whereField(_:in:)` finds documents where a specified field’s value
  is IN a specified array. `whereField(_:arrayContainsAny:)` finds documents
  where a specified field is an array and contains ANY element of a specified
  array.
- [changed] Firestore SDK now uses Nanopb rather than the Objective-C Protobuf
  library for parsing protos. This change does not affect visible behavior of
  the SDK in any way. While we don't anticipate any issues, please [report any
  issues with network behavior or
  persistence](https://github.com/firebase/firebase-ios-sdk/issues/new) that you
  experience.

# v1.6.1
- [fixed] Fixed a race condition that could cause a segmentation fault during
  client initialization.

# v1.6.0
- [feature] Added an `addSnapshotsInSyncListener()` method to
  `FIRFirestore` that notifies you when all your snapshot listeners are
  in sync with each other.

# v1.5.1
- [fixed] Fixed a memory access error discovered using the sanitizers in Xcode
  11.

# v1.5.0
- [changed] Transactions now perform exponential backoff before retrying.
  This means transactions on highly contended documents are more likely to
  succeed.
- [feature] Added a `waitForPendingWrites()` method to `FIRFirestore` class
  which allows users to wait on a promise that resolves when all pending
  writes are acknowledged by the Firestore backend.
- [feature] Added a `terminate()` method to `FIRFirestore` which terminates
  the instance, releasing any held resources. Once it completes, you can
  optionally call `clearPersistence()` to wipe persisted Firestore data
  from disk.

# v1.4.5
- [fixed] Fixed a crash that would happen when changing networks or going from
  online to offline. (#3661).

# v1.4.4
- [changed] Internal improvements.

# v1.4.3
- [changed] Transactions are now more flexible. Some sequences of operations
  that were previously incorrectly disallowed are now allowed. For example,
  after reading a document that doesn't exist, you can now set it multiple
  times successfully in a transaction.

# v1.4.2
- [fixed] Fixed an issue where query results were temporarily missing documents
  that previously had not matched but had been updated to now match the query
  (https://github.com/firebase/firebase-android-sdk/issues/155).
- [fixed] Fixed an internal assertion that was triggered when an update
  with a `FieldValue.serverTimestamp()` and an update with a
  `FieldValue.increment()` were pending for the same document.
- [fixed] Fixed the `oldIndex` and `newIndex` values in `DocumentChange` to
  actually be `NSNotFound` when documents are added or removed, respectively
  (#3298).
- [changed] Failed transactions now return the failure from the last attempt,
  instead of `ABORTED`.

# v1.4.1
- [fixed] Fixed certificate loading for non-CocoaPods builds that may not
  include bundle identifiers in their frameworks or apps (#3184).

# v1.4.0
- [feature] Added `clearPersistence()`, which clears the persistent storage
  including pending writes and cached documents. This is intended to help
  write reliable tests (https://github.com/firebase/firebase-js-sdk/issues/449).

# v1.3.2
- [fixed] Firestore should now recover its connection to the server more
  quickly after being on a network suffering from total packet loss (#2987).
- [fixed] Changed gRPC-C++ dependency to 0.0.9 which adds support for using it
  concurrently with the Objective-C gRPC CocoaPod. This fixes certificate
  errors you might encounter when trying to use Firestore and other Google
  Cloud Objective-C APIs in the same project.

# v1.3.1
- [fixed] Disabling garbage collection now avoids even scheduling the
  collection process. This can be used to prevent crashes in the background when
  using `NSFileProtectionComplete`. Note that Firestore does not support
  operating in this mode--nearly all API calls will cause crashes while file
  protection is enabled. This change just prevents a crash when Firestore is
  idle (#2846).

# v1.3.0
- [feature] You can now query across all collections in your database with a
  given collection ID using the `Firestore.collectionGroup()` method.
- [feature] Added community support for tvOS.

# v1.2.1
- [fixed] Fixed a use-after-free bug that could be observed when using snapshot
  listeners on temporary document references (#2682).

# v1.2.0
- [feature] Added community support for macOS (#434).
- [fixed] Fixed the way gRPC certificates are loaded on macOS (#2604).

# v1.1.0
- [feature] Added `FieldValue.increment()`, which can be used in
  `updateData(_:)` and `setData(_:merge:)` to increment or decrement numeric
  field values safely without transactions.
- [changed] Improved performance when querying over documents that contain
  subcollections (#2466).
- [changed] Prepared the persistence layer to support collection group queries.
  While this feature is not yet available, all schema changes are included
  in this release.

# v1.0.2
- [changed] Internal improvements.

# v1.0.1
- [changed] Internal improvements.

# v1.0.0
- [changed] **Breaking change:** The `areTimestampsInSnapshotsEnabled` setting
  is now enabled by default. Timestamp fields that read from a
  `FIRDocumentSnapshot` will be returned as `FIRTimestamp` objects instead of
  `NSDate` objects. Update any code that expects to receive an `NSDate` object.
  See [the reference
  documentation](https://firebase.google.com/docs/reference/ios/firebasefirestore/api/reference/Classes/FIRFirestoreSettings#/c:objc(cs)FIRFirestoreSettings(py)timestampsInSnapshotsEnabled)
  for more details.
- [changed] **Breaking change:** `FIRTransaction.getDocument()` has been changed
  to return a non-nil `FIRDocumentSnapshot` with `exists` equal to `false` if
  the document does not exist (instead of returning a nil
  `FIRDocumentSnapshot`).  Code that includes `if (snapshot) { ... }` must be
  changed to `if (snapshot.exists) { ... }`.
- [fixed] Fixed a crash that could happen when the app is shut down after
  a write has been sent to the server but before it has been received on
  a listener (#2237).
- [changed] Firestore no longer bundles a copy of the gRPC certificates, now
  that the gRPC-C++ CocoaPod includes them. CocoaPods users should be updated
  automatically. Carthage users should follow the [updated
  instructions](https://github.com/firebase/firebase-ios-sdk/blob/master/Carthage.md)
  to get `gRPCCertificates.bundle` from the correct location.

# v0.16.1
- [fixed] Offline persistence now properly records schema downgrades. This is a
  forward-looking change that allows all subsequent versions to safely downgrade
  to this version. Some other versions might be safe to downgrade to, if you can
  determine there haven't been any schema migrations between them. For example,
  downgrading from v0.16.1 to v0.15.0 is safe because there have been no schema
  changes between these releases.
- [fixed] Fixed an issue where gRPC would crash if shut down multiple times
  (#2146).

# v0.16.0
- [changed] Added a garbage collection process to on-disk persistence that
  removes older documents. This is enabled by default, and the SDK will attempt
  to periodically clean up older, unused documents once the on-disk cache passes
  a threshold size (default: 100 MB). This threshold can be configured by
  setting `FIRFirestoreSettings.cacheSizeBytes`. It must be set to a minimum of
  1 MB. The garbage collection process can be disabled entirely by setting
  `FIRFirestoreSettings.cacheSizeBytes` to `kFIRFirestoreCacheSizeUnlimited`.

# v0.15.0
- [changed] Changed how the SDK handles locally-updated documents while syncing
  those updates with Cloud Firestore servers. This can lead to slight behavior
  changes and may affect the `SnapshotMetadata.hasPendingWrites` metadata flag.
- [changed] Eliminated superfluous update events for locally cached documents
  that are known to lag behind the server version. Instead, the SDK buffers
  these events until the client has caught up with the server.
- [changed] Moved from Objective-C gRPC framework to gRPC C++. If you're
  manually tracking dependencies, the `gRPC`, `gRPC-ProtoRPC`, and
  `gRPC-RxLibrary` frameworks have been replaced with `gRPC-C++`. While we
  don't anticipate any issues, please [report any issues with network
  behavior](https://github.com/firebase/firebase-ios-sdk/issues/new) you
  experience. (#1968)

# v0.14.0
- [fixed] Fixed compilation in C99 and C++11 modes without GNU extensions.

# v0.13.6
- [changed] Internal improvements.

# v0.13.5
- [changed] Some SDK errors that represent common mistakes (such as permission
  denied or a missing index) will automatically be logged as a warning in
  addition to being surfaced via the API.

# v0.13.4
- [fixed] Fixed an issue where the first `get()` call made after being offline
  could incorrectly return cached data without attempting to reach the backend.
- [changed] Changed `get()` to only make one attempt to reach the backend before
  returning cached data, potentially reducing delays while offline.
- [fixed] Fixed an issue that caused Firebase to drop empty objects from calls
  to `setData(..., merge:true)`.

# v0.13.3
- [changed] Internal improvements.

# v0.13.2
- [fixed] Fixed an issue where changes to custom authentication claims did not
  take effect until you did a full sign-out and sign-in. (#1499)
- [changed] Improved how Firestore handles idle queries to reduce the cost of
  re-listening within 30 minutes.

# v0.13.1
- [fixed] Fixed an issue where `get(source:.Cache)` could throw an
  "unrecognized selector" error if the SDK has previously cached the
  non-existence of the document (#1632).

# v0.13.0
- [feature] Added `FieldValue.arrayUnion()` and `FieldValue.arrayRemove()` to
  atomically add and remove elements from an array field in a document.
- [feature] Added `whereField(_:arrayContains:)` query filter to find
  documents where an array field contains a specific element.
- [fixed] Fixed compilation with older Xcode versions (#1517).
- [fixed] Fixed a performance issue where large write batches with hundreds of
  changes would take a long time to read and write and consume excessive memory.
  Large write batches should now see no penalty.
- [fixed] Fixed a performance issue where adding a listener for a large
  (thousands of documents) collection would take a long time in offline mode
  (#1477).
- [fixed] Fixed an issue that could cause deleted documents to momentarily
  re-appear in the results of a listener, causing a flicker (#1591).

# v0.12.6
- [fixed] Fixed an issue where queries returned fewer results than they should,
  caused by documents that were cached as deleted when they should not have
  been (#1548). Some cache data is cleared and so clients may use extra
  bandwidth the first time they launch with this version of the SDK.

# v0.12.5
- [changed] Internal improvements.

# v0.12.4
- [fixed] `setData` methods taking `mergeFields:` arguments can now delete
  fields using `FieldValue.delete()`.
- [fixed] Firestore will now recover from auth token expiration when the system
  clock is wrong.
- [fixed] Fixed compilation with older Xcode versions (#1366).

# v0.12.3
- [changed] Internal improvements.

# v0.12.2
- [fixed] Fixed an issue where `FirestoreSettings` would accept a concurrent
  dispatch queue, but this configuration would trigger an assertion failure.
  Passing a concurrent dispatch queue should now work correctly (#988).

# v0.12.1
- [changed] Internal improvements.

# v0.12.0
- [changed] Replaced the `DocumentListenOptions` object with a simple boolean.
  Instead of calling
  `addSnapshotListener(options: DocumentListenOptions.includeMetadataChanges(true))`
  call `addSnapshotListener(includeMetadataChanges:true)`.
- [changed] Replaced the `QueryListenOptions` object with simple booleans.
  Instead of calling
  `addSnapshotListener(options:
      QueryListenOptions.includeQueryMetadataChanges(true)
          .includeDocumentMetadataChanges(true))`
  call `addSnapshotListener(includeMetadataChanges:true)`.
- [changed] `QuerySnapshot.documentChanges()` is now a method which optionally
  takes `includeMetadataChanges:true`. By default even when listening to a
  query with `includeMetadataChanges:true` metadata-only document changes are
  suppressed in `documentChanges()`.
- [changed] Replaced the `SetOptions` object with a simple boolean. Instead of
  calling `setData(["a": "b"], options: SetOptions.merge())` call
  `setData(["a": "b"], merge: true)`.
- [changed] Replaced the `SnapshotOptions` object with direct use of the
  `FIRServerTimestampBehavior` on `DocumentSnapshot`. Instead of calling
  `data(SnapshotOptions.serverTimestampBehavior(.estimate))` call
  `data(serverTimestampBehavior: .estimate)`. Changed `get` similarly.
- [changed] Added ability to control whether DocumentReference.getDocument() and
  Query.getDocuments() should fetch from server only, cache only, or attempt
  server and fall back to the cache (which was the only option previously, and
  is now the default.)
- [feature] Added new `mergeFields:(NSArray<id>*)` override for `set()`
  which allows merging of a reduced subset of fields.

# v0.11.0
- [fixed] Fixed a regression in the Firebase iOS SDK release 4.11.0 that could
  cause `getDocument()` requests made while offline to be delayed by up to 10
  seconds (rather than returning from cache immediately).
- [feature] Added a new `Timestamp` class to represent timestamp fields,
  currently supporting up to microsecond precision. It can be passed to API
  methods anywhere a system Date is currently accepted. To make
  `DocumentSnapshot`s read timestamp fields back as `Timestamp`s instead of
  Dates, you can set the newly added property `areTimestampsInSnapshotsEnabled`
  in `FirestoreSettings` to `true`. Note that the current behavior
  (`DocumentSnapshot`s returning system Dates) will be removed in a future
  release. Using `Timestamp`s avoids rounding errors (system Date is stored as
  a floating-point value, so the value read back from a `DocumentSnapshot`
  might be slightly different from the value written).

# v0.10.4
- [changed] If the SDK's attempt to connect to the Cloud Firestore backend
  neither succeeds nor fails within 10 seconds, the SDK will consider itself
  "offline", causing getDocument() calls to resolve with cached results, rather
  than continuing to wait.
- [fixed] Fixed a race condition after calling `enableNetwork()` that could
  result in a "Mutation batchIDs must be acknowledged in order" assertion crash.
- [fixed] Fixed undefined symbols in the absl namespace (#898).

# v0.10.3
- [fixed] Fixed a regression in the 4.10.0 Firebase iOS SDK release that
  prevented the SDK from communicating with the backend before successfully
  authenticating via Firebase Authentication or after unauthenticating and
  re-authenticating. Reads and writes would silently be executed locally
  but not sent to the backend.

# v0.10.2
- [changed] When you delete a FirebaseApp, the associated Firestore instances
  are now also deleted (#683).
- [fixed] Fixed race conditions in streams that could be exposed by rapidly
  toggling the network from enabled to disabled and back (#772) or encountering
  a failure from the server (#835).
- [fixed] Addressed warnings shown by the latest versions of Xcode and CocoaPods.

# v0.10.1
- [fixed] Fixed a regression in Firebase iOS release 4.8.1 that could in certain
  cases result in an "OnlineState should not affect limbo documents." assertion
  crash when the client loses its network connection.
- [fixed] It's now possible to pass a nil completion block to WriteBatch.commit (#745).

# v0.10.0
- [changed] Removed the includeMetadataChanges property in FIRDocumentListenOptions
  to avoid confusion with the factory method of the same name.
- [changed] Added a commit method that takes no completion handler to FIRWriteBatch.
- [feature] Queries can now be created from an NSPredicate.
- [feature] Added SnapshotOptions API to control how DocumentSnapshots return unresolved
  server timestamps.
- [feature] Added `disableNetwork()` and `enableNetwork()` methods to
  `Firestore` class, allowing for explicit network management.
- [changed] For non-existing documents, DocumentSnapshot.data() now returns `nil`
  instead of throwing an exception. A non-nullable QueryDocumentSnapshot is
  introduced for Queries to reduce the number of nil-checks in your code.
- [changed] Snapshot listeners (with the `includeMetadataChanges` option
  enabled) now receive an event with `snapshot.metadata.isFromCache` set to
  `true` if the SDK loses its connection to the backend. A new event with
  `snapshot.metadata.isFromCache` set to false will be raised once the
  connection is restored and the query is in sync with the backend again.
- [fixed] Multiple offline mutations now properly reflected in retrieved
  documents. Previously, only the last mutation would be visible. (#643)
- [fixed] Fixed a crash in `closeWithFinaleState:` that could be triggered by
  signing out when the app didn't have a network connection.

# v0.9.4
- [changed] Firestore no longer has a direct dependency on FirebaseAuth.
- [fixed] Fixed a crash when using path names with international characters
  with persistence enabled.
- [fixed] Addressed race condition during the teardown of idle streams (#490).

# v0.9.3
- [changed] Improved performance loading documents matching a query.
- [changed] Cleanly shut down idle write streams.

# v0.9.2
- [changed] Firestore now retries requests more often before considering a client offline.
- [changed] You can now use FieldValue.delete() with SetOptions.merge().

# v0.9.1
- [fixed] Fixed validation of nested arrays to allow indirect nesting.

# v0.9.0
- [fixed] Add an NS_SWIFT_NAME for FIRSnapshotMetadata and FIRListenerRegistration.
- [fixed] Fixed retain cycle in DocumentReference.getDocument(completion:).

# v0.8.0
- Initial public release.<|MERGE_RESOLUTION|>--- conflicted
+++ resolved
@@ -1,11 +1,7 @@
-<<<<<<< HEAD
 # Unreleased (v7.0.1)
 - [changed] Added the original query data to error messages for Queries that
   cannot be deserizialized.
-=======
-# Unreleased
 - [Fixed] Remove explicit MobileCoreServices library linkage from podspec. (#6850)
->>>>>>> b05be68d
 
 # v7.0.0
 - [changed] **Breaking change:** Removed the `areTimestampsInSnapshotsEnabled`
