# Unreleased
- [changed] Firestore no longer has a direct dependency on FirebaseAuth.
<<<<<<< HEAD
- [changed] FIRWriteBatch method commitWithCompletion has nullable param and a new
  method commit is introduced.
=======
- [changed] Removed the includeMetadataChanges property in FIRDocumentListenOptions
  to avoid confusion with the factory method of the same name.
>>>>>>> 440014eb
- [fixed] Fixed a crash when using path names with international characters
  with persistence enabled.

- [fixed] Addressed race condition during the teardown of idle streams (#490).
- [feature] Queries can now be created from an NSPredicate.

# v0.9.3
- [changed] Improved performance loading documents matching a query.
- [changed] Cleanly shut down idle write streams.

# v0.9.2
- [changed] Firestore now retries requests more often before considering a client offline.
- [changed] You can now use FieldValue.delete() with SetOptions.merge().

# v0.9.1
- [fixed] Fixed validation of nested arrays to allow indirect nesting.

# v0.9.0
- [fixed] Add an NS_SWIFT_NAME for FIRSnapshotMetadata and FIRListenerRegistration.
- [fixed] Fixed retain cycle in DocumentReference.getDocument(completion:).

# v0.8.0
- Initial public release.<|MERGE_RESOLUTION|>--- conflicted
+++ resolved
@@ -1,12 +1,9 @@
 # Unreleased
 - [changed] Firestore no longer has a direct dependency on FirebaseAuth.
-<<<<<<< HEAD
+- [changed] Removed the includeMetadataChanges property in FIRDocumentListenOptions
+  to avoid confusion with the factory method of the same name.
 - [changed] FIRWriteBatch method commitWithCompletion has nullable param and a new
   method commit is introduced.
-=======
-- [changed] Removed the includeMetadataChanges property in FIRDocumentListenOptions
-  to avoid confusion with the factory method of the same name.
->>>>>>> 440014eb
 - [fixed] Fixed a crash when using path names with international characters
   with persistence enabled.
 
