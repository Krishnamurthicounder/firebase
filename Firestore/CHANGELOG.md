--- conflicted
+++ resolved
@@ -1,16 +1,10 @@
-<<<<<<< HEAD
 # v7.5.0
-- [fixed] Fixed an issue where using `FieldValue.arrayRemove()` would only delete the
-  first occurrence of an element in an array in a latency
-=======
-# Unreleased
 - [changed] A write to a document that contains FieldValue transforms is no
   longer split up into two separate operations. This reduces the number of
   writes the backend performs and allows each WriteBatch to hold 500 writes
   regardless of how many FieldValue transformations are attached.
 - [fixed] Fixed an issue where using `FieldValue.arrayRemove()` would only
   delete the first occurrence of an element in an array in a latency
->>>>>>> 0088d097
   compensated snapshots.
 
 # v7.3.0
