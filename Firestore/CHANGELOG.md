--- conflicted
+++ resolved
@@ -1,9 +1,5 @@
 # 11.1.0
-<<<<<<< HEAD
-- [feature] Add VectorValue type support.
-=======
 - [feature] Add `VectorValue` type support.
->>>>>>> 72b55e2f
 
 # 11.0.0
 - [removed] **Breaking change**: The deprecated `FirebaseFirestoreSwift` module
