<<<<<<< HEAD
# Unreleased
- [fixed] Fix App crashed when there are nested data structures inside IN Filter.
=======
# 10.3.0
- [feature] Add MultiDb support.
>>>>>>> cf3cc492

# 10.2.0
- [fixed] Fix FAILED_PRECONDITION when writing to a deleted document in a
  transaction (#10431).
- [fixed] Fixed data race in credentials provider (#10393).
- [fixed] Fix Firestore failing to raise initial snapshot from empty local cache
  result (#10437).

# 10.0.0
- [feature] Added `Query.count()`, which fetches the number of documents in the
  result set without actually downloading the documents (#10246).
- [fixed] Fixed compiler warning about `@param comparator` (#10226).

# 9.6.0
- [added] Expose client side indexing feature with `FIRFirestore.setIndexConfigurationFromJSON` and
  `FIRFirestore.setIndexConfigurationFromStream` (#10090).
- [fixed] Fixed high CPU usage whenever Firestore was in use (#10168).

# 9.5.0
- [fixed] Fixed an intermittent crash if `ListenerRegistration::Remove()` was
  invoked concurrently (#10065).
- [fixed] Fixed a crash if multiple large write batches with overlapping
  documents were executed where at least one batch performed a delete operation
  (#9965).

# 9.4.0
- [fixed] Fixed a crash during app start (#9985, #10018).

# 9.2.0
- [feature] Added `TransactionOptions` to control how many times a transaction
  will retry commits before failing (#9838).

# 9.0.0
- [fixed] Fixed CMake build errors when building with Xcode 13.3.1 (#9702).
- [fixed] **Breaking change:** Fixed an issue where returning `nil` from the
  update closure when running a transaction caused a crash in Swift by removing
  the auto-generated `async throw`ing method from the `FirebaseFirestore`
  module. In order to use the `async throw`ing transaction method, add the
  `FirebaseFirestoreSwift` module dependency to your build target (#9426).

# 8.15.0
- [changed] Potentially fixed a crash during application exit caused by an
  assertion about ordering documents by missing fields (#9258).
- [changed] Add more details to the assertion failure in Query::Comparator() to
  help with future debugging (#9258).

# 8.14.0
- [fixed] Fixed compiler warnings in `local_serializer.cc` about "implicit
  conversion loses integer precision" that were introduced in 8.13.0 (#9430).

# 8.12.1
- [changed] Add more details to the assertion failure in OrderBy::Compare() to
  help with future debugging (#9258).

# 8.11.0
- [fixed] Fixed an issue that can result in incomplete Query snapshots when an
  app is backgrounded during query execution.

# 8.9.1
- [fixed] Fixed a bug in the AppCheck integration that caused the SDK to respond
  to unrelated notifications (#8895).

# 8.9.0
- [added] Added support for Firebase AppCheck.
- [fixed] Fix a crash if `[FIRTransaction getDocument]` was called after
  `[FIRFirestore terminateWithCompletion]` (#8760).
- [fixed] Fixed a performance issue due to repeated schema migrations
  at app startup (#8791).

# 8.6.0
- [changed] Internal refactor to improve serialization performance.
- [changed] `DocumentSnapshot` objects consider the document's key and data for
  equality comparison, but ignore the internal state and internal version.

# 8.4.0
- [fixed] Fixed handling of Unicode characters in log and assertion messages
  (#8372).

# 8.2.0
- [changed] Passing in an empty document ID, collection group ID, or collection
  path will now result in a more readable error (#8218).

# 7.9.0
- [feature] Added support for Firestore Bundles via
  `FIRFirestore.loadBundle`, `FIRFirestore.loadBundleStream` and
  `FIRFirestore.getQueryNamed`. Bundles contain pre-packaged data produced
  with the Server SDKs and can be used to populate Firestore's cache
  without reading documents from the backend.

# 7.7.0
- [fixed] Fixed a crash that could happen when the App is being deleted and
  there's an active listener (#6909).
- [fixed] Fixed a bug where local cache inconsistencies were unnecessarily
  being resolved (#7455).

# 7.5.0
- [changed] A write to a document that contains FieldValue transforms is no
  longer split up into two separate operations. This reduces the number of
  writes the backend performs and allows each WriteBatch to hold 500 writes
  regardless of how many FieldValue transformations are attached.
- [fixed] Fixed an issue where using `FieldValue.arrayRemove()` would only
  delete the first occurrence of an element in an array in a latency
  compensated snapshots.

# 7.3.0
- [fixed] Fixed a crash that could happen when the SDK encountered invalid
  data during garbage collection (#6721).

# 7.2.0
- [added] Made emulator connection API consistent between Auth, Database,
  Firestore, and Functions (#5916).

# 7.1.0
- [changed] Added the original query data to error messages for Queries that
  cannot be deserizialized.
- [fixed] Remove explicit MobileCoreServices library linkage from podspec
  (#6850).
- [fixed] Removed excess validation of null and NaN values in query filters.
  This more closely aligns the SDK with the Firestore backend, which has always
  accepted null and NaN for all operators, even though this isn't necessarily
  useful.

# 7.0.0
- [changed] **Breaking change:** Removed the `areTimestampsInSnapshotsEnabled`
  setting. Timestamp fields that read from a `FIRDocumentSnapshot` now always
  return `FIRTimestamp` objects. Use `FIRTimestamp.dateValue` to convert to
  `NSDate` if required.
- [fixed] Fixed a memory leak introduced in 1.18.0 that may manifest when
  serializing queries containing equality or non-equality comparisons.

# 1.19.0
- [changed] Internal improvements for future C++ and Unity support. Includes a
  breaking change for the Firestore C++ Alpha SDK, but does not affect
  Objective-C or Swift users.
- [changed] Added new internal HTTP headers to the gRPC connection.

# 1.18.0
- [feature] Added `whereField(_:notIn:)` and `whereField(_:isNotEqualTo:)` query
  operators. `whereField(_:notIn:)` finds documents where a specified field’s
  value is not in a specified array. `whereField(_:isNotEqualTo:)` finds
  documents where a specified field's value does not equal the specified value.
  Neither query operator will match documents where the specified field is not
  present.

# 1.17.1
- [fixed] Fix gRPC documentation warning surfaced in Xcode (#6340).

# 1.17.0
- [changed] Internal improvements for future C++ and Unity support.

# 1.16.4
- [changed] Rearranged public headers for future Swift Package Manager support.
  This should have no impact existing users of CocoaPods, Carthage, or zip file
  distributions.

# 1.16.3
- [changed] Internal improvements for future C++ and Unity support.

# 1.16.2
- [fixed] Fixed a configuration issue where listeners were no longer being
  called back on the main thread by default.

# 1.16.1
- [fixed] Removed a delay that may have prevented Firestore from immediately
  establishing a network connection if a connectivity change occurred while
  the app was in the background (#5783).
- [fixed] Fixed a rare crash that could happen if the garbage collection
  process for old documents in the cache happened to run during a LevelDB
  compaction (#5881).

# 1.16.0
- [fixed] Fixed an issue that may have prevented the client from connecting
  to the backend immediately after a user signed in.

# 1.15.0
- [changed] Internal improvements for future C++ and Unity support. Includes a
  breaking change for the Firestore C++ Alpha SDK, but does not affect
  Objective-C or Swift users.

# 1.14.0
- [changed] Internal improvements for future C++ and Unity support. Includes a
  breaking change for the Firestore C++ Alpha SDK, but does not affect
  Objective-C or Swift users.

# 1.13.0
- [changed] Firestore now limits the number of concurrent document lookups it
  will perform when resolving inconsistencies in the local cache
  (https://github.com/firebase/firebase-js-sdk/issues/2683).
- [changed] Upgraded gRPC-C++ to 1.28.0 (#4994).
- [fixed] Firestore will now send Auth credentials to the Firestore Emulator
  (#5072).

# 1.12.1
- [changed] Internal improvements for future C++ and Unity support.

# 1.12.0
- [changed] Internal improvements for future C++ and Unity support. Includes a
  breaking change for the Firestore C++ Alpha SDK, but does not affect
  Objective-C or Swift users.

# 1.11.2
- [fixed] Fixed the FirebaseFirestore podspec to properly declare its
  dependency on the UIKit framework on iOS and tvOS.

# 1.11.1
- [fixed] Firestore should now recover its connection to the server more
  quickly after returning from the background (#4905).

# 1.11.0
- [changed] Improved performance of queries with large result sets.

# 1.10.2
- [changed] Internal improvements.

# 1.10.1
- [changed] Internal improvements.

# 1.10.0
- [feature] Firestore previously required that every document read in a
  transaction must also be written. This requirement has been removed, and
  you can now read a document in a transaction without writing to it.
- [changed] Improved the performance of repeatedly executed queries when
  persistence is enabled. Recently executed queries should see dramatic
  improvements. This benefit is reduced if changes accumulate while the query
  is inactive. Queries that use the `limit()` API may not always benefit,
  depending on the accumulated changes.
- [changed] Changed the location of Firestore's locally stored data from the
  Documents folder to Library/Application Support, hiding it from users of apps
  that share their files with the iOS Files app. **Important**: After a user's
  data is migrated, downgrading to an older version of the SDK will cause the
  user to appear to lose data, since older versions of the SDK can't read data
  from the new location (#843).

# 1.9.0
- [feature] Added a `limit(toLast:)` query operator, which returns the last
  matching documents up to the given limit.

# 1.8.3
- [changed] Internal improvements.

# 1.8.2
- [changed] Internal improvements.

# 1.8.1
- [fixed] Firestore no longer loads its TLS certificates from a bundle, which
  fixes crashes at startup when the bundle can't be loaded. This fixes a
  specific case where the bundle couldn't be loaded due to international
  characters in the application name. If you're manually tracking dependencies,
  you can now remove `gRPCCertificates-Cpp.bundle` from your build. (#3951).

# 1.8.0
- [changed] Removed Firestore's dependency on the `Protobuf` CocoaPod. If
  you're manually tracking dependencies, you may be able to remove it from your
  build (note, however, that other Firebase components may still require it).
- [changed] Added a dependency on the `abseil` CocoaPod. If you're manually
  tracking dependencies, you need to add it to your build.

# 1.7.0
- [feature] Added `whereField(_:in:)` and `whereField(_:arrayContainsAny:)` query
  operators. `whereField(_:in:)` finds documents where a specified field’s value
  is IN a specified array. `whereField(_:arrayContainsAny:)` finds documents
  where a specified field is an array and contains ANY element of a specified
  array.
- [changed] Firestore SDK now uses Nanopb rather than the Objective-C Protobuf
  library for parsing protos. This change does not affect visible behavior of
  the SDK in any way. While we don't anticipate any issues, please [report any
  issues with network behavior or
  persistence](https://github.com/firebase/firebase-ios-sdk/issues/new) that you
  experience.

# 1.6.1
- [fixed] Fixed a race condition that could cause a segmentation fault during
  client initialization.

# 1.6.0
- [feature] Added an `addSnapshotsInSyncListener()` method to
  `FIRFirestore` that notifies you when all your snapshot listeners are
  in sync with each other.

# 1.5.1
- [fixed] Fixed a memory access error discovered using the sanitizers in Xcode
  11.

# 1.5.0
- [changed] Transactions now perform exponential backoff before retrying.
  This means transactions on highly contended documents are more likely to
  succeed.
- [feature] Added a `waitForPendingWrites()` method to `FIRFirestore` class
  which allows users to wait on a promise that resolves when all pending
  writes are acknowledged by the Firestore backend.
- [feature] Added a `terminate()` method to `FIRFirestore` which terminates
  the instance, releasing any held resources. Once it completes, you can
  optionally call `clearPersistence()` to wipe persisted Firestore data
  from disk.

# 1.4.5
- [fixed] Fixed a crash that would happen when changing networks or going from
  online to offline. (#3661).

# 1.4.4
- [changed] Internal improvements.

# 1.4.3
- [changed] Transactions are now more flexible. Some sequences of operations
  that were previously incorrectly disallowed are now allowed. For example,
  after reading a document that doesn't exist, you can now set it multiple
  times successfully in a transaction.

# 1.4.2
- [fixed] Fixed an issue where query results were temporarily missing documents
  that previously had not matched but had been updated to now match the query
  (https://github.com/firebase/firebase-android-sdk/issues/155).
- [fixed] Fixed an internal assertion that was triggered when an update
  with a `FieldValue.serverTimestamp()` and an update with a
  `FieldValue.increment()` were pending for the same document.
- [fixed] Fixed the `oldIndex` and `newIndex` values in `DocumentChange` to
  actually be `NSNotFound` when documents are added or removed, respectively
  (#3298).
- [changed] Failed transactions now return the failure from the last attempt,
  instead of `ABORTED`.

# 1.4.1
- [fixed] Fixed certificate loading for non-CocoaPods builds that may not
  include bundle identifiers in their frameworks or apps (#3184).

# 1.4.0
- [feature] Added `clearPersistence()`, which clears the persistent storage
  including pending writes and cached documents. This is intended to help
  write reliable tests (https://github.com/firebase/firebase-js-sdk/issues/449).

# 1.3.2
- [fixed] Firestore should now recover its connection to the server more
  quickly after being on a network suffering from total packet loss (#2987).
- [fixed] Changed gRPC-C++ dependency to 0.0.9 which adds support for using it
  concurrently with the Objective-C gRPC CocoaPod. This fixes certificate
  errors you might encounter when trying to use Firestore and other Google
  Cloud Objective-C APIs in the same project.

# 1.3.1
- [fixed] Disabling garbage collection now avoids even scheduling the
  collection process. This can be used to prevent crashes in the background when
  using `NSFileProtectionComplete`. Note that Firestore does not support
  operating in this mode--nearly all API calls will cause crashes while file
  protection is enabled. This change just prevents a crash when Firestore is
  idle (#2846).

# 1.3.0
- [feature] You can now query across all collections in your database with a
  given collection ID using the `Firestore.collectionGroup()` method.
- [feature] Added community support for tvOS.

# 1.2.1
- [fixed] Fixed a use-after-free bug that could be observed when using snapshot
  listeners on temporary document references (#2682).

# 1.2.0
- [feature] Added community support for macOS (#434).
- [fixed] Fixed the way gRPC certificates are loaded on macOS (#2604).

# 1.1.0
- [feature] Added `FieldValue.increment()`, which can be used in
  `updateData(_:)` and `setData(_:merge:)` to increment or decrement numeric
  field values safely without transactions.
- [changed] Improved performance when querying over documents that contain
  subcollections (#2466).
- [changed] Prepared the persistence layer to support collection group queries.
  While this feature is not yet available, all schema changes are included
  in this release.

# 1.0.2
- [changed] Internal improvements.

# 1.0.1
- [changed] Internal improvements.

# 1.0.0
- [changed] **Breaking change:** The `areTimestampsInSnapshotsEnabled` setting
  is now enabled by default. Timestamp fields that read from a
  `FIRDocumentSnapshot` will be returned as `FIRTimestamp` objects instead of
  `NSDate` objects. Update any code that expects to receive an `NSDate` object.
  See [the reference
  documentation](https://firebase.google.com/docs/reference/ios/firebasefirestore/api/reference/Classes/FIRFirestoreSettings#/c:objc(cs)FIRFirestoreSettings(py)timestampsInSnapshotsEnabled)
  for more details.
- [changed] **Breaking change:** `FIRTransaction.getDocument()` has been changed
  to return a non-nil `FIRDocumentSnapshot` with `exists` equal to `false` if
  the document does not exist (instead of returning a nil
  `FIRDocumentSnapshot`).  Code that includes `if (snapshot) { ... }` must be
  changed to `if (snapshot.exists) { ... }`.
- [fixed] Fixed a crash that could happen when the app is shut down after
  a write has been sent to the server but before it has been received on
  a listener (#2237).
- [changed] Firestore no longer bundles a copy of the gRPC certificates, now
  that the gRPC-C++ CocoaPod includes them. CocoaPods users should be updated
  automatically. Carthage users should follow the [updated
  instructions](https://github.com/firebase/firebase-ios-sdk/blob/master/Carthage.md)
  to get `gRPCCertificates.bundle` from the correct location.

# 0.16.1
- [fixed] Offline persistence now properly records schema downgrades. This is a
  forward-looking change that allows all subsequent versions to safely downgrade
  to this version. Some other versions might be safe to downgrade to, if you can
  determine there haven't been any schema migrations between them. For example,
  downgrading from v0.16.1 to v0.15.0 is safe because there have been no schema
  changes between these releases.
- [fixed] Fixed an issue where gRPC would crash if shut down multiple times
  (#2146).

# 0.16.0
- [changed] Added a garbage collection process to on-disk persistence that
  removes older documents. This is enabled by default, and the SDK will attempt
  to periodically clean up older, unused documents once the on-disk cache passes
  a threshold size (default: 100 MB). This threshold can be configured by
  setting `FIRFirestoreSettings.cacheSizeBytes`. It must be set to a minimum of
  1 MB. The garbage collection process can be disabled entirely by setting
  `FIRFirestoreSettings.cacheSizeBytes` to `kFIRFirestoreCacheSizeUnlimited`.

# 0.15.0
- [changed] Changed how the SDK handles locally-updated documents while syncing
  those updates with Cloud Firestore servers. This can lead to slight behavior
  changes and may affect the `SnapshotMetadata.hasPendingWrites` metadata flag.
- [changed] Eliminated superfluous update events for locally cached documents
  that are known to lag behind the server version. Instead, the SDK buffers
  these events until the client has caught up with the server.
- [changed] Moved from Objective-C gRPC framework to gRPC C++. If you're
  manually tracking dependencies, the `gRPC`, `gRPC-ProtoRPC`, and
  `gRPC-RxLibrary` frameworks have been replaced with `gRPC-C++`. While we
  don't anticipate any issues, please [report any issues with network
  behavior](https://github.com/firebase/firebase-ios-sdk/issues/new) you
  experience. (#1968)

# 0.14.0
- [fixed] Fixed compilation in C99 and C++11 modes without GNU extensions.

# 0.13.6
- [changed] Internal improvements.

# 0.13.5
- [changed] Some SDK errors that represent common mistakes (such as permission
  denied or a missing index) will automatically be logged as a warning in
  addition to being surfaced via the API.

# 0.13.4
- [fixed] Fixed an issue where the first `get()` call made after being offline
  could incorrectly return cached data without attempting to reach the backend.
- [changed] Changed `get()` to only make one attempt to reach the backend before
  returning cached data, potentially reducing delays while offline.
- [fixed] Fixed an issue that caused Firebase to drop empty objects from calls
  to `setData(..., merge:true)`.

# 0.13.3
- [changed] Internal improvements.

# 0.13.2
- [fixed] Fixed an issue where changes to custom authentication claims did not
  take effect until you did a full sign-out and sign-in. (#1499)
- [changed] Improved how Firestore handles idle queries to reduce the cost of
  re-listening within 30 minutes.

# 0.13.1
- [fixed] Fixed an issue where `get(source:.Cache)` could throw an
  "unrecognized selector" error if the SDK has previously cached the
  non-existence of the document (#1632).

# 0.13.0
- [feature] Added `FieldValue.arrayUnion()` and `FieldValue.arrayRemove()` to
  atomically add and remove elements from an array field in a document.
- [feature] Added `whereField(_:arrayContains:)` query filter to find
  documents where an array field contains a specific element.
- [fixed] Fixed compilation with older Xcode versions (#1517).
- [fixed] Fixed a performance issue where large write batches with hundreds of
  changes would take a long time to read and write and consume excessive memory.
  Large write batches should now see no penalty.
- [fixed] Fixed a performance issue where adding a listener for a large
  (thousands of documents) collection would take a long time in offline mode
  (#1477).
- [fixed] Fixed an issue that could cause deleted documents to momentarily
  re-appear in the results of a listener, causing a flicker (#1591).

# 0.12.6
- [fixed] Fixed an issue where queries returned fewer results than they should,
  caused by documents that were cached as deleted when they should not have
  been (#1548). Some cache data is cleared and so clients may use extra
  bandwidth the first time they launch with this version of the SDK.

# 0.12.5
- [changed] Internal improvements.

# 0.12.4
- [fixed] `setData` methods taking `mergeFields:` arguments can now delete
  fields using `FieldValue.delete()`.
- [fixed] Firestore will now recover from auth token expiration when the system
  clock is wrong.
- [fixed] Fixed compilation with older Xcode versions (#1366).

# 0.12.3
- [changed] Internal improvements.

# 0.12.2
- [fixed] Fixed an issue where `FirestoreSettings` would accept a concurrent
  dispatch queue, but this configuration would trigger an assertion failure.
  Passing a concurrent dispatch queue should now work correctly (#988).

# 0.12.1
- [changed] Internal improvements.

# 0.12.0
- [changed] Replaced the `DocumentListenOptions` object with a simple boolean.
  Instead of calling
  `addSnapshotListener(options: DocumentListenOptions.includeMetadataChanges(true))`
  call `addSnapshotListener(includeMetadataChanges:true)`.
- [changed] Replaced the `QueryListenOptions` object with simple booleans.
  Instead of calling
  `addSnapshotListener(options:
      QueryListenOptions.includeQueryMetadataChanges(true)
          .includeDocumentMetadataChanges(true))`
  call `addSnapshotListener(includeMetadataChanges:true)`.
- [changed] `QuerySnapshot.documentChanges()` is now a method which optionally
  takes `includeMetadataChanges:true`. By default even when listening to a
  query with `includeMetadataChanges:true` metadata-only document changes are
  suppressed in `documentChanges()`.
- [changed] Replaced the `SetOptions` object with a simple boolean. Instead of
  calling `setData(["a": "b"], options: SetOptions.merge())` call
  `setData(["a": "b"], merge: true)`.
- [changed] Replaced the `SnapshotOptions` object with direct use of the
  `FIRServerTimestampBehavior` on `DocumentSnapshot`. Instead of calling
  `data(SnapshotOptions.serverTimestampBehavior(.estimate))` call
  `data(serverTimestampBehavior: .estimate)`. Changed `get` similarly.
- [changed] Added ability to control whether DocumentReference.getDocument() and
  Query.getDocuments() should fetch from server only, cache only, or attempt
  server and fall back to the cache (which was the only option previously, and
  is now the default.)
- [feature] Added new `mergeFields:(NSArray<id>*)` override for `set()`
  which allows merging of a reduced subset of fields.

# 0.11.0
- [fixed] Fixed a regression in the Firebase iOS SDK release 4.11.0 that could
  cause `getDocument()` requests made while offline to be delayed by up to 10
  seconds (rather than returning from cache immediately).
- [feature] Added a new `Timestamp` class to represent timestamp fields,
  currently supporting up to microsecond precision. It can be passed to API
  methods anywhere a system Date is currently accepted. To make
  `DocumentSnapshot`s read timestamp fields back as `Timestamp`s instead of
  Dates, you can set the newly added property `areTimestampsInSnapshotsEnabled`
  in `FirestoreSettings` to `true`. Note that the current behavior
  (`DocumentSnapshot`s returning system Dates) will be removed in a future
  release. Using `Timestamp`s avoids rounding errors (system Date is stored as
  a floating-point value, so the value read back from a `DocumentSnapshot`
  might be slightly different from the value written).

# 0.10.4
- [changed] If the SDK's attempt to connect to the Cloud Firestore backend
  neither succeeds nor fails within 10 seconds, the SDK will consider itself
  "offline", causing getDocument() calls to resolve with cached results, rather
  than continuing to wait.
- [fixed] Fixed a race condition after calling `enableNetwork()` that could
  result in a "Mutation batchIDs must be acknowledged in order" assertion crash.
- [fixed] Fixed undefined symbols in the absl namespace (#898).

# 0.10.3
- [fixed] Fixed a regression in the 4.10.0 Firebase iOS SDK release that
  prevented the SDK from communicating with the backend before successfully
  authenticating via Firebase Authentication or after unauthenticating and
  re-authenticating. Reads and writes would silently be executed locally
  but not sent to the backend.

# 0.10.2
- [changed] When you delete a FirebaseApp, the associated Firestore instances
  are now also deleted (#683).
- [fixed] Fixed race conditions in streams that could be exposed by rapidly
  toggling the network from enabled to disabled and back (#772) or encountering
  a failure from the server (#835).
- [fixed] Addressed warnings shown by the latest versions of Xcode and CocoaPods.

# 0.10.1
- [fixed] Fixed a regression in Firebase iOS release 4.8.1 that could in certain
  cases result in an "OnlineState should not affect limbo documents." assertion
  crash when the client loses its network connection.
- [fixed] It's now possible to pass a nil completion block to WriteBatch.commit (#745).

# 0.10.0
- [changed] Removed the includeMetadataChanges property in FIRDocumentListenOptions
  to avoid confusion with the factory method of the same name.
- [changed] Added a commit method that takes no completion handler to FIRWriteBatch.
- [feature] Queries can now be created from an NSPredicate.
- [feature] Added SnapshotOptions API to control how DocumentSnapshots return unresolved
  server timestamps.
- [feature] Added `disableNetwork()` and `enableNetwork()` methods to
  `Firestore` class, allowing for explicit network management.
- [changed] For non-existing documents, DocumentSnapshot.data() now returns `nil`
  instead of throwing an exception. A non-nullable QueryDocumentSnapshot is
  introduced for Queries to reduce the number of nil-checks in your code.
- [changed] Snapshot listeners (with the `includeMetadataChanges` option
  enabled) now receive an event with `snapshot.metadata.isFromCache` set to
  `true` if the SDK loses its connection to the backend. A new event with
  `snapshot.metadata.isFromCache` set to false will be raised once the
  connection is restored and the query is in sync with the backend again.
- [fixed] Multiple offline mutations now properly reflected in retrieved
  documents. Previously, only the last mutation would be visible. (#643)
- [fixed] Fixed a crash in `closeWithFinaleState:` that could be triggered by
  signing out when the app didn't have a network connection.

# 0.9.4
- [changed] Firestore no longer has a direct dependency on FirebaseAuth.
- [fixed] Fixed a crash when using path names with international characters
  with persistence enabled.
- [fixed] Addressed race condition during the teardown of idle streams (#490).

# 0.9.3
- [changed] Improved performance loading documents matching a query.
- [changed] Cleanly shut down idle write streams.

# 0.9.2
- [changed] Firestore now retries requests more often before considering a client offline.
- [changed] You can now use FieldValue.delete() with SetOptions.merge().

# 0.9.1
- [fixed] Fixed validation of nested arrays to allow indirect nesting.

# 0.9.0
- [fixed] Add an NS_SWIFT_NAME for FIRSnapshotMetadata and FIRListenerRegistration.
- [fixed] Fixed retain cycle in DocumentReference.getDocument(completion:).

# 0.8.0
- Initial public release.<|MERGE_RESOLUTION|>--- conflicted
+++ resolved
@@ -1,10 +1,8 @@
-<<<<<<< HEAD
 # Unreleased
 - [fixed] Fix App crashed when there are nested data structures inside IN Filter.
-=======
+
 # 10.3.0
 - [feature] Add MultiDb support.
->>>>>>> cf3cc492
 
 # 10.2.0
 - [fixed] Fix FAILED_PRECONDITION when writing to a deleted document in a
