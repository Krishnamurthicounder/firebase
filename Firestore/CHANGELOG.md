--- conflicted
+++ resolved
@@ -1,10 +1,9 @@
-<<<<<<< HEAD
+
 # Unreleased
 - [fixed] Fix a potential high memory usage issue.
-=======
+
 # 10.5.0
 - [fixed] Add @discardableResult to addDocument API for easy handling unused return value. (#10640)
->>>>>>> 74d80aa6
 
 # 10.4.0
 - [fixed] Fix an issue that stops some performance optimization being applied (#10579).
