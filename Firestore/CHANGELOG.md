# Unreleased
<<<<<<< HEAD
- [changed] Firestore SDK now uses Nanopb rather than Objective-C Protobuf
  library for parsing protos. This change does not affect visible behavior of
  the SDK in any way. While we don't anticipate any issues, please [report any
  issues with network behavior or
  persistence](https://github.com/firebase/firebase-ios-sdk/issues/new) that you
  experience. (#4013, #4116)
=======
- [feature] Added `whereField(_:in:)` and `whereField(_:arrayContainsAny:)` query
  operators. `whereField(_:in:)` finds documents where a specified field’s value
  is IN a specified array. `whereField(_:arrayContainsAny:)` finds documents
  where a specified field is an array and contains ANY element of a specified
  array.
>>>>>>> 251a70f2

# v1.6.1
- [fixed] Fix a race condition that could cause a segmentation fault during
  client initialization.

# v1.6.0
- [feature] Added an `addSnapshotsInSyncListener()` method to
  `FIRFirestore` that notifies you when all your snapshot listeners are
  in sync with each other.

# v1.5.1
- [fixed] Fixed a memory access error discovered using the sanitizers in Xcode
  11.

# v1.5.0
- [changed] Transactions now perform exponential backoff before retrying.
  This means transactions on highly contended documents are more likely to
  succeed.
- [feature] Added a `waitForPendingWrites()` method to `FIRFirestore` class
  which allows users to wait on a promise that resolves when all pending
  writes are acknowledged by the Firestore backend.
- [feature] Added a `terminate()` method to `FIRFirestore` which terminates
  the instance, releasing any held resources. Once it completes, you can
  optionally call `clearPersistence()` to wipe persisted Firestore data
  from disk.

# v1.4.5
- [fixed] Fixed a crash that would happen when changing networks or going from
  online to offline. (#3661).

# v1.4.4
- [changed] Internal improvements.

# v1.4.3
- [changed] Transactions are now more flexible. Some sequences of operations
  that were previously incorrectly disallowed are now allowed. For example,
  after reading a document that doesn't exist, you can now set it multiple
  times successfully in a transaction.

# v1.4.2
- [fixed] Fixed an issue where query results were temporarily missing documents
  that previously had not matched but had been updated to now match the query
  (https://github.com/firebase/firebase-android-sdk/issues/155).
- [fixed] Fixed an internal assertion that was triggered when an update
  with a `FieldValue.serverTimestamp()` and an update with a
  `FieldValue.increment()` were pending for the same document.
- [fixed] Fixed the `oldIndex` and `newIndex` values in `DocumentChange` to
  actually be `NSNotFound` when documents are added or removed, respectively
  (#3298).
- [changed] Failed transactions now return the failure from the last attempt,
  instead of `ABORTED`.

# v1.4.1
- [fixed] Fixed certificate loading for non-CocoaPods builds that may not
  include bundle identifiers in their frameworks or apps (#3184).

# v1.4.0
- [feature] Added `clearPersistence()`, which clears the persistent storage
  including pending writes and cached documents. This is intended to help
  write reliable tests (https://github.com/firebase/firebase-js-sdk/issues/449).

# v1.3.2
- [fixed] Firestore should now recover its connection to the server more
  quickly after being on a network suffering from total packet loss (#2987).
- [fixed] Changed gRPC-C++ dependency to 0.0.9 which adds support for using it
  concurrently with the Objective-C gRPC CocoaPod. This fixes certificate
  errors you might encounter when trying to use Firestore and other Google
  Cloud Objective-C APIs in the same project.

# v1.3.1
- [fixed] Disabling garbage collection now avoids even scheduling the
  collection process. This can be used to prevent crashes in the background when
  using `NSFileProtectionComplete`. Note that Firestore does not support
  operating in this mode--nearly all API calls will cause crashes while file
  protection is enabled. This change just prevents a crash when Firestore is
  idle (#2846).

# v1.3.0
- [feature] You can now query across all collections in your database with a
  given collection ID using the `Firestore.collectionGroup()` method.
- [feature] Added community support for tvOS.

# v1.2.1
- [fixed] Fixed a use-after-free bug that could be observed when using snapshot
  listeners on temporary document references (#2682).

# v1.2.0
- [feature] Added community support for macOS (#434).
- [fixed] Fixed the way gRPC certificates are loaded on macOS (#2604).

# v1.1.0
- [feature] Added `FieldValue.increment()`, which can be used in
  `updateData(_:)` and `setData(_:merge:)` to increment or decrement numeric
  field values safely without transactions.
- [changed] Improved performance when querying over documents that contain
  subcollections (#2466).
- [changed] Prepared the persistence layer to support collection group queries.
  While this feature is not yet available, all schema changes are included
  in this release.

# v1.0.2
- [changed] Internal improvements.

# v1.0.1
- [changed] Internal improvements.

# v1.0.0
- [changed] **Breaking change:** The `areTimestampsInSnapshotsEnabled` setting
  is now enabled by default. Timestamp fields that read from a
  `FIRDocumentSnapshot` will be returned as `FIRTimestamp` objects instead of
  `NSDate` objects. Update any code that expects to receive an `NSDate` object.
  See [the reference
  documentation](https://firebase.google.com/docs/reference/ios/firebasefirestore/api/reference/Classes/FIRFirestoreSettings#/c:objc(cs)FIRFirestoreSettings(py)timestampsInSnapshotsEnabled)
  for more details.
- [changed] **Breaking change:** `FIRTransaction.getDocument()` has been changed
  to return a non-nil `FIRDocumentSnapshot` with `exists` equal to `false` if
  the document does not exist (instead of returning a nil
  `FIRDocumentSnapshot`).  Code that includes `if (snapshot) { ... }` must be
  changed to `if (snapshot.exists) { ... }`.
- [fixed] Fixed a crash that could happen when the app is shut down after
  a write has been sent to the server but before it has been received on
  a listener (#2237).
- [changed] Firestore no longer bundles a copy of the gRPC certificates, now
  that the gRPC-C++ CocoaPod includes them. CocoaPods users should be updated
  automatically. Carthage users should follow the [updated
  instructions](https://github.com/firebase/firebase-ios-sdk/blob/master/Carthage.md)
  to get `gRPCCertificates.bundle` from the correct location.

# v0.16.1
- [fixed] Offline persistence now properly records schema downgrades. This is a
  forward-looking change that allows all subsequent versions to safely downgrade
  to this version. Some other versions might be safe to downgrade to, if you can
  determine there haven't been any schema migrations between them. For example,
  downgrading from v0.16.1 to v0.15.0 is safe because there have been no schema
  changes between these releases.
- [fixed] Fixed an issue where gRPC would crash if shut down multiple times
  (#2146).

# v0.16.0
- [changed] Added a garbage collection process to on-disk persistence that
  removes older documents. This is enabled by default, and the SDK will attempt
  to periodically clean up older, unused documents once the on-disk cache passes
  a threshold size (default: 100 MB). This threshold can be configured by
  setting `FIRFirestoreSettings.cacheSizeBytes`. It must be set to a minimum of
  1 MB. The garbage collection process can be disabled entirely by setting
  `FIRFirestoreSettings.cacheSizeBytes` to `kFIRFirestoreCacheSizeUnlimited`.

# v0.15.0
- [changed] Changed how the SDK handles locally-updated documents while syncing
  those updates with Cloud Firestore servers. This can lead to slight behavior
  changes and may affect the `SnapshotMetadata.hasPendingWrites` metadata flag.
- [changed] Eliminated superfluous update events for locally cached documents
  that are known to lag behind the server version. Instead, the SDK buffers
  these events until the client has caught up with the server.
- [changed] Moved from Objective-C gRPC framework to gRPC C++. If you're
  manually tracking dependencies, the `gRPC`, `gRPC-ProtoRPC`, and
  `gRPC-RxLibrary` frameworks have been replaced with `gRPC-C++`. While we
  don't anticipate any issues, please [report any issues with network
  behavior](https://github.com/firebase/firebase-ios-sdk/issues/new) you
  experience. (#1968)

# v0.14.0
- [fixed] Fixed compilation in C99 and C++11 modes without GNU extensions.

# v0.13.6
- [changed] Internal improvements.

# v0.13.5
- [changed] Some SDK errors that represent common mistakes (such as permission
  denied or a missing index) will automatically be logged as a warning in
  addition to being surfaced via the API.

# v0.13.4
- [fixed] Fixed an issue where the first `get()` call made after being offline
  could incorrectly return cached data without attempting to reach the backend.
- [changed] Changed `get()` to only make one attempt to reach the backend before
  returning cached data, potentially reducing delays while offline.
- [fixed] Fixed an issue that caused Firebase to drop empty objects from calls
  to `setData(..., merge:true)`.

# v0.13.3
- [changed] Internal improvements.

# v0.13.2
- [fixed] Fixed an issue where changes to custom authentication claims did not
  take effect until you did a full sign-out and sign-in. (#1499)
- [changed] Improved how Firestore handles idle queries to reduce the cost of
  re-listening within 30 minutes.

# v0.13.1
- [fixed] Fixed an issue where `get(source:.Cache)` could throw an
  "unrecognized selector" error if the SDK has previously cached the
  non-existence of the document (#1632).

# v0.13.0
- [feature] Added `FieldValue.arrayUnion()` and `FieldValue.arrayRemove()` to
  atomically add and remove elements from an array field in a document.
- [feature] Added `whereField(_:arrayContains:)` query filter to find
  documents where an array field contains a specific element.
- [fixed] Fixed compilation with older Xcode versions (#1517).
- [fixed] Fixed a performance issue where large write batches with hundreds of
  changes would take a long time to read and write and consume excessive memory.
  Large write batches should now see no penalty.
- [fixed] Fixed a performance issue where adding a listener for a large
  (thousands of documents) collection would take a long time in offline mode
  (#1477).
- [fixed] Fixed an issue that could cause deleted documents to momentarily
  re-appear in the results of a listener, causing a flicker (#1591).

# v0.12.6
- [fixed] Fixed an issue where queries returned fewer results than they should,
  caused by documents that were cached as deleted when they should not have
  been (#1548). Some cache data is cleared and so clients may use extra
  bandwidth the first time they launch with this version of the SDK.

# v0.12.5
- [changed] Internal improvements.

# v0.12.4
- [fixed] `setData` methods taking `mergeFields:` arguments can now delete
  fields using `FieldValue.delete()`.
- [fixed] Firestore will now recover from auth token expiration when the system
  clock is wrong.
- [fixed] Fixed compilation with older Xcode versions (#1366).

# v0.12.3
- [changed] Internal improvements.

# v0.12.2
- [fixed] Fixed an issue where `FirestoreSettings` would accept a concurrent
  dispatch queue, but this configuration would trigger an assertion failure.
  Passing a concurrent dispatch queue should now work correctly (#988).

# v0.12.1
- [changed] Internal improvements.

# v0.12.0
- [changed] Replaced the `DocumentListenOptions` object with a simple boolean.
  Instead of calling
  `addSnapshotListener(options: DocumentListenOptions.includeMetadataChanges(true))`
  call `addSnapshotListener(includeMetadataChanges:true)`.
- [changed] Replaced the `QueryListenOptions` object with simple booleans.
  Instead of calling
  `addSnapshotListener(options:
      QueryListenOptions.includeQueryMetadataChanges(true)
          .includeDocumentMetadataChanges(true))`
  call `addSnapshotListener(includeMetadataChanges:true)`.
- [changed] `QuerySnapshot.documentChanges()` is now a method which optionally
  takes `includeMetadataChanges:true`. By default even when listening to a
  query with `includeMetadataChanges:true` metadata-only document changes are
  suppressed in `documentChanges()`.
- [changed] Replaced the `SetOptions` object with a simple boolean. Instead of
  calling `setData(["a": "b"], options: SetOptions.merge())` call
  `setData(["a": "b"], merge: true)`.
- [changed] Replaced the `SnapshotOptions` object with direct use of the
  `FIRServerTimestampBehavior` on `DocumentSnapshot`. Instead of calling
  `data(SnapshotOptions.serverTimestampBehavior(.estimate))` call
  `data(serverTimestampBehavior: .estimate)`. Changed `get` similarly.
- [changed] Added ability to control whether DocumentReference.getDocument() and
  Query.getDocuments() should fetch from server only, cache only, or attempt
  server and fall back to the cache (which was the only option previously, and
  is now the default.)
- [feature] Added new `mergeFields:(NSArray<id>*)` override for `set()`
  which allows merging of a reduced subset of fields.

# v0.11.0
- [fixed] Fixed a regression in the Firebase iOS SDK release 4.11.0 that could
  cause `getDocument()` requests made while offline to be delayed by up to 10
  seconds (rather than returning from cache immediately).
- [feature] Added a new `Timestamp` class to represent timestamp fields,
  currently supporting up to microsecond precision. It can be passed to API
  methods anywhere a system Date is currently accepted. To make
  `DocumentSnapshot`s read timestamp fields back as `Timestamp`s instead of
  Dates, you can set the newly added property `areTimestampsInSnapshotsEnabled`
  in `FirestoreSettings` to `true`. Note that the current behavior
  (`DocumentSnapshot`s returning system Dates) will be removed in a future
  release. Using `Timestamp`s avoids rounding errors (system Date is stored as
  a floating-point value, so the value read back from a `DocumentSnapshot`
  might be slightly different from the value written).

# v0.10.4
- [changed] If the SDK's attempt to connect to the Cloud Firestore backend
  neither succeeds nor fails within 10 seconds, the SDK will consider itself
  "offline", causing getDocument() calls to resolve with cached results, rather
  than continuing to wait.
- [fixed] Fixed a race condition after calling `enableNetwork()` that could
  result in a "Mutation batchIDs must be acknowledged in order" assertion crash.
- [fixed] Fixed undefined symbols in the absl namespace (#898).

# v0.10.3
- [fixed] Fixed a regression in the 4.10.0 Firebase iOS SDK release that
  prevented the SDK from communicating with the backend before successfully
  authenticating via Firebase Authentication or after unauthenticating and
  re-authenticating. Reads and writes would silently be executed locally
  but not sent to the backend.

# v0.10.2
- [changed] When you delete a FirebaseApp, the associated Firestore instances
  are now also deleted (#683).
- [fixed] Fixed race conditions in streams that could be exposed by rapidly
  toggling the network from enabled to disabled and back (#772) or encountering
  a failure from the server (#835).
- [fixed] Addressed warnings shown by the latest versions of Xcode and CocoaPods.

# v0.10.1
- [fixed] Fixed a regression in Firebase iOS release 4.8.1 that could in certain
  cases result in an "OnlineState should not affect limbo documents." assertion
  crash when the client loses its network connection.
- [fixed] It's now possible to pass a nil completion block to WriteBatch.commit (#745).

# v0.10.0
- [changed] Removed the includeMetadataChanges property in FIRDocumentListenOptions
  to avoid confusion with the factory method of the same name.
- [changed] Added a commit method that takes no completion handler to FIRWriteBatch.
- [feature] Queries can now be created from an NSPredicate.
- [feature] Added SnapshotOptions API to control how DocumentSnapshots return unresolved
  server timestamps.
- [feature] Added `disableNetwork()` and `enableNetwork()` methods to
  `Firestore` class, allowing for explicit network management.
- [changed] For non-existing documents, DocumentSnapshot.data() now returns `nil`
  instead of throwing an exception. A non-nullable QueryDocumentSnapshot is
  introduced for Queries to reduce the number of nil-checks in your code.
- [changed] Snapshot listeners (with the `includeMetadataChanges` option
  enabled) now receive an event with `snapshot.metadata.isFromCache` set to
  `true` if the SDK loses its connection to the backend. A new event with
  `snapshot.metadata.isFromCache` set to false will be raised once the
  connection is restored and the query is in sync with the backend again.
- [fixed] Multiple offline mutations now properly reflected in retrieved
  documents. Previously, only the last mutation would be visible. (#643)
- [fixed] Fixed a crash in `closeWithFinaleState:` that could be triggered by
  signing out when the app didn't have a network connection.

# v0.9.4
- [changed] Firestore no longer has a direct dependency on FirebaseAuth.
- [fixed] Fixed a crash when using path names with international characters
  with persistence enabled.
- [fixed] Addressed race condition during the teardown of idle streams (#490).

# v0.9.3
- [changed] Improved performance loading documents matching a query.
- [changed] Cleanly shut down idle write streams.

# v0.9.2
- [changed] Firestore now retries requests more often before considering a client offline.
- [changed] You can now use FieldValue.delete() with SetOptions.merge().

# v0.9.1
- [fixed] Fixed validation of nested arrays to allow indirect nesting.

# v0.9.0
- [fixed] Add an NS_SWIFT_NAME for FIRSnapshotMetadata and FIRListenerRegistration.
- [fixed] Fixed retain cycle in DocumentReference.getDocument(completion:).

# v0.8.0
- Initial public release.<|MERGE_RESOLUTION|>--- conflicted
+++ resolved
@@ -1,18 +1,15 @@
 # Unreleased
-<<<<<<< HEAD
+- [feature] Added `whereField(_:in:)` and `whereField(_:arrayContainsAny:)` query
+  operators. `whereField(_:in:)` finds documents where a specified field’s value
+  is IN a specified array. `whereField(_:arrayContainsAny:)` finds documents
+  where a specified field is an array and contains ANY element of a specified
+  array.
 - [changed] Firestore SDK now uses Nanopb rather than Objective-C Protobuf
   library for parsing protos. This change does not affect visible behavior of
   the SDK in any way. While we don't anticipate any issues, please [report any
   issues with network behavior or
   persistence](https://github.com/firebase/firebase-ios-sdk/issues/new) that you
   experience. (#4013, #4116)
-=======
-- [feature] Added `whereField(_:in:)` and `whereField(_:arrayContainsAny:)` query
-  operators. `whereField(_:in:)` finds documents where a specified field’s value
-  is IN a specified array. `whereField(_:arrayContainsAny:)` finds documents
-  where a specified field is an array and contains ANY element of a specified
-  array.
->>>>>>> 251a70f2
 
 # v1.6.1
 - [fixed] Fix a race condition that could cause a segmentation fault during
