# Unreleased
<<<<<<< HEAD
- [added] Made emulator connection API consistent between Auth, Database, Firestore, and Functions (#5916).
- [fixed] Remove explicit MobileCoreServices library linkage from podspec. (#6850)
=======
- [fixed] Remove explicit MobileCoreServices library linkage from podspec
  (#6850).
- [fixed] Removed excess validation of null and NaN values in query filters.
  This more closely aligns the SDK with the Firestore backend, which has always
  accepted null and NaN for all operators, even though this isn't necessarily
  useful.
>>>>>>> 1c1ca000

# v7.0.0
- [changed] **Breaking change:** Removed the `areTimestampsInSnapshotsEnabled`
  setting. Timestamp fields that read from a `FIRDocumentSnapshot` now always
  return `FIRTimestamp` objects. Use `FIRTimestamp.dateValue` to convert to
  `NSDate` if required.
- [fixed] Fixed a memory leak introduced in 1.18.0 that may manifest when
  serializing queries containing equality or non-equality comparisons.

# v1.19.0
- [changed] Internal improvements for future C++ and Unity support. Includes a
  breaking change for the Firestore C++ Alpha SDK, but does not affect
  Objective-C or Swift users.
- [changed] Added new internal HTTP headers to the gRPC connection.

# v1.18.0
- [feature] Added `whereField(_:notIn:)` and `whereField(_:isNotEqualTo:)` query
  operators. `whereField(_:notIn:)` finds documents where a specified field’s
  value is not in a specified array. `whereField(_:isNotEqualTo:)` finds
  documents where a specified field's value does not equal the specified value.
  Neither query operator will match documents where the specified field is not
  present.

# v1.17.1
- [fixed] Fix gRPC documentation warning surfaced in Xcode (#6340).

# v1.17.0
- [changed] Internal improvements for future C++ and Unity support.

# v1.16.4
- [changed] Rearranged public headers for future Swift Package Manager support.
  This should have no impact existing users of CocoaPods, Carthage, or zip file
  distributions.

# v1.16.3
- [changed] Internal improvements for future C++ and Unity support.

# v1.16.2
- [fixed] Fixed a configuration issue where listeners were no longer being
  called back on the main thread by default.

# v1.16.1
- [fixed] Removed a delay that may have prevented Firestore from immediately
  establishing a network connection if a connectivity change occurred while
  the app was in the background (#5783).
- [fixed] Fixed a rare crash that could happen if the garbage collection
  process for old documents in the cache happened to run during a LevelDB
  compaction (#5881).

# v1.16.0
- [fixed] Fixed an issue that may have prevented the client from connecting
  to the backend immediately after a user signed in.

# v1.15.0
- [changed] Internal improvements for future C++ and Unity support. Includes a
  breaking change for the Firestore C++ Alpha SDK, but does not affect
  Objective-C or Swift users.

# v1.14.0
- [changed] Internal improvements for future C++ and Unity support. Includes a
  breaking change for the Firestore C++ Alpha SDK, but does not affect
  Objective-C or Swift users.

# v1.13.0
- [changed] Firestore now limits the number of concurrent document lookups it
  will perform when resolving inconsistencies in the local cache
  (https://github.com/firebase/firebase-js-sdk/issues/2683).
- [changed] Upgraded gRPC-C++ to 1.28.0 (#4994).
- [fixed] Firestore will now send Auth credentials to the Firestore Emulator
  (#5072).

# v1.12.1
- [changed] Internal improvements for future C++ and Unity support.

# v1.12.0
- [changed] Internal improvements for future C++ and Unity support. Includes a
  breaking change for the Firestore C++ Alpha SDK, but does not affect
  Objective-C or Swift users.

# v1.11.2
- [fixed] Fixed the FirebaseFirestore podspec to properly declare its
  dependency on the UIKit framework on iOS and tvOS.

# v1.11.1
- [fixed] Firestore should now recover its connection to the server more
  quickly after returning from the background (#4905).

# v1.11.0
- [changed] Improved performance of queries with large result sets.

# v1.10.2
- [changed] Internal improvements.

# v1.10.1
- [changed] Internal improvements.

# v1.10.0
- [feature] Firestore previously required that every document read in a
  transaction must also be written. This requirement has been removed, and
  you can now read a document in a transaction without writing to it.
- [changed] Improved the performance of repeatedly executed queries when
  persistence is enabled. Recently executed queries should see dramatic
  improvements. This benefit is reduced if changes accumulate while the query
  is inactive. Queries that use the `limit()` API may not always benefit,
  depending on the accumulated changes.
- [changed] Changed the location of Firestore's locally stored data from the
  Documents folder to Library/Application Support, hiding it from users of apps
  that share their files with the iOS Files app. **Important**: After a user's
  data is migrated, downgrading to an older version of the SDK will cause the
  user to appear to lose data, since older versions of the SDK can't read data
  from the new location (#843).

# v1.9.0
- [feature] Added a `limit(toLast:)` query operator, which returns the last
  matching documents up to the given limit.

# v1.8.3
- [changed] Internal improvements.

# v1.8.2
- [changed] Internal improvements.

# v1.8.1
- [fixed] Firestore no longer loads its TLS certificates from a bundle, which
  fixes crashes at startup when the bundle can't be loaded. This fixes a
  specific case where the bundle couldn't be loaded due to international
  characters in the application name. If you're manually tracking dependencies,
  you can now remove `gRPCCertificates-Cpp.bundle` from your build. (#3951).

# v1.8.0
- [changed] Removed Firestore's dependency on the `Protobuf` CocoaPod. If
  you're manually tracking dependencies, you may be able to remove it from your
  build (note, however, that other Firebase components may still require it).
- [changed] Added a dependency on the `abseil` CocoaPod. If you're manually
  tracking dependencies, you need to add it to your build.

# v1.7.0
- [feature] Added `whereField(_:in:)` and `whereField(_:arrayContainsAny:)` query
  operators. `whereField(_:in:)` finds documents where a specified field’s value
  is IN a specified array. `whereField(_:arrayContainsAny:)` finds documents
  where a specified field is an array and contains ANY element of a specified
  array.
- [changed] Firestore SDK now uses Nanopb rather than the Objective-C Protobuf
  library for parsing protos. This change does not affect visible behavior of
  the SDK in any way. While we don't anticipate any issues, please [report any
  issues with network behavior or
  persistence](https://github.com/firebase/firebase-ios-sdk/issues/new) that you
  experience.

# v1.6.1
- [fixed] Fixed a race condition that could cause a segmentation fault during
  client initialization.

# v1.6.0
- [feature] Added an `addSnapshotsInSyncListener()` method to
  `FIRFirestore` that notifies you when all your snapshot listeners are
  in sync with each other.

# v1.5.1
- [fixed] Fixed a memory access error discovered using the sanitizers in Xcode
  11.

# v1.5.0
- [changed] Transactions now perform exponential backoff before retrying.
  This means transactions on highly contended documents are more likely to
  succeed.
- [feature] Added a `waitForPendingWrites()` method to `FIRFirestore` class
  which allows users to wait on a promise that resolves when all pending
  writes are acknowledged by the Firestore backend.
- [feature] Added a `terminate()` method to `FIRFirestore` which terminates
  the instance, releasing any held resources. Once it completes, you can
  optionally call `clearPersistence()` to wipe persisted Firestore data
  from disk.

# v1.4.5
- [fixed] Fixed a crash that would happen when changing networks or going from
  online to offline. (#3661).

# v1.4.4
- [changed] Internal improvements.

# v1.4.3
- [changed] Transactions are now more flexible. Some sequences of operations
  that were previously incorrectly disallowed are now allowed. For example,
  after reading a document that doesn't exist, you can now set it multiple
  times successfully in a transaction.

# v1.4.2
- [fixed] Fixed an issue where query results were temporarily missing documents
  that previously had not matched but had been updated to now match the query
  (https://github.com/firebase/firebase-android-sdk/issues/155).
- [fixed] Fixed an internal assertion that was triggered when an update
  with a `FieldValue.serverTimestamp()` and an update with a
  `FieldValue.increment()` were pending for the same document.
- [fixed] Fixed the `oldIndex` and `newIndex` values in `DocumentChange` to
  actually be `NSNotFound` when documents are added or removed, respectively
  (#3298).
- [changed] Failed transactions now return the failure from the last attempt,
  instead of `ABORTED`.

# v1.4.1
- [fixed] Fixed certificate loading for non-CocoaPods builds that may not
  include bundle identifiers in their frameworks or apps (#3184).

# v1.4.0
- [feature] Added `clearPersistence()`, which clears the persistent storage
  including pending writes and cached documents. This is intended to help
  write reliable tests (https://github.com/firebase/firebase-js-sdk/issues/449).

# v1.3.2
- [fixed] Firestore should now recover its connection to the server more
  quickly after being on a network suffering from total packet loss (#2987).
- [fixed] Changed gRPC-C++ dependency to 0.0.9 which adds support for using it
  concurrently with the Objective-C gRPC CocoaPod. This fixes certificate
  errors you might encounter when trying to use Firestore and other Google
  Cloud Objective-C APIs in the same project.

# v1.3.1
- [fixed] Disabling garbage collection now avoids even scheduling the
  collection process. This can be used to prevent crashes in the background when
  using `NSFileProtectionComplete`. Note that Firestore does not support
  operating in this mode--nearly all API calls will cause crashes while file
  protection is enabled. This change just prevents a crash when Firestore is
  idle (#2846).

# v1.3.0
- [feature] You can now query across all collections in your database with a
  given collection ID using the `Firestore.collectionGroup()` method.
- [feature] Added community support for tvOS.

# v1.2.1
- [fixed] Fixed a use-after-free bug that could be observed when using snapshot
  listeners on temporary document references (#2682).

# v1.2.0
- [feature] Added community support for macOS (#434).
- [fixed] Fixed the way gRPC certificates are loaded on macOS (#2604).

# v1.1.0
- [feature] Added `FieldValue.increment()`, which can be used in
  `updateData(_:)` and `setData(_:merge:)` to increment or decrement numeric
  field values safely without transactions.
- [changed] Improved performance when querying over documents that contain
  subcollections (#2466).
- [changed] Prepared the persistence layer to support collection group queries.
  While this feature is not yet available, all schema changes are included
  in this release.

# v1.0.2
- [changed] Internal improvements.

# v1.0.1
- [changed] Internal improvements.

# v1.0.0
- [changed] **Breaking change:** The `areTimestampsInSnapshotsEnabled` setting
  is now enabled by default. Timestamp fields that read from a
  `FIRDocumentSnapshot` will be returned as `FIRTimestamp` objects instead of
  `NSDate` objects. Update any code that expects to receive an `NSDate` object.
  See [the reference
  documentation](https://firebase.google.com/docs/reference/ios/firebasefirestore/api/reference/Classes/FIRFirestoreSettings#/c:objc(cs)FIRFirestoreSettings(py)timestampsInSnapshotsEnabled)
  for more details.
- [changed] **Breaking change:** `FIRTransaction.getDocument()` has been changed
  to return a non-nil `FIRDocumentSnapshot` with `exists` equal to `false` if
  the document does not exist (instead of returning a nil
  `FIRDocumentSnapshot`).  Code that includes `if (snapshot) { ... }` must be
  changed to `if (snapshot.exists) { ... }`.
- [fixed] Fixed a crash that could happen when the app is shut down after
  a write has been sent to the server but before it has been received on
  a listener (#2237).
- [changed] Firestore no longer bundles a copy of the gRPC certificates, now
  that the gRPC-C++ CocoaPod includes them. CocoaPods users should be updated
  automatically. Carthage users should follow the [updated
  instructions](https://github.com/firebase/firebase-ios-sdk/blob/master/Carthage.md)
  to get `gRPCCertificates.bundle` from the correct location.

# v0.16.1
- [fixed] Offline persistence now properly records schema downgrades. This is a
  forward-looking change that allows all subsequent versions to safely downgrade
  to this version. Some other versions might be safe to downgrade to, if you can
  determine there haven't been any schema migrations between them. For example,
  downgrading from v0.16.1 to v0.15.0 is safe because there have been no schema
  changes between these releases.
- [fixed] Fixed an issue where gRPC would crash if shut down multiple times
  (#2146).

# v0.16.0
- [changed] Added a garbage collection process to on-disk persistence that
  removes older documents. This is enabled by default, and the SDK will attempt
  to periodically clean up older, unused documents once the on-disk cache passes
  a threshold size (default: 100 MB). This threshold can be configured by
  setting `FIRFirestoreSettings.cacheSizeBytes`. It must be set to a minimum of
  1 MB. The garbage collection process can be disabled entirely by setting
  `FIRFirestoreSettings.cacheSizeBytes` to `kFIRFirestoreCacheSizeUnlimited`.

# v0.15.0
- [changed] Changed how the SDK handles locally-updated documents while syncing
  those updates with Cloud Firestore servers. This can lead to slight behavior
  changes and may affect the `SnapshotMetadata.hasPendingWrites` metadata flag.
- [changed] Eliminated superfluous update events for locally cached documents
  that are known to lag behind the server version. Instead, the SDK buffers
  these events until the client has caught up with the server.
- [changed] Moved from Objective-C gRPC framework to gRPC C++. If you're
  manually tracking dependencies, the `gRPC`, `gRPC-ProtoRPC`, and
  `gRPC-RxLibrary` frameworks have been replaced with `gRPC-C++`. While we
  don't anticipate any issues, please [report any issues with network
  behavior](https://github.com/firebase/firebase-ios-sdk/issues/new) you
  experience. (#1968)

# v0.14.0
- [fixed] Fixed compilation in C99 and C++11 modes without GNU extensions.

# v0.13.6
- [changed] Internal improvements.

# v0.13.5
- [changed] Some SDK errors that represent common mistakes (such as permission
  denied or a missing index) will automatically be logged as a warning in
  addition to being surfaced via the API.

# v0.13.4
- [fixed] Fixed an issue where the first `get()` call made after being offline
  could incorrectly return cached data without attempting to reach the backend.
- [changed] Changed `get()` to only make one attempt to reach the backend before
  returning cached data, potentially reducing delays while offline.
- [fixed] Fixed an issue that caused Firebase to drop empty objects from calls
  to `setData(..., merge:true)`.

# v0.13.3
- [changed] Internal improvements.

# v0.13.2
- [fixed] Fixed an issue where changes to custom authentication claims did not
  take effect until you did a full sign-out and sign-in. (#1499)
- [changed] Improved how Firestore handles idle queries to reduce the cost of
  re-listening within 30 minutes.

# v0.13.1
- [fixed] Fixed an issue where `get(source:.Cache)` could throw an
  "unrecognized selector" error if the SDK has previously cached the
  non-existence of the document (#1632).

# v0.13.0
- [feature] Added `FieldValue.arrayUnion()` and `FieldValue.arrayRemove()` to
  atomically add and remove elements from an array field in a document.
- [feature] Added `whereField(_:arrayContains:)` query filter to find
  documents where an array field contains a specific element.
- [fixed] Fixed compilation with older Xcode versions (#1517).
- [fixed] Fixed a performance issue where large write batches with hundreds of
  changes would take a long time to read and write and consume excessive memory.
  Large write batches should now see no penalty.
- [fixed] Fixed a performance issue where adding a listener for a large
  (thousands of documents) collection would take a long time in offline mode
  (#1477).
- [fixed] Fixed an issue that could cause deleted documents to momentarily
  re-appear in the results of a listener, causing a flicker (#1591).

# v0.12.6
- [fixed] Fixed an issue where queries returned fewer results than they should,
  caused by documents that were cached as deleted when they should not have
  been (#1548). Some cache data is cleared and so clients may use extra
  bandwidth the first time they launch with this version of the SDK.

# v0.12.5
- [changed] Internal improvements.

# v0.12.4
- [fixed] `setData` methods taking `mergeFields:` arguments can now delete
  fields using `FieldValue.delete()`.
- [fixed] Firestore will now recover from auth token expiration when the system
  clock is wrong.
- [fixed] Fixed compilation with older Xcode versions (#1366).

# v0.12.3
- [changed] Internal improvements.

# v0.12.2
- [fixed] Fixed an issue where `FirestoreSettings` would accept a concurrent
  dispatch queue, but this configuration would trigger an assertion failure.
  Passing a concurrent dispatch queue should now work correctly (#988).

# v0.12.1
- [changed] Internal improvements.

# v0.12.0
- [changed] Replaced the `DocumentListenOptions` object with a simple boolean.
  Instead of calling
  `addSnapshotListener(options: DocumentListenOptions.includeMetadataChanges(true))`
  call `addSnapshotListener(includeMetadataChanges:true)`.
- [changed] Replaced the `QueryListenOptions` object with simple booleans.
  Instead of calling
  `addSnapshotListener(options:
      QueryListenOptions.includeQueryMetadataChanges(true)
          .includeDocumentMetadataChanges(true))`
  call `addSnapshotListener(includeMetadataChanges:true)`.
- [changed] `QuerySnapshot.documentChanges()` is now a method which optionally
  takes `includeMetadataChanges:true`. By default even when listening to a
  query with `includeMetadataChanges:true` metadata-only document changes are
  suppressed in `documentChanges()`.
- [changed] Replaced the `SetOptions` object with a simple boolean. Instead of
  calling `setData(["a": "b"], options: SetOptions.merge())` call
  `setData(["a": "b"], merge: true)`.
- [changed] Replaced the `SnapshotOptions` object with direct use of the
  `FIRServerTimestampBehavior` on `DocumentSnapshot`. Instead of calling
  `data(SnapshotOptions.serverTimestampBehavior(.estimate))` call
  `data(serverTimestampBehavior: .estimate)`. Changed `get` similarly.
- [changed] Added ability to control whether DocumentReference.getDocument() and
  Query.getDocuments() should fetch from server only, cache only, or attempt
  server and fall back to the cache (which was the only option previously, and
  is now the default.)
- [feature] Added new `mergeFields:(NSArray<id>*)` override for `set()`
  which allows merging of a reduced subset of fields.

# v0.11.0
- [fixed] Fixed a regression in the Firebase iOS SDK release 4.11.0 that could
  cause `getDocument()` requests made while offline to be delayed by up to 10
  seconds (rather than returning from cache immediately).
- [feature] Added a new `Timestamp` class to represent timestamp fields,
  currently supporting up to microsecond precision. It can be passed to API
  methods anywhere a system Date is currently accepted. To make
  `DocumentSnapshot`s read timestamp fields back as `Timestamp`s instead of
  Dates, you can set the newly added property `areTimestampsInSnapshotsEnabled`
  in `FirestoreSettings` to `true`. Note that the current behavior
  (`DocumentSnapshot`s returning system Dates) will be removed in a future
  release. Using `Timestamp`s avoids rounding errors (system Date is stored as
  a floating-point value, so the value read back from a `DocumentSnapshot`
  might be slightly different from the value written).

# v0.10.4
- [changed] If the SDK's attempt to connect to the Cloud Firestore backend
  neither succeeds nor fails within 10 seconds, the SDK will consider itself
  "offline", causing getDocument() calls to resolve with cached results, rather
  than continuing to wait.
- [fixed] Fixed a race condition after calling `enableNetwork()` that could
  result in a "Mutation batchIDs must be acknowledged in order" assertion crash.
- [fixed] Fixed undefined symbols in the absl namespace (#898).

# v0.10.3
- [fixed] Fixed a regression in the 4.10.0 Firebase iOS SDK release that
  prevented the SDK from communicating with the backend before successfully
  authenticating via Firebase Authentication or after unauthenticating and
  re-authenticating. Reads and writes would silently be executed locally
  but not sent to the backend.

# v0.10.2
- [changed] When you delete a FirebaseApp, the associated Firestore instances
  are now also deleted (#683).
- [fixed] Fixed race conditions in streams that could be exposed by rapidly
  toggling the network from enabled to disabled and back (#772) or encountering
  a failure from the server (#835).
- [fixed] Addressed warnings shown by the latest versions of Xcode and CocoaPods.

# v0.10.1
- [fixed] Fixed a regression in Firebase iOS release 4.8.1 that could in certain
  cases result in an "OnlineState should not affect limbo documents." assertion
  crash when the client loses its network connection.
- [fixed] It's now possible to pass a nil completion block to WriteBatch.commit (#745).

# v0.10.0
- [changed] Removed the includeMetadataChanges property in FIRDocumentListenOptions
  to avoid confusion with the factory method of the same name.
- [changed] Added a commit method that takes no completion handler to FIRWriteBatch.
- [feature] Queries can now be created from an NSPredicate.
- [feature] Added SnapshotOptions API to control how DocumentSnapshots return unresolved
  server timestamps.
- [feature] Added `disableNetwork()` and `enableNetwork()` methods to
  `Firestore` class, allowing for explicit network management.
- [changed] For non-existing documents, DocumentSnapshot.data() now returns `nil`
  instead of throwing an exception. A non-nullable QueryDocumentSnapshot is
  introduced for Queries to reduce the number of nil-checks in your code.
- [changed] Snapshot listeners (with the `includeMetadataChanges` option
  enabled) now receive an event with `snapshot.metadata.isFromCache` set to
  `true` if the SDK loses its connection to the backend. A new event with
  `snapshot.metadata.isFromCache` set to false will be raised once the
  connection is restored and the query is in sync with the backend again.
- [fixed] Multiple offline mutations now properly reflected in retrieved
  documents. Previously, only the last mutation would be visible. (#643)
- [fixed] Fixed a crash in `closeWithFinaleState:` that could be triggered by
  signing out when the app didn't have a network connection.

# v0.9.4
- [changed] Firestore no longer has a direct dependency on FirebaseAuth.
- [fixed] Fixed a crash when using path names with international characters
  with persistence enabled.
- [fixed] Addressed race condition during the teardown of idle streams (#490).

# v0.9.3
- [changed] Improved performance loading documents matching a query.
- [changed] Cleanly shut down idle write streams.

# v0.9.2
- [changed] Firestore now retries requests more often before considering a client offline.
- [changed] You can now use FieldValue.delete() with SetOptions.merge().

# v0.9.1
- [fixed] Fixed validation of nested arrays to allow indirect nesting.

# v0.9.0
- [fixed] Add an NS_SWIFT_NAME for FIRSnapshotMetadata and FIRListenerRegistration.
- [fixed] Fixed retain cycle in DocumentReference.getDocument(completion:).

# v0.8.0
- Initial public release.<|MERGE_RESOLUTION|>--- conflicted
+++ resolved
@@ -1,15 +1,11 @@
 # Unreleased
-<<<<<<< HEAD
 - [added] Made emulator connection API consistent between Auth, Database, Firestore, and Functions (#5916).
-- [fixed] Remove explicit MobileCoreServices library linkage from podspec. (#6850)
-=======
 - [fixed] Remove explicit MobileCoreServices library linkage from podspec
   (#6850).
 - [fixed] Removed excess validation of null and NaN values in query filters.
   This more closely aligns the SDK with the Firestore backend, which has always
   accepted null and NaN for all operators, even though this isn't necessarily
   useful.
->>>>>>> 1c1ca000
 
 # v7.0.0
 - [changed] **Breaking change:** Removed the `areTimestampsInSnapshotsEnabled`
