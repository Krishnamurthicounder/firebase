--- conflicted
+++ resolved
@@ -26,10 +26,6 @@
 #include "Firestore/core/src/firebase/firestore/util/hard_assert.h"
 
 using firebase::firestore::core::DocumentViewChange;
-<<<<<<< HEAD
-using firebase::firestore::core::DocumentViewChangeType;
-=======
->>>>>>> e97f51b8
 using firebase::firestore::model::OnlineState;
 using firebase::firestore::model::TargetId;
 
@@ -135,11 +131,7 @@
     // Remove the metadata-only changes.
     std::vector<DocumentViewChange> changes;
     for (const DocumentViewChange &change : snapshot.documentChanges) {
-<<<<<<< HEAD
-      if (change.type() != DocumentViewChangeType::kMetadata) {
-=======
       if (change.type() != DocumentViewChange::Type::kMetadata) {
->>>>>>> e97f51b8
         changes.push_back(change);
       }
     }
