--- conflicted
+++ resolved
@@ -434,11 +434,7 @@
   }
 
   // TODO(klimt): Do this incrementally so that it's not quadratic when updating many documents.
-<<<<<<< HEAD
-  DocumentKeySet oldLimboDocuments = _limboDocuments;
-=======
   DocumentKeySet oldLimboDocuments = std::move(_limboDocuments);
->>>>>>> 5af6de9e
   _limboDocuments = DocumentKeySet{};
   for (FSTDocument *doc in self.documentSet.documentEnumerator) {
     if ([self shouldBeLimboDocumentKey:doc.key]) {
