/*
 * Copyright 2017 Google
 *
 * Licensed under the Apache License, Version 2.0 (the "License");
 * you may not use this file except in compliance with the License.
 * You may obtain a copy of the License at
 *
 *      http://www.apache.org/licenses/LICENSE-2.0
 *
 * Unless required by applicable law or agreed to in writing, software
 * distributed under the License is distributed on an "AS IS" BASIS,
 * WITHOUT WARRANTIES OR CONDITIONS OF ANY KIND, either express or implied.
 * See the License for the specific language governing permissions and
 * limitations under the License.
 */

#import "Firestore/Source/Core/FSTSyncEngine.h"

#import <GRPCClient/GRPCCall.h>

#include <map>
#include <set>
#include <unordered_map>

#import "FIRFirestoreErrors.h"
#import "Firestore/Source/Core/FSTQuery.h"
#import "Firestore/Source/Core/FSTTransaction.h"
#import "Firestore/Source/Core/FSTView.h"
#import "Firestore/Source/Core/FSTViewSnapshot.h"
#import "Firestore/Source/Local/FSTEagerGarbageCollector.h"
#import "Firestore/Source/Local/FSTLocalStore.h"
#import "Firestore/Source/Local/FSTLocalViewChanges.h"
#import "Firestore/Source/Local/FSTLocalWriteResult.h"
#import "Firestore/Source/Local/FSTQueryData.h"
#import "Firestore/Source/Local/FSTReferenceSet.h"
#import "Firestore/Source/Model/FSTDocument.h"
#import "Firestore/Source/Model/FSTDocumentSet.h"
#import "Firestore/Source/Model/FSTMutationBatch.h"
#import "Firestore/Source/Remote/FSTRemoteEvent.h"
#import "Firestore/Source/Util/FSTAssert.h"
#import "Firestore/Source/Util/FSTDispatchQueue.h"
#import "Firestore/Source/Util/FSTLogger.h"

#include "Firestore/core/src/firebase/firestore/auth/user.h"
#include "Firestore/core/src/firebase/firestore/core/target_id_generator.h"
#include "Firestore/core/src/firebase/firestore/model/document_key.h"
#include "Firestore/core/src/firebase/firestore/model/snapshot_version.h"

using firebase::firestore::auth::HashUser;
using firebase::firestore::auth::User;
using firebase::firestore::core::TargetIdGenerator;
using firebase::firestore::model::DocumentKey;
using firebase::firestore::model::SnapshotVersion;
using firebase::firestore::model::TargetId;

NS_ASSUME_NONNULL_BEGIN

// Limbo documents don't use persistence, and are eagerly GC'd. So, listens for them don't need
// real sequence numbers.
static const FSTListenSequenceNumber kIrrelevantSequenceNumber = -1;

#pragma mark - FSTQueryView

/**
 * FSTQueryView contains all of the info that FSTSyncEngine needs to track for a particular
 * query and view.
 */
@interface FSTQueryView : NSObject

- (instancetype)initWithQuery:(FSTQuery *)query
                     targetID:(FSTTargetID)targetID
                  resumeToken:(NSData *)resumeToken
                         view:(FSTView *)view NS_DESIGNATED_INITIALIZER;

- (instancetype)init NS_UNAVAILABLE;

/** The query itself. */
@property(nonatomic, strong, readonly) FSTQuery *query;

/** The targetID created by the client that is used in the watch stream to identify this query. */
@property(nonatomic, assign, readonly) FSTTargetID targetID;

/**
 * An identifier from the datastore backend that indicates the last state of the results that
 * was received. This can be used to indicate where to continue receiving new doc changes for the
 * query.
 */
@property(nonatomic, copy, readonly) NSData *resumeToken;

/**
 * The view is responsible for computing the final merged truth of what docs are in the query.
 * It gets notified of local and remote changes, and applies the query filters and limits to
 * determine the most correct possible results.
 */
@property(nonatomic, strong, readonly) FSTView *view;

@end

@implementation FSTQueryView

- (instancetype)initWithQuery:(FSTQuery *)query
                     targetID:(FSTTargetID)targetID
                  resumeToken:(NSData *)resumeToken
                         view:(FSTView *)view {
  if (self = [super init]) {
    _query = query;
    _targetID = targetID;
    _resumeToken = resumeToken;
    _view = view;
  }
  return self;
}

@end

#pragma mark - FSTSyncEngine

@interface FSTSyncEngine ()

/** The local store, used to persist mutations and cached documents. */
@property(nonatomic, strong, readonly) FSTLocalStore *localStore;

/** The remote store for sending writes, watches, etc. to the backend. */
@property(nonatomic, strong, readonly) FSTRemoteStore *remoteStore;

/** FSTQueryViews for all active queries, indexed by query. */
@property(nonatomic, strong, readonly)
    NSMutableDictionary<FSTQuery *, FSTQueryView *> *queryViewsByQuery;

/** FSTQueryViews for all active queries, indexed by target ID. */
@property(nonatomic, strong, readonly)
    NSMutableDictionary<NSNumber *, FSTQueryView *> *queryViewsByTarget;

/** Used to track any documents that are currently in limbo. */
@property(nonatomic, strong, readonly) FSTReferenceSet *limboDocumentRefs;

/** The garbage collector used to collect documents that are no longer in limbo. */
@property(nonatomic, strong, readonly) FSTEagerGarbageCollector *limboCollector;

@end

@implementation FSTSyncEngine {
  /** Used for creating the FSTTargetIDs for the listens used to resolve limbo documents. */
  TargetIdGenerator _targetIdGenerator;

  /** Stores user completion blocks, indexed by user and FSTBatchID. */
  std::unordered_map<User, NSMutableDictionary<NSNumber *, FSTVoidErrorBlock> *, HashUser>
      _mutationCompletionBlocks;

  /**
   * When a document is in limbo, we create a special listen to resolve it. This maps the
   * DocumentKey of each limbo document to the TargetId of the listen resolving it.
   */
  std::map<DocumentKey, TargetId> _limboTargetsByKey;

  /** The inverse of _limboTargetsByKey, a map of TargetId to the key of the limbo doc. */
  std::map<TargetId, DocumentKey> _limboKeysByTarget;

  User _currentUser;
}

- (instancetype)initWithLocalStore:(FSTLocalStore *)localStore
                       remoteStore:(FSTRemoteStore *)remoteStore
                       initialUser:(const User &)initialUser {
  if (self = [super init]) {
    _localStore = localStore;
    _remoteStore = remoteStore;

    _queryViewsByQuery = [NSMutableDictionary dictionary];
    _queryViewsByTarget = [NSMutableDictionary dictionary];

    _limboCollector = [[FSTEagerGarbageCollector alloc] init];
    _limboDocumentRefs = [[FSTReferenceSet alloc] init];
    [_limboCollector addGarbageSource:_limboDocumentRefs];

    _targetIdGenerator = TargetIdGenerator::SyncEngineTargetIdGenerator(0);
    _currentUser = initialUser;
  }
  return self;
}

- (FSTTargetID)listenToQuery:(FSTQuery *)query {
  [self assertDelegateExistsForSelector:_cmd];
  FSTAssert(self.queryViewsByQuery[query] == nil, @"We already listen to query: %@", query);

  FSTQueryData *queryData = [self.localStore allocateQuery:query];
  FSTDocumentDictionary *docs = [self.localStore executeQuery:query];
  FSTDocumentKeySet *remoteKeys = [self.localStore remoteDocumentKeysForTarget:queryData.targetID];

  FSTView *view = [[FSTView alloc] initWithQuery:query remoteDocuments:remoteKeys];
  FSTViewDocumentChanges *viewDocChanges = [view computeChangesWithDocuments:docs];
  FSTViewChange *viewChange = [view applyChangesToDocuments:viewDocChanges];
  FSTAssert(viewChange.limboChanges.count == 0,
            @"View returned limbo docs before target ack from the server.");

  FSTQueryView *queryView = [[FSTQueryView alloc] initWithQuery:query
                                                       targetID:queryData.targetID
                                                    resumeToken:queryData.resumeToken
                                                           view:view];
  self.queryViewsByQuery[query] = queryView;
  self.queryViewsByTarget[@(queryData.targetID)] = queryView;
  [self.delegate handleViewSnapshots:@[ viewChange.snapshot ]];

  [self.remoteStore listenToTargetWithQueryData:queryData];
  return queryData.targetID;
}

- (void)stopListeningToQuery:(FSTQuery *)query {
  [self assertDelegateExistsForSelector:_cmd];

  FSTQueryView *queryView = self.queryViewsByQuery[query];
  FSTAssert(queryView, @"Trying to stop listening to a query not found");

  [self.localStore releaseQuery:query];
  [self.remoteStore stopListeningToTargetID:queryView.targetID];
  [self removeAndCleanupQuery:queryView];
  [self.localStore collectGarbage];
}

- (void)writeMutations:(NSArray<FSTMutation *> *)mutations
            completion:(FSTVoidErrorBlock)completion {
  [self assertDelegateExistsForSelector:_cmd];

  FSTLocalWriteResult *result = [self.localStore locallyWriteMutations:mutations];
  [self addMutationCompletionBlock:completion batchID:result.batchID];

  [self emitNewSnapshotsWithChanges:result.changes remoteEvent:nil];
  [self.remoteStore fillWritePipeline];
}

- (void)addMutationCompletionBlock:(FSTVoidErrorBlock)completion batchID:(FSTBatchID)batchID {
  NSMutableDictionary<NSNumber *, FSTVoidErrorBlock> *completionBlocks =
      _mutationCompletionBlocks[_currentUser];
  if (!completionBlocks) {
    completionBlocks = [NSMutableDictionary dictionary];
    _mutationCompletionBlocks[_currentUser] = completionBlocks;
  }
  [completionBlocks setObject:completion forKey:@(batchID)];
}

/**
 * Takes an updateBlock in which a set of reads and writes can be performed atomically. In the
 * updateBlock, user code can read and write values using a transaction object. After the
 * updateBlock, all changes will be committed. If someone else has changed any of the data
 * referenced, then the updateBlock will be called again. If the updateBlock still fails after the
 * given number of retries, then the transaction will be rejected.
 *
 * The transaction object passed to the updateBlock contains methods for accessing documents
 * and collections. Unlike other firestore access, data accessed with the transaction will not
 * reflect local changes that have not been committed. For this reason, it is required that all
 * reads are performed before any writes. Transactions must be performed while online.
 */
- (void)transactionWithRetries:(int)retries
           workerDispatchQueue:(FSTDispatchQueue *)workerDispatchQueue
                   updateBlock:(FSTTransactionBlock)updateBlock
                    completion:(FSTVoidIDErrorBlock)completion {
  [workerDispatchQueue verifyIsCurrentQueue];
  FSTAssert(retries >= 0, @"Got negative number of retries for transaction");
  FSTTransaction *transaction = [self.remoteStore transaction];
  updateBlock(transaction, ^(id _Nullable result, NSError *_Nullable error) {
    [workerDispatchQueue dispatchAsync:^{
      if (error) {
        completion(nil, error);
        return;
      }
      [transaction commitWithCompletion:^(NSError *_Nullable transactionError) {
        if (!transactionError) {
          completion(result, nil);
          return;
        }
        // TODO(b/35201829): Only retry on real transaction failures.
        if (retries == 0) {
          NSError *wrappedError =
              [NSError errorWithDomain:FIRFirestoreErrorDomain
                                  code:FIRFirestoreErrorCodeFailedPrecondition
                              userInfo:@{
                                NSLocalizedDescriptionKey : @"Transaction failed all retries.",
                                NSUnderlyingErrorKey : transactionError
                              }];
          completion(nil, wrappedError);
          return;
        }
        [workerDispatchQueue verifyIsCurrentQueue];
        return [self transactionWithRetries:(retries - 1)
                        workerDispatchQueue:workerDispatchQueue
                                updateBlock:updateBlock
                                 completion:completion];
      }];
    }];
  });
}

- (void)applyRemoteEvent:(FSTRemoteEvent *)remoteEvent {
  [self assertDelegateExistsForSelector:_cmd];

  // Make sure limbo documents are deleted if there were no results.
  // Filter out document additions to targets that they already belong to.
  [remoteEvent.targetChanges enumerateKeysAndObjectsUsingBlock:^(
                                 FSTBoxedTargetID *_Nonnull targetID,
                                 FSTTargetChange *_Nonnull targetChange, BOOL *_Nonnull stop) {
    const auto iter = self->_limboKeysByTarget.find([targetID intValue]);
    if (iter == self->_limboKeysByTarget.end()) {
      FSTQueryView *qv = self.queryViewsByTarget[targetID];
      FSTAssert(qv, @"Missing queryview for non-limbo query: %i", [targetID intValue]);
      [remoteEvent filterUpdatesFromTargetChange:targetChange
                               existingDocuments:qv.view.syncedDocuments];
    } else {
      [remoteEvent synthesizeDeleteForLimboTargetChange:targetChange key:iter->second];
    }
  }];

  FSTMaybeDocumentDictionary *changes = [self.localStore applyRemoteEvent:remoteEvent];
  [self emitNewSnapshotsWithChanges:changes remoteEvent:remoteEvent];
}

- (void)applyChangedOnlineState:(FSTOnlineState)onlineState {
  NSMutableArray<FSTViewSnapshot *> *newViewSnapshots = [NSMutableArray array];
  [self.queryViewsByQuery
      enumerateKeysAndObjectsUsingBlock:^(FSTQuery *query, FSTQueryView *queryView, BOOL *stop) {
        FSTViewChange *viewChange = [queryView.view applyChangedOnlineState:onlineState];
        FSTAssert(viewChange.limboChanges.count == 0,
                  @"OnlineState should not affect limbo documents.");
        if (viewChange.snapshot) {
          [newViewSnapshots addObject:viewChange.snapshot];
        }
      }];

  [self.delegate handleViewSnapshots:newViewSnapshots];
}

- (void)rejectListenWithTargetID:(const TargetId)targetID error:(NSError *)error {
  [self assertDelegateExistsForSelector:_cmd];

  const auto iter = _limboKeysByTarget.find(targetID);
  if (iter != _limboKeysByTarget.end()) {
    const DocumentKey limboKey = iter->second;
    // Since this query failed, we won't want to manually unlisten to it.
    // So go ahead and remove it from bookkeeping.
    _limboTargetsByKey.erase(limboKey);
    _limboKeysByTarget.erase(targetID);

    // TODO(dimond): Retry on transient errors?

    // It's a limbo doc. Create a synthetic event saying it was deleted. This is kind of a hack.
    // Ideally, we would have a method in the local store to purge a document. However, it would
    // be tricky to keep all of the local store's invariants with another method.
    NSMutableDictionary<NSNumber *, FSTTargetChange *> *targetChanges =
        [NSMutableDictionary dictionary];
    FSTDeletedDocument *doc =
<<<<<<< HEAD
        [FSTDeletedDocument documentWithKey:limboKey version:SnapshotVersion::None()];
=======
        [FSTDeletedDocument documentWithKey:limboKey version:[FSTSnapshotVersion noVersion]];
    FSTDocumentKeySet *limboDocuments = [[FSTDocumentKeySet keySet] setByAddingObject:doc.key];
>>>>>>> a7b4479b
    FSTRemoteEvent *event = [[FSTRemoteEvent alloc] initWithSnapshotVersion:SnapshotVersion::None()
                                                              targetChanges:targetChanges
                                                            documentUpdates:{
                                                              { limboKey, doc }
                                                            }
                                                             limboDocuments:limboDocuments];
    [self applyRemoteEvent:event];
  } else {
    FSTQueryView *queryView = self.queryViewsByTarget[@(targetID)];
    FSTAssert(queryView, @"Unknown targetId: %d", targetID);
    [self.localStore releaseQuery:queryView.query];
    [self removeAndCleanupQuery:queryView];
    [self.delegate handleError:error forQuery:queryView.query];
  }
}

- (void)applySuccessfulWriteWithResult:(FSTMutationBatchResult *)batchResult {
  [self assertDelegateExistsForSelector:_cmd];

  // The local store may or may not be able to apply the write result and raise events immediately
  // (depending on whether the watcher is caught up), so we raise user callbacks first so that they
  // consistently happen before listen events.
  [self processUserCallbacksForBatchID:batchResult.batch.batchID error:nil];

  FSTMaybeDocumentDictionary *changes = [self.localStore acknowledgeBatchWithResult:batchResult];
  [self emitNewSnapshotsWithChanges:changes remoteEvent:nil];
}

- (void)rejectFailedWriteWithBatchID:(FSTBatchID)batchID error:(NSError *)error {
  [self assertDelegateExistsForSelector:_cmd];

  // The local store may or may not be able to apply the write result and raise events immediately
  // (depending on whether the watcher is caught up), so we raise user callbacks first so that they
  // consistently happen before listen events.
  [self processUserCallbacksForBatchID:batchID error:error];

  FSTMaybeDocumentDictionary *changes = [self.localStore rejectBatchID:batchID];
  [self emitNewSnapshotsWithChanges:changes remoteEvent:nil];
}

- (void)processUserCallbacksForBatchID:(FSTBatchID)batchID error:(NSError *_Nullable)error {
  NSMutableDictionary<NSNumber *, FSTVoidErrorBlock> *completionBlocks =
      _mutationCompletionBlocks[_currentUser];

  // NOTE: Mutations restored from persistence won't have completion blocks, so it's okay for
  // this (or the completion below) to be nil.
  if (completionBlocks) {
    NSNumber *boxedBatchID = @(batchID);
    FSTVoidErrorBlock completion = completionBlocks[boxedBatchID];
    if (completion) {
      completion(error);
      [completionBlocks removeObjectForKey:boxedBatchID];
    }
  }
}

- (void)assertDelegateExistsForSelector:(SEL)methodSelector {
  FSTAssert(self.delegate, @"Tried to call '%@' before delegate was registered.",
            NSStringFromSelector(methodSelector));
}

- (void)removeAndCleanupQuery:(FSTQueryView *)queryView {
  [self.queryViewsByQuery removeObjectForKey:queryView.query];
  [self.queryViewsByTarget removeObjectForKey:@(queryView.targetID)];

  [self.limboDocumentRefs removeReferencesForID:queryView.targetID];
  [self garbageCollectLimboDocuments];
}

/**
 * Computes a new snapshot from the changes and calls the registered callback with the new snapshot.
 */
- (void)emitNewSnapshotsWithChanges:(FSTMaybeDocumentDictionary *)changes
                        remoteEvent:(FSTRemoteEvent *_Nullable)remoteEvent {
  NSMutableArray<FSTViewSnapshot *> *newSnapshots = [NSMutableArray array];
  NSMutableArray<FSTLocalViewChanges *> *documentChangesInAllViews = [NSMutableArray array];

  [self.queryViewsByQuery
      enumerateKeysAndObjectsUsingBlock:^(FSTQuery *query, FSTQueryView *queryView, BOOL *stop) {
        FSTView *view = queryView.view;
        FSTViewDocumentChanges *viewDocChanges = [view computeChangesWithDocuments:changes];
        if (viewDocChanges.needsRefill) {
          // The query has a limit and some docs were removed/updated, so we need to re-run the
          // query against the local store to make sure we didn't lose any good docs that had been
          // past the limit.
          FSTDocumentDictionary *docs = [self.localStore executeQuery:queryView.query];
          viewDocChanges = [view computeChangesWithDocuments:docs previousChanges:viewDocChanges];
        }
        FSTTargetChange *_Nullable targetChange = remoteEvent.targetChanges[@(queryView.targetID)];
        FSTViewChange *viewChange =
            [queryView.view applyChangesToDocuments:viewDocChanges targetChange:targetChange];

        [self updateTrackedLimboDocumentsWithChanges:viewChange.limboChanges
                                            targetID:queryView.targetID];

        if (viewChange.snapshot) {
          [newSnapshots addObject:viewChange.snapshot];
          FSTLocalViewChanges *docChanges =
              [FSTLocalViewChanges changesForViewSnapshot:viewChange.snapshot];
          [documentChangesInAllViews addObject:docChanges];
        }
      }];

  [self.delegate handleViewSnapshots:newSnapshots];
  [self.localStore notifyLocalViewChanges:documentChangesInAllViews];
  [self.localStore collectGarbage];
}

/** Updates the limbo document state for the given targetID. */
- (void)updateTrackedLimboDocumentsWithChanges:(NSArray<FSTLimboDocumentChange *> *)limboChanges
                                      targetID:(FSTTargetID)targetID {
  for (FSTLimboDocumentChange *limboChange in limboChanges) {
    switch (limboChange.type) {
      case FSTLimboDocumentChangeTypeAdded:
        [self.limboDocumentRefs addReferenceToKey:limboChange.key forID:targetID];
        [self trackLimboChange:limboChange];
        break;

      case FSTLimboDocumentChangeTypeRemoved:
        FSTLog(@"Document no longer in limbo: %s", limboChange.key.ToString().c_str());
        [self.limboDocumentRefs removeReferenceToKey:limboChange.key forID:targetID];
        break;

      default:
        FSTFail(@"Unknown limbo change type: %ld", (long)limboChange.type);
    }
  }
  [self garbageCollectLimboDocuments];
}

- (void)trackLimboChange:(FSTLimboDocumentChange *)limboChange {
  DocumentKey key{limboChange.key};

  if (_limboTargetsByKey.find(key) == _limboTargetsByKey.end()) {
    FSTLog(@"New document in limbo: %s", key.ToString().c_str());
    TargetId limboTargetID = _targetIdGenerator.NextId();
    FSTQuery *query = [FSTQuery queryWithPath:key.path()];
    FSTQueryData *queryData = [[FSTQueryData alloc] initWithQuery:query
                                                         targetID:limboTargetID
                                             listenSequenceNumber:kIrrelevantSequenceNumber
                                                          purpose:FSTQueryPurposeLimboResolution];
    _limboKeysByTarget[limboTargetID] = key;
    [self.remoteStore listenToTargetWithQueryData:queryData];
    _limboTargetsByKey[key] = limboTargetID;
  }
}

/** Garbage collect the limbo documents that we no longer need to track. */
- (void)garbageCollectLimboDocuments {
  const std::set<DocumentKey> garbage = [self.limboCollector collectGarbage];
  for (const DocumentKey &key : garbage) {
    const auto iter = _limboTargetsByKey.find(key);
    if (iter == _limboTargetsByKey.end()) {
      // This target already got removed, because the query failed.
      return;
    }
    TargetId limboTargetID = iter->second;
    [self.remoteStore stopListeningToTargetID:limboTargetID];
    _limboTargetsByKey.erase(key);
    _limboKeysByTarget.erase(limboTargetID);
  }
}

// Used for testing
- (std::map<DocumentKey, TargetId>)currentLimboDocuments {
  // Return defensive copy
  return _limboTargetsByKey;
}

- (void)userDidChange:(const User &)user {
  _currentUser = user;

  // Notify local store and emit any resulting events from swapping out the mutation queue.
  FSTMaybeDocumentDictionary *changes = [self.localStore userDidChange:user];
  [self emitNewSnapshotsWithChanges:changes remoteEvent:nil];

  // Notify remote store so it can restart its streams.
  [self.remoteStore userDidChange:user];
}

@end

NS_ASSUME_NONNULL_END<|MERGE_RESOLUTION|>--- conflicted
+++ resolved
@@ -347,12 +347,8 @@
     NSMutableDictionary<NSNumber *, FSTTargetChange *> *targetChanges =
         [NSMutableDictionary dictionary];
     FSTDeletedDocument *doc =
-<<<<<<< HEAD
         [FSTDeletedDocument documentWithKey:limboKey version:SnapshotVersion::None()];
-=======
-        [FSTDeletedDocument documentWithKey:limboKey version:[FSTSnapshotVersion noVersion]];
     FSTDocumentKeySet *limboDocuments = [[FSTDocumentKeySet keySet] setByAddingObject:doc.key];
->>>>>>> a7b4479b
     FSTRemoteEvent *event = [[FSTRemoteEvent alloc] initWithSnapshotVersion:SnapshotVersion::None()
                                                               targetChanges:targetChanges
                                                             documentUpdates:{
