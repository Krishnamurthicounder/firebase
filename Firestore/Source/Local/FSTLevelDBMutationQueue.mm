--- conflicted
+++ resolved
@@ -35,10 +35,7 @@
 
 #include "Firestore/core/src/firebase/firestore/auth/user.h"
 #include "Firestore/core/src/firebase/firestore/local/leveldb_transaction.h"
-<<<<<<< HEAD
-=======
 #include "Firestore/core/src/firebase/firestore/model/document_key.h"
->>>>>>> f77ec68a
 #include "Firestore/core/src/firebase/firestore/model/resource_path.h"
 #include "Firestore/core/src/firebase/firestore/util/string_apple.h"
 #include "Firestore/core/src/firebase/firestore/util/string_util.h"
@@ -361,13 +358,8 @@
   NSString *userID = self.userID;
 
   // Scan the document-mutation index starting with a prefix starting with the given documentKey.
-<<<<<<< HEAD
-  std::string indexPrefix =
-      [FSTLevelDBDocumentMutationKey keyPrefixWithUserID:self.userID resourcePath:documentKey.path];
-=======
   std::string indexPrefix = [FSTLevelDBDocumentMutationKey keyPrefixWithUserID:self.userID
                                                                   resourcePath:documentKey.path()];
->>>>>>> f77ec68a
   auto indexIterator = _db.currentTransaction->NewIterator();
   indexIterator->Seek(indexPrefix);
 
@@ -387,11 +379,7 @@
     // stop as soon as we hit any such row.
     if (!absl::StartsWith(indexIterator->key(), indexPrefix) ||
         ![rowKey decodeKey:indexIterator->key()] ||
-<<<<<<< HEAD
-        ![rowKey.documentKey isEqualToKey:documentKey]) {
-=======
         DocumentKey{rowKey.documentKey} != documentKey) {
->>>>>>> f77ec68a
       break;
     }
 
@@ -600,15 +588,9 @@
 
 #pragma mark - FSTGarbageSource implementation
 
-<<<<<<< HEAD
-- (BOOL)containsKey:(FSTDocumentKey *)documentKey {
-  std::string indexPrefix =
-      [FSTLevelDBDocumentMutationKey keyPrefixWithUserID:self.userID resourcePath:documentKey.path];
-=======
 - (BOOL)containsKey:(const DocumentKey &)documentKey {
   std::string indexPrefix = [FSTLevelDBDocumentMutationKey keyPrefixWithUserID:self.userID
                                                                   resourcePath:documentKey.path()];
->>>>>>> f77ec68a
   auto indexIterator = _db.currentTransaction->NewIterator();
   indexIterator->Seek(indexPrefix);
 
@@ -618,11 +600,7 @@
     // Check both that the key prefix matches and that the decoded document key is exactly the key
     // we're looking for.
     if (absl::StartsWith(indexIterator->key(), indexPrefix) &&
-<<<<<<< HEAD
-        [rowKey decodeKey:indexIterator->key()] && [rowKey.documentKey isEqualToKey:documentKey]) {
-=======
         [rowKey decodeKey:indexIterator->key()] && DocumentKey{rowKey.documentKey} == documentKey) {
->>>>>>> f77ec68a
       return YES;
     }
   }
