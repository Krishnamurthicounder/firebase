/*
 * Copyright 2017 Google
 *
 * Licensed under the Apache License, Version 2.0 (the "License");
 * you may not use this file except in compliance with the License.
 * You may obtain a copy of the License at
 *
 *      http://www.apache.org/licenses/LICENSE-2.0
 *
 * Unless required by applicable law or agreed to in writing, software
 * distributed under the License is distributed on an "AS IS" BASIS,
 * WITHOUT WARRANTIES OR CONDITIONS OF ANY KIND, either express or implied.
 * See the License for the specific language governing permissions and
 * limitations under the License.
 */

#import "Firestore/Source/Local/FSTLocalViewChanges.h"

#include <utility>

#import "Firestore/Source/Core/FSTViewSnapshot.h"
#import "Firestore/Source/Model/FSTDocument.h"

#include "Firestore/core/src/firebase/firestore/core/view_snapshot.h"

using firebase::firestore::core::DocumentViewChange;
<<<<<<< HEAD
using firebase::firestore::core::DocumentViewChangeType;
=======
>>>>>>> e97f51b8
using firebase::firestore::model::DocumentKeySet;
using firebase::firestore::model::TargetId;

NS_ASSUME_NONNULL_BEGIN

@interface FSTLocalViewChanges ()
- (instancetype)initWithTarget:(TargetId)targetID
                     addedKeys:(DocumentKeySet)addedKeys
                   removedKeys:(DocumentKeySet)removedKeys NS_DESIGNATED_INITIALIZER;
@end

@implementation FSTLocalViewChanges {
  DocumentKeySet _addedKeys;
  DocumentKeySet _removedKeys;
}

+ (instancetype)changesForViewSnapshot:(FSTViewSnapshot *)viewSnapshot
                          withTargetID:(TargetId)targetID {
  DocumentKeySet addedKeys;
  DocumentKeySet removedKeys;

  for (const DocumentViewChange &docChange : viewSnapshot.documentChanges) {
    switch (docChange.type()) {
<<<<<<< HEAD
      case DocumentViewChangeType::kAdded:
        addedKeys = addedKeys.insert(docChange.document().key);
        break;

      case DocumentViewChangeType::kRemoved:
=======
      case DocumentViewChange::Type::kAdded:
        addedKeys = addedKeys.insert(docChange.document().key);
        break;

      case DocumentViewChange::Type::kRemoved:
>>>>>>> e97f51b8
        removedKeys = removedKeys.insert(docChange.document().key);
        break;

      default:
        // Do nothing.
        break;
    }
  }

  return [self changesForTarget:targetID
                      addedKeys:std::move(addedKeys)
                    removedKeys:std::move(removedKeys)];
}

+ (instancetype)changesForTarget:(TargetId)targetID
                       addedKeys:(DocumentKeySet)addedKeys
                     removedKeys:(DocumentKeySet)removedKeys {
  return [[FSTLocalViewChanges alloc] initWithTarget:targetID
                                           addedKeys:std::move(addedKeys)
                                         removedKeys:std::move(removedKeys)];
}

- (instancetype)initWithTarget:(TargetId)targetID
                     addedKeys:(DocumentKeySet)addedKeys
                   removedKeys:(DocumentKeySet)removedKeys {
  self = [super init];
  if (self) {
    _targetID = targetID;
    _addedKeys = std::move(addedKeys);
    _removedKeys = std::move(removedKeys);
  }
  return self;
}

- (const DocumentKeySet &)addedKeys {
  return _addedKeys;
}

- (const DocumentKeySet &)removedKeys {
  return _removedKeys;
}

@end

NS_ASSUME_NONNULL_END<|MERGE_RESOLUTION|>--- conflicted
+++ resolved
@@ -24,10 +24,6 @@
 #include "Firestore/core/src/firebase/firestore/core/view_snapshot.h"
 
 using firebase::firestore::core::DocumentViewChange;
-<<<<<<< HEAD
-using firebase::firestore::core::DocumentViewChangeType;
-=======
->>>>>>> e97f51b8
 using firebase::firestore::model::DocumentKeySet;
 using firebase::firestore::model::TargetId;
 
@@ -51,19 +47,11 @@
 
   for (const DocumentViewChange &docChange : viewSnapshot.documentChanges) {
     switch (docChange.type()) {
-<<<<<<< HEAD
-      case DocumentViewChangeType::kAdded:
-        addedKeys = addedKeys.insert(docChange.document().key);
-        break;
-
-      case DocumentViewChangeType::kRemoved:
-=======
       case DocumentViewChange::Type::kAdded:
         addedKeys = addedKeys.insert(docChange.document().key);
         break;
 
       case DocumentViewChange::Type::kRemoved:
->>>>>>> e97f51b8
         removedKeys = removedKeys.insert(docChange.document().key);
         break;
 
