--- conflicted
+++ resolved
@@ -283,13 +283,9 @@
 
 #pragma mark Matching Key tracking
 
-<<<<<<< HEAD
-- (void)addMatchingKeys:(FSTDocumentKeySet *)keys
+- (void)addMatchingKeys:(const DocumentKeySet &)keys
             forTargetID:(FSTTargetID)targetID
        atSequenceNumber:(FSTListenSequenceNumber)sequenceNumber {
-=======
-- (void)addMatchingKeys:(const DocumentKeySet &)keys forTargetID:(FSTTargetID)targetID {
->>>>>>> 38824e72
   // Store an empty value in the index which is equivalent to serializing a GPBEmpty message. In the
   // future if we wanted to store some other kind of value here, we can parse these empty values as
   // with some other protocol buffer (and the parser will see all default values).
@@ -299,27 +295,18 @@
     self->_db.currentTransaction->Put(
         [FSTLevelDBTargetDocumentKey keyWithTargetID:targetID documentKey:key], emptyBuffer);
     self->_db.currentTransaction->Put(
-<<<<<<< HEAD
-        [FSTLevelDBDocumentTargetKey keyWithDocumentKey:documentKey targetID:targetID],
+        [FSTLevelDBDocumentTargetKey keyWithDocumentKey:key targetID:targetID],
         emptyBuffer);
-    [self->_db.referenceDelegate addReference:documentKey
+    [self->_db.referenceDelegate addReference:key
                                        target:targetID
                                sequenceNumber:sequenceNumber];
   }];
 }
 
-- (void)removeMatchingKeys:(FSTDocumentKeySet *)keys
+- (void)removeMatchingKeys:(const DocumentKeySet &)keys
                forTargetID:(FSTTargetID)targetID
             sequenceNumber:(FSTListenSequenceNumber)sequenceNumber {
-  [keys enumerateObjectsUsingBlock:^(FSTDocumentKey *key, BOOL *stop) {
-=======
-        [FSTLevelDBDocumentTargetKey keyWithDocumentKey:key targetID:targetID], emptyBuffer);
-  }
-}
-
-- (void)removeMatchingKeys:(const DocumentKeySet &)keys forTargetID:(FSTTargetID)targetID {
   for (const DocumentKey &key : keys) {
->>>>>>> 38824e72
     self->_db.currentTransaction->Delete(
         [FSTLevelDBTargetDocumentKey keyWithTargetID:targetID documentKey:key]);
     self->_db.currentTransaction->Delete(
