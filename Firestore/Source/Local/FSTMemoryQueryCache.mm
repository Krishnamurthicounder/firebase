/*
 * Copyright 2017 Google
 *
 * Licensed under the Apache License, Version 2.0 (the "License");
 * you may not use this file except in compliance with the License.
 * You may obtain a copy of the License at
 *
 *      http://www.apache.org/licenses/LICENSE-2.0
 *
 * Unless required by applicable law or agreed to in writing, software
 * distributed under the License is distributed on an "AS IS" BASIS,
 * WITHOUT WARRANTIES OR CONDITIONS OF ANY KIND, either express or implied.
 * See the License for the specific language governing permissions and
 * limitations under the License.
 */

#import "Firestore/Source/Local/FSTMemoryQueryCache.h"

#include <utility>

#import "Firestore/Source/Core/FSTQuery.h"
#import "Firestore/Source/Local/FSTMemoryPersistence.h"
#import "Firestore/Source/Local/FSTQueryData.h"
#import "Firestore/Source/Local/FSTReferenceSet.h"

#include "Firestore/core/src/firebase/firestore/model/document_key.h"
#include "Firestore/core/src/firebase/firestore/model/snapshot_version.h"

using firebase::firestore::model::SnapshotVersion;
using firebase::firestore::model::DocumentKeySet;

NS_ASSUME_NONNULL_BEGIN

@interface FSTMemoryQueryCache ()

/** Maps a query to the data about that query. */
@property(nonatomic, strong, readonly) NSMutableDictionary<FSTQuery *, FSTQueryData *> *queries;

/** A ordered bidirectional mapping between documents and the remote target IDs. */
@property(nonatomic, strong, readonly) FSTReferenceSet *references;

/** The highest numbered target ID encountered. */
@property(nonatomic, assign) FSTTargetID highestTargetID;

@property(nonatomic, assign) FSTListenSequenceNumber highestListenSequenceNumber;

@end

@implementation FSTMemoryQueryCache {
  FSTMemoryPersistence *_persistence;
  /** The last received snapshot version. */
  SnapshotVersion _lastRemoteSnapshotVersion;
}

- (instancetype)initWithPersistence:(FSTMemoryPersistence *)persistence {
  if (self = [super init]) {
    _persistence = persistence;
    _queries = [NSMutableDictionary dictionary];
    _references = [[FSTReferenceSet alloc] init];
    _lastRemoteSnapshotVersion = SnapshotVersion::None();
  }
  return self;
}

#pragma mark - FSTQueryCache implementation
#pragma mark Query tracking

- (void)start {
  // Nothing to do.
}

- (FSTTargetID)highestTargetID {
  return _highestTargetID;
}

- (FSTListenSequenceNumber)highestListenSequenceNumber {
  return _highestListenSequenceNumber;
}

- (const SnapshotVersion &)lastRemoteSnapshotVersion {
  return _lastRemoteSnapshotVersion;
}

- (void)setLastRemoteSnapshotVersion:(SnapshotVersion)snapshotVersion {
  _lastRemoteSnapshotVersion = std::move(snapshotVersion);
}

- (void)addQueryData:(FSTQueryData *)queryData {
  self.queries[queryData.query] = queryData;
  if (queryData.targetID > self.highestTargetID) {
    self.highestTargetID = queryData.targetID;
  }
  if (queryData.sequenceNumber > self.highestListenSequenceNumber) {
    self.highestListenSequenceNumber = queryData.sequenceNumber;
  }
}

- (void)updateQueryData:(FSTQueryData *)queryData {
  self.queries[queryData.query] = queryData;
  if (queryData.targetID > self.highestTargetID) {
    self.highestTargetID = queryData.targetID;
  }
  if (queryData.sequenceNumber > self.highestListenSequenceNumber) {
    self.highestListenSequenceNumber = queryData.sequenceNumber;
  }
}

- (int32_t)count {
  return (int32_t)[self.queries count];
}

- (void)removeQueryData:(FSTQueryData *)queryData {
  [self.queries removeObjectForKey:queryData.query];
  [self.references removeReferencesForID:queryData.targetID];
}

- (nullable FSTQueryData *)queryDataForQuery:(FSTQuery *)query {
  return self.queries[query];
}

#pragma mark Reference tracking

<<<<<<< HEAD
- (void)addMatchingKeys:(FSTDocumentKeySet *)keys
            forTargetID:(FSTTargetID)targetID
       atSequenceNumber:(FSTListenSequenceNumber)sequenceNumber {
=======
- (void)addMatchingKeys:(const DocumentKeySet &)keys forTargetID:(FSTTargetID)targetID {
>>>>>>> 38824e72
  [self.references addReferencesToKeys:keys forID:targetID];
  for (FSTDocumentKey *key in [keys objectEnumerator]) {
    [_persistence.referenceDelegate addReference:key target:targetID sequenceNumber:sequenceNumber];
  }
}

<<<<<<< HEAD
- (void)removeMatchingKeys:(FSTDocumentKeySet *)keys
               forTargetID:(FSTTargetID)targetID
            sequenceNumber:(FSTListenSequenceNumber)sequenceNumber {
=======
- (void)removeMatchingKeys:(const DocumentKeySet &)keys forTargetID:(FSTTargetID)targetID {
>>>>>>> 38824e72
  [self.references removeReferencesToKeys:keys forID:targetID];
  for (FSTDocumentKey *key in [keys objectEnumerator]) {
    [_persistence.referenceDelegate removeReference:key
                                             target:targetID
                                     sequenceNumber:sequenceNumber];
  }
}

- (void)removeMatchingKeysForTargetID:(FSTTargetID)targetID {
  [self.references removeReferencesForID:targetID];
}

- (DocumentKeySet)matchingKeysForTargetID:(FSTTargetID)targetID {
  return [self.references referencedKeysForID:targetID];
}

#pragma mark - FSTGarbageSource implementation

- (nullable id<FSTGarbageCollector>)garbageCollector {
  return self.references.garbageCollector;
}

- (void)setGarbageCollector:(nullable id<FSTGarbageCollector>)garbageCollector {
  self.references.garbageCollector = garbageCollector;
}

- (BOOL)containsKey:(const firebase::firestore::model::DocumentKey &)key {
  return [self.references containsKey:key];
}

@end

NS_ASSUME_NONNULL_END<|MERGE_RESOLUTION|>--- conflicted
+++ resolved
@@ -120,26 +120,18 @@
 
 #pragma mark Reference tracking
 
-<<<<<<< HEAD
-- (void)addMatchingKeys:(FSTDocumentKeySet *)keys
+- (void)addMatchingKeys:(const DocumentKeySet &)keys
             forTargetID:(FSTTargetID)targetID
        atSequenceNumber:(FSTListenSequenceNumber)sequenceNumber {
-=======
-- (void)addMatchingKeys:(const DocumentKeySet &)keys forTargetID:(FSTTargetID)targetID {
->>>>>>> 38824e72
   [self.references addReferencesToKeys:keys forID:targetID];
   for (FSTDocumentKey *key in [keys objectEnumerator]) {
     [_persistence.referenceDelegate addReference:key target:targetID sequenceNumber:sequenceNumber];
   }
 }
 
-<<<<<<< HEAD
-- (void)removeMatchingKeys:(FSTDocumentKeySet *)keys
+- (void)removeMatchingKeys:(const DocumentKeySet &)keys
                forTargetID:(FSTTargetID)targetID
             sequenceNumber:(FSTListenSequenceNumber)sequenceNumber {
-=======
-- (void)removeMatchingKeys:(const DocumentKeySet &)keys forTargetID:(FSTTargetID)targetID {
->>>>>>> 38824e72
   [self.references removeReferencesToKeys:keys forID:targetID];
   for (FSTDocumentKey *key in [keys objectEnumerator]) {
     [_persistence.referenceDelegate removeReference:key
