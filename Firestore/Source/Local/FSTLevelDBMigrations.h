/*
 * Copyright 2018 Google
 *
 * Licensed under the Apache License, Version 2.0 (the "License");
 * you may not use this file except in compliance with the License.
 * You may obtain a copy of the License at
 *
 *      http://www.apache.org/licenses/LICENSE-2.0
 *
 * Unless required by applicable law or agreed to in writing, software
 * distributed under the License is distributed on an "AS IS" BASIS,
 * WITHOUT WARRANTIES OR CONDITIONS OF ANY KIND, either express or implied.
 * See the License for the specific language governing permissions and
 * limitations under the License.
 */

#import <Foundation/Foundation.h>

#include <memory>

#include "Firestore/core/src/firebase/firestore/local/leveldb_transaction.h"
#include "leveldb/db.h"

NS_ASSUME_NONNULL_BEGIN

typedef int32_t FSTLevelDBSchemaVersion;

@interface FSTLevelDBMigrations : NSObject

/**
 * Returns the current version of the schema for the given database
 */
<<<<<<< HEAD
+ (FSTLevelDBSchemaVersion)schemaVersion:
=======
+ (FSTLevelDBSchemaVersion)schemaVersionWithTransaction:
>>>>>>> e5f8d207
    (firebase::firestore::local::LevelDbTransaction *)transaction;

/**
 * Runs any migrations needed to bring the given database up to the current schema version
 */
<<<<<<< HEAD
+ (void)runMigrations:(firebase::firestore::local::LevelDbTransaction *)transaction;
=======
+ (void)runMigrationsWithTransaction:(firebase::firestore::local::LevelDbTransaction *)transaction;
>>>>>>> e5f8d207

@end

NS_ASSUME_NONNULL_END<|MERGE_RESOLUTION|>--- conflicted
+++ resolved
@@ -30,21 +30,13 @@
 /**
  * Returns the current version of the schema for the given database
  */
-<<<<<<< HEAD
-+ (FSTLevelDBSchemaVersion)schemaVersion:
-=======
 + (FSTLevelDBSchemaVersion)schemaVersionWithTransaction:
->>>>>>> e5f8d207
     (firebase::firestore::local::LevelDbTransaction *)transaction;
 
 /**
  * Runs any migrations needed to bring the given database up to the current schema version
  */
-<<<<<<< HEAD
-+ (void)runMigrations:(firebase::firestore::local::LevelDbTransaction *)transaction;
-=======
 + (void)runMigrationsWithTransaction:(firebase::firestore::local::LevelDbTransaction *)transaction;
->>>>>>> e5f8d207
 
 @end
 
