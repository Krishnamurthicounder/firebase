/*
 * Copyright 2018 Google
 *
 * Licensed under the Apache License, Version 2.0 (the "License");
 * you may not use this file except in compliance with the License.
 * You may obtain a copy of the License at
 *
 *      http://www.apache.org/licenses/LICENSE-2.0
 *
 * Unless required by applicable law or agreed to in writing, software
 * distributed under the License is distributed on an "AS IS" BASIS,
 * WITHOUT WARRANTIES OR CONDITIONS OF ANY KIND, either express or implied.
 * See the License for the specific language governing permissions and
 * limitations under the License.
 */

#include "Firestore/Source/Local/FSTLevelDBMigrations.h"

#include <absl/strings/match.h>
#include "leveldb/write_batch.h"

#import "Firestore/Protos/objc/firestore/local/Target.pbobjc.h"
#import "Firestore/Source/Local/FSTLevelDBKey.h"
#import "Firestore/Source/Local/FSTLevelDBQueryCache.h"
#import "Firestore/Source/Util/FSTAssert.h"

NS_ASSUME_NONNULL_BEGIN

// Current version of the schema defined in this file.
static FSTLevelDBSchemaVersion kSchemaVersion = 2;

using firebase::firestore::local::LevelDbTransaction;
using leveldb::DB;
using leveldb::Iterator;
using leveldb::Status;
using leveldb::Slice;
using leveldb::WriteOptions;

/**
 * Ensures that the global singleton target metadata row exists in LevelDB.
 */
static void EnsureTargetGlobal(LevelDbTransaction *transaction) {
  FSTPBTargetGlobal *targetGlobal =
<<<<<<< HEAD
      [FSTLevelDBQueryCache readTargetMetadataFromTransaction:transaction];
=======
      [FSTLevelDBQueryCache readTargetMetadataWithTransaction:transaction];
>>>>>>> e5f8d207
  if (!targetGlobal) {
    transaction->Put([FSTLevelDBTargetGlobalKey key], [FSTPBTargetGlobal message]);
  }
}

/**
 * Save the given version number as the current version of the schema of the database.
 * @param version The version to save
 * @param transaction The transaction in which to save the new version number
 */
static void SaveVersion(FSTLevelDBSchemaVersion version, LevelDbTransaction *transaction) {
  std::string key = [FSTLevelDBVersionKey key];
  std::string version_string = std::to_string(version);
  transaction->Put(key, version_string);
}

/**
 * This function counts the number of targets that currently exist in the given db. It
 * then reads the target global row, adds the count to the metadata from that row, and writes
 * the metadata back.
 *
 * It assumes the metadata has already been written and is able to be read in this transaction.
 */
static void AddTargetCount(LevelDbTransaction *transaction) {
<<<<<<< HEAD
  auto it = transaction->NewIterator();
=======
  std::unique_ptr<LevelDbTransaction::Iterator> it(transaction->NewIterator());
>>>>>>> e5f8d207
  std::string start_key = [FSTLevelDBTargetKey keyPrefix];
  it->Seek(start_key);

  int32_t count = 0;
  while (it->Valid() && absl::StartsWith(it->key(), start_key)) {
    count++;
    it->Next();
  }

  FSTPBTargetGlobal *targetGlobal =
<<<<<<< HEAD
      [FSTLevelDBQueryCache readTargetMetadataFromTransaction:transaction];
=======
      [FSTLevelDBQueryCache readTargetMetadataWithTransaction:transaction];
>>>>>>> e5f8d207
  FSTCAssert(targetGlobal != nil,
             @"We should have a metadata row as it was added in an earlier migration");
  targetGlobal.targetCount = count;
  transaction->Put([FSTLevelDBTargetGlobalKey key], targetGlobal);
}

@implementation FSTLevelDBMigrations

<<<<<<< HEAD
+ (FSTLevelDBSchemaVersion)schemaVersion:(LevelDbTransaction *)transaction {
=======
+ (FSTLevelDBSchemaVersion)schemaVersionWithTransaction:
    (firebase::firestore::local::LevelDbTransaction *)transaction {
>>>>>>> e5f8d207
  std::string key = [FSTLevelDBVersionKey key];
  std::string version_string;
  Status status = transaction->Get(key, &version_string);
  if (status.IsNotFound()) {
    return 0;
  } else {
    return stoi(version_string);
  }
}

<<<<<<< HEAD
+ (void)runMigrations:(LevelDbTransaction *)transaction {
  FSTLevelDBSchemaVersion currentVersion = [self schemaVersion:transaction];
=======
+ (void)runMigrationsWithTransaction:(firebase::firestore::local::LevelDbTransaction *)transaction {
  FSTLevelDBSchemaVersion currentVersion = [self schemaVersionWithTransaction:transaction];
>>>>>>> e5f8d207
  // Each case in this switch statement intentionally falls through. This lets us
  // start at the current schema version and apply any migrations that have not yet
  // been applied, to bring us up to current, as defined by the kSchemaVersion constant.
  switch (currentVersion) {
    case 0:
      EnsureTargetGlobal(transaction);
      // Fallthrough
    case 1:
      // We're now guaranteed that the target global exists. We can safely add a count to it.
      AddTargetCount(transaction);
      // Fallthrough
    default:
      if (currentVersion < kSchemaVersion) {
        SaveVersion(kSchemaVersion, transaction);
      }
  }
}

@end

NS_ASSUME_NONNULL_END<|MERGE_RESOLUTION|>--- conflicted
+++ resolved
@@ -41,11 +41,7 @@
  */
 static void EnsureTargetGlobal(LevelDbTransaction *transaction) {
   FSTPBTargetGlobal *targetGlobal =
-<<<<<<< HEAD
-      [FSTLevelDBQueryCache readTargetMetadataFromTransaction:transaction];
-=======
       [FSTLevelDBQueryCache readTargetMetadataWithTransaction:transaction];
->>>>>>> e5f8d207
   if (!targetGlobal) {
     transaction->Put([FSTLevelDBTargetGlobalKey key], [FSTPBTargetGlobal message]);
   }
@@ -70,11 +66,7 @@
  * It assumes the metadata has already been written and is able to be read in this transaction.
  */
 static void AddTargetCount(LevelDbTransaction *transaction) {
-<<<<<<< HEAD
   auto it = transaction->NewIterator();
-=======
-  std::unique_ptr<LevelDbTransaction::Iterator> it(transaction->NewIterator());
->>>>>>> e5f8d207
   std::string start_key = [FSTLevelDBTargetKey keyPrefix];
   it->Seek(start_key);
 
@@ -85,11 +77,7 @@
   }
 
   FSTPBTargetGlobal *targetGlobal =
-<<<<<<< HEAD
-      [FSTLevelDBQueryCache readTargetMetadataFromTransaction:transaction];
-=======
       [FSTLevelDBQueryCache readTargetMetadataWithTransaction:transaction];
->>>>>>> e5f8d207
   FSTCAssert(targetGlobal != nil,
              @"We should have a metadata row as it was added in an earlier migration");
   targetGlobal.targetCount = count;
@@ -98,12 +86,8 @@
 
 @implementation FSTLevelDBMigrations
 
-<<<<<<< HEAD
-+ (FSTLevelDBSchemaVersion)schemaVersion:(LevelDbTransaction *)transaction {
-=======
 + (FSTLevelDBSchemaVersion)schemaVersionWithTransaction:
     (firebase::firestore::local::LevelDbTransaction *)transaction {
->>>>>>> e5f8d207
   std::string key = [FSTLevelDBVersionKey key];
   std::string version_string;
   Status status = transaction->Get(key, &version_string);
@@ -114,13 +98,8 @@
   }
 }
 
-<<<<<<< HEAD
-+ (void)runMigrations:(LevelDbTransaction *)transaction {
-  FSTLevelDBSchemaVersion currentVersion = [self schemaVersion:transaction];
-=======
 + (void)runMigrationsWithTransaction:(firebase::firestore::local::LevelDbTransaction *)transaction {
   FSTLevelDBSchemaVersion currentVersion = [self schemaVersionWithTransaction:transaction];
->>>>>>> e5f8d207
   // Each case in this switch statement intentionally falls through. This lets us
   // start at the current schema version and apply any migrations that have not yet
   // been applied, to bring us up to current, as defined by the kSchemaVersion constant.
