--- conflicted
+++ resolved
@@ -263,13 +263,12 @@
   return self;
 }
 
-<<<<<<< HEAD
 - (const std::set<std::string>&)users {
   return _users;
-=======
+}
+
 - (leveldb::DB *)ptr {
   return _ptr.get();
->>>>>>> 7b1ed985
 }
 
 - (const FSTTransactionRunner &)run {
