--- conflicted
+++ resolved
@@ -57,14 +57,7 @@
   return self;
 }
 
-<<<<<<< HEAD
-- (void)addEntry:(FSTMaybeDocument *)document group:(FSTWriteGroup *)group {
-=======
-- (void)shutdown {
-}
-
 - (void)addEntry:(FSTMaybeDocument *)document {
->>>>>>> d9b2d312
   std::string key = [self remoteDocumentKey:document.key];
   _db.currentTransaction->Put(key, [self.serializer encodedMaybeDocument:document]);
 }
