--- conflicted
+++ resolved
@@ -17,10 +17,7 @@
 #import "Firestore/Source/Local/FSTLevelDBKey.h"
 
 #include <string>
-<<<<<<< HEAD
-=======
 #include <utility>
->>>>>>> 8311c643
 #include <vector>
 
 #import "Firestore/Source/Model/FSTDocumentKey.h"
@@ -283,11 +280,7 @@
   Slice completeSegments = *contents;
 
   std::string segment;
-<<<<<<< HEAD
-  std::vector<std::string> pathSegments{};
-=======
   std::vector<std::string> path_segments{};
->>>>>>> 8311c643
   for (;;) {
     // Advance a temporary slice to avoid advancing contents into the next key component which may
     // not be a path segment.
@@ -299,21 +292,13 @@
       return NO;
     }
 
-<<<<<<< HEAD
-    pathSegments.push_back(segment);
-=======
     path_segments.push_back(std::move(segment));
->>>>>>> 8311c643
     segment.clear();
 
     completeSegments = leveldb::Slice(readPosition.data(), readPosition.size());
   }
 
-<<<<<<< HEAD
-  const ResourcePath path(pathSegments.begin(), pathSegments.end());
-=======
   ResourcePath path{std::move(path_segments)};
->>>>>>> 8311c643
   if (path.size() > 0 && [FSTDocumentKey isDocumentKey:path]) {
     *contents = completeSegments;
     *result = [FSTDocumentKey keyWithPath:path];
@@ -414,12 +399,7 @@
       if (!ReadDocumentKey(&tmp, &documentKey)) {
         break;
       }
-<<<<<<< HEAD
-      [description
-          appendFormat:@" key=%@", util::WrapNSStringNoCopy(documentKey.path.CanonicalString())];
-=======
       [description appendFormat:@" key=%s", documentKey.path.CanonicalString().c_str()];
->>>>>>> 8311c643
 
     } else if (label == FSTComponentLabelTableName) {
       std::string table;
