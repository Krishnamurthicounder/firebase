--- conflicted
+++ resolved
@@ -393,23 +393,13 @@
 }
 
 - (nullable FSTMutationBatch *)nextMutationBatchAfterBatchID:(FSTBatchID)batchID {
-<<<<<<< HEAD
   FSTMutationBatch *result = self.persistence.run([&]() -> FSTMutationBatch * {
     return [self.mutationQueue nextMutationBatchAfterBatchID:batchID];
   });
   return result;
 }
 
-- (nullable FSTMaybeDocument *)readDocument:(FSTDocumentKey *)key {
-=======
-  FSTWriteGroup *group = [self.persistence startGroupWithAction:@"nextMutationBatchAfterBatchID"];
-  FSTMutationBatch *result = [self.mutationQueue nextMutationBatchAfterBatchID:batchID];
-  [self.persistence commitGroup:group];
-  return result;
-}
-
 - (nullable FSTMaybeDocument *)readDocument:(const DocumentKey &)key {
->>>>>>> f77ec68a
   FSTWriteGroup *group = [self.persistence startGroupWithAction:@"ReadDocument"];
   FSTMaybeDocument *result = [self.localDocuments documentForKey:key];
   [self.persistence commitGroup:group];
