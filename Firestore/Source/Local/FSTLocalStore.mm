/*
 * Copyright 2017 Google
 *
 * Licensed under the Apache License, Version 2.0 (the "License");
 * you may not use this file except in compliance with the License.
 * You may obtain a copy of the License at
 *
 *      http://www.apache.org/licenses/LICENSE-2.0
 *
 * Unless required by applicable law or agreed to in writing, software
 * distributed under the License is distributed on an "AS IS" BASIS,
 * WITHOUT WARRANTIES OR CONDITIONS OF ANY KIND, either express or implied.
 * See the License for the specific language governing permissions and
 * limitations under the License.
 */

#import "Firestore/Source/Local/FSTLocalStore.h"

#include <memory>
#include <set>
#include <unordered_map>
#include <utility>
#include <vector>

#import "FIRTimestamp.h"
#import "Firestore/Source/Local/FSTLRUGarbageCollector.h"
#import "Firestore/Source/Local/FSTPersistence.h"
#import "Firestore/Source/Model/FSTMutationBatch.h"

#include "Firestore/core/include/firebase/firestore/timestamp.h"
#include "Firestore/core/src/firebase/firestore/auth/user.h"
#include "Firestore/core/src/firebase/firestore/core/target_id_generator.h"
#include "Firestore/core/src/firebase/firestore/immutable/sorted_set.h"
#include "Firestore/core/src/firebase/firestore/local/local_documents_view.h"
#include "Firestore/core/src/firebase/firestore/local/local_view_changes.h"
#include "Firestore/core/src/firebase/firestore/local/local_write_result.h"
#include "Firestore/core/src/firebase/firestore/local/mutation_queue.h"
#include "Firestore/core/src/firebase/firestore/local/query_cache.h"
#include "Firestore/core/src/firebase/firestore/local/query_data.h"
#include "Firestore/core/src/firebase/firestore/local/reference_set.h"
#include "Firestore/core/src/firebase/firestore/local/remote_document_cache.h"
#include "Firestore/core/src/firebase/firestore/model/document_key_set.h"
#include "Firestore/core/src/firebase/firestore/model/document_map.h"
#include "Firestore/core/src/firebase/firestore/model/patch_mutation.h"
#include "Firestore/core/src/firebase/firestore/model/snapshot_version.h"
#include "Firestore/core/src/firebase/firestore/remote/remote_event.h"
#include "Firestore/core/src/firebase/firestore/util/hard_assert.h"
#include "Firestore/core/src/firebase/firestore/util/log.h"
#include "Firestore/core/src/firebase/firestore/util/to_string.h"
#include "absl/memory/memory.h"
#include "absl/types/optional.h"

namespace util = firebase::firestore::util;
using firebase::Timestamp;
using firebase::firestore::auth::User;
using firebase::firestore::core::Query;
using firebase::firestore::core::TargetIdGenerator;
using firebase::firestore::local::LocalDocumentsView;
using firebase::firestore::local::LocalViewChanges;
using firebase::firestore::local::LocalWriteResult;
using firebase::firestore::local::LruResults;
using firebase::firestore::local::MutationQueue;
using firebase::firestore::local::QueryCache;
using firebase::firestore::local::QueryData;
using firebase::firestore::local::QueryPurpose;
using firebase::firestore::local::ReferenceSet;
using firebase::firestore::local::RemoteDocumentCache;
using firebase::firestore::model::BatchId;
using firebase::firestore::model::DocumentKey;
using firebase::firestore::model::DocumentKeySet;
using firebase::firestore::model::DocumentMap;
using firebase::firestore::model::DocumentVersionMap;
using firebase::firestore::model::FieldMask;
using firebase::firestore::model::FieldPath;
using firebase::firestore::model::ListenSequenceNumber;
using firebase::firestore::model::MaybeDocument;
using firebase::firestore::model::MaybeDocumentMap;
using firebase::firestore::model::Mutation;
using firebase::firestore::model::ObjectValue;
using firebase::firestore::model::OptionalMaybeDocumentMap;
using firebase::firestore::model::PatchMutation;
using firebase::firestore::model::Precondition;
using firebase::firestore::model::SnapshotVersion;
using firebase::firestore::model::TargetId;
using firebase::firestore::nanopb::ByteString;
using firebase::firestore::remote::RemoteEvent;
using firebase::firestore::remote::TargetChange;

NS_ASSUME_NONNULL_BEGIN

/**
 * The maximum time to leave a resume token buffered without writing it out. This value is
 * arbitrary: it's long enough to avoid several writes (possibly indefinitely if updates come more
 * frequently than this) but short enough that restarting after crashing will still have a pretty
 * recent resume token.
 */
static const int64_t kResumeTokenMaxAgeSeconds = 5 * 60;  // 5 minutes

@interface FSTLocalStore ()

/** Manages our in-memory or durable persistence. */
@property(nonatomic, strong, readonly) id<FSTPersistence> persistence;

/** Maps a query to the data about that query. */
@property(nonatomic) QueryCache *queryCache;

@end

@implementation FSTLocalStore {
  /** Used to generate targetIDs for queries tracked locally. */
  TargetIdGenerator _targetIDGenerator;
  /** The set of all cached remote documents. */
  RemoteDocumentCache *_remoteDocumentCache;
  QueryCache *_queryCache;
  /** The set of all mutations that have been sent but not yet been applied to the backend. */
  MutationQueue *_mutationQueue;

  /** The "local" view of all documents (layering mutationQueue on top of remoteDocumentCache). */
  std::unique_ptr<LocalDocumentsView> _localDocuments;

  /** The set of document references maintained by any local views. */
  ReferenceSet _localViewReferences;

  /** Maps a targetID to data about its query. */
  std::unordered_map<TargetId, QueryData> _targetIDs;
}

- (instancetype)initWithPersistence:(id<FSTPersistence>)persistence
                        initialUser:(const User &)initialUser {
  if (self = [super init]) {
    _persistence = persistence;
    _mutationQueue = [persistence mutationQueueForUser:initialUser];
    _remoteDocumentCache = [persistence remoteDocumentCache];
    _queryCache = [persistence queryCache];
    _localDocuments = absl::make_unique<LocalDocumentsView>(_remoteDocumentCache, _mutationQueue,
                                                            [_persistence indexManager]);
    [_persistence.referenceDelegate addInMemoryPins:&_localViewReferences];

    _targetIDGenerator = TargetIdGenerator::QueryCacheTargetIdGenerator(0);
  }
  return self;
}

- (void)start {
  [self startMutationQueue];
  TargetId targetID = _queryCache->highest_target_id();
  _targetIDGenerator = TargetIdGenerator::QueryCacheTargetIdGenerator(targetID);
}

- (void)startMutationQueue {
  self.persistence.run("Start MutationQueue", [&]() { _mutationQueue->Start(); });
}

- (MaybeDocumentMap)userDidChange:(const User &)user {
  // Swap out the mutation queue, grabbing the pending mutation batches before and after.
  std::vector<FSTMutationBatch *> oldBatches = self.persistence.run(
      "OldBatches",
      [&]() -> std::vector<FSTMutationBatch *> { return _mutationQueue->AllMutationBatches(); });

  // The old one has a reference to the mutation queue, so nil it out first.
  _localDocuments.reset();
  _mutationQueue = [self.persistence mutationQueueForUser:user];

  [self startMutationQueue];

  return self.persistence.run("NewBatches", [&] {
    std::vector<FSTMutationBatch *> newBatches = _mutationQueue->AllMutationBatches();

    // Recreate our LocalDocumentsView using the new MutationQueue.
    _localDocuments = absl::make_unique<LocalDocumentsView>(_remoteDocumentCache, _mutationQueue,
                                                            [_persistence indexManager]);

    // Union the old/new changed keys.
    DocumentKeySet changedKeys;
    for (const std::vector<FSTMutationBatch *> &batches : {oldBatches, newBatches}) {
      for (FSTMutationBatch *batch : batches) {
        for (const Mutation &mutation : [batch mutations]) {
          changedKeys = changedKeys.insert(mutation.key());
        }
      }
    }

    // Return the set of all (potentially) changed documents as the result of the user change.
    return _localDocuments->GetDocuments(changedKeys);
  });
}

- (LocalWriteResult)locallyWriteMutations:(std::vector<Mutation> &&)mutations {
  Timestamp localWriteTime = Timestamp::Now();
  DocumentKeySet keys;
  for (const Mutation &mutation : mutations) {
    keys = keys.insert(mutation.key());
  }

  return self.persistence.run("Locally write mutations", [&] {
    // Load and apply all existing mutations. This lets us compute the current base state for
    // all non-idempotent transforms before applying any additional user-provided writes.
    MaybeDocumentMap existingDocuments = _localDocuments->GetDocuments(keys);

    // For non-idempotent mutations (such as `FieldValue.increment()`), we record the base
    // state in a separate patch mutation. This is later used to guarantee consistent values
    // and prevents flicker even if the backend sends us an update that already includes our
    // transform.
    std::vector<Mutation> baseMutations;
    for (const Mutation &mutation : mutations) {
      absl::optional<MaybeDocument> base_document = existingDocuments.get(mutation.key());

      absl::optional<ObjectValue> base_value = mutation.ExtractBaseValue(base_document);
      if (base_value) {
        // NOTE: The base state should only be applied if there's some existing document to
        // override, so use a Precondition of exists=true
        baseMutations.push_back(PatchMutation(
            mutation.key(), *base_value, base_value->ToFieldMask(), Precondition::Exists(true)));
      }
    }

    FSTMutationBatch *batch = _mutationQueue->AddMutationBatch(
        localWriteTime, std::move(baseMutations), std::move(mutations));
    MaybeDocumentMap changedDocuments = [batch applyToLocalDocumentSet:existingDocuments];
    return LocalWriteResult{batch.batchID, std::move(changedDocuments)};
  });
}

- (MaybeDocumentMap)acknowledgeBatchWithResult:(FSTMutationBatchResult *)batchResult {
  return self.persistence.run("Acknowledge batch", [&] {
    FSTMutationBatch *batch = batchResult.batch;
    _mutationQueue->AcknowledgeBatch(batch, batchResult.streamToken);
    [self applyBatchResult:batchResult];
    _mutationQueue->PerformConsistencyCheck();

    return _localDocuments->GetDocuments(batch.keys);
  });
}

- (MaybeDocumentMap)rejectBatchID:(BatchId)batchID {
  return self.persistence.run("Reject batch", [&] {
    FSTMutationBatch *toReject = _mutationQueue->LookupMutationBatch(batchID);
    HARD_ASSERT(toReject, "Attempt to reject nonexistent batch!");

    _mutationQueue->RemoveMutationBatch(toReject);
    _mutationQueue->PerformConsistencyCheck();

    return _localDocuments->GetDocuments(toReject.keys);
  });
}

- (nullable NSData *)lastStreamToken {
  return _mutationQueue->GetLastStreamToken();
}

- (void)setLastStreamToken:(nullable NSData *)streamToken {
  self.persistence.run("Set stream token",
                       [&]() { _mutationQueue->SetLastStreamToken(streamToken); });
}

- (const SnapshotVersion &)lastRemoteSnapshotVersion {
  return self.queryCache->GetLastRemoteSnapshotVersion();
}

- (MaybeDocumentMap)applyRemoteEvent:(const RemoteEvent &)remoteEvent {
  return self.persistence.run("Apply remote event", [&] {
    // TODO(gsoltis): move the sequence number into the reference delegate.
    ListenSequenceNumber sequenceNumber = self.persistence.currentSequenceNumber;

    DocumentKeySet authoritativeUpdates;
    for (const auto &entry : remoteEvent.target_changes()) {
      TargetId targetID = entry.first;
      const TargetChange &change = entry.second;

      // Do not ref/unref unassigned targetIDs - it may lead to leaks.
      auto found = _targetIDs.find(targetID);
      if (found == _targetIDs.end()) {
        continue;
      }
      QueryData queryData = found->second;

      // When a global snapshot contains updates (either add or modify) we can completely trust
      // these updates as authoritative and blindly apply them to our cache (as a defensive measure
      // to promote self-healing in the unfortunate case that our cache is ever somehow corrupted /
      // out-of-sync).
      //
      // If the document is only updated while removing it from a target then watch isn't obligated
      // to send the absolute latest version: it can send the first version that caused the document
      // not to match.
      for (const DocumentKey &key : change.added_documents()) {
        authoritativeUpdates = authoritativeUpdates.insert(key);
      }
      for (const DocumentKey &key : change.modified_documents()) {
        authoritativeUpdates = authoritativeUpdates.insert(key);
      }

      _queryCache->RemoveMatchingKeys(change.removed_documents(), targetID);
      _queryCache->AddMatchingKeys(change.added_documents(), targetID);

      // Update the resume token if the change includes one. Don't clear any preexisting value.
      // Bump the sequence number as well, so that documents being removed now are ordered later
      // than documents that were previously removed from this target.
      const ByteString &resumeToken = change.resume_token();
      if (!resumeToken.empty()) {
        QueryData oldQueryData = queryData;
        queryData = queryData.Copy(remoteEvent.snapshot_version(), resumeToken, sequenceNumber);
        _targetIDs[targetID] = queryData;

        if ([self shouldPersistQueryData:queryData oldQueryData:oldQueryData change:change]) {
          _queryCache->UpdateTarget(queryData);
        }
      }
    }

    OptionalMaybeDocumentMap changedDocs;
    const DocumentKeySet &limboDocuments = remoteEvent.limbo_document_changes();
    DocumentKeySet updatedKeys;
    for (const auto &kv : remoteEvent.document_updates()) {
      updatedKeys = updatedKeys.insert(kv.first);
    }
    // Each loop iteration only affects its "own" doc, so it's safe to get all the remote
    // documents in advance in a single call.
    OptionalMaybeDocumentMap existingDocs = _remoteDocumentCache->GetAll(updatedKeys);

    for (const auto &kv : remoteEvent.document_updates()) {
      const DocumentKey &key = kv.first;
      const MaybeDocument &doc = kv.second;
      absl::optional<MaybeDocument> existingDoc;
      auto foundExisting = existingDocs.get(key);
      if (foundExisting) {
        existingDoc = *foundExisting;
      }

      if (!existingDoc ||
          (authoritativeUpdates.contains(doc.key()) && !existingDoc->has_pending_writes()) ||
          doc.version() >= existingDoc->version()) {
        // If a document update isn't authoritative, make sure we don't apply an old document
        // version to the remote cache.
        _remoteDocumentCache->Add(doc);
        changedDocs = changedDocs.insert(key, doc);
      } else if (doc.type() == MaybeDocument::Type::NoDocument &&
                 doc.version() == SnapshotVersion::None()) {
        // NoDocuments with SnapshotVersion.MIN are used in manufactured events (e.g. in the case
        // of a limbo document resolution failing). We remove these documents from cache since we
        // lost access.
        _remoteDocumentCache->Remove(key);
        changedDocs = changedDocs.insert(key, doc);
      } else {
        LOG_DEBUG("FSTLocalStore Ignoring outdated watch update for %s. "
                  "Current version: %s  Watch version: %s",
                  key.ToString(), existingDoc->version().ToString(), doc.version().ToString());
      }

      // If this was a limbo resolution, make sure we mark when it was accessed.
      if (limboDocuments.contains(key)) {
        [self.persistence.referenceDelegate limboDocumentUpdated:key];
      }
    }

    // HACK: The only reason we allow omitting snapshot version is so we can synthesize remote
    // events when we get permission denied errors while trying to resolve the state of a locally
    // cached document that is in limbo.
    const SnapshotVersion &lastRemoteVersion = _queryCache->GetLastRemoteSnapshotVersion();
    const SnapshotVersion &remoteVersion = remoteEvent.snapshot_version();
    if (remoteVersion != SnapshotVersion::None()) {
      HARD_ASSERT(remoteVersion >= lastRemoteVersion,
                  "Watch stream reverted to previous snapshot?? (%s < %s)",
                  remoteVersion.ToString(), lastRemoteVersion.ToString());
      _queryCache->SetLastRemoteSnapshotVersion(remoteVersion);
    }

    return _localDocuments->GetLocalViewOfDocuments(changedDocs);
  });
}

/**
 * Returns YES if the newQueryData should be persisted during an update of an active target.
 * QueryData should always be persisted when a target is being released and should not call this
 * function.
 *
 * While the target is active, QueryData updates can be omitted when nothing about the target has
 * changed except metadata like the resume token or snapshot version. Occasionally it's worth the
 * extra write to prevent these values from getting too stale after a crash, but this doesn't have
 * to be too frequent.
 */
- (BOOL)shouldPersistQueryData:(const QueryData &)newQueryData
                  oldQueryData:(const QueryData &)oldQueryData
                        change:(const TargetChange &)change {
  // Avoid clearing any existing value
  if (newQueryData.resume_token().empty()) return NO;

  // Any resume token is interesting if there isn't one already.
  if (oldQueryData.resume_token().empty()) return YES;

  // Don't allow resume token changes to be buffered indefinitely. This allows us to be reasonably
  // up-to-date after a crash and avoids needing to loop over all active queries on shutdown.
  // Especially in the browser we may not get time to do anything interesting while the current
  // tab is closing.
  int64_t newSeconds = newQueryData.snapshot_version().timestamp().seconds();
  int64_t oldSeconds = oldQueryData.snapshot_version().timestamp().seconds();
  int64_t timeDelta = newSeconds - oldSeconds;
  if (timeDelta >= kResumeTokenMaxAgeSeconds) return YES;

  // Otherwise if the only thing that has changed about a target is its resume token then it's not
  // worth persisting. Note that the RemoteStore keeps an in-memory view of the currently active
  // targets which includes the current resume token, so stream failure or user changes will still
  // use an up-to-date resume token regardless of what we do here.
  size_t changes = change.added_documents().size() + change.modified_documents().size() +
                   change.removed_documents().size();
  return changes > 0;
}

- (void)notifyLocalViewChanges:(const std::vector<LocalViewChanges> &)viewChanges {
  self.persistence.run("NotifyLocalViewChanges", [&]() {
    for (const LocalViewChanges &viewChange : viewChanges) {
      for (const DocumentKey &key : viewChange.removed_keys()) {
        [self->_persistence.referenceDelegate removeReference:key];
      }
      _localViewReferences.AddReferences(viewChange.added_keys(), viewChange.target_id());
      _localViewReferences.AddReferences(viewChange.removed_keys(), viewChange.target_id());
    }
  });
}

- (nullable FSTMutationBatch *)nextMutationBatchAfterBatchID:(BatchId)batchID {
  FSTMutationBatch *result = self.persistence.run("NextMutationBatchAfterBatchID", [&] {
    return _mutationQueue->NextMutationBatchAfterBatchId(batchID);
  });
  return result;
}

- (absl::optional<MaybeDocument>)readDocument:(const DocumentKey &)key {
  return self.persistence.run("ReadDocument", [&] { return _localDocuments->GetDocument(key); });
}

<<<<<<< HEAD
- (QueryData)allocateQuery:(Query)query {
  QueryData queryData = self.persistence.run("Allocate query", [&] {
    absl::optional<QueryData> cached = _queryCache->GetTarget(query);
=======
- (model::BatchId)getHighestUnacknowledgedBatchId {
  return self.persistence.run("getHighestUnacknowledgedBatchId",
                              [&]() { return _mutationQueue->GetHighestUnacknowledgedBatchId(); });
}

- (FSTQueryData *)allocateQuery:(Query)query {
  FSTQueryData *queryData = self.persistence.run("Allocate query", [&] {
    FSTQueryData *cached = _queryCache->GetTarget(query);
>>>>>>> 52999d0e
    // TODO(mcg): freshen last accessed date if cached exists?
    if (!cached) {
      cached = QueryData(query, _targetIDGenerator.NextId(), self.persistence.currentSequenceNumber,
                         QueryPurpose::Listen);
      _queryCache->AddTarget(*cached);
    }
    return *cached;
  });
  // Sanity check to ensure that even when resuming a query it's not currently active.
  TargetId targetID = queryData.target_id();
  HARD_ASSERT(_targetIDs.find(targetID) == _targetIDs.end(),
              "Tried to allocate an already allocated query: %s", query.ToString());
  _targetIDs[targetID] = queryData;
  return queryData;
}

- (void)releaseQuery:(const Query &)query {
  self.persistence.run("Release query", [&]() {
    absl::optional<QueryData> queryData = _queryCache->GetTarget(query);
    HARD_ASSERT(queryData, "Tried to release nonexistent query: %s", query.ToString());

    TargetId targetID = queryData->target_id();

    auto found = _targetIDs.find(targetID);
    if (found != _targetIDs.end()) {
      const QueryData &cachedQueryData = found->second;

      if (cachedQueryData.snapshot_version() > queryData->snapshot_version()) {
        // If we've been avoiding persisting the resumeToken (see shouldPersistQueryData for
        // conditions and rationale) we need to persist the token now because there will no
        // longer be an in-memory version to fall back on.
        queryData = cachedQueryData;
        _queryCache->UpdateTarget(*queryData);
      }
    }

    // References for documents sent via Watch are automatically removed when we delete a
    // query's target data from the reference delegate. Since this does not remove references
    // for locally mutated documents, we have to remove the target associations for these
    // documents manually.
    DocumentKeySet removed = _localViewReferences.RemoveReferences(targetID);
    for (const DocumentKey &key : removed) {
      [self.persistence.referenceDelegate removeReference:key];
    }
    _targetIDs.erase(targetID);
    [self.persistence.referenceDelegate removeTarget:*queryData];
  });
}

- (DocumentMap)executeQuery:(const Query &)query {
  return self.persistence.run("ExecuteQuery",
                              [&] { return _localDocuments->GetDocumentsMatchingQuery(query); });
}

- (DocumentKeySet)remoteDocumentKeysForTarget:(TargetId)targetID {
  return self.persistence.run("RemoteDocumentKeysForTarget",
                              [&] { return _queryCache->GetMatchingKeys(targetID); });
}

- (void)applyBatchResult:(FSTMutationBatchResult *)batchResult {
  FSTMutationBatch *batch = batchResult.batch;
  DocumentKeySet docKeys = batch.keys;
  const DocumentVersionMap &versions = batchResult.docVersions;
  for (const DocumentKey &docKey : docKeys) {
    absl::optional<MaybeDocument> remoteDoc = _remoteDocumentCache->Get(docKey);
    absl::optional<MaybeDocument> doc = remoteDoc;

    auto ackVersionIter = versions.find(docKey);
    HARD_ASSERT(ackVersionIter != versions.end(),
                "docVersions should contain every doc in the write.");
    const SnapshotVersion &ackVersion = ackVersionIter->second;
    if (!doc || doc->version() < ackVersion) {
      doc = [batch applyToRemoteDocument:doc documentKey:docKey mutationBatchResult:batchResult];
      if (!doc) {
        HARD_ASSERT(!remoteDoc, "Mutation batch %s applied to document %s resulted in nullopt.",
                    batch, util::ToString(remoteDoc));
      } else {
        _remoteDocumentCache->Add(*doc);
      }
    }
  }

  _mutationQueue->RemoveMutationBatch(batch);
}

- (LruResults)collectGarbage:(FSTLRUGarbageCollector *)garbageCollector {
  return self.persistence.run("Collect garbage",
                              [&] { return [garbageCollector collectWithLiveTargets:_targetIDs]; });
}

@end

NS_ASSUME_NONNULL_END<|MERGE_RESOLUTION|>--- conflicted
+++ resolved
@@ -428,20 +428,14 @@
   return self.persistence.run("ReadDocument", [&] { return _localDocuments->GetDocument(key); });
 }
 
-<<<<<<< HEAD
+- (model::BatchId)getHighestUnacknowledgedBatchId {
+  return self.persistence.run("getHighestUnacknowledgedBatchId",
+                              [&]() { return _mutationQueue->GetHighestUnacknowledgedBatchId(); });
+}
+
 - (QueryData)allocateQuery:(Query)query {
   QueryData queryData = self.persistence.run("Allocate query", [&] {
     absl::optional<QueryData> cached = _queryCache->GetTarget(query);
-=======
-- (model::BatchId)getHighestUnacknowledgedBatchId {
-  return self.persistence.run("getHighestUnacknowledgedBatchId",
-                              [&]() { return _mutationQueue->GetHighestUnacknowledgedBatchId(); });
-}
-
-- (FSTQueryData *)allocateQuery:(Query)query {
-  FSTQueryData *queryData = self.persistence.run("Allocate query", [&] {
-    FSTQueryData *cached = _queryCache->GetTarget(query);
->>>>>>> 52999d0e
     // TODO(mcg): freshen last accessed date if cached exists?
     if (!cached) {
       cached = QueryData(query, _targetIDGenerator.NextId(), self.persistence.currentSequenceNumber,
