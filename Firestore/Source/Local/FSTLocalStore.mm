/*
 * Copyright 2017 Google
 *
 * Licensed under the Apache License, Version 2.0 (the "License");
 * you may not use this file except in compliance with the License.
 * You may obtain a copy of the License at
 *
 *      http://www.apache.org/licenses/LICENSE-2.0
 *
 * Unless required by applicable law or agreed to in writing, software
 * distributed under the License is distributed on an "AS IS" BASIS,
 * WITHOUT WARRANTIES OR CONDITIONS OF ANY KIND, either express or implied.
 * See the License for the specific language governing permissions and
 * limitations under the License.
 */

#import "Firestore/Source/Local/FSTLocalStore.h"

#include <set>

#import "FIRTimestamp.h"
#import "Firestore/Source/Core/FSTListenSequence.h"
#import "Firestore/Source/Core/FSTQuery.h"
#import "Firestore/Source/Local/FSTLRUGarbageCollector.h"
#import "Firestore/Source/Local/FSTLocalDocumentsView.h"
#import "Firestore/Source/Local/FSTLocalViewChanges.h"
#import "Firestore/Source/Local/FSTLocalWriteResult.h"
#import "Firestore/Source/Local/FSTMutationQueue.h"
#import "Firestore/Source/Local/FSTPersistence.h"
#import "Firestore/Source/Local/FSTQueryCache.h"
#import "Firestore/Source/Local/FSTQueryData.h"
#import "Firestore/Source/Local/FSTReferenceSet.h"
#import "Firestore/Source/Local/FSTRemoteDocumentCache.h"
#import "Firestore/Source/Model/FSTDocument.h"
#import "Firestore/Source/Model/FSTDocumentDictionary.h"
#import "Firestore/Source/Model/FSTMutation.h"
#import "Firestore/Source/Model/FSTMutationBatch.h"
#import "Firestore/Source/Remote/FSTRemoteEvent.h"

#include "Firestore/core/src/firebase/firestore/auth/user.h"
#include "Firestore/core/src/firebase/firestore/core/target_id_generator.h"
#include "Firestore/core/src/firebase/firestore/model/document_key.h"
#include "Firestore/core/src/firebase/firestore/model/snapshot_version.h"
#include "Firestore/core/src/firebase/firestore/util/hard_assert.h"
#include "Firestore/core/src/firebase/firestore/util/log.h"

using firebase::firestore::auth::User;
using firebase::firestore::core::TargetIdGenerator;
using firebase::firestore::local::LruResults;
using firebase::firestore::model::BatchId;
using firebase::firestore::model::DocumentKey;
using firebase::firestore::model::DocumentKeySet;
using firebase::firestore::model::DocumentVersionMap;
using firebase::firestore::model::ListenSequenceNumber;
using firebase::firestore::model::SnapshotVersion;
using firebase::firestore::model::TargetId;

NS_ASSUME_NONNULL_BEGIN

/**
 * The maximum time to leave a resume token buffered without writing it out. This value is
 * arbitrary: it's long enough to avoid several writes (possibly indefinitely if updates come more
 * frequently than this) but short enough that restarting after crashing will still have a pretty
 * recent resume token.
 */
static const int64_t kResumeTokenMaxAgeSeconds = 5 * 60;  // 5 minutes

@interface FSTLocalStore ()

/** Manages our in-memory or durable persistence. */
@property(nonatomic, strong, readonly) id<FSTPersistence> persistence;

/** The set of all mutations that have been sent but not yet been applied to the backend. */
@property(nonatomic, strong) id<FSTMutationQueue> mutationQueue;

/** The set of all cached remote documents. */
@property(nonatomic, strong) id<FSTRemoteDocumentCache> remoteDocumentCache;

/** The "local" view of all documents (layering mutationQueue on top of remoteDocumentCache). */
@property(nonatomic, strong) FSTLocalDocumentsView *localDocuments;

/** The set of document references maintained by any local views. */
@property(nonatomic, strong) FSTReferenceSet *localViewReferences;

/** Maps a query to the data about that query. */
@property(nonatomic, strong) id<FSTQueryCache> queryCache;

/** Maps a targetID to data about its query. */
@property(nonatomic, strong) NSMutableDictionary<NSNumber *, FSTQueryData *> *targetIDs;

@end

@implementation FSTLocalStore {
  /** Used to generate targetIDs for queries tracked locally. */
  TargetIdGenerator _targetIDGenerator;
}

- (instancetype)initWithPersistence:(id<FSTPersistence>)persistence
                        initialUser:(const User &)initialUser {
  if (self = [super init]) {
    _persistence = persistence;
    _mutationQueue = [persistence mutationQueueForUser:initialUser];
    _remoteDocumentCache = [persistence remoteDocumentCache];
    _queryCache = [persistence queryCache];
    _localDocuments = [FSTLocalDocumentsView viewWithRemoteDocumentCache:_remoteDocumentCache
                                                           mutationQueue:_mutationQueue];
    _localViewReferences = [[FSTReferenceSet alloc] init];
    [_persistence.referenceDelegate addInMemoryPins:_localViewReferences];

    _targetIDs = [NSMutableDictionary dictionary];

    _targetIDGenerator = TargetIdGenerator::QueryCacheTargetIdGenerator(0);
  }
  return self;
}

- (void)start {
  [self startMutationQueue];
  TargetId targetID = [self.queryCache highestTargetID];
  _targetIDGenerator = TargetIdGenerator::QueryCacheTargetIdGenerator(targetID);
}

- (void)startMutationQueue {
  self.persistence.run("Start MutationQueue", [&]() { [self.mutationQueue start]; });
}

- (FSTMaybeDocumentDictionary *)userDidChange:(const User &)user {
  // Swap out the mutation queue, grabbing the pending mutation batches before and after.
  NSArray<FSTMutationBatch *> *oldBatches = self.persistence.run(
      "OldBatches",
      [&]() -> NSArray<FSTMutationBatch *> * { return [self.mutationQueue allMutationBatches]; });

  self.mutationQueue = [self.persistence mutationQueueForUser:user];

  [self startMutationQueue];

  return self.persistence.run("NewBatches", [&]() -> FSTMaybeDocumentDictionary * {
    NSArray<FSTMutationBatch *> *newBatches = [self.mutationQueue allMutationBatches];

    // Recreate our LocalDocumentsView using the new MutationQueue.
    self.localDocuments =
        [FSTLocalDocumentsView viewWithRemoteDocumentCache:self.remoteDocumentCache
                                             mutationQueue:self.mutationQueue];

    // Union the old/new changed keys.
    DocumentKeySet changedKeys;
    for (NSArray<FSTMutationBatch *> *batches in @[ oldBatches, newBatches ]) {
      for (FSTMutationBatch *batch in batches) {
        for (FSTMutation *mutation in batch.mutations) {
          changedKeys = changedKeys.insert(mutation.key);
        }
      }
    }

    // Return the set of all (potentially) changed documents as the result of the user change.
    return [self.localDocuments documentsForKeys:changedKeys];
  });
}

- (FSTLocalWriteResult *)locallyWriteMutations:(NSArray<FSTMutation *> *)mutations {
  return self.persistence.run("Locally write mutations", [&]() -> FSTLocalWriteResult * {
    FIRTimestamp *localWriteTime = [FIRTimestamp timestamp];
    FSTMutationBatch *batch =
        [self.mutationQueue addMutationBatchWithWriteTime:localWriteTime mutations:mutations];
    DocumentKeySet keys = [batch keys];
    FSTMaybeDocumentDictionary *changedDocuments = [self.localDocuments documentsForKeys:keys];
    return [FSTLocalWriteResult resultForBatchID:batch.batchID changes:changedDocuments];
  });
}

- (FSTMaybeDocumentDictionary *)acknowledgeBatchWithResult:(FSTMutationBatchResult *)batchResult {
  return self.persistence.run("Acknowledge batch", [&]() -> FSTMaybeDocumentDictionary * {
    id<FSTMutationQueue> mutationQueue = self.mutationQueue;

    FSTMutationBatch *batch = batchResult.batch;
    [mutationQueue acknowledgeBatch:batch streamToken:batchResult.streamToken];
    [self applyBatchResult:batchResult];
    [self.mutationQueue performConsistencyCheck];

    return [self.localDocuments documentsForKeys:batch.keys];
  });
}

- (FSTMaybeDocumentDictionary *)rejectBatchID:(BatchId)batchID {
  return self.persistence.run("Reject batch", [&]() -> FSTMaybeDocumentDictionary * {
    FSTMutationBatch *toReject = [self.mutationQueue lookupMutationBatch:batchID];
    HARD_ASSERT(toReject, "Attempt to reject nonexistent batch!");

    BatchId lastAcked = [self.mutationQueue highestAcknowledgedBatchID];
    HARD_ASSERT(batchID > lastAcked, "Acknowledged batches can't be rejected.");

    [self.mutationQueue removeMutationBatch:toReject];
    [self.mutationQueue performConsistencyCheck];

    return [self.localDocuments documentsForKeys:toReject.keys];
  });
}

- (nullable NSData *)lastStreamToken {
  return [self.mutationQueue lastStreamToken];
}

- (void)setLastStreamToken:(nullable NSData *)streamToken {
  self.persistence.run("Set stream token",
                       [&]() { [self.mutationQueue setLastStreamToken:streamToken]; });
}

- (const SnapshotVersion &)lastRemoteSnapshotVersion {
  return [self.queryCache lastRemoteSnapshotVersion];
}

- (FSTMaybeDocumentDictionary *)applyRemoteEvent:(FSTRemoteEvent *)remoteEvent {
  return self.persistence.run("Apply remote event", [&]() -> FSTMaybeDocumentDictionary * {
    // TODO(gsoltis): move the sequence number into the reference delegate.
    ListenSequenceNumber sequenceNumber = self.persistence.currentSequenceNumber;
    id<FSTQueryCache> queryCache = self.queryCache;

    DocumentKeySet authoritativeUpdates;
    for (const auto &entry : remoteEvent.targetChanges) {
      TargetId targetID = entry.first;
      FSTBoxedTargetID *boxedTargetID = @(targetID);
      FSTTargetChange *change = entry.second;

      // Do not ref/unref unassigned targetIDs - it may lead to leaks.
      FSTQueryData *queryData = self.targetIDs[boxedTargetID];
      if (!queryData) {
        continue;
      }

      // When a global snapshot contains updates (either add or modify) we can completely trust
      // these updates as authoritative and blindly apply them to our cache (as a defensive measure
      // to promote self-healing in the unfortunate case that our cache is ever somehow corrupted /
      // out-of-sync).
      //
      // If the document is only updated while removing it from a target then watch isn't obligated
      // to send the absolute latest version: it can send the first version that caused the document
      // not to match.
      for (const DocumentKey &key : change.addedDocuments) {
        authoritativeUpdates = authoritativeUpdates.insert(key);
      }
      for (const DocumentKey &key : change.modifiedDocuments) {
        authoritativeUpdates = authoritativeUpdates.insert(key);
      }

      [queryCache removeMatchingKeys:change.removedDocuments forTargetID:targetID];
      [queryCache addMatchingKeys:change.addedDocuments forTargetID:targetID];

      // Update the resume token if the change includes one. Don't clear any preexisting value.
      // Bump the sequence number as well, so that documents being removed now are ordered later
      // than documents that were previously removed from this target.
      NSData *resumeToken = change.resumeToken;
      if (resumeToken.length > 0) {
        FSTQueryData *oldQueryData = queryData;
        queryData = [queryData queryDataByReplacingSnapshotVersion:remoteEvent.snapshotVersion
                                                       resumeToken:resumeToken
                                                    sequenceNumber:sequenceNumber];
        self.targetIDs[boxedTargetID] = queryData;

        if ([self shouldPersistQueryData:queryData oldQueryData:oldQueryData change:change]) {
          [self.queryCache updateQueryData:queryData];
        }
      }
    }

    // TODO(klimt): This could probably be an NSMutableDictionary.
    DocumentKeySet changedDocKeys;
    const DocumentKeySet &limboDocuments = remoteEvent.limboDocumentChanges;
    for (const auto &kv : remoteEvent.documentUpdates) {
      const DocumentKey &key = kv.first;
      FSTMaybeDocument *doc = kv.second;
      changedDocKeys = changedDocKeys.insert(key);
      FSTMaybeDocument *existingDoc = [self.remoteDocumentCache entryForKey:key];

      // If a document update isn't authoritative, make sure we don't apply an old document version
      // to the remote cache. We make an exception for SnapshotVersion.MIN which can happen for
      // manufactured events (e.g. in the case of a limbo document resolution failing).
      if (!existingDoc || doc.version == SnapshotVersion::None() ||
          (authoritativeUpdates.contains(doc.key) && !existingDoc.hasPendingWrites) ||
          doc.version >= existingDoc.version) {
        [self.remoteDocumentCache addEntry:doc];
      } else {
        LOG_DEBUG(
            "FSTLocalStore Ignoring outdated watch update for %s. "
            "Current version: %s  Watch version: %s",
            key.ToString(), existingDoc.version.timestamp().ToString(),
            doc.version.timestamp().ToString());
      }

      // If this was a limbo resolution, make sure we mark when it was accessed.
      if (limboDocuments.contains(key)) {
        [self.persistence.referenceDelegate limboDocumentUpdated:key];
      }
    }

    // HACK: The only reason we allow omitting snapshot version is so we can synthesize remote
    // events when we get permission denied errors while trying to resolve the state of a locally
    // cached document that is in limbo.
    const SnapshotVersion &lastRemoteVersion = [self.queryCache lastRemoteSnapshotVersion];
    const SnapshotVersion &remoteVersion = remoteEvent.snapshotVersion;
    if (remoteVersion != SnapshotVersion::None()) {
      HARD_ASSERT(remoteVersion >= lastRemoteVersion,
                  "Watch stream reverted to previous snapshot?? (%s < %s)",
                  remoteVersion.timestamp().ToString(), lastRemoteVersion.timestamp().ToString());
      [self.queryCache setLastRemoteSnapshotVersion:remoteVersion];
    }

    return [self.localDocuments documentsForKeys:changedDocKeys];
  });
}

/**
 * Returns YES if the newQueryData should be persisted during an update of an active target.
 * QueryData should always be persisted when a target is being released and should not call this
 * function.
 *
 * While the target is active, QueryData updates can be omitted when nothing about the target has
 * changed except metadata like the resume token or snapshot version. Occasionally it's worth the
 * extra write to prevent these values from getting too stale after a crash, but this doesn't have
 * to be too frequent.
 */
- (BOOL)shouldPersistQueryData:(FSTQueryData *)newQueryData
                  oldQueryData:(FSTQueryData *)oldQueryData
                        change:(FSTTargetChange *)change {
  // Avoid clearing any existing value
  if (newQueryData.resumeToken.length == 0) return NO;

  // Any resume token is interesting if there isn't one already.
  if (oldQueryData.resumeToken.length == 0) return YES;

  // Don't allow resume token changes to be buffered indefinitely. This allows us to be reasonably
  // up-to-date after a crash and avoids needing to loop over all active queries on shutdown.
  // Especially in the browser we may not get time to do anything interesting while the current
  // tab is closing.
  int64_t newSeconds = newQueryData.snapshotVersion.timestamp().seconds();
  int64_t oldSeconds = oldQueryData.snapshotVersion.timestamp().seconds();
  int64_t timeDelta = newSeconds - oldSeconds;
  if (timeDelta >= kResumeTokenMaxAgeSeconds) return YES;

  // Otherwise if the only thing that has changed about a target is its resume token then it's not
  // worth persisting. Note that the RemoteStore keeps an in-memory view of the currently active
  // targets which includes the current resume token, so stream failure or user changes will still
  // use an up-to-date resume token regardless of what we do here.
  size_t changes = change.addedDocuments.size() + change.modifiedDocuments.size() +
                   change.removedDocuments.size();
  return changes > 0;
}

- (void)notifyLocalViewChanges:(NSArray<FSTLocalViewChanges *> *)viewChanges {
  self.persistence.run("NotifyLocalViewChanges", [&]() {
    FSTReferenceSet *localViewReferences = self.localViewReferences;
    for (FSTLocalViewChanges *viewChange in viewChanges) {
      for (const DocumentKey &key : viewChange.removedKeys) {
        [self->_persistence.referenceDelegate removeReference:key];
      }
      [localViewReferences addReferencesToKeys:viewChange.addedKeys forID:viewChange.targetID];
      [localViewReferences removeReferencesToKeys:viewChange.removedKeys forID:viewChange.targetID];
    }
  });
}

- (nullable FSTMutationBatch *)nextMutationBatchAfterBatchID:(BatchId)batchID {
  FSTMutationBatch *result =
      self.persistence.run("NextMutationBatchAfterBatchID", [&]() -> FSTMutationBatch * {
        return [self.mutationQueue nextMutationBatchAfterBatchID:batchID];
      });
  return result;
}

- (nullable FSTMaybeDocument *)readDocument:(const DocumentKey &)key {
  return self.persistence.run("ReadDocument", [&]() -> FSTMaybeDocument *_Nullable {
    return [self.localDocuments documentForKey:key];
  });
}

- (FSTQueryData *)allocateQuery:(FSTQuery *)query {
  FSTQueryData *queryData = self.persistence.run("Allocate query", [&]() -> FSTQueryData * {
    FSTQueryData *cached = [self.queryCache queryDataForQuery:query];
    // TODO(mcg): freshen last accessed date if cached exists?
    if (!cached) {
      cached = [[FSTQueryData alloc] initWithQuery:query
                                          targetID:_targetIDGenerator.NextId()
                              listenSequenceNumber:self.persistence.currentSequenceNumber
                                           purpose:FSTQueryPurposeListen];
      [self.queryCache addQueryData:cached];
    }
    return cached;
  });
  // Sanity check to ensure that even when resuming a query it's not currently active.
  FSTBoxedTargetID *boxedTargetID = @(queryData.targetID);
  HARD_ASSERT(!self.targetIDs[boxedTargetID], "Tried to allocate an already allocated query: %s",
              query);
  self.targetIDs[boxedTargetID] = queryData;
  return queryData;
}

- (void)releaseQuery:(FSTQuery *)query {
  self.persistence.run("Release query", [&]() {
    FSTQueryData *queryData = [self.queryCache queryDataForQuery:query];
    HARD_ASSERT(queryData, "Tried to release nonexistent query: %s", query);

    TargetId targetID = queryData.targetID;
    FSTBoxedTargetID *boxedTargetID = @(targetID);

    FSTQueryData *cachedQueryData = self.targetIDs[boxedTargetID];
    if (cachedQueryData.snapshotVersion > queryData.snapshotVersion) {
      // If we've been avoiding persisting the resumeToken (see shouldPersistQueryData for
      // conditions and rationale) we need to persist the token now because there will no
      // longer be an in-memory version to fall back on.
      queryData = cachedQueryData;
      [self.queryCache updateQueryData:queryData];
    }

    // References for documents sent via Watch are automatically removed when we delete a
    // query's target data from the reference delegate. Since this does not remove references
    // for locally mutated documents, we have to remove the target associations for these
    // documents manually.
    DocumentKeySet removed = [self.localViewReferences removeReferencesForID:targetID];
    for (const DocumentKey &key : removed) {
      [self.persistence.referenceDelegate removeReference:key];
    }
    [self.targetIDs removeObjectForKey:boxedTargetID];
    [self.persistence.referenceDelegate removeTarget:queryData];
  });
}

- (FSTDocumentDictionary *)executeQuery:(FSTQuery *)query {
  return self.persistence.run("ExecuteQuery", [&]() -> FSTDocumentDictionary * {
    return [self.localDocuments documentsMatchingQuery:query];
  });
}

- (DocumentKeySet)remoteDocumentKeysForTarget:(TargetId)targetID {
  return self.persistence.run("RemoteDocumentKeysForTarget", [&]() -> DocumentKeySet {
    return [self.queryCache matchingKeysForTargetID:targetID];
  });
}

- (void)applyBatchResult:(FSTMutationBatchResult *)batchResult {
  FSTMutationBatch *batch = batchResult.batch;
  DocumentKeySet docKeys = batch.keys;
  const DocumentVersionMap &versions = batchResult.docVersions;
  for (const DocumentKey &docKey : docKeys) {
    FSTMaybeDocument *_Nullable remoteDoc = [self.remoteDocumentCache entryForKey:docKey];
    FSTMaybeDocument *_Nullable doc = remoteDoc;

    auto ackVersionIter = versions.find(docKey);
    HARD_ASSERT(ackVersionIter != versions.end(),
                "docVersions should contain every doc in the write.");
    const SnapshotVersion &ackVersion = ackVersionIter->second;
    if (!doc || doc.version < ackVersion) {
      doc = [batch applyToRemoteDocument:doc documentKey:docKey mutationBatchResult:batchResult];
      if (!doc) {
        HARD_ASSERT(!remoteDoc, "Mutation batch %s applied to document %s resulted in nil.", batch,
                    remoteDoc);
      } else {
        [self.remoteDocumentCache addEntry:doc];
      }
    }
  }

  [self.mutationQueue removeMutationBatch:batch];
<<<<<<< HEAD
=======
}

- (LruResults)collectGarbage:(FSTLRUGarbageCollector *)garbageCollector {
  return self.persistence.run("Collect garbage", [&]() -> LruResults {
    return [garbageCollector collectWithLiveTargets:_targetIDs];
  });
>>>>>>> 9eedf747
}

@end

NS_ASSUME_NONNULL_END<|MERGE_RESOLUTION|>--- conflicted
+++ resolved
@@ -459,15 +459,12 @@
   }
 
   [self.mutationQueue removeMutationBatch:batch];
-<<<<<<< HEAD
-=======
 }
 
 - (LruResults)collectGarbage:(FSTLRUGarbageCollector *)garbageCollector {
   return self.persistence.run("Collect garbage", [&]() -> LruResults {
     return [garbageCollector collectWithLiveTargets:_targetIDs];
   });
->>>>>>> 9eedf747
 }
 
 @end
