--- conflicted
+++ resolved
@@ -542,7 +542,6 @@
 
 @implementation FIRQuery (Internal)
 
-<<<<<<< HEAD
 - (FIRQuery *)queryWhereField:(NSString *)field arrayContainsAny:(id)value {
   return [self queryWithFilterOperator:Filter::Operator::ArrayContainsAny field:field value:value];
 }
@@ -561,10 +560,7 @@
   return [self queryWithFilterOperator:Filter::Operator::In path:path.internalValue value:value];
 }
 
-- (FSTQuery *)query {
-=======
 - (const core::Query &)query {
->>>>>>> 5c19bc26
   return _query.query();
 }
 
