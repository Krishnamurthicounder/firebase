/*
 * Copyright 2017 Google
 *
 * Licensed under the Apache License, Version 2.0 (the "License");
 * you may not use this file except in compliance with the License.
 * You may obtain a copy of the License at
 *
 *      http://www.apache.org/licenses/LICENSE-2.0
 *
 * Unless required by applicable law or agreed to in writing, software
 * distributed under the License is distributed on an "AS IS" BASIS,
 * WITHOUT WARRANTIES OR CONDITIONS OF ANY KIND, either express or implied.
 * See the License for the specific language governing permissions and
 * limitations under the License.
 */

#import "FIRQuery.h"

#import "FIRDocumentReference.h"
#import "FIRFirestoreErrors.h"
#import "FIRFirestoreSource.h"
#import "Firestore/Source/API/FIRDocumentReference+Internal.h"
#import "Firestore/Source/API/FIRDocumentSnapshot+Internal.h"
#import "Firestore/Source/API/FIRFieldPath+Internal.h"
#import "Firestore/Source/API/FIRFieldValue+Internal.h"
#import "Firestore/Source/API/FIRFirestore+Internal.h"
#import "Firestore/Source/API/FIRListenerRegistration+Internal.h"
#import "Firestore/Source/API/FIRQuery+Internal.h"
#import "Firestore/Source/API/FIRQuerySnapshot+Internal.h"
#import "Firestore/Source/API/FIRQuery_Init.h"
#import "Firestore/Source/API/FIRSnapshotMetadata+Internal.h"
#import "Firestore/Source/API/FSTUserDataConverter.h"
#import "Firestore/Source/Core/FSTEventManager.h"
#import "Firestore/Source/Core/FSTFirestoreClient.h"
#import "Firestore/Source/Core/FSTQuery.h"
#import "Firestore/Source/Model/FSTDocument.h"
#import "Firestore/Source/Model/FSTFieldValue.h"
#import "Firestore/Source/Util/FSTAsyncQueryListener.h"
#import "Firestore/Source/Util/FSTUsageValidation.h"

#include "Firestore/core/src/firebase/firestore/model/document_key.h"
#include "Firestore/core/src/firebase/firestore/model/field_path.h"
#include "Firestore/core/src/firebase/firestore/model/resource_path.h"
#include "Firestore/core/src/firebase/firestore/util/hard_assert.h"
#include "Firestore/core/src/firebase/firestore/util/string_apple.h"

namespace util = firebase::firestore::util;
using firebase::firestore::model::DocumentKey;
using firebase::firestore::model::FieldPath;
using firebase::firestore::model::ResourcePath;

NS_ASSUME_NONNULL_BEGIN

@interface FIRQuery ()
@property(nonatomic, strong, readonly) FSTQuery *query;
@end

@implementation FIRQuery (Internal)
+ (instancetype)referenceWithQuery:(FSTQuery *)query firestore:(FIRFirestore *)firestore {
  return [[FIRQuery alloc] initWithQuery:query firestore:firestore];
}
@end

@implementation FIRQuery

#pragma mark - Constructor Methods

- (instancetype)initWithQuery:(FSTQuery *)query firestore:(FIRFirestore *)firestore {
  if (self = [super init]) {
    _query = query;
    _firestore = firestore;
  }
  return self;
}

#pragma mark - NSObject Methods

- (BOOL)isEqual:(nullable id)other {
  if (other == self) return YES;
  if (![[other class] isEqual:[self class]]) return NO;

  return [self isEqualToQuery:other];
}

- (BOOL)isEqualToQuery:(nullable FIRQuery *)query {
  if (self == query) return YES;
  if (query == nil) return NO;

  return [self.firestore isEqual:query.firestore] && [self.query isEqual:query.query];
}

- (NSUInteger)hash {
  NSUInteger hash = [self.firestore hash];
  hash = hash * 31u + [self.query hash];
  return hash;
}

#pragma mark - Public Methods

- (void)getDocumentsWithCompletion:(void (^)(FIRQuerySnapshot *_Nullable snapshot,
                                             NSError *_Nullable error))completion {
  [self getDocumentsWithSource:FIRFirestoreSourceDefault completion:completion];
}

- (void)getDocumentsWithSource:(FIRFirestoreSource)source
                    completion:(void (^)(FIRQuerySnapshot *_Nullable snapshot,
                                         NSError *_Nullable error))completion {
  if (source == FIRFirestoreSourceCache) {
    [self.firestore.client getDocumentsFromLocalCache:self completion:completion];
    return;
  }

  FSTListenOptions *listenOptions =
      [[FSTListenOptions alloc] initWithIncludeQueryMetadataChanges:YES
                                     includeDocumentMetadataChanges:YES
                                              waitForSyncWhenOnline:YES];

  dispatch_semaphore_t registered = dispatch_semaphore_create(0);
  __block id<FIRListenerRegistration> listenerRegistration;
  FIRQuerySnapshotBlock listener = ^(FIRQuerySnapshot *snapshot, NSError *error) {
    if (error) {
      completion(nil, error);
      return;
    }

    // Remove query first before passing event to user to avoid user actions affecting the
    // now stale query.
    dispatch_semaphore_wait(registered, DISPATCH_TIME_FOREVER);
    [listenerRegistration remove];

    if (snapshot.metadata.fromCache && source == FIRFirestoreSourceServer) {
      completion(nil,
                 [NSError errorWithDomain:FIRFirestoreErrorDomain
                                     code:FIRFirestoreErrorCodeUnavailable
                                 userInfo:@{
                                   NSLocalizedDescriptionKey :
                                       @"Failed to get documents from server. (However, these "
                                       @"documents may exist in the local cache. Run again "
                                       @"without setting source to FIRFirestoreSourceServer to "
                                       @"retrieve the cached documents.)"
                                 }]);
    } else {
      completion(snapshot, nil);
    }
  };

  listenerRegistration = [self addSnapshotListenerInternalWithOptions:listenOptions
                                                             listener:listener];
  dispatch_semaphore_signal(registered);
}

- (id<FIRListenerRegistration>)addSnapshotListener:(FIRQuerySnapshotBlock)listener {
  return [self addSnapshotListenerWithIncludeMetadataChanges:NO listener:listener];
}

- (id<FIRListenerRegistration>)
    addSnapshotListenerWithIncludeMetadataChanges:(BOOL)includeMetadataChanges
                                         listener:(FIRQuerySnapshotBlock)listener {
  auto options = [self internalOptionsForIncludeMetadataChanges:includeMetadataChanges];
  return [self addSnapshotListenerInternalWithOptions:options listener:listener];
}

- (id<FIRListenerRegistration>)
    addSnapshotListenerInternalWithOptions:(FSTListenOptions *)internalOptions
                                  listener:(FIRQuerySnapshotBlock)listener {
  FIRFirestore *firestore = self.firestore;
  FSTQuery *query = self.query;

  FSTViewSnapshotHandler snapshotHandler = ^(FSTViewSnapshot *snapshot, NSError *error) {
    if (error) {
      listener(nil, error);
      return;
    }

    FIRSnapshotMetadata *metadata =
        [FIRSnapshotMetadata snapshotMetadataWithPendingWrites:snapshot.hasPendingWrites
                                                     fromCache:snapshot.fromCache];

    listener([FIRQuerySnapshot snapshotWithFirestore:firestore
                                       originalQuery:query
                                            snapshot:snapshot
                                            metadata:metadata],
             nil);
  };

  FSTAsyncQueryListener *asyncListener =
      [[FSTAsyncQueryListener alloc] initWithExecutor:self.firestore.client.userExecutor
                                      snapshotHandler:snapshotHandler];

  FSTQueryListener *internalListener =
      [firestore.client listenToQuery:query
                              options:internalOptions
                  viewSnapshotHandler:[asyncListener asyncSnapshotHandler]];
  return [[FSTListenerRegistration alloc] initWithClient:self.firestore.client
                                           asyncListener:asyncListener
                                        internalListener:internalListener];
}

- (FIRQuery *)queryWhereField:(NSString *)field isEqualTo:(id)value {
  return [self queryWithFilterOperator:FSTRelationFilterOperatorEqual field:field value:value];
}

- (FIRQuery *)queryWhereFieldPath:(FIRFieldPath *)path isEqualTo:(id)value {
  return [self queryWithFilterOperator:FSTRelationFilterOperatorEqual
                                  path:path.internalValue
                                 value:value];
}

- (FIRQuery *)queryWhereField:(NSString *)field isLessThan:(id)value {
  return [self queryWithFilterOperator:FSTRelationFilterOperatorLessThan field:field value:value];
}

- (FIRQuery *)queryWhereFieldPath:(FIRFieldPath *)path isLessThan:(id)value {
  return [self queryWithFilterOperator:FSTRelationFilterOperatorLessThan
                                  path:path.internalValue
                                 value:value];
}

- (FIRQuery *)queryWhereField:(NSString *)field isLessThanOrEqualTo:(id)value {
  return [self queryWithFilterOperator:FSTRelationFilterOperatorLessThanOrEqual
                                 field:field
                                 value:value];
}

- (FIRQuery *)queryWhereFieldPath:(FIRFieldPath *)path isLessThanOrEqualTo:(id)value {
  return [self queryWithFilterOperator:FSTRelationFilterOperatorLessThanOrEqual
                                  path:path.internalValue
                                 value:value];
}

- (FIRQuery *)queryWhereField:(NSString *)field isGreaterThan:(id)value {
  return [self queryWithFilterOperator:FSTRelationFilterOperatorGreaterThan
                                 field:field
                                 value:value];
}

- (FIRQuery *)queryWhereFieldPath:(FIRFieldPath *)path isGreaterThan:(id)value {
  return [self queryWithFilterOperator:FSTRelationFilterOperatorGreaterThan
                                  path:path.internalValue
                                 value:value];
}

- (FIRQuery *)queryWhereField:(NSString *)field arrayContains:(id)value {
  return [self queryWithFilterOperator:FSTRelationFilterOperatorArrayContains
                                 field:field
                                 value:value];
}

- (FIRQuery *)queryWhereFieldPath:(FIRFieldPath *)path arrayContains:(id)value {
  return [self queryWithFilterOperator:FSTRelationFilterOperatorArrayContains
                                  path:path.internalValue
                                 value:value];
}

- (FIRQuery *)queryWhereField:(NSString *)field isGreaterThanOrEqualTo:(id)value {
  return [self queryWithFilterOperator:FSTRelationFilterOperatorGreaterThanOrEqual
                                 field:field
                                 value:value];
}

- (FIRQuery *)queryWhereFieldPath:(FIRFieldPath *)path isGreaterThanOrEqualTo:(id)value {
  return [self queryWithFilterOperator:FSTRelationFilterOperatorGreaterThanOrEqual
                                  path:path.internalValue
                                 value:value];
}

- (FIRQuery *)queryFilteredUsingComparisonPredicate:(NSPredicate *)predicate {
  NSComparisonPredicate *comparison = (NSComparisonPredicate *)predicate;
  if (comparison.comparisonPredicateModifier != NSDirectPredicateModifier) {
    FSTThrowInvalidArgument(@"Invalid query. Predicate cannot have an aggregate modifier.");
  }
  NSString *path;
  id value = nil;
  if ([comparison.leftExpression expressionType] == NSKeyPathExpressionType &&
      [comparison.rightExpression expressionType] == NSConstantValueExpressionType) {
    path = comparison.leftExpression.keyPath;
    value = comparison.rightExpression.constantValue;
    switch (comparison.predicateOperatorType) {
      case NSEqualToPredicateOperatorType:
        return [self queryWhereField:path isEqualTo:value];
      case NSLessThanPredicateOperatorType:
        return [self queryWhereField:path isLessThan:value];
      case NSLessThanOrEqualToPredicateOperatorType:
        return [self queryWhereField:path isLessThanOrEqualTo:value];
      case NSGreaterThanPredicateOperatorType:
        return [self queryWhereField:path isGreaterThan:value];
      case NSGreaterThanOrEqualToPredicateOperatorType:
        return [self queryWhereField:path isGreaterThanOrEqualTo:value];
      default:;  // Fallback below to throw assertion.
    }
  } else if ([comparison.leftExpression expressionType] == NSConstantValueExpressionType &&
             [comparison.rightExpression expressionType] == NSKeyPathExpressionType) {
    path = comparison.rightExpression.keyPath;
    value = comparison.leftExpression.constantValue;
    switch (comparison.predicateOperatorType) {
      case NSEqualToPredicateOperatorType:
        return [self queryWhereField:path isEqualTo:value];
      case NSLessThanPredicateOperatorType:
        return [self queryWhereField:path isGreaterThan:value];
      case NSLessThanOrEqualToPredicateOperatorType:
        return [self queryWhereField:path isGreaterThanOrEqualTo:value];
      case NSGreaterThanPredicateOperatorType:
        return [self queryWhereField:path isLessThan:value];
      case NSGreaterThanOrEqualToPredicateOperatorType:
        return [self queryWhereField:path isLessThanOrEqualTo:value];
      default:;  // Fallback below to throw assertion.
    }
  } else {
    FSTThrowInvalidArgument(
        @"Invalid query. Predicate comparisons must include a key path and a constant.");
  }
  // Fallback cases of unsupported comparison operator.
  switch (comparison.predicateOperatorType) {
    case NSCustomSelectorPredicateOperatorType:
      FSTThrowInvalidArgument(@"Invalid query. Custom predicate filters are not supported.");
      break;
    default:
      FSTThrowInvalidArgument(@"Invalid query. Operator type %lu is not supported.",
                              (unsigned long)comparison.predicateOperatorType);
  }
}

- (FIRQuery *)queryFilteredUsingCompoundPredicate:(NSPredicate *)predicate {
  NSCompoundPredicate *compound = (NSCompoundPredicate *)predicate;
  if (compound.compoundPredicateType != NSAndPredicateType || compound.subpredicates.count == 0) {
    FSTThrowInvalidArgument(@"Invalid query. Only compound queries using AND are supported.");
  }
  FIRQuery *query = self;
  for (NSPredicate *pred in compound.subpredicates) {
    query = [query queryFilteredUsingPredicate:pred];
  }
  return query;
}

- (FIRQuery *)queryFilteredUsingPredicate:(NSPredicate *)predicate {
  if ([predicate isKindOfClass:[NSComparisonPredicate class]]) {
    return [self queryFilteredUsingComparisonPredicate:predicate];
  } else if ([predicate isKindOfClass:[NSCompoundPredicate class]]) {
    return [self queryFilteredUsingCompoundPredicate:predicate];
  } else if ([predicate isKindOfClass:[[NSPredicate
                                          predicateWithBlock:^BOOL(id obj, NSDictionary *bindings) {
                                            return true;
                                          }] class]]) {
    FSTThrowInvalidArgument(@"Invalid query. Block-based predicates are not "
                             "supported. Please use predicateWithFormat to "
                             "create predicates instead.");
  } else {
    FSTThrowInvalidArgument(@"Invalid query. Expect comparison or compound of "
                             "comparison predicate. Please use "
                             "predicateWithFormat to create predicates.");
  }
}

- (FIRQuery *)queryOrderedByField:(NSString *)field {
  return [self queryOrderedByFieldPath:[FIRFieldPath pathWithDotSeparatedString:field]
                            descending:NO];
}

- (FIRQuery *)queryOrderedByFieldPath:(FIRFieldPath *)fieldPath {
  return [self queryOrderedByFieldPath:fieldPath descending:NO];
}

- (FIRQuery *)queryOrderedByField:(NSString *)field descending:(BOOL)descending {
  return [self queryOrderedByFieldPath:[FIRFieldPath pathWithDotSeparatedString:field]
                            descending:descending];
}

- (FIRQuery *)queryOrderedByFieldPath:(FIRFieldPath *)fieldPath descending:(BOOL)descending {
  [self validateNewOrderByPath:fieldPath.internalValue];
  if (self.query.startAt) {
    FSTThrowInvalidUsage(
        @"InvalidQueryException",
        @"Invalid query. You must not specify a starting point before specifying the order by.");
  }
  if (self.query.endAt) {
    FSTThrowInvalidUsage(
        @"InvalidQueryException",
        @"Invalid query. You must not specify an ending point before specifying the order by.");
  }
  FSTSortOrder *sortOrder = [FSTSortOrder sortOrderWithFieldPath:fieldPath.internalValue
                                                       ascending:!descending];
  return [FIRQuery referenceWithQuery:[self.query queryByAddingSortOrder:sortOrder]
                            firestore:self.firestore];
}

- (FIRQuery *)queryLimitedTo:(NSInteger)limit {
  if (limit <= 0) {
    FSTThrowInvalidArgument(@"Invalid Query. Query limit (%ld) is invalid. Limit must be positive.",
                            (long)limit);
  }
  return [FIRQuery referenceWithQuery:[self.query queryBySettingLimit:limit] firestore:_firestore];
}

- (FIRQuery *)queryStartingAtDocument:(FIRDocumentSnapshot *)snapshot {
  FSTBound *bound = [self boundFromSnapshot:snapshot isBefore:YES];
  return [FIRQuery referenceWithQuery:[self.query queryByAddingStartAt:bound]
                            firestore:self.firestore];
}

- (FIRQuery *)queryStartingAtValues:(NSArray *)fieldValues {
  FSTBound *bound = [self boundFromFieldValues:fieldValues isBefore:YES];
  return [FIRQuery referenceWithQuery:[self.query queryByAddingStartAt:bound]
                            firestore:self.firestore];
}

- (FIRQuery *)queryStartingAfterDocument:(FIRDocumentSnapshot *)snapshot {
  FSTBound *bound = [self boundFromSnapshot:snapshot isBefore:NO];
  return [FIRQuery referenceWithQuery:[self.query queryByAddingStartAt:bound]
                            firestore:self.firestore];
}

- (FIRQuery *)queryStartingAfterValues:(NSArray *)fieldValues {
  FSTBound *bound = [self boundFromFieldValues:fieldValues isBefore:NO];
  return [FIRQuery referenceWithQuery:[self.query queryByAddingStartAt:bound]
                            firestore:self.firestore];
}

- (FIRQuery *)queryEndingBeforeDocument:(FIRDocumentSnapshot *)snapshot {
  FSTBound *bound = [self boundFromSnapshot:snapshot isBefore:YES];
  return [FIRQuery referenceWithQuery:[self.query queryByAddingEndAt:bound]
                            firestore:self.firestore];
}

- (FIRQuery *)queryEndingBeforeValues:(NSArray *)fieldValues {
  FSTBound *bound = [self boundFromFieldValues:fieldValues isBefore:YES];
  return [FIRQuery referenceWithQuery:[self.query queryByAddingEndAt:bound]
                            firestore:self.firestore];
}

- (FIRQuery *)queryEndingAtDocument:(FIRDocumentSnapshot *)snapshot {
  FSTBound *bound = [self boundFromSnapshot:snapshot isBefore:NO];
  return [FIRQuery referenceWithQuery:[self.query queryByAddingEndAt:bound]
                            firestore:self.firestore];
}

- (FIRQuery *)queryEndingAtValues:(NSArray *)fieldValues {
  FSTBound *bound = [self boundFromFieldValues:fieldValues isBefore:NO];
  return [FIRQuery referenceWithQuery:[self.query queryByAddingEndAt:bound]
                            firestore:self.firestore];
}

#pragma mark - Private Methods

/** Private helper for all of the queryWhereField: methods. */
- (FIRQuery *)queryWithFilterOperator:(FSTRelationFilterOperator)filterOperator
                                field:(NSString *)field
                                value:(id)value {
  return [self queryWithFilterOperator:filterOperator
                                  path:[FIRFieldPath pathWithDotSeparatedString:field].internalValue
                                 value:value];
}

- (FIRQuery *)queryWithFilterOperator:(FSTRelationFilterOperator)filterOperator
                                 path:(const FieldPath &)fieldPath
                                value:(id)value {
  FSTFieldValue *fieldValue;
  if (fieldPath.IsKeyFieldPath()) {
    if (filterOperator == FSTRelationFilterOperatorArrayContains) {
      FSTThrowInvalidArgument(
          @"Invalid query. You can't perform arrayContains queries on document ID since document "
           "IDs are not arrays.");
    }
    if ([value isKindOfClass:[NSString class]]) {
      NSString *documentKey = (NSString *)value;
      if (documentKey.length == 0) {
        FSTThrowInvalidArgument(@"Invalid query. When querying by document ID you must provide "
                                 "a valid document ID, but it was an empty string.");
      }
<<<<<<< HEAD
      if (![self.query isCollectionGroupQuery] && [documentKey containsString:@"/"]) {
        FSTThrowInvalidArgument(
            @"Invalid query. When querying a collection by document ID you must provide "
             "a plain document ID, but '%@' contains a '/' character.",
            documentKey);
      }
      ResourcePath path =
          self.query.path.Append(ResourcePath::FromString([documentKey UTF8String]));
      if (!DocumentKey::IsDocumentKey(path)) {
        FSTThrowInvalidArgument(
            @"Invalid query. When querying a collection group by document ID, "
             "the value provided must result in a valid document path, but '%s' is not because it "
             "has an odd number of segments.",
            path.CanonicalString().c_str());
      }
      fieldValue = [FSTReferenceValue referenceValue:DocumentKey{path}
                                          databaseID:self.firestore.databaseID];
=======
      ResourcePath path = self.query.path.Append([documentKey UTF8String]);
      fieldValue =
          [FSTReferenceValue referenceValue:[FSTDocumentKey keyWithDocumentKey:DocumentKey{path}]
                                 databaseID:self.firestore.databaseID];
>>>>>>> 19fa24ce
    } else if ([value isKindOfClass:[FIRDocumentReference class]]) {
      FIRDocumentReference *ref = (FIRDocumentReference *)value;
      fieldValue = [FSTReferenceValue referenceValue:[FSTDocumentKey keyWithDocumentKey:ref.key]
                                          databaseID:self.firestore.databaseID];
    } else {
      FSTThrowInvalidArgument(@"Invalid query. When querying by document ID you must provide a "
                               "valid string or DocumentReference, but it was of type: %@",
                              NSStringFromClass([value class]));
    }
  } else {
    fieldValue = [self.firestore.dataConverter parsedQueryValue:value];
  }

  FSTFilter *filter = [FSTFilter filterWithField:fieldPath
                                  filterOperator:filterOperator
                                           value:fieldValue];

  if ([filter isKindOfClass:[FSTRelationFilter class]]) {
    [self validateNewRelationFilter:(FSTRelationFilter *)filter];
  }

  return [FIRQuery referenceWithQuery:[self.query queryByAddingFilter:filter]
                            firestore:self.firestore];
}

- (void)validateNewRelationFilter:(FSTRelationFilter *)filter {
  if ([filter isInequality]) {
    const FieldPath *existingField = [self.query inequalityFilterField];
    if (existingField && *existingField != filter.field) {
      FSTThrowInvalidUsage(
          @"InvalidQueryException",
          @"Invalid Query. All where filters with an inequality "
           "(lessThan, lessThanOrEqual, greaterThan, or greaterThanOrEqual) must be on the same "
           "field. But you have inequality filters on '%s' and '%s'",
          existingField->CanonicalString().c_str(), filter.field.CanonicalString().c_str());
    }

    const FieldPath *firstOrderByField = [self.query firstSortOrderField];
    if (firstOrderByField) {
      [self validateOrderByField:*firstOrderByField matchesInequalityField:filter.field];
    }
  } else if (filter.filterOperator == FSTRelationFilterOperatorArrayContains) {
    if ([self.query hasArrayContainsFilter]) {
      FSTThrowInvalidUsage(@"InvalidQueryException",
                           @"Invalid Query. Queries only support a single arrayContains filter.");
    }
  }
}

- (void)validateNewOrderByPath:(const FieldPath &)fieldPath {
  if (![self.query firstSortOrderField]) {
    // This is the first order by. It must match any inequality.
    const FieldPath *inequalityField = [self.query inequalityFilterField];
    if (inequalityField) {
      [self validateOrderByField:fieldPath matchesInequalityField:*inequalityField];
    }
  }
}

- (void)validateOrderByField:(const FieldPath &)orderByField
      matchesInequalityField:(const FieldPath &)inequalityField {
  if (orderByField != inequalityField) {
    FSTThrowInvalidUsage(
        @"InvalidQueryException",
        @"Invalid query. You have a where filter with an "
         "inequality (lessThan, lessThanOrEqual, greaterThan, or greaterThanOrEqual) on field '%s' "
         "and so you must also use '%s' as your first queryOrderedBy field, but your first "
         "queryOrderedBy is currently on field '%s' instead.",
        inequalityField.CanonicalString().c_str(), inequalityField.CanonicalString().c_str(),
        orderByField.CanonicalString().c_str());
  }
}

/**
 * Create a FSTBound from a query given the document.
 *
 * Note that the FSTBound will always include the key of the document and the position will be
 * unambiguous.
 *
 * Will throw if the document does not contain all fields of the order by of
 * the query or if any of the fields in the order by are an uncommitted server
 * timestamp.
 */
- (FSTBound *)boundFromSnapshot:(FIRDocumentSnapshot *)snapshot isBefore:(BOOL)isBefore {
  if (![snapshot exists]) {
    FSTThrowInvalidUsage(@"InvalidQueryException",
                         @"Invalid query. You are trying to start or end a query using a document "
                         @"that doesn't exist.");
  }
  FSTDocument *document = snapshot.internalDocument;
  NSMutableArray<FSTFieldValue *> *components = [NSMutableArray array];

  // Because people expect to continue/end a query at the exact document provided, we need to
  // use the implicit sort order rather than the explicit sort order, because it's guaranteed to
  // contain the document key. That way the position becomes unambiguous and the query
  // continues/ends exactly at the provided document. Without the key (by using the explicit sort
  // orders), multiple documents could match the position, yielding duplicate results.
  for (FSTSortOrder *sortOrder in self.query.sortOrders) {
    if (sortOrder.field == FieldPath::KeyFieldPath()) {
      [components addObject:[FSTReferenceValue
                                referenceValue:[FSTDocumentKey keyWithDocumentKey:document.key]
                                    databaseID:self.firestore.databaseID]];
    } else {
      FSTFieldValue *value = [document fieldForPath:sortOrder.field];

      if ([value isKindOfClass:[FSTServerTimestampValue class]]) {
        FSTThrowInvalidUsage(@"InvalidQueryException",
                             @"Invalid query. You are trying to start or end a query using a "
                              "document for which the field '%s' is an uncommitted server "
                              "timestamp. (Since the value of this field is unknown, you cannot "
                              "start/end a query with it.)",
                             sortOrder.field.CanonicalString().c_str());
      } else if (value != nil) {
        [components addObject:value];
      } else {
        FSTThrowInvalidUsage(@"InvalidQueryException",
                             @"Invalid query. You are trying to start or end a query using a "
                              "document for which the field '%s' (used as the order by) "
                              "does not exist.",
                             sortOrder.field.CanonicalString().c_str());
      }
    }
  }
  return [FSTBound boundWithPosition:components isBefore:isBefore];
}

/** Converts a list of field values to an FSTBound. */
- (FSTBound *)boundFromFieldValues:(NSArray<id> *)fieldValues isBefore:(BOOL)isBefore {
  // Use explicit sort order because it has to match the query the user made
  NSArray<FSTSortOrder *> *explicitSortOrders = self.query.explicitSortOrders;
  if (fieldValues.count > explicitSortOrders.count) {
    FSTThrowInvalidUsage(@"InvalidQueryException",
                         @"Invalid query. You are trying to start or end a query using more values "
                         @"than were specified in the order by.");
  }

  NSMutableArray<FSTFieldValue *> *components = [NSMutableArray array];
  [fieldValues enumerateObjectsUsingBlock:^(id rawValue, NSUInteger idx, BOOL *stop) {
    FSTSortOrder *sortOrder = explicitSortOrders[idx];
    if (sortOrder.field == FieldPath::KeyFieldPath()) {
      if (![rawValue isKindOfClass:[NSString class]]) {
        FSTThrowInvalidUsage(@"InvalidQueryException",
                             @"Invalid query. Expected a string for the document ID.");
      }
      NSString *documentID = (NSString *)rawValue;
      if (![self.query isCollectionGroupQuery] && [documentID containsString:@"/"]) {
        FSTThrowInvalidUsage(
            @"InvalidQueryException",
            @"Invalid query. When querying a collection and ordering by document ID, "
             "you must pass a plain document ID, but '%@' contains a slash.",
            documentID);
      }
      ResourcePath path = self.query.path.Append(ResourcePath::FromString([documentID UTF8String]));
      if (!DocumentKey::IsDocumentKey(path)) {
        FSTThrowInvalidUsage(
            @"InvalidQueryException",
            @"Invalid query. When querying a collection group and ordering by document ID, "
             "you must pass a value that results in a valid document path, but '%s' "
             "is not because it contains an odd number of segments.",
            path.CanonicalString().c_str());
      }
<<<<<<< HEAD
      DocumentKey key{path};
      [components addObject:[FSTReferenceValue referenceValue:key
                                                   databaseID:self.firestore.databaseID]];
=======
      const DocumentKey key{self.query.path.Append([documentID UTF8String])};
      [components
          addObject:[FSTReferenceValue referenceValue:[FSTDocumentKey keyWithDocumentKey:key]
                                           databaseID:self.firestore.databaseID]];
>>>>>>> 19fa24ce
    } else {
      FSTFieldValue *fieldValue = [self.firestore.dataConverter parsedQueryValue:rawValue];
      [components addObject:fieldValue];
    }
  }];

  return [FSTBound boundWithPosition:components isBefore:isBefore];
}

/** Converts the public API options object to the internal options object. */
- (FSTListenOptions *)internalOptionsForIncludeMetadataChanges:(BOOL)includeMetadataChanges {
  return [[FSTListenOptions alloc] initWithIncludeQueryMetadataChanges:includeMetadataChanges
                                        includeDocumentMetadataChanges:includeMetadataChanges
                                                 waitForSyncWhenOnline:NO];
}

@end

NS_ASSUME_NONNULL_END<|MERGE_RESOLUTION|>--- conflicted
+++ resolved
@@ -466,7 +466,6 @@
         FSTThrowInvalidArgument(@"Invalid query. When querying by document ID you must provide "
                                  "a valid document ID, but it was an empty string.");
       }
-<<<<<<< HEAD
       if (![self.query isCollectionGroupQuery] && [documentKey containsString:@"/"]) {
         FSTThrowInvalidArgument(
             @"Invalid query. When querying a collection by document ID you must provide "
@@ -482,14 +481,9 @@
              "has an odd number of segments.",
             path.CanonicalString().c_str());
       }
-      fieldValue = [FSTReferenceValue referenceValue:DocumentKey{path}
-                                          databaseID:self.firestore.databaseID];
-=======
-      ResourcePath path = self.query.path.Append([documentKey UTF8String]);
       fieldValue =
           [FSTReferenceValue referenceValue:[FSTDocumentKey keyWithDocumentKey:DocumentKey{path}]
                                  databaseID:self.firestore.databaseID];
->>>>>>> 19fa24ce
     } else if ([value isKindOfClass:[FIRDocumentReference class]]) {
       FIRDocumentReference *ref = (FIRDocumentReference *)value;
       fieldValue = [FSTReferenceValue referenceValue:[FSTDocumentKey keyWithDocumentKey:ref.key]
@@ -651,16 +645,10 @@
              "is not because it contains an odd number of segments.",
             path.CanonicalString().c_str());
       }
-<<<<<<< HEAD
       DocumentKey key{path};
-      [components addObject:[FSTReferenceValue referenceValue:key
-                                                   databaseID:self.firestore.databaseID]];
-=======
-      const DocumentKey key{self.query.path.Append([documentID UTF8String])};
       [components
           addObject:[FSTReferenceValue referenceValue:[FSTDocumentKey keyWithDocumentKey:key]
                                            databaseID:self.firestore.databaseID]];
->>>>>>> 19fa24ce
     } else {
       FSTFieldValue *fieldValue = [self.firestore.dataConverter parsedQueryValue:rawValue];
       [components addObject:fieldValue];
