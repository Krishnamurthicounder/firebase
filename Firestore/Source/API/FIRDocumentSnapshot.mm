/*
 * Copyright 2017 Google
 *
 * Licensed under the Apache License, Version 2.0 (the "License");
 * you may not use this file except in compliance with the License.
 * You may obtain a copy of the License at
 *
 *      http://www.apache.org/licenses/LICENSE-2.0
 *
 * Unless required by applicable law or agreed to in writing, software
 * distributed under the License is distributed on an "AS IS" BASIS,
 * WITHOUT WARRANTIES OR CONDITIONS OF ANY KIND, either express or implied.
 * See the License for the specific language governing permissions and
 * limitations under the License.
 */

#import "FIRDocumentSnapshot.h"

#include <utility>

#import "FIRFirestoreSettings.h"

#import "Firestore/Source/API/FIRDocumentReference+Internal.h"
#import "Firestore/Source/API/FIRFieldPath+Internal.h"
#import "Firestore/Source/API/FIRFirestore+Internal.h"
#import "Firestore/Source/API/FIRSnapshotMetadata+Internal.h"
#import "Firestore/Source/Model/FSTDocument.h"
#import "Firestore/Source/Model/FSTFieldValue.h"
#import "Firestore/Source/Util/FSTUsageValidation.h"

#include "Firestore/core/src/firebase/firestore/model/database_id.h"
#include "Firestore/core/src/firebase/firestore/model/document_key.h"
#include "Firestore/core/src/firebase/firestore/util/hard_assert.h"
#include "Firestore/core/src/firebase/firestore/util/string_apple.h"

namespace util = firebase::firestore::util;
using firebase::firestore::model::DatabaseId;
using firebase::firestore::model::DocumentKey;

NS_ASSUME_NONNULL_BEGIN

/** Converts a public FIRServerTimestampBehavior into its internal equivalent. */
static FSTServerTimestampBehavior InternalServerTimestampBehavor(
    FIRServerTimestampBehavior behavior) {
  switch (behavior) {
    case FIRServerTimestampBehaviorNone:
      return FSTServerTimestampBehaviorNone;
    case FIRServerTimestampBehaviorEstimate:
      return FSTServerTimestampBehaviorEstimate;
    case FIRServerTimestampBehaviorPrevious:
      return FSTServerTimestampBehaviorPrevious;
    default:
      HARD_FAIL("Unexpected server timestamp option: %s", behavior);
  }
}

@interface FIRDocumentSnapshot ()

- (instancetype)initWithFirestore:(FIRFirestore *)firestore
                      documentKey:(DocumentKey)documentKey
                         document:(nullable FSTDocument *)document
                        fromCache:(BOOL)fromCache
                 hasPendingWrites:(BOOL)pendingWrites NS_DESIGNATED_INITIALIZER;

- (const DocumentKey &)internalKey;

@property(nonatomic, strong, readonly) FIRFirestore *firestore;
@property(nonatomic, strong, readonly, nullable) FSTDocument *internalDocument;
@property(nonatomic, assign, readonly) BOOL fromCache;
@property(nonatomic, assign, readonly) BOOL pendingWrites;

@end

@implementation FIRDocumentSnapshot (Internal)

+ (instancetype)snapshotWithFirestore:(FIRFirestore *)firestore
                          documentKey:(DocumentKey)documentKey
                             document:(nullable FSTDocument *)document
                            fromCache:(BOOL)fromCache
                     hasPendingWrites:(BOOL)pendingWrites {
  return [[[self class] alloc] initWithFirestore:firestore
                                     documentKey:std::move(documentKey)
                                        document:document
                                       fromCache:fromCache
                                hasPendingWrites:pendingWrites];
}

@end

@implementation FIRDocumentSnapshot {
  FIRSnapshotMetadata *_cachedMetadata;
  DocumentKey _internalKey;
}

@dynamic metadata;

- (instancetype)initWithFirestore:(FIRFirestore *)firestore
                      documentKey:(DocumentKey)documentKey
                         document:(nullable FSTDocument *)document
                        fromCache:(BOOL)fromCache
                 hasPendingWrites:(BOOL)pendingWrites {
  if (self = [super init]) {
    _firestore = firestore;
    _internalKey = std::move(documentKey);
    _internalDocument = document;
    _fromCache = fromCache;
    _pendingWrites = pendingWrites;
  }
  return self;
}

- (const DocumentKey &)internalKey {
  return _internalKey;
}

// NSObject Methods
- (BOOL)isEqual:(nullable id)other {
  if (other == self) return YES;
  // self class could be FIRDocumentSnapshot or subtype. So we compare with base type explicitly.
  if (![other isKindOfClass:[FIRDocumentSnapshot class]]) return NO;

  return [self isEqualToSnapshot:other];
}

- (BOOL)isEqualToSnapshot:(nullable FIRDocumentSnapshot *)snapshot {
  if (self == snapshot) return YES;
  if (snapshot == nil) return NO;

  return [self.firestore isEqual:snapshot.firestore] && self.internalKey == snapshot.internalKey &&
         (self.internalDocument == snapshot.internalDocument ||
          [self.internalDocument isEqual:snapshot.internalDocument]) &&
<<<<<<< HEAD
         _pendingWrites == snapshot->_pendingWrites && self.fromCache == snapshot.fromCache;
=======
         self.pendingWrites == snapshot.pendingWrites && self.fromCache == snapshot.fromCache;
>>>>>>> 392e7634
}

- (NSUInteger)hash {
  NSUInteger hash = [self.firestore hash];
  hash = hash * 31u + self.internalKey.Hash();
  hash = hash * 31u + [self.internalDocument hash];
  hash = hash * 31u + (_pendingWrites ? 1 : 0);
  hash = hash * 31u + (self.fromCache ? 1 : 0);
  return hash;
}

@dynamic exists;

- (BOOL)exists {
  return _internalDocument != nil;
}

- (FIRDocumentReference *)reference {
  return [FIRDocumentReference referenceWithKey:self.internalKey firestore:self.firestore];
}

- (NSString *)documentID {
  return util::WrapNSString(self.internalKey.path().last_segment());
}

- (FIRSnapshotMetadata *)metadata {
  if (!_cachedMetadata) {
    _cachedMetadata = [FIRSnapshotMetadata snapshotMetadataWithPendingWrites:_pendingWrites
                                                                   fromCache:self.fromCache];
  }
  return _cachedMetadata;
}

- (nullable NSDictionary<NSString *, id> *)data {
  return [self dataWithServerTimestampBehavior:FIRServerTimestampBehaviorNone];
}

- (nullable NSDictionary<NSString *, id> *)dataWithServerTimestampBehavior:
    (FIRServerTimestampBehavior)serverTimestampBehavior {
  FSTFieldValueOptions *options = [self optionsForServerTimestampBehavior:serverTimestampBehavior];
  return self.internalDocument == nil
             ? nil
             : [self convertedObject:[self.internalDocument data] options:options];
}

- (nullable id)valueForField:(id)field {
  return [self valueForField:field serverTimestampBehavior:FIRServerTimestampBehaviorNone];
}

- (nullable id)valueForField:(id)field
     serverTimestampBehavior:(FIRServerTimestampBehavior)serverTimestampBehavior {
  FIRFieldPath *fieldPath;

  if ([field isKindOfClass:[NSString class]]) {
    fieldPath = [FIRFieldPath pathWithDotSeparatedString:field];
  } else if ([field isKindOfClass:[FIRFieldPath class]]) {
    fieldPath = field;
  } else {
    FSTThrowInvalidArgument(@"Subscript key must be an NSString or FIRFieldPath.");
  }

  FSTFieldValue *fieldValue = [[self.internalDocument data] valueForPath:fieldPath.internalValue];
  FSTFieldValueOptions *options = [self optionsForServerTimestampBehavior:serverTimestampBehavior];
  return fieldValue == nil ? nil : [self convertedValue:fieldValue options:options];
}

- (FSTFieldValueOptions *)optionsForServerTimestampBehavior:
    (FIRServerTimestampBehavior)serverTimestampBehavior {
  FSTServerTimestampBehavior internalBehavior =
      InternalServerTimestampBehavor(serverTimestampBehavior);
  return [[FSTFieldValueOptions alloc]
      initWithServerTimestampBehavior:internalBehavior
         timestampsInSnapshotsEnabled:self.firestore.settings.timestampsInSnapshotsEnabled];
}

- (nullable id)objectForKeyedSubscript:(id)key {
  return [self valueForField:key];
}

- (id)convertedValue:(FSTFieldValue *)value options:(FSTFieldValueOptions *)options {
  if ([value isKindOfClass:[FSTObjectValue class]]) {
    return [self convertedObject:(FSTObjectValue *)value options:options];
  } else if ([value isKindOfClass:[FSTArrayValue class]]) {
    return [self convertedArray:(FSTArrayValue *)value options:options];
  } else if ([value isKindOfClass:[FSTReferenceValue class]]) {
    FSTReferenceValue *ref = (FSTReferenceValue *)value;
    const DatabaseId *refDatabase = ref.databaseID;
    const DatabaseId *database = self.firestore.databaseID;
    if (*refDatabase != *database) {
      // TODO(b/32073923): Log this as a proper warning.
      NSLog(
          @"WARNING: Document %@ contains a document reference within a different database "
           "(%s/%s) which is not supported. It will be treated as a reference within the "
           "current database (%s/%s) instead.",
          self.reference.path, refDatabase->project_id().c_str(),
          refDatabase->database_id().c_str(), database->project_id().c_str(),
          database->database_id().c_str());
    }
    return [FIRDocumentReference referenceWithKey:[ref valueWithOptions:options]
                                        firestore:self.firestore];
  } else {
    return [value valueWithOptions:options];
  }
}

- (NSDictionary<NSString *, id> *)convertedObject:(FSTObjectValue *)objectValue
                                          options:(FSTFieldValueOptions *)options {
  NSMutableDictionary *result = [NSMutableDictionary dictionary];
  [objectValue.internalValue
      enumerateKeysAndObjectsUsingBlock:^(NSString *key, FSTFieldValue *value, BOOL *stop) {
        result[key] = [self convertedValue:value options:options];
      }];
  return result;
}

- (NSArray<id> *)convertedArray:(FSTArrayValue *)arrayValue
                        options:(FSTFieldValueOptions *)options {
  NSArray<FSTFieldValue *> *internalValue = arrayValue.internalValue;
  NSMutableArray *result = [NSMutableArray arrayWithCapacity:internalValue.count];
  [internalValue enumerateObjectsUsingBlock:^(id value, NSUInteger idx, BOOL *stop) {
    [result addObject:[self convertedValue:value options:options]];
  }];
  return result;
}

@end

@interface FIRQueryDocumentSnapshot ()

- (instancetype)initWithFirestore:(FIRFirestore *)firestore
                      documentKey:(DocumentKey)documentKey
                         document:(FSTDocument *)document
                        fromCache:(BOOL)fromCache
                 hasPendingWrites:(BOOL)pendingWrites NS_DESIGNATED_INITIALIZER;

@end

@implementation FIRQueryDocumentSnapshot

- (instancetype)initWithFirestore:(FIRFirestore *)firestore
                      documentKey:(DocumentKey)documentKey
                         document:(FSTDocument *)document
                        fromCache:(BOOL)fromCache
                 hasPendingWrites:(BOOL)pendingWrites {
  self = [super initWithFirestore:firestore
                      documentKey:std::move(documentKey)
                         document:document
                        fromCache:fromCache
                 hasPendingWrites:pendingWrites];
  return self;
}

- (NSDictionary<NSString *, id> *)data {
  NSDictionary<NSString *, id> *data = [super data];
  HARD_ASSERT(data, "Document in a QueryDocumentSnapshot should exist");
  return data;
}

- (NSDictionary<NSString *, id> *)dataWithServerTimestampBehavior:
    (FIRServerTimestampBehavior)serverTimestampBehavior {
  NSDictionary<NSString *, id> *data =
      [super dataWithServerTimestampBehavior:serverTimestampBehavior];
  HARD_ASSERT(data, "Document in a QueryDocumentSnapshot should exist");
  return data;
}

@end

NS_ASSUME_NONNULL_END<|MERGE_RESOLUTION|>--- conflicted
+++ resolved
@@ -129,11 +129,7 @@
   return [self.firestore isEqual:snapshot.firestore] && self.internalKey == snapshot.internalKey &&
          (self.internalDocument == snapshot.internalDocument ||
           [self.internalDocument isEqual:snapshot.internalDocument]) &&
-<<<<<<< HEAD
-         _pendingWrites == snapshot->_pendingWrites && self.fromCache == snapshot.fromCache;
-=======
          self.pendingWrites == snapshot.pendingWrites && self.fromCache == snapshot.fromCache;
->>>>>>> 392e7634
 }
 
 - (NSUInteger)hash {
