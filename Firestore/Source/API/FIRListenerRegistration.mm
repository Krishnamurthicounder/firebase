--- conflicted
+++ resolved
@@ -15,10 +15,6 @@
  */
 
 #include <memory>
-<<<<<<< HEAD
-#include <utility>
-=======
->>>>>>> 000bc1a4
 
 #import "Firestore/Source/API/FIRListenerRegistration+Internal.h"
 
@@ -26,7 +22,6 @@
 
 NS_ASSUME_NONNULL_BEGIN
 
-<<<<<<< HEAD
 using firebase::firestore::util::DelayedConstructor;
 
 @implementation FSTListenerRegistration {
@@ -34,22 +29,6 @@
 }
 
 - (instancetype)initWithRegistration:(ListenerRegistration &&)registration {
-=======
-@implementation FSTListenerRegistration {
-  /** The client that was used to register this listen. */
-  FSTFirestoreClient *_client;
-
-  /** The async listener that is used to mute events synchronously. */
-  FSTAsyncQueryListener *_asyncListener;
-
-  /** The internal QueryListener that can be used to unlisten the query. */
-  std::weak_ptr<QueryListener> _internalListener;
-}
-
-- (instancetype)initWithClient:(FSTFirestoreClient *)client
-                 asyncListener:(FSTAsyncQueryListener *)asyncListener
-              internalListener:(std::shared_ptr<QueryListener>)internalListener {
->>>>>>> 000bc1a4
   if (self = [super init]) {
     _registration.Init(std::move(registration));
   }
@@ -57,19 +36,7 @@
 }
 
 - (void)remove {
-<<<<<<< HEAD
   _registration->Remove();
-=======
-  [_asyncListener mute];
-
-  std::shared_ptr<QueryListener> listener = _internalListener.lock();
-  if (listener) {
-    [_client removeListener:listener];
-    listener.reset();
-    _internalListener.reset();
-  }
-  _asyncListener = nil;
->>>>>>> 000bc1a4
 }
 
 @end
