--- conflicted
+++ resolved
@@ -388,7 +388,6 @@
   }
 }
 
-<<<<<<< HEAD
 /**
  * Returns all targetIds that the watch change applies to: either the targetIds explicitly listed
  * in the change or the targetIds of all currently active targets.
@@ -410,10 +409,7 @@
   return result;
 }
 
-- (void)removeTarget:(FSTTargetID)targetID {
-=======
 - (void)removeTarget:(TargetId)targetID {
->>>>>>> 0725a5d4
   _targetStates.erase(targetID);
 }
 
