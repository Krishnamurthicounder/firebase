/*
 * Copyright 2017 Google
 *
 * Licensed under the Apache License, Version 2.0 (the "License");
 * you may not use this file except in compliance with the License.
 * You may obtain a copy of the License at
 *
 *      http://www.apache.org/licenses/LICENSE-2.0
 *
 * Unless required by applicable law or agreed to in writing, software
 * distributed under the License is distributed on an "AS IS" BASIS,
 * WITHOUT WARRANTIES OR CONDITIONS OF ANY KIND, either express or implied.
 * See the License for the specific language governing permissions and
 * limitations under the License.
 */

#import <Foundation/Foundation.h>

#include <functional>
#include <memory>

#include "Firestore/core/src/firebase/firestore/auth/user.h"
#include "Firestore/core/src/firebase/firestore/model/types.h"
#include "Firestore/core/src/firebase/firestore/remote/datastore.h"
#include "Firestore/core/src/firebase/firestore/remote/remote_event.h"
#include "Firestore/core/src/firebase/firestore/remote/remote_store.h"
#include "Firestore/core/src/firebase/firestore/util/async_queue.h"

@class FSTLocalStore;
@class FSTMutationBatch;
@class FSTMutationBatchResult;
@class FSTQueryData;
@class FSTTransaction;

NS_ASSUME_NONNULL_BEGIN

<<<<<<< HEAD
=======
#pragma mark - FSTRemoteSyncer

/**
 * A protocol that describes the actions the FSTRemoteStore needs to perform on a cooperating
 * synchronization engine.
 */
@protocol FSTRemoteSyncer

/**
 * Applies one remote event to the sync engine, notifying any views of the changes, and releasing
 * any pending mutation batches that would become visible because of the snapshot version the
 * remote event contains.
 */
- (void)applyRemoteEvent:(const firebase::firestore::remote::RemoteEvent &)remoteEvent;

/**
 * Rejects the listen for the given targetID. This can be triggered by the backend for any active
 * target.
 *
 * @param targetID The targetID corresponding to a listen initiated via
 *     -listenToTargetWithQueryData: on FSTRemoteStore.
 * @param error A description of the condition that has forced the rejection. Nearly always this
 *     will be an indication that the user is no longer authorized to see the data matching the
 *     target.
 */
- (void)rejectListenWithTargetID:(const firebase::firestore::model::TargetId)targetID
                           error:(NSError *)error;

/**
 * Applies the result of a successful write of a mutation batch to the sync engine, emitting
 * snapshots in any views that the mutation applies to, and removing the batch from the mutation
 * queue.
 */
- (void)applySuccessfulWriteWithResult:(FSTMutationBatchResult *)batchResult;

/**
 * Rejects the batch, removing the batch from the mutation queue, recomputing the local view of
 * any documents affected by the batch and then, emitting snapshots with the reverted value.
 */
- (void)rejectFailedWriteWithBatchID:(firebase::firestore::model::BatchId)batchID
                               error:(NSError *)error;

/**
 * Returns the set of remote document keys for the given target ID. This list includes the
 * documents that were assigned to the target when we received the last snapshot.
 */
- (firebase::firestore::model::DocumentKeySet)remoteKeysForTarget:
    (firebase::firestore::model::TargetId)targetId;

@end
>>>>>>> 61f821ea

#pragma mark - FSTRemoteStore

/**
 * FSTRemoteStore handles all interaction with the backend through a simple, clean interface. This
 * class is not thread safe and should be only called from the worker dispatch queue.
 */
@interface FSTRemoteStore : NSObject

- (instancetype)
    initWithLocalStore:(FSTLocalStore *)localStore
             datastore:(std::shared_ptr<firebase::firestore::remote::Datastore>)datastore
           workerQueue:(firebase::firestore::util::AsyncQueue *)queue
    onlineStateHandler:
        (std::function<void(firebase::firestore::model::OnlineState)>)onlineStateHandler;

- (instancetype)init NS_UNAVAILABLE;

- (void)setSyncEngine:(id<FSTRemoteSyncer>)syncEngine;

/** Starts up the remote store, creating streams, restoring state from LocalStore, etc. */
- (void)start;

/** Shuts down the remote store, tearing down connections and otherwise cleaning up. */
- (void)shutdown;

/** Temporarily disables the network. The network can be re-enabled using 'enableNetwork:'. */
- (void)disableNetwork;

/** Re-enables the network. Only to be called as the counterpart to 'disableNetwork:'. */
- (void)enableNetwork;

/**
 * Tells the FSTRemoteStore that the currently authenticated user has changed.
 *
 * In response the remote store tears down streams and clears up any tracked operations that should
 * not persist across users. Restarts the streams if appropriate.
 */
- (void)credentialDidChange;

/** Listens to the target identified by the given FSTQueryData. */
- (void)listenToTargetWithQueryData:(FSTQueryData *)queryData;

/** Stops listening to the target with the given target ID. */
- (void)stopListeningToTargetID:(firebase::firestore::model::TargetId)targetID;

/**
 * Tells the FSTRemoteStore that there are new mutations to process in the queue. This is typically
 * called by FSTSyncEngine after it has sent mutations to FSTLocalStore.
 *
 * In response the remote store will pull mutations from the local store until the datastore
 * instance reports that it cannot accept further in-progress writes. This mechanism serves to
 * maintain a pipeline of in-flight requests between the `Datastore` and the server that
 * applies them.
 */
- (void)fillWritePipeline;

/** Returns a new transaction backed by this remote store. */
- (FSTTransaction *)transaction;

@end

NS_ASSUME_NONNULL_END<|MERGE_RESOLUTION|>--- conflicted
+++ resolved
@@ -34,59 +34,6 @@
 
 NS_ASSUME_NONNULL_BEGIN
 
-<<<<<<< HEAD
-=======
-#pragma mark - FSTRemoteSyncer
-
-/**
- * A protocol that describes the actions the FSTRemoteStore needs to perform on a cooperating
- * synchronization engine.
- */
-@protocol FSTRemoteSyncer
-
-/**
- * Applies one remote event to the sync engine, notifying any views of the changes, and releasing
- * any pending mutation batches that would become visible because of the snapshot version the
- * remote event contains.
- */
-- (void)applyRemoteEvent:(const firebase::firestore::remote::RemoteEvent &)remoteEvent;
-
-/**
- * Rejects the listen for the given targetID. This can be triggered by the backend for any active
- * target.
- *
- * @param targetID The targetID corresponding to a listen initiated via
- *     -listenToTargetWithQueryData: on FSTRemoteStore.
- * @param error A description of the condition that has forced the rejection. Nearly always this
- *     will be an indication that the user is no longer authorized to see the data matching the
- *     target.
- */
-- (void)rejectListenWithTargetID:(const firebase::firestore::model::TargetId)targetID
-                           error:(NSError *)error;
-
-/**
- * Applies the result of a successful write of a mutation batch to the sync engine, emitting
- * snapshots in any views that the mutation applies to, and removing the batch from the mutation
- * queue.
- */
-- (void)applySuccessfulWriteWithResult:(FSTMutationBatchResult *)batchResult;
-
-/**
- * Rejects the batch, removing the batch from the mutation queue, recomputing the local view of
- * any documents affected by the batch and then, emitting snapshots with the reverted value.
- */
-- (void)rejectFailedWriteWithBatchID:(firebase::firestore::model::BatchId)batchID
-                               error:(NSError *)error;
-
-/**
- * Returns the set of remote document keys for the given target ID. This list includes the
- * documents that were assigned to the target when we received the last snapshot.
- */
-- (firebase::firestore::model::DocumentKeySet)remoteKeysForTarget:
-    (firebase::firestore::model::TargetId)targetId;
-
-@end
->>>>>>> 61f821ea
 
 #pragma mark - FSTRemoteStore
 
