/*
 * Copyright 2017 Google
 *
 * Licensed under the Apache License, Version 2.0 (the "License");
 * you may not use this file except in compliance with the License.
 * You may obtain a copy of the License at
 *
 *      http://www.apache.org/licenses/LICENSE-2.0
 *
 * Unless required by applicable law or agreed to in writing, software
 * distributed under the License is distributed on an "AS IS" BASIS,
 * WITHOUT WARRANTIES OR CONDITIONS OF ANY KIND, either express or implied.
 * See the License for the specific language governing permissions and
 * limitations under the License.
 */

#import "Firestore/Source/Remote/FSTDatastore.h"

#import <GRPCClient/GRPCCall+OAuth2.h>
#import <GRPCClient/GRPCCall.h>

#import "FIRFirestoreErrors.h"
#import "Firestore/Source/API/FIRFirestore+Internal.h"
#import "Firestore/Source/Auth/FSTCredentialsProvider.h"
#import "Firestore/Source/Local/FSTQueryData.h"
#import "Firestore/Source/Model/FSTMutation.h"
#import "Firestore/Source/Remote/FSTBufferedWriter.h"
#import "Firestore/Source/Remote/FSTExponentialBackoff.h"
#import "Firestore/Source/Remote/FSTSerializerBeta.h"
#import "Firestore/Source/Remote/FSTStream.h"
#import "Firestore/Source/Util/FSTAssert.h"
#import "Firestore/Source/Util/FSTClasses.h"
#import "Firestore/Source/Util/FSTDispatchQueue.h"
#import "Firestore/Source/Util/FSTLogger.h"

#import "Firestore/Protos/objc/google/firestore/v1beta1/Firestore.pbrpc.h"

#include "Firestore/core/src/firebase/firestore/auth/token.h"
#include "Firestore/core/src/firebase/firestore/core/database_info.h"
#include "Firestore/core/src/firebase/firestore/model/database_id.h"
#include "Firestore/core/src/firebase/firestore/util/string_apple.h"

namespace util = firebase::firestore::util;
using firebase::firestore::auth::Token;
using firebase::firestore::core::DatabaseInfo;
using firebase::firestore::model::DatabaseId;

/**
 * Initial backoff time in seconds after an error.
 * Set to 1s according to https://cloud.google.com/apis/design/errors.
 */
static const NSTimeInterval kBackoffInitialDelay = 1;
static const NSTimeInterval kBackoffMaxDelay = 60.0;
static const double kBackoffFactor = 1.5;

#pragma mark - FSTStream

/** The state of a stream. */
typedef NS_ENUM(NSInteger, FSTStreamState) {
  /**
   * The streaming RPC is not running and there's no error condition. Calling `start` will
   * start the stream immediately without backoff. While in this state -isStarted will return NO.
   */
  FSTStreamStateInitial = 0,

  /**
   * The stream is starting, and is waiting for an auth token to attach to the initial request.
   * While in this state, isStarted will return YES but isOpen will return NO.
   */
  FSTStreamStateAuth,

  /**
   * The streaming RPC is up and running. Requests and responses can flow freely. Both
   * isStarted and isOpen will return YES.
   */
  FSTStreamStateOpen,

  /**
   * The stream encountered an error. The next start attempt will back off. While in this state
   * -isStarted will return NO.
   */
  FSTStreamStateError,

  /**
   * An in-between state after an error where the stream is waiting before re-starting. After
   * waiting is complete, the stream will try to open. While in this state -isStarted will
   * return YES but isOpen will return NO.
   */
  FSTStreamStateBackoff,

  /**
   * The stream has been explicitly stopped; no further events will be emitted.
   */
  FSTStreamStateStopped,
};

// We need to declare these classes first so that Datastore can alloc them.

@interface FSTWatchStream ()

/**
 * Initializes the watch stream with its dependencies.
 */
- (instancetype)initWithDatabase:(const DatabaseInfo *)database
             workerDispatchQueue:(FSTDispatchQueue *)workerDispatchQueue
                     credentials:(id<FSTCredentialsProvider>)credentials
                      serializer:(FSTSerializerBeta *)serializer NS_DESIGNATED_INITIALIZER;

- (instancetype)initWithDatabase:(const DatabaseInfo *)database
             workerDispatchQueue:(FSTDispatchQueue *)workerDispatchQueue
                     credentials:(id<FSTCredentialsProvider>)credentials
            responseMessageClass:(Class)responseMessageClass NS_UNAVAILABLE;

@end

@interface FSTStream ()

@property(nonatomic, assign, readonly) FSTTimerID idleTimerID;
@property(nonatomic, strong, nullable) FSTDelayedCallback *idleTimerCallback;
@property(nonatomic, weak, readwrite, nullable) id delegate;

@end

@interface FSTStream () <GRXWriteable>

// Does not own this DatabaseInfo.
@property(nonatomic, assign, readonly) const DatabaseInfo *databaseInfo;
@property(nonatomic, strong, readonly) FSTDispatchQueue *workerDispatchQueue;
@property(nonatomic, strong, readonly) id<FSTCredentialsProvider> credentials;
@property(nonatomic, unsafe_unretained, readonly) Class responseMessageClass;
@property(nonatomic, strong, readonly) FSTExponentialBackoff *backoff;

/** A flag tracking whether the stream received a message from the backend. */
@property(nonatomic, assign) BOOL messageReceived;

/**
 * Stream state as exposed to consumers of FSTStream. This differs from GRXWriter's notion of the
 * state of the stream.
 */
@property(nonatomic, assign) FSTStreamState state;

/** The RPC handle. Used for cancellation. */
@property(nonatomic, strong, nullable) GRPCCall *rpc;

/**
 * The send-side of the RPC stream in which to submit requests, but only once the underlying RPC has
 * started.
 */
@property(nonatomic, strong, nullable) FSTBufferedWriter *requestsWriter;

@end

#pragma mark - FSTCallbackFilter

/**
 * Implements callbacks from gRPC via the GRXWriteable protocol. This is separate from the main
 * FSTStream to allow the stream to be stopped externally (either by the user or via idle timer)
 * and be able to completely prevent any subsequent events from gRPC from calling back into the
 * FSTSTream.
 */
@interface FSTCallbackFilter : NSObject <GRXWriteable>

- (instancetype)initWithStream:(FSTStream *)stream NS_DESIGNATED_INITIALIZER;
- (instancetype)init NS_UNAVAILABLE;

@property(atomic, readwrite) BOOL callbacksEnabled;
@property(nonatomic, strong, readonly) FSTStream *stream;

@end

@implementation FSTCallbackFilter

- (instancetype)initWithStream:(FSTStream *)stream {
  if (self = [super init]) {
    _callbacksEnabled = YES;
    _stream = stream;
  }
  return self;
}

- (void)suppressCallbacks {
  _callbacksEnabled = NO;
}

- (void)writeValue:(id)value {
  if (_callbacksEnabled) {
    [self.stream writeValue:value];
  }
}

- (void)writesFinishedWithError:(NSError *)errorOrNil {
  if (_callbacksEnabled) {
    [self.stream writesFinishedWithError:errorOrNil];
  }
}

@end

#pragma mark - FSTStream

@interface FSTStream ()

@property(nonatomic, strong, readwrite) FSTCallbackFilter *callbackFilter;

@end

@implementation FSTStream

/** The time a stream stays open after it is marked idle. */
static const NSTimeInterval kIdleTimeout = 60.0;

- (instancetype)initWithDatabase:(const DatabaseInfo *)database
             workerDispatchQueue:(FSTDispatchQueue *)workerDispatchQueue
               connectionTimerID:(FSTTimerID)connectionTimerID
                     idleTimerID:(FSTTimerID)idleTimerID
                     credentials:(id<FSTCredentialsProvider>)credentials
            responseMessageClass:(Class)responseMessageClass {
  if (self = [super init]) {
    _databaseInfo = database;
    _workerDispatchQueue = workerDispatchQueue;
    _idleTimerID = idleTimerID;
    _credentials = credentials;
    _responseMessageClass = responseMessageClass;

    _backoff = [[FSTExponentialBackoff alloc] initWithDispatchQueue:workerDispatchQueue
                                                            timerID:connectionTimerID
                                                       initialDelay:kBackoffInitialDelay
                                                      backoffFactor:kBackoffFactor
                                                           maxDelay:kBackoffMaxDelay];
    _state = FSTStreamStateInitial;
  }
  return self;
}

- (BOOL)isStarted {
  [self.workerDispatchQueue verifyIsCurrentQueue];
  FSTStreamState state = self.state;
  return state == FSTStreamStateBackoff || state == FSTStreamStateAuth ||
         state == FSTStreamStateOpen;
}

- (BOOL)isOpen {
  [self.workerDispatchQueue verifyIsCurrentQueue];
  return self.state == FSTStreamStateOpen;
}

- (GRPCCall *)createRPCWithRequestsWriter:(GRXWriter *)requestsWriter {
  @throw FSTAbstractMethodException();  // NOLINT
}

- (void)startWithDelegate:(id)delegate {
  [self.workerDispatchQueue verifyIsCurrentQueue];

  if (self.state == FSTStreamStateError) {
    [self performBackoffWithDelegate:delegate];
    return;
  }

  FSTLog(@"%@ %p start", NSStringFromClass([self class]), (__bridge void *)self);
  FSTAssert(self.state == FSTStreamStateInitial, @"Already started");

  self.state = FSTStreamStateAuth;
  FSTAssert(_delegate == nil, @"Delegate must be nil");
  _delegate = delegate;

  [self.credentials getTokenForcingRefresh:NO
                                completion:^(Token result, NSError *_Nullable error) {
                                  error = [FSTDatastore firestoreErrorForError:error];
                                  [self.workerDispatchQueue dispatchAsyncAllowingSameQueue:^{
                                    [self resumeStartWithToken:result error:error];
                                  }];
                                }];
}

/** Add an access token to our RPC, after obtaining one from the credentials provider. */
<<<<<<< HEAD
- (void)resumeStartWithToken:(FSTGetTokenResult *)token error:(NSError *)error {
  [self.workerDispatchQueue verifyIsCurrentQueue];

=======
- (void)resumeStartWithToken:(const Token &)token error:(NSError *)error {
>>>>>>> 7a4a2ea1
  if (self.state == FSTStreamStateStopped) {
    // Streams can be stopped while waiting for authorization.
    return;
  }
  FSTAssert(self.state == FSTStreamStateAuth, @"State should still be auth (was %ld)",
            (long)self.state);

  // TODO(mikelehen): We should force a refresh if the previous RPC failed due to an expired token,
  // but I'm not sure how to detect that right now. http://b/32762461
  if (error) {
    // RPC has not been started yet, so just invoke higher-level close handler.
    [self handleStreamClose:error];
    return;
  }

  self.requestsWriter = [[FSTBufferedWriter alloc] init];
  _rpc = [self createRPCWithRequestsWriter:self.requestsWriter];
  [_rpc setResponseDispatchQueue:self.workerDispatchQueue.queue];

  [FSTDatastore prepareHeadersForRPC:_rpc
                          databaseID:&self.databaseInfo->database_id()
                               token:(token.is_valid() ? token.token() : absl::string_view())];
  FSTAssert(_callbackFilter == nil, @"GRX Filter must be nil");
  _callbackFilter = [[FSTCallbackFilter alloc] initWithStream:self];
  [_rpc startWithWriteable:_callbackFilter];

  self.state = FSTStreamStateOpen;
  [self notifyStreamOpen];
}

/** Backs off after an error. */
- (void)performBackoffWithDelegate:(id)delegate {
  FSTLog(@"%@ %p backoff", NSStringFromClass([self class]), (__bridge void *)self);
  [self.workerDispatchQueue verifyIsCurrentQueue];

  FSTAssert(self.state == FSTStreamStateError, @"Should only perform backoff in an error case");
  self.state = FSTStreamStateBackoff;

  FSTWeakify(self);
  [self.backoff backoffAndRunBlock:^{
    FSTStrongify(self);
    [self resumeStartFromBackoffWithDelegate:delegate];
  }];
}

/** Resumes stream start after backing off. */
- (void)resumeStartFromBackoffWithDelegate:(id)delegate {
  if (self.state == FSTStreamStateStopped) {
    // Streams can be stopped while waiting for backoff to complete.
    return;
  }

  // In order to have performed a backoff the stream must have been in an error state just prior
  // to entering the backoff state. If we weren't stopped we must be in the backoff state.
  FSTAssert(self.state == FSTStreamStateBackoff, @"State should still be backoff (was %ld)",
            (long)self.state);

  // Momentarily set state to FSTStreamStateInitial as `start` expects it.
  self.state = FSTStreamStateInitial;
  [self startWithDelegate:delegate];
  FSTAssert([self isStarted], @"Stream should have started.");
}

/**
 * Can be overridden to perform additional cleanup before the stream is closed. Calling
 * [super tearDown] is not required.
 */
- (void)tearDown {
}

/**
 * Closes the stream and cleans up as necessary:
 *
 * * closes the underlying GRPC stream;
 * * calls the onClose handler with the given 'error';
 * * sets internal stream state to 'finalState';
 * * adjusts the backoff timer based on the error
 *
 * A new stream can be opened by calling `start` unless `finalState` is set to
 * `FSTStreamStateStopped`.
 *
 * @param finalState the intended state of the stream after closing.
 * @param error the NSError the connection was closed with.
 */
- (void)closeWithFinalState:(FSTStreamState)finalState error:(nullable NSError *)error {
  FSTAssert(finalState == FSTStreamStateError || error == nil,
            @"Can't provide an error when not in an error state.");

  [self.workerDispatchQueue verifyIsCurrentQueue];
  [self cancelIdleCheck];

  if (finalState != FSTStreamStateError) {
    // If this is an intentional close ensure we don't delay our next connection attempt.
    [self.backoff reset];
  } else if (error != nil && error.code == FIRFirestoreErrorCodeResourceExhausted) {
    FSTLog(@"%@ %p Using maximum backoff delay to prevent overloading the backend.", [self class],
           (__bridge void *)self);
    [self.backoff resetToMax];
  }

  if (finalState != FSTStreamStateError) {
    FSTLog(@"%@ %p Performing stream teardown", [self class], (__bridge void *)self);
    [self tearDown];
  }

  if (self.requestsWriter) {
    // Clean up the underlying RPC. If this close: is in response to an error, don't attempt to
    // call half-close to avoid secondary failures.
    if (finalState != FSTStreamStateError) {
      FSTLog(@"%@ %p Closing stream client-side", [self class], (__bridge void *)self);
      @synchronized(self.requestsWriter) {
        [self.requestsWriter finishWithError:nil];
      }
    }
    _requestsWriter = nil;
  }

  // This state must be assigned before calling `notifyStreamInterrupted` to allow the callback to
  // inhibit backoff or otherwise manipulate the state in its non-started state.
  self.state = finalState;

  [self.callbackFilter suppressCallbacks];
  _callbackFilter = nil;

  // Clean up remaining state.
  _messageReceived = NO;
  _rpc = nil;

  // If the caller explicitly requested a stream stop, don't notify them of a closing stream (it
  // could trigger undesirable recovery logic, etc.).
  if (finalState != FSTStreamStateStopped) {
    [self notifyStreamInterruptedWithError:error];
  }

  // PORTING NOTE: notifyStreamInterruptedWithError may have restarted the stream with a new
  // delegate so we do /not/ want to clear the delegate here. And since we've already suppressed
  // callbacks via our callbackFilter, there is no worry about bleed through of events from GRPC.
}

- (void)stop {
  FSTLog(@"%@ %p stop", NSStringFromClass([self class]), (__bridge void *)self);
  if ([self isStarted]) {
    [self closeWithFinalState:FSTStreamStateStopped error:nil];
  }
}

- (void)inhibitBackoff {
  FSTAssert(![self isStarted], @"Can only inhibit backoff after an error (was %ld)",
            (long)self.state);
  [self.workerDispatchQueue verifyIsCurrentQueue];

  // Clear the error condition.
  self.state = FSTStreamStateInitial;
  [self.backoff reset];
}

/** Called by the idle timer when the stream should close due to inactivity. */
- (void)handleIdleCloseTimer {
  [self.workerDispatchQueue verifyIsCurrentQueue];
  if ([self isOpen]) {
    // When timing out an idle stream there's no reason to force the stream into backoff when
    // it restarts so set the stream state to Initial instead of Error.
    [self closeWithFinalState:FSTStreamStateInitial error:nil];
  }
}

- (void)markIdle {
  [self.workerDispatchQueue verifyIsCurrentQueue];
  // Starts the idle timer if we are in state 'Open' and are not yet already running a timer (in
  // which case the previous idle timeout still applies).
  if ([self isOpen] && !self.idleTimerCallback) {
    self.idleTimerCallback = [self.workerDispatchQueue dispatchAfterDelay:kIdleTimeout
                                                                  timerID:self.idleTimerID
                                                                    block:^() {
                                                                      [self handleIdleCloseTimer];
                                                                    }];
  }
}

- (void)cancelIdleCheck {
  [self.workerDispatchQueue verifyIsCurrentQueue];
  if (self.idleTimerCallback) {
    [self.idleTimerCallback cancel];
    self.idleTimerCallback = nil;
  }
}

/**
 * Parses a protocol buffer response from the server. If the message fails to parse, generates
 * an error and closes the stream.
 *
 * @param protoClass A protocol buffer message class object, that responds to parseFromData:error:.
 * @param data The bytes in the response as returned from GRPC.
 * @return An instance of the protocol buffer message, parsed from the data if parsing was
 *     successful, or nil otherwise.
 */
- (nullable id)parseProto:(Class)protoClass data:(NSData *)data error:(NSError **)error {
  NSError *parseError;
  id parsed = [protoClass parseFromData:data error:&parseError];
  if (parsed) {
    *error = nil;
    return parsed;
  } else {
    NSDictionary *info = @{
      NSLocalizedDescriptionKey : @"Unable to parse response from the server",
      NSUnderlyingErrorKey : parseError,
      @"Expected class" : protoClass,
      @"Received value" : data,
    };
    *error = [NSError errorWithDomain:FIRFirestoreErrorDomain
                                 code:FIRFirestoreErrorCodeInternal
                             userInfo:info];
    return nil;
  }
}

/**
 * Writes a request proto into the stream.
 */
- (void)writeRequest:(GPBMessage *)request {
  NSData *data = [request data];

  [self cancelIdleCheck];

  FSTBufferedWriter *requestsWriter = self.requestsWriter;
  @synchronized(requestsWriter) {
    [requestsWriter writeValue:data];
  }
}

#pragma mark Template methods for subclasses

/**
 * Called by the stream after the stream has opened.
 *
 * Subclasses should relay to their stream-specific delegate. Calling [super notifyStreamOpen] is
 * not required.
 */
- (void)notifyStreamOpen {
}

/**
 * Called by the stream after the stream has been unexpectedly interrupted, either due to an error
 * or due to idleness.
 *
 * Subclasses should relay to their stream-specific delegate. Calling [super
 * notifyStreamInterrupted] is not required.
 */
- (void)notifyStreamInterruptedWithError:(nullable NSError *)error {
}

/**
 * Called by the stream for each incoming protocol message coming from the server.
 *
 * Subclasses should implement this to deserialize the value and relay to their stream-specific
 * delegate, if appropriate. Calling [super handleStreamMessage] is not required.
 */
- (void)handleStreamMessage:(id)value {
}

/**
 * Called by the stream when the underlying RPC has been closed for whatever reason.
 */
- (void)handleStreamClose:(nullable NSError *)error {
  FSTLog(@"%@ %p close: %@", NSStringFromClass([self class]), (__bridge void *)self, error);
  FSTAssert([self isStarted], @"handleStreamClose: called for non-started stream.");

  // In theory the stream could close cleanly, however, in our current model we never expect this
  // to happen because if we stop a stream ourselves, this callback will never be called. To
  // prevent cases where we retry without a backoff accidentally, we set the stream to error
  // in all cases.
  [self closeWithFinalState:FSTStreamStateError error:error];
}

#pragma mark GRXWriteable implementation
// The GRXWriteable implementation defines the receive side of the RPC stream.

/**
 * Called by GRPC when it publishes a value.
 *
 * GRPC must be configured to use our worker queue by calling
 * `[call setResponseDispatchQueue:self.workerDispatchQueue.queue]` on the GRPCCall before starting
 * the RPC.
 */
- (void)writeValue:(id)value {
  [self.workerDispatchQueue verifyIsCurrentQueue];
  FSTAssert([self isStarted], @"writeValue: called for stopped stream.");

  if (!self.messageReceived) {
    self.messageReceived = YES;
    if ([FIRFirestore isLoggingEnabled]) {
      FSTLog(@"%@ %p headers (whitelisted): %@", NSStringFromClass([self class]),
             (__bridge void *)self,
             [FSTDatastore extractWhiteListedHeaders:self.rpc.responseHeaders]);
    }
  }
  NSError *error;
  id proto = [self parseProto:self.responseMessageClass data:value error:&error];
  if (proto) {
    [self handleStreamMessage:proto];
  } else {
    [_rpc finishWithError:error];
  }
}

/**
 * Called by GRPC when it closed the stream with an error representing the final state of the
 * stream.
 *
 * GRPC must be configured to use our worker queue by calling
 * `[call setResponseDispatchQueue:self.workerDispatchQueue.queue]` on the GRPCCall before starting
 * the RPC.
 *
 * Do not call directly. Call handleStreamClose to directly inform stream-specific logic, or call
 * stop to tear down the stream.
 */
- (void)writesFinishedWithError:(nullable NSError *)error __used {
  error = [FSTDatastore firestoreErrorForError:error];
  [self.workerDispatchQueue verifyIsCurrentQueue];
  FSTAssert([self isStarted], @"writesFinishedWithError: called for stopped stream.");

  [self handleStreamClose:error];
}

@end

#pragma mark - FSTWatchStream

@interface FSTWatchStream ()

@property(nonatomic, strong, readonly) FSTSerializerBeta *serializer;

@end

@implementation FSTWatchStream

- (instancetype)initWithDatabase:(const DatabaseInfo *)database
             workerDispatchQueue:(FSTDispatchQueue *)workerDispatchQueue
                     credentials:(id<FSTCredentialsProvider>)credentials
                      serializer:(FSTSerializerBeta *)serializer {
  self = [super initWithDatabase:database
             workerDispatchQueue:workerDispatchQueue
               connectionTimerID:FSTTimerIDListenStreamConnection
                     idleTimerID:FSTTimerIDListenStreamIdle
                     credentials:credentials
            responseMessageClass:[GCFSListenResponse class]];
  if (self) {
    _serializer = serializer;
  }
  return self;
}

- (GRPCCall *)createRPCWithRequestsWriter:(GRXWriter *)requestsWriter {
  return [[GRPCCall alloc] initWithHost:util::WrapNSStringNoCopy(self.databaseInfo->host())
                                   path:@"/google.firestore.v1beta1.Firestore/Listen"
                         requestsWriter:requestsWriter];
}

- (void)notifyStreamOpen {
  [self.delegate watchStreamDidOpen];
}

- (void)notifyStreamInterruptedWithError:(nullable NSError *)error {
  id<FSTWatchStreamDelegate> delegate = self.delegate;
  self.delegate = nil;
  [delegate watchStreamWasInterruptedWithError:error];
}

- (void)watchQuery:(FSTQueryData *)query {
  FSTAssert([self isOpen], @"Not yet open");
  [self.workerDispatchQueue verifyIsCurrentQueue];

  GCFSListenRequest *request = [GCFSListenRequest message];
  request.database = [_serializer encodedDatabaseID];
  request.addTarget = [_serializer encodedTarget:query];
  request.labels = [_serializer encodedListenRequestLabelsForQueryData:query];

  FSTLog(@"FSTWatchStream %p watch: %@", (__bridge void *)self, request);
  [self writeRequest:request];
}

- (void)unwatchTargetID:(FSTTargetID)targetID {
  FSTAssert([self isOpen], @"Not yet open");
  [self.workerDispatchQueue verifyIsCurrentQueue];

  GCFSListenRequest *request = [GCFSListenRequest message];
  request.database = [_serializer encodedDatabaseID];
  request.removeTarget = targetID;

  FSTLog(@"FSTWatchStream %p unwatch: %@", (__bridge void *)self, request);
  [self writeRequest:request];
}

/**
 * Receives an inbound message from GRPC, deserializes, and then passes that on to the delegate's
 * watchStreamDidChange:snapshotVersion: callback.
 */
- (void)handleStreamMessage:(GCFSListenResponse *)proto {
  FSTLog(@"FSTWatchStream %p response: %@", (__bridge void *)self, proto);
  [self.workerDispatchQueue verifyIsCurrentQueue];

  // A successful response means the stream is healthy.
  [self.backoff reset];

  FSTWatchChange *change = [_serializer decodedWatchChange:proto];
  FSTSnapshotVersion *snap = [_serializer versionFromListenResponse:proto];
  [self.delegate watchStreamDidChange:change snapshotVersion:snap];
}

@end

#pragma mark - FSTWriteStream

@interface FSTWriteStream ()

@property(nonatomic, strong, readonly) FSTSerializerBeta *serializer;

@end

@implementation FSTWriteStream

- (instancetype)initWithDatabase:(const DatabaseInfo *)database
             workerDispatchQueue:(FSTDispatchQueue *)workerDispatchQueue
                     credentials:(id<FSTCredentialsProvider>)credentials
                      serializer:(FSTSerializerBeta *)serializer {
  self = [super initWithDatabase:database
             workerDispatchQueue:workerDispatchQueue
               connectionTimerID:FSTTimerIDWriteStreamConnection
                     idleTimerID:FSTTimerIDWriteStreamIdle
                     credentials:credentials
            responseMessageClass:[GCFSWriteResponse class]];
  if (self) {
    _serializer = serializer;
  }
  return self;
}

- (GRPCCall *)createRPCWithRequestsWriter:(GRXWriter *)requestsWriter {
  return [[GRPCCall alloc] initWithHost:util::WrapNSStringNoCopy(self.databaseInfo->host())
                                   path:@"/google.firestore.v1beta1.Firestore/Write"
                         requestsWriter:requestsWriter];
}

- (void)startWithDelegate:(id)delegate {
  self.handshakeComplete = NO;
  [super startWithDelegate:delegate];
}

- (void)notifyStreamOpen {
  [self.delegate writeStreamDidOpen];
}

- (void)notifyStreamInterruptedWithError:(nullable NSError *)error {
  id<FSTWriteStreamDelegate> delegate = self.delegate;
  self.delegate = nil;
  [delegate writeStreamWasInterruptedWithError:error];
}

- (void)tearDown {
  if ([self isHandshakeComplete]) {
    // Send an empty write request to the backend to indicate imminent stream closure. This allows
    // the backend to clean up resources.
    [self writeMutations:@[]];
  }
}

- (void)writeHandshake {
  // The initial request cannot contain mutations, but must contain a projectID.
  FSTAssert([self isOpen], @"Not yet open");
  FSTAssert(!self.handshakeComplete, @"Handshake sent out of turn");
  [self.workerDispatchQueue verifyIsCurrentQueue];

  GCFSWriteRequest *request = [GCFSWriteRequest message];
  request.database = [_serializer encodedDatabaseID];
  // TODO(dimond): Support stream resumption. We intentionally do not set the stream token on the
  // handshake, ignoring any stream token we might have.

  FSTLog(@"FSTWriteStream %p initial request: %@", (__bridge void *)self, request);
  [self writeRequest:request];
}

- (void)writeMutations:(NSArray<FSTMutation *> *)mutations {
  FSTAssert([self isOpen], @"Not yet open");
  FSTAssert(self.handshakeComplete, @"Mutations sent out of turn");
  [self.workerDispatchQueue verifyIsCurrentQueue];

  NSMutableArray<GCFSWrite *> *protos = [NSMutableArray arrayWithCapacity:mutations.count];
  for (FSTMutation *mutation in mutations) {
    [protos addObject:[_serializer encodedMutation:mutation]];
  };

  GCFSWriteRequest *request = [GCFSWriteRequest message];
  request.writesArray = protos;
  request.streamToken = self.lastStreamToken;

  FSTLog(@"FSTWriteStream %p mutation request: %@", (__bridge void *)self, request);
  [self writeRequest:request];
}

/**
 * Implements GRXWriteable to receive an inbound message from GRPC, deserialize, and then pass
 * that on to the mutationResultsHandler.
 */
- (void)handleStreamMessage:(GCFSWriteResponse *)response {
  FSTLog(@"FSTWriteStream %p response: %@", (__bridge void *)self, response);
  [self.workerDispatchQueue verifyIsCurrentQueue];

  // Always capture the last stream token.
  self.lastStreamToken = response.streamToken;

  if (!self.isHandshakeComplete) {
    // The first response is the handshake response
    self.handshakeComplete = YES;

    [self.delegate writeStreamDidCompleteHandshake];
  } else {
    // A successful first write response means the stream is healthy.
    // Note that we could consider a successful handshake healthy, however, the write itself
    // might be causing an error we want to back off from.
    [self.backoff reset];

    FSTSnapshotVersion *commitVersion = [_serializer decodedVersion:response.commitTime];
    NSMutableArray<GCFSWriteResult *> *protos = response.writeResultsArray;
    NSMutableArray<FSTMutationResult *> *results = [NSMutableArray arrayWithCapacity:protos.count];
    for (GCFSWriteResult *proto in protos) {
      [results addObject:[_serializer decodedMutationResult:proto]];
    };

    [self.delegate writeStreamDidReceiveResponseWithVersion:commitVersion mutationResults:results];
  }
}

@end<|MERGE_RESOLUTION|>--- conflicted
+++ resolved
@@ -273,13 +273,9 @@
 }
 
 /** Add an access token to our RPC, after obtaining one from the credentials provider. */
-<<<<<<< HEAD
-- (void)resumeStartWithToken:(FSTGetTokenResult *)token error:(NSError *)error {
-  [self.workerDispatchQueue verifyIsCurrentQueue];
-
-=======
 - (void)resumeStartWithToken:(const Token &)token error:(NSError *)error {
->>>>>>> 7a4a2ea1
+  [self.workerDispatchQueue verifyIsCurrentQueue];
+
   if (self.state == FSTStreamStateStopped) {
     // Streams can be stopped while waiting for authorization.
     return;
