--- conflicted
+++ resolved
@@ -362,14 +362,8 @@
  * @param error the NSError the connection was closed with.
  */
 - (void)closeWithFinalState:(FSTStreamState)finalState error:(nullable NSError *)error {
-<<<<<<< HEAD
-  // NO-OP
-  FSTAssert(finalState == FSTStreamStateError || error == nil,
-            @"Can't provide an error when not in an error state.");
-=======
   HARD_ASSERT(finalState == FSTStreamStateError || error == nil,
               "Can't provide an error when not in an error state.");
->>>>>>> f982abb0
 
   // NO-OP
   [self.workerDispatchQueue verifyIsCurrentQueue];
@@ -627,94 +621,6 @@
 
 @end
 
-<<<<<<< HEAD
-=======
-#pragma mark - FSTWatchStream
-
-@interface FSTWatchStream ()
-
-@property(nonatomic, strong, readonly) FSTSerializerBeta *serializer;
-
-@end
-
-@implementation FSTWatchStream
-
-- (instancetype)initWithDatabase:(const DatabaseInfo *)database
-             workerDispatchQueue:(FSTDispatchQueue *)workerDispatchQueue
-                     credentials:(CredentialsProvider *)credentials
-                      serializer:(FSTSerializerBeta *)serializer {
-  self = [super initWithDatabase:database
-             workerDispatchQueue:workerDispatchQueue
-               connectionTimerID:FSTTimerIDListenStreamConnectionBackoff
-                     idleTimerID:FSTTimerIDListenStreamIdle
-                     credentials:credentials
-            responseMessageClass:[GCFSListenResponse class]];
-  if (self) {
-    _serializer = serializer;
-  }
-  return self;
-}
-
-- (GRPCCall *)createRPCWithRequestsWriter:(GRXWriter *)requestsWriter {
-  return [[GRPCCall alloc] initWithHost:util::WrapNSString(self.databaseInfo->host())
-                                   path:@"/google.firestore.v1beta1.Firestore/Listen"
-                         requestsWriter:requestsWriter];
-}
-
-- (void)notifyStreamOpen {
-  [self.delegate watchStreamDidOpen];
-}
-
-- (void)notifyStreamInterruptedWithError:(nullable NSError *)error {
-  id<FSTWatchStreamDelegate> delegate = self.delegate;
-  self.delegate = nil;
-  [delegate watchStreamWasInterruptedWithError:error];
-}
-
-- (void)watchQuery:(FSTQueryData *)query {
-  HARD_ASSERT([self isOpen], "Not yet open");
-  [self.workerDispatchQueue verifyIsCurrentQueue];
-
-  GCFSListenRequest *request = [GCFSListenRequest message];
-  request.database = [_serializer encodedDatabaseID];
-  request.addTarget = [_serializer encodedTarget:query];
-  request.labels = [_serializer encodedListenRequestLabelsForQueryData:query];
-
-  LOG_DEBUG("FSTWatchStream %s watch: %s", (__bridge void *)self, request);
-  [self writeRequest:request];
-}
-
-- (void)unwatchTargetID:(FSTTargetID)targetID {
-  HARD_ASSERT([self isOpen], "Not yet open");
-  [self.workerDispatchQueue verifyIsCurrentQueue];
-
-  GCFSListenRequest *request = [GCFSListenRequest message];
-  request.database = [_serializer encodedDatabaseID];
-  request.removeTarget = targetID;
-
-  LOG_DEBUG("FSTWatchStream %s unwatch: %s", (__bridge void *)self, request);
-  [self writeRequest:request];
-}
-
-/**
- * Receives an inbound message from GRPC, deserializes, and then passes that on to the delegate's
- * watchStreamDidChange:snapshotVersion: callback.
- */
-- (void)handleStreamMessage:(GCFSListenResponse *)proto {
-  LOG_DEBUG("FSTWatchStream %s response: %s", (__bridge void *)self, proto);
-  [self.workerDispatchQueue verifyIsCurrentQueue];
-
-  // A successful response means the stream is healthy.
-  [self.backoff reset];
-
-  FSTWatchChange *change = [_serializer decodedWatchChange:proto];
-  SnapshotVersion snap = [_serializer versionFromListenResponse:proto];
-  [self.delegate watchStreamDidChange:change snapshotVersion:snap];
-}
-
-@end
-
->>>>>>> f982abb0
 #pragma mark - FSTWriteStream
 
 @interface FSTWriteStream ()
