--- conflicted
+++ resolved
@@ -407,11 +407,7 @@
         }
       }
 
-<<<<<<< HEAD
-      if (trackedRemote.size() != (size_t)filter.count) {
-=======
       if (trackedRemote.size() != static_cast<size_t>(filter.count)) {
->>>>>>> 5af6de9e
         FSTLog(@"Existence filter mismatch, resetting mapping");
 
         // Make sure the mismatch is exposed in the remote event
