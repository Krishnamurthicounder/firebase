/*
 * Copyright 2017 Google
 *
 * Licensed under the Apache License, Version 2.0 (the "License");
 * you may not use this file except in compliance with the License.
 * You may obtain a copy of the License at
 *
 *      http://www.apache.org/licenses/LICENSE-2.0
 *
 * Unless required by applicable law or agreed to in writing, software
 * distributed under the License is distributed on an "AS IS" BASIS,
 * WITHOUT WARRANTIES OR CONDITIONS OF ANY KIND, either express or implied.
 * See the License for the specific language governing permissions and
 * limitations under the License.
 */

#import "Firestore/Source/Remote/FSTRemoteStore.h"

#include <cinttypes>
#include <memory>

#import "Firestore/Source/Core/FSTQuery.h"
#import "Firestore/Source/Core/FSTTransaction.h"
#import "Firestore/Source/Local/FSTLocalStore.h"
#import "Firestore/Source/Local/FSTQueryData.h"
#import "Firestore/Source/Model/FSTDocument.h"
#import "Firestore/Source/Model/FSTMutation.h"
#import "Firestore/Source/Model/FSTMutationBatch.h"
#import "Firestore/Source/Remote/FSTDatastore.h"
#import "Firestore/Source/Remote/FSTExistenceFilter.h"
#import "Firestore/Source/Remote/FSTOnlineStateTracker.h"
#import "Firestore/Source/Remote/FSTRemoteEvent.h"
#import "Firestore/Source/Remote/FSTStream.h"
#import "Firestore/Source/Remote/FSTWatchChange.h"

#include "Firestore/core/src/firebase/firestore/auth/user.h"
#include "Firestore/core/src/firebase/firestore/model/document_key.h"
#include "Firestore/core/src/firebase/firestore/model/snapshot_version.h"
#include "Firestore/core/src/firebase/firestore/remote/stream.h"
#include "Firestore/core/src/firebase/firestore/util/hard_assert.h"
#include "Firestore/core/src/firebase/firestore/util/log.h"
#include "Firestore/core/src/firebase/firestore/util/string_apple.h"
#include "absl/memory/memory.h"

namespace util = firebase::firestore::util;
using firebase::firestore::auth::User;
using firebase::firestore::model::BatchId;
using firebase::firestore::model::DocumentKey;
using firebase::firestore::model::DocumentKeySet;
using firebase::firestore::model::OnlineState;
using firebase::firestore::model::SnapshotVersion;
using firebase::firestore::model::DocumentKeySet;
using firebase::firestore::model::TargetId;
using firebase::firestore::remote::WatchStream;
using firebase::firestore::remote::WriteStream;
<<<<<<< HEAD
=======
using util::AsyncQueue;
>>>>>>> f66b5b5b

NS_ASSUME_NONNULL_BEGIN

/**
 * The maximum number of pending writes to allow.
 * TODO(bjornick): Negotiate this value with the backend.
 */
static const int kMaxPendingWrites = 10;

#pragma mark - FSTRemoteStore

@interface FSTRemoteStore () <FSTWatchStreamDelegate, FSTWriteStreamDelegate>

/**
 * The local store, used to fill the write pipeline with outbound mutations and resolve existence
 * filter mismatches. Immutable after initialization.
 */
@property(nonatomic, strong, readonly) FSTLocalStore *localStore;

/** The client-side proxy for interacting with the backend. Immutable after initialization. */
@property(nonatomic, strong, readonly) FSTDatastore *datastore;

#pragma mark Watch Stream

/**
 * A mapping of watched targets that the client cares about tracking and the
 * user has explicitly called a 'listen' for this target.
 *
 * These targets may or may not have been sent to or acknowledged by the
 * server. On re-establishing the listen stream, these targets should be sent
 * to the server. The targets removed with unlistens are removed eagerly
 * without waiting for confirmation from the listen stream. */
@property(nonatomic, strong, readonly)
    NSMutableDictionary<FSTBoxedTargetID *, FSTQueryData *> *listenTargets;

@property(nonatomic, strong, readonly) FSTOnlineStateTracker *onlineStateTracker;

@property(nonatomic, strong, nullable) FSTWatchChangeAggregator *watchChangeAggregator;

/**
 * A list of up to kMaxPendingWrites writes that we have fetched from the LocalStore via
 * fillWritePipeline and have or will send to the write stream.
 *
 * Whenever writePipeline is not empty, the RemoteStore will attempt to start or restart the write
 * stream. When the stream is established, the writes in the pipeline will be sent in order.
 *
 * Writes remain in writePipeline until they are acknowledged by the backend and thus will
 * automatically be re-sent if the stream is interrupted / restarted before they're acknowledged.
 *
 * Write responses from the backend are linked to their originating request purely based on
 * order, and so we can just remove writes from the front of the writePipeline as we receive
 * responses.
 */
@property(nonatomic, strong, readonly) NSMutableArray<FSTMutationBatch *> *writePipeline;
@end

@implementation FSTRemoteStore {
  std::shared_ptr<WatchStream> _watchStream;
  std::shared_ptr<WriteStream> _writeStream;
  /**
   * Set to YES by 'enableNetwork:' and NO by 'disableNetworkInternal:' and
   * indicates the user-preferred network state.
   */
  BOOL _isNetworkEnabled;
}

- (instancetype)initWithLocalStore:(FSTLocalStore *)localStore
                         datastore:(FSTDatastore *)datastore
                       workerQueue:(AsyncQueue *)queue {
  if (self = [super init]) {
    _localStore = localStore;
    _datastore = datastore;
    _listenTargets = [NSMutableDictionary dictionary];

    _writePipeline = [NSMutableArray array];
<<<<<<< HEAD
    _onlineStateTracker = [[FSTOnlineStateTracker alloc] initWithWorkerDispatchQueue:queue];
=======
    _onlineStateTracker = [[FSTOnlineStateTracker alloc] initWithWorkerQueue:queue];
>>>>>>> f66b5b5b

    // Create streams (but note they're not started yet)
    _watchStream = [self.datastore createWatchStreamWithDelegate:self];
    _writeStream = [self.datastore createWriteStreamWithDelegate:self];

    _isNetworkEnabled = NO;
  }
  return self;
}

- (void)start {
  // For now, all setup is handled by enableNetwork(). We might expand on this in the future.
  [self enableNetwork];
}

@dynamic onlineStateDelegate;

- (nullable id<FSTOnlineStateDelegate>)onlineStateDelegate {
  return self.onlineStateTracker.onlineStateDelegate;
}

- (void)setOnlineStateDelegate:(nullable id<FSTOnlineStateDelegate>)delegate {
  self.onlineStateTracker.onlineStateDelegate = delegate;
}

#pragma mark Online/Offline state

- (BOOL)canUseNetwork {
  // PORTING NOTE: This method exists mostly because web also has to take into
  // account primary vs. secondary state.
  return _isNetworkEnabled;
}

- (void)enableNetwork {
  _isNetworkEnabled = YES;

  if ([self canUseNetwork]) {
    // Load any saved stream token from persistent storage
    _writeStream->SetLastStreamToken([self.localStore lastStreamToken]);

    if ([self shouldStartWatchStream]) {
      [self startWatchStream];
    } else {
      [self.onlineStateTracker updateState:OnlineState::Unknown];
    }

    // This will start the write stream if necessary.
    [self fillWritePipeline];
  }
}

- (void)disableNetwork {
  _isNetworkEnabled = NO;
  [self disableNetworkInternal];

  // Set the OnlineState to Offline so get()s return from cache, etc.
  [self.onlineStateTracker updateState:OnlineState::Offline];
}

/** Disables the network, setting the OnlineState to the specified targetOnlineState. */
- (void)disableNetworkInternal {
  _watchStream->Stop();
  _writeStream->Stop();

  if (self.writePipeline.count > 0) {
    LOG_DEBUG("Stopping write stream with %lu pending writes",
              (unsigned long)self.writePipeline.count);
    [self.writePipeline removeAllObjects];
  }

  [self cleanUpWatchStreamState];
}

#pragma mark Shutdown

- (void)shutdown {
  LOG_DEBUG("FSTRemoteStore %s shutting down", (__bridge void *)self);
  _isNetworkEnabled = NO;
  [self disableNetworkInternal];
  // Set the OnlineState to Unknown (rather than Offline) to avoid potentially triggering
  // spurious listener events with cached data, etc.
  [self.onlineStateTracker updateState:OnlineState::Unknown];
  [self.datastore shutdown];
}

- (void)credentialDidChange {
  if ([self canUseNetwork]) {
    // Tear down and re-create our network streams. This will ensure we get a fresh auth token
    // for the new user and re-fill the write pipeline with new mutations from the LocalStore
    // (since mutations are per-user).
    LOG_DEBUG("FSTRemoteStore %s restarting streams for new credential", (__bridge void *)self);
    _isNetworkEnabled = NO;
    [self disableNetworkInternal];
    [self.onlineStateTracker updateState:OnlineState::Unknown];
    [self enableNetwork];
  }
}

#pragma mark Watch Stream

- (void)startWatchStream {
  HARD_ASSERT([self shouldStartWatchStream],
              "startWatchStream: called when shouldStartWatchStream: is false.");
  _watchChangeAggregator = [[FSTWatchChangeAggregator alloc] initWithTargetMetadataProvider:self];
  _watchStream->Start();

  [self.onlineStateTracker handleWatchStreamStart];
}

- (void)listenToTargetWithQueryData:(FSTQueryData *)queryData {
  NSNumber *targetKey = @(queryData.targetID);
  HARD_ASSERT(!self.listenTargets[targetKey], "listenToQuery called with duplicate target id: %s",
              targetKey);

  self.listenTargets[targetKey] = queryData;

  if ([self shouldStartWatchStream]) {
    [self startWatchStream];
  } else if (_watchStream->IsOpen()) {
    [self sendWatchRequestWithQueryData:queryData];
  }
}

- (void)sendWatchRequestWithQueryData:(FSTQueryData *)queryData {
  [self.watchChangeAggregator recordTargetRequest:@(queryData.targetID)];
  _watchStream->WatchQuery(queryData);
}

- (void)stopListeningToTargetID:(TargetId)targetID {
  FSTBoxedTargetID *targetKey = @(targetID);
  FSTQueryData *queryData = self.listenTargets[targetKey];
  HARD_ASSERT(queryData, "stopListeningToTargetID: target not currently watched: %s", targetKey);

  [self.listenTargets removeObjectForKey:targetKey];
  if (_watchStream->IsOpen()) {
    [self sendUnwatchRequestForTargetID:targetKey];
  }
  if ([self.listenTargets count] == 0) {
    if (_watchStream->IsOpen()) {
      _watchStream->MarkIdle();
    } else if ([self canUseNetwork]) {
      // Revert to OnlineState::Unknown if the watch stream is not open and we have no listeners,
      // since without any listens to send we cannot confirm if the stream is healthy and upgrade
      // to OnlineState::Online.
      [self.onlineStateTracker updateState:OnlineState::Unknown];
    }
  }
}

- (void)sendUnwatchRequestForTargetID:(FSTBoxedTargetID *)targetID {
  [self.watchChangeAggregator recordTargetRequest:targetID];
  _watchStream->UnwatchTargetId([targetID intValue]);
}

/**
 * Returns YES if the network is enabled, the watch stream has not yet been started and there are
 * active watch targets.
 */
- (BOOL)shouldStartWatchStream {
  return [self canUseNetwork] && !_watchStream->IsStarted() && self.listenTargets.count > 0;
}

- (void)cleanUpWatchStreamState {
  _watchChangeAggregator = nil;
}

- (void)watchStreamDidOpen {
  // Restore any existing watches.
  for (FSTQueryData *queryData in [self.listenTargets objectEnumerator]) {
    [self sendWatchRequestWithQueryData:queryData];
  }
}

- (void)watchStreamDidChange:(FSTWatchChange *)change
             snapshotVersion:(const SnapshotVersion &)snapshotVersion {
  // Mark the connection as Online because we got a message from the server.
  [self.onlineStateTracker updateState:OnlineState::Online];

  if ([change isKindOfClass:[FSTWatchTargetChange class]]) {
    FSTWatchTargetChange *watchTargetChange = (FSTWatchTargetChange *)change;
    if (watchTargetChange.state == FSTWatchTargetChangeStateRemoved && watchTargetChange.cause) {
      // There was an error on a target, don't wait for a consistent snapshot to raise events
      return [self processTargetErrorForWatchChange:watchTargetChange];
    } else {
      [self.watchChangeAggregator handleTargetChange:watchTargetChange];
    }
  } else if ([change isKindOfClass:[FSTDocumentWatchChange class]]) {
    [self.watchChangeAggregator handleDocumentChange:(FSTDocumentWatchChange *)change];
  } else {
    HARD_ASSERT([change isKindOfClass:[FSTExistenceFilterWatchChange class]],
                "Expected watchChange to be an instance of FSTExistenceFilterWatchChange");
    [self.watchChangeAggregator handleExistenceFilter:(FSTExistenceFilterWatchChange *)change];
  }

  if (snapshotVersion != SnapshotVersion::None() &&
      snapshotVersion >= [self.localStore lastRemoteSnapshotVersion]) {
    // We have received a target change with a global snapshot if the snapshot version is not equal
    // to SnapshotVersion.None().
    [self raiseWatchSnapshotWithSnapshotVersion:snapshotVersion];
  }
}

- (void)watchStreamWasInterruptedWithError:(nullable NSError *)error {
  if (!error) {
    // Graceful stop (due to Stop() or idle timeout). Make sure that's desirable.
    HARD_ASSERT(![self shouldStartWatchStream],
                "Watch stream was stopped gracefully while still needed.");
  }

  [self cleanUpWatchStreamState];

  // If we still need the watch stream, retry the connection.
  if ([self shouldStartWatchStream]) {
    [self.onlineStateTracker handleWatchStreamFailure:error];

    [self startWatchStream];
  } else {
    // We don't need to restart the watch stream because there are no active targets. The online
    // state is set to unknown because there is no active attempt at establishing a connection.
    [self.onlineStateTracker updateState:OnlineState::Unknown];
  }
}

/**
 * Takes a batch of changes from the Datastore, repackages them as a RemoteEvent, and passes that
 * on to the SyncEngine.
 */
- (void)raiseWatchSnapshotWithSnapshotVersion:(const SnapshotVersion &)snapshotVersion {
  HARD_ASSERT(snapshotVersion != SnapshotVersion::None(),
              "Can't raise event for unknown SnapshotVersion");

  FSTRemoteEvent *remoteEvent =
      [self.watchChangeAggregator remoteEventAtSnapshotVersion:snapshotVersion];

  // Update in-memory resume tokens. FSTLocalStore will update the persistent view of these when
  // applying the completed FSTRemoteEvent.
  for (const auto &entry : remoteEvent.targetChanges) {
    NSData *resumeToken = entry.second.resumeToken;
    if (resumeToken.length > 0) {
      FSTBoxedTargetID *targetID = @(entry.first);
      FSTQueryData *queryData = _listenTargets[targetID];
      // A watched target might have been removed already.
      if (queryData) {
        _listenTargets[targetID] =
            [queryData queryDataByReplacingSnapshotVersion:snapshotVersion
                                               resumeToken:resumeToken
                                            sequenceNumber:queryData.sequenceNumber];
      }
    }
  }

  // Re-establish listens for the targets that have been invalidated by existence filter mismatches.
  for (TargetId targetID : remoteEvent.targetMismatches) {
    FSTQueryData *queryData = self.listenTargets[@(targetID)];

    if (!queryData) {
      // A watched target might have been removed already.
      continue;
    }

    // Clear the resume token for the query, since we're in a known mismatch state.
    queryData = [[FSTQueryData alloc] initWithQuery:queryData.query
                                           targetID:targetID
                               listenSequenceNumber:queryData.sequenceNumber
                                            purpose:queryData.purpose];
    self.listenTargets[@(targetID)] = queryData;

    // Cause a hard reset by unwatching and rewatching immediately, but deliberately don't send a
    // resume token so that we get a full update.
    [self sendUnwatchRequestForTargetID:@(targetID)];

    // Mark the query we send as being on behalf of an existence filter mismatch, but don't actually
    // retain that in listenTargets. This ensures that we flag the first re-listen this way without
    // impacting future listens of this target (that might happen e.g. on reconnect).
    FSTQueryData *requestQueryData =
        [[FSTQueryData alloc] initWithQuery:queryData.query
                                   targetID:targetID
                       listenSequenceNumber:queryData.sequenceNumber
                                    purpose:FSTQueryPurposeExistenceFilterMismatch];
    [self sendWatchRequestWithQueryData:requestQueryData];
  }

  // Finally handle remote event
  [self.syncEngine applyRemoteEvent:remoteEvent];
}

/** Process a target error and passes the error along to SyncEngine. */
- (void)processTargetErrorForWatchChange:(FSTWatchTargetChange *)change {
  HARD_ASSERT(change.cause, "Handling target error without a cause");
  // Ignore targets that have been removed already.
  for (FSTBoxedTargetID *targetID in change.targetIDs) {
    if (self.listenTargets[targetID]) {
      int unboxedTargetId = targetID.intValue;
      [self.listenTargets removeObjectForKey:targetID];
      [self.watchChangeAggregator removeTarget:unboxedTargetId];
      [self.syncEngine rejectListenWithTargetID:unboxedTargetId error:change.cause];
    }
  }
}

- (firebase::firestore::model::DocumentKeySet)remoteKeysForTarget:(FSTBoxedTargetID *)targetID {
  return [self.syncEngine remoteKeysForTarget:targetID];
}

- (nullable FSTQueryData *)queryDataForTarget:(FSTBoxedTargetID *)targetID {
  return self.listenTargets[targetID];
}

#pragma mark Write Stream

/**
 * Returns YES if the network is enabled, the write stream has not yet been started and there are
 * pending writes.
 */
- (BOOL)shouldStartWriteStream {
  return [self canUseNetwork] && !_writeStream->IsStarted() && self.writePipeline.count > 0;
}

- (void)startWriteStream {
  HARD_ASSERT([self shouldStartWriteStream],
              "startWriteStream: called when shouldStartWriteStream: is false.");
  _writeStream->Start();
}

/**
 * Attempts to fill our write pipeline with writes from the LocalStore.
 *
 * Called internally to bootstrap or refill the write pipeline and by SyncEngine whenever there
 * are new mutations to process.
 *
 * Starts the write stream if necessary.
 */
- (void)fillWritePipeline {
  BatchId lastBatchIDRetrieved =
      self.writePipeline.count == 0 ? kFSTBatchIDUnknown : self.writePipeline.lastObject.batchID;
  while ([self canAddToWritePipeline]) {
    FSTMutationBatch *batch = [self.localStore nextMutationBatchAfterBatchID:lastBatchIDRetrieved];
    if (!batch) {
      if (self.writePipeline.count == 0) {
        _writeStream->MarkIdle();
      }
      break;
    }
    [self addBatchToWritePipeline:batch];
    lastBatchIDRetrieved = batch.batchID;
  }

  if ([self shouldStartWriteStream]) {
    [self startWriteStream];
  }
}

/**
 * Returns YES if we can add to the write pipeline (i.e. it is not full and the network is enabled).
 */
- (BOOL)canAddToWritePipeline {
  return [self canUseNetwork] && self.writePipeline.count < kMaxPendingWrites;
}

/**
 * Queues additional writes to be sent to the write stream, sending them immediately if the write
 * stream is established.
 */
- (void)addBatchToWritePipeline:(FSTMutationBatch *)batch {
  HARD_ASSERT([self canAddToWritePipeline], "addBatchToWritePipeline called when pipeline is full");

  [self.writePipeline addObject:batch];

  if (_writeStream->IsOpen() && _writeStream->handshake_complete()) {
    _writeStream->WriteMutations(batch.mutations);
  }
}

- (void)writeStreamDidOpen {
  _writeStream->WriteHandshake();
}

/**
 * Handles a successful handshake response from the server, which is our cue to send any pending
 * writes.
 */
- (void)writeStreamDidCompleteHandshake {
  // Record the stream token.
  [self.localStore setLastStreamToken:_writeStream->GetLastStreamToken()];

  // Send the write pipeline now that the stream is established.
  for (FSTMutationBatch *write in self.writePipeline) {
    _writeStream->WriteMutations(write.mutations);
  }
}

/** Handles a successful StreamingWriteResponse from the server that contains a mutation result. */
- (void)writeStreamDidReceiveResponseWithVersion:(const SnapshotVersion &)commitVersion
                                 mutationResults:(NSArray<FSTMutationResult *> *)results {
  // This is a response to a write containing mutations and should be correlated to the first
  // write in our write pipeline.
  NSMutableArray *writePipeline = self.writePipeline;
  FSTMutationBatch *batch = writePipeline[0];
  [writePipeline removeObjectAtIndex:0];

  FSTMutationBatchResult *batchResult =
      [FSTMutationBatchResult resultWithBatch:batch
                                commitVersion:commitVersion
                              mutationResults:results
                                  streamToken:_writeStream->GetLastStreamToken()];
  [self.syncEngine applySuccessfulWriteWithResult:batchResult];

  // It's possible that with the completion of this mutation another slot has freed up.
  [self fillWritePipeline];
}

/**
 * Handles the closing of the StreamingWrite RPC, either because of an error or because the RPC
 * has been terminated by the client or the server.
 */
- (void)writeStreamWasInterruptedWithError:(nullable NSError *)error {
  if (!error) {
    // Graceful stop (due to Stop() or idle timeout). Make sure that's desirable.
    HARD_ASSERT(![self shouldStartWriteStream],
                "Write stream was stopped gracefully while still needed.");
  }

  // If the write stream closed due to an error, invoke the error callbacks if there are pending
  // writes.
  if (error != nil && self.writePipeline.count > 0) {
    if (_writeStream->handshake_complete()) {
      // This error affects the actual writes.
      [self handleWriteError:error];
    } else {
      // If there was an error before the handshake finished, it's possible that the server is
      // unable to process the stream token we're sending. (Perhaps it's too old?)
      [self handleHandshakeError:error];
    }
  }

  // The write stream might have been started by refilling the write pipeline for failed writes
  if ([self shouldStartWriteStream]) {
    [self startWriteStream];
  }
}

- (void)handleHandshakeError:(NSError *)error {
  HARD_ASSERT(error, "Handling write error with status OK.");
  // Reset the token if it's a permanent error or the error code is ABORTED, signaling the write
  // stream is no longer valid.
  if ([FSTDatastore isPermanentWriteError:error] || [FSTDatastore isAbortedError:error]) {
    NSString *token = [_writeStream->GetLastStreamToken() base64EncodedStringWithOptions:0];
    LOG_DEBUG("FSTRemoteStore %s error before completed handshake; resetting stream token %s: %s",
              (__bridge void *)self, token, error);
    _writeStream->SetLastStreamToken(nil);
    [self.localStore setLastStreamToken:nil];
  }
}

- (void)handleWriteError:(NSError *)error {
  HARD_ASSERT(error, "Handling write error with status OK.");
  // Only handle permanent error. If it's transient, just let the retry logic kick in.
  if (![FSTDatastore isPermanentWriteError:error]) {
    return;
  }

  // If this was a permanent error, the request itself was the problem so it's not going to
  // succeed if we resend it.
  FSTMutationBatch *batch = self.writePipeline[0];
  [self.writePipeline removeObjectAtIndex:0];

  // In this case it's also unlikely that the server itself is melting down--this was just a
  // bad request so inhibit backoff on the next restart.
  _writeStream->InhibitBackoff();

  [self.syncEngine rejectFailedWriteWithBatchID:batch.batchID error:error];

  // It's possible that with the completion of this mutation another slot has freed up.
  [self fillWritePipeline];
}

- (FSTTransaction *)transaction {
  return [FSTTransaction transactionWithDatastore:self.datastore];
}

@end

NS_ASSUME_NONNULL_END<|MERGE_RESOLUTION|>--- conflicted
+++ resolved
@@ -53,10 +53,7 @@
 using firebase::firestore::model::TargetId;
 using firebase::firestore::remote::WatchStream;
 using firebase::firestore::remote::WriteStream;
-<<<<<<< HEAD
-=======
 using util::AsyncQueue;
->>>>>>> f66b5b5b
 
 NS_ASSUME_NONNULL_BEGIN
 
@@ -132,11 +129,7 @@
     _listenTargets = [NSMutableDictionary dictionary];
 
     _writePipeline = [NSMutableArray array];
-<<<<<<< HEAD
-    _onlineStateTracker = [[FSTOnlineStateTracker alloc] initWithWorkerDispatchQueue:queue];
-=======
     _onlineStateTracker = [[FSTOnlineStateTracker alloc] initWithWorkerQueue:queue];
->>>>>>> f66b5b5b
 
     // Create streams (but note they're not started yet)
     _watchStream = [self.datastore createWatchStreamWithDelegate:self];
