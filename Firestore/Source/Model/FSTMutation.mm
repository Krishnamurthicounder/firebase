--- conflicted
+++ resolved
@@ -375,11 +375,7 @@
  * @return The transform results array.
  */
 - (NSArray<FSTFieldValue *> *)
-<<<<<<< HEAD
-serverTransformResultsWithBaseDocument:(FSTMaybeDocument *_Nullable)baseDocument
-=======
 serverTransformResultsWithBaseDocument:(nullable FSTMaybeDocument *)baseDocument
->>>>>>> 360e5890
                 serverTransformResults:(NSArray<FSTFieldValue *> *)serverTransformResults {
   NSMutableArray<FSTFieldValue *> *transformResults = [NSMutableArray array];
   FSTAssert(self.fieldTransforms.size() == serverTransformResults.count,
@@ -388,23 +384,6 @@
 
   for (NSUInteger i = 0; i < serverTransformResults.count; i++) {
     const FieldTransform &fieldTransform = self.fieldTransforms[i];
-<<<<<<< HEAD
-
-    if (fieldTransform.transformation().type() == TransformOperation::Type::ArrayUnion ||
-        fieldTransform.transformation().type() == TransformOperation::Type::ArrayRemove) {
-      // The server just sends null as the transform result for array union / remove operations, so
-      // we have to calculate a result the same as we do for local applications.
-      FSTFieldValue *previousValue = nil;
-      if ([baseDocument isMemberOfClass:[FSTDocument class]]) {
-        previousValue = [((FSTDocument *)baseDocument) fieldForPath:fieldTransform.path()];
-      }
-      [transformResults addObject:[self arrayTransformResultWithPreviousValue:previousValue
-                                                                    transform:fieldTransform]];
-    } else {
-      // Just use the server-supplied result.
-      [transformResults addObject:serverTransformResults[i]];
-    }
-=======
     FSTFieldValue *previousValue = nil;
     if ([baseDocument isMemberOfClass:[FSTDocument class]]) {
       previousValue = [((FSTDocument *)baseDocument) fieldForPath:fieldTransform.path()];
@@ -429,7 +408,6 @@
     }
 
     [transformResults addObject:transformResult];
->>>>>>> 360e5890
   }
   return transformResults;
 }
@@ -458,13 +436,6 @@
       transformResult =
           [FSTServerTimestampValue serverTimestampValueWithLocalWriteTime:localWriteTime
                                                             previousValue:previousValue];
-<<<<<<< HEAD
-
-    } else if (fieldTransform.transformation().type() == TransformOperation::Type::ArrayUnion ||
-               fieldTransform.transformation().type() == TransformOperation::Type::ArrayRemove) {
-      transformResult =
-          [self arrayTransformResultWithPreviousValue:previousValue transform:fieldTransform];
-=======
 
     } else if (fieldTransform.transformation().type() == TransformOperation::Type::ArrayUnion) {
       transformResult = [self
@@ -475,7 +446,6 @@
       transformResult = [self
           arrayRemoveResultWithElements:ArrayTransform::Elements(fieldTransform.transformation())
                           previousValue:previousValue];
->>>>>>> 360e5890
 
     } else {
       FSTFail(@"Encountered unknown transform: %d type", fieldTransform.transformation().type());
@@ -487,29 +457,6 @@
 }
 
 /**
-<<<<<<< HEAD
- * Transforms the provided `previousValue` via the provided `fieldTransform` which must be an
- * ArrayUnion or ArrayRemove transform. Used both for local application and after server
- * acknowledgement.
- */
-- (FSTFieldValue *)arrayTransformResultWithPreviousValue:(FSTFieldValue *)previousValue
-                                               transform:(const FieldTransform &)fieldTransform {
-  NSMutableArray *result = [self coercedFieldValuesArray:previousValue];
-  auto array_transform = static_cast<const ArrayTransform &>(fieldTransform.transformation());
-  if (fieldTransform.transformation().type() == TransformOperation::Type::ArrayUnion) {
-    for (FSTFieldValue *element : array_transform.elements()) {
-      if (![result containsObject:element]) {
-        [result addObject:element];
-      }
-    }
-  } else if (fieldTransform.transformation().type() == TransformOperation::Type::ArrayRemove) {
-    for (FSTFieldValue *element : array_transform.elements()) {
-      [result removeObject:element];
-    }
-  } else {
-    FSTAssert(fieldTransform.transformation().type() == TransformOperation::Type::ArrayRemove,
-              @"arrayTransformResultWithPreviousValue: called with non-array transform.");
-=======
  * Transforms the provided `previousValue` via the provided `elements`. Used both for local
  * application and after server acknowledgement.
  */
@@ -533,7 +480,6 @@
   NSMutableArray<FSTFieldValue *> *result = [self coercedFieldValuesArray:previousValue];
   for (FSTFieldValue *element : elements) {
     [result removeObject:element];
->>>>>>> 360e5890
   }
   return [[FSTArrayValue alloc] initWithValueNoCopy:result];
 }
@@ -542,11 +488,7 @@
  * Inspects the provided value, returning a mutable copy of the internal array if it's an
  * FSTArrayValue and an empty mutable array if it's nil or any other type of FSTFieldValue.
  */
-<<<<<<< HEAD
-- (NSMutableArray<FSTFieldValue *> *)coercedFieldValuesArray:(FSTFieldValue *_Nullable)value {
-=======
 - (NSMutableArray<FSTFieldValue *> *)coercedFieldValuesArray:(nullable FSTFieldValue *)value {
->>>>>>> 360e5890
   if ([value isMemberOfClass:[FSTArrayValue class]]) {
     return [NSMutableArray arrayWithArray:((FSTArrayValue *)value).internalValue];
   } else {
