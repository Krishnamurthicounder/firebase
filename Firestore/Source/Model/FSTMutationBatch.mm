/*
 * Copyright 2017 Google
 *
 * Licensed under the Apache License, Version 2.0 (the "License");
 * you may not use this file except in compliance with the License.
 * You may obtain a copy of the License at
 *
 *      http://www.apache.org/licenses/LICENSE-2.0
 *
 * Unless required by applicable law or agreed to in writing, software
 * distributed under the License is distributed on an "AS IS" BASIS,
 * WITHOUT WARRANTIES OR CONDITIONS OF ANY KIND, either express or implied.
 * See the License for the specific language governing permissions and
 * limitations under the License.
 */

#import "Firestore/Source/Model/FSTMutationBatch.h"

#include <utility>

#import "FIRTimestamp.h"

#import "Firestore/Source/Model/FSTDocument.h"
#import "Firestore/Source/Model/FSTMutation.h"
#import "Firestore/Source/Util/FSTAssert.h"

using firebase::firestore::model::DocumentKey;
using firebase::firestore::model::DocumentKeyHash;
using firebase::firestore::model::SnapshotVersion;
using firebase::firestore::model::DocumentKeySet;
using firebase::firestore::model::DocumentVersionMap;

NS_ASSUME_NONNULL_BEGIN

const FSTBatchID kFSTBatchIDUnknown = -1;

@implementation FSTMutationBatch

- (instancetype)initWithBatchID:(FSTBatchID)batchID
                 localWriteTime:(FIRTimestamp *)localWriteTime
                      mutations:(NSArray<FSTMutation *> *)mutations {
  self = [super init];
  if (self) {
    _batchID = batchID;
    _localWriteTime = localWriteTime;
    _mutations = mutations;
  }
  return self;
}

- (BOOL)isEqual:(id)other {
  if (self == other) {
    return YES;
  } else if (![other isKindOfClass:[FSTMutationBatch class]]) {
    return NO;
  }

  FSTMutationBatch *otherBatch = (FSTMutationBatch *)other;
  return self.batchID == otherBatch.batchID &&
         [self.localWriteTime isEqual:otherBatch.localWriteTime] &&
         [self.mutations isEqual:otherBatch.mutations];
}

- (NSUInteger)hash {
  NSUInteger result = (NSUInteger)self.batchID;
  result = result * 31 + self.localWriteTime.hash;
  result = result * 31 + self.mutations.hash;
  return result;
}

- (NSString *)description {
  return [NSString stringWithFormat:@"<FSTMutationBatch: id=%d, localWriteTime=%@, mutations=%@>",
                                    self.batchID, self.localWriteTime, self.mutations];
}

- (FSTMaybeDocument *_Nullable)applyTo:(FSTMaybeDocument *_Nullable)maybeDoc
                           documentKey:(const DocumentKey &)documentKey
                   mutationBatchResult:(FSTMutationBatchResult *_Nullable)mutationBatchResult {
  FSTAssert(!maybeDoc || [maybeDoc.key isEqualToKey:documentKey],
            @"applyTo: key %s doesn't match maybeDoc key %s", documentKey.ToString().c_str(),
            maybeDoc.key.ToString().c_str());
  FSTMaybeDocument *baseDoc = maybeDoc;
  if (mutationBatchResult) {
    FSTAssert(mutationBatchResult.mutationResults.count == self.mutations.count,
              @"Mismatch between mutations length (%lu) and results length (%lu)",
              (unsigned long)self.mutations.count,
              (unsigned long)mutationBatchResult.mutationResults.count);
  }

  for (NSUInteger i = 0; i < self.mutations.count; i++) {
    FSTMutation *mutation = self.mutations[i];
    FSTMutationResult *_Nullable mutationResult = mutationBatchResult.mutationResults[i];
    if ([mutation.key isEqualToKey:documentKey]) {
      maybeDoc = [mutation applyTo:maybeDoc
                      baseDocument:baseDoc
                    localWriteTime:self.localWriteTime
                    mutationResult:mutationResult];
    }
  }
  return maybeDoc;
}

- (FSTMaybeDocument *_Nullable)applyTo:(FSTMaybeDocument *_Nullable)maybeDoc
                           documentKey:(const DocumentKey &)documentKey {
  return [self applyTo:maybeDoc documentKey:documentKey mutationBatchResult:nil];
}

- (BOOL)isTombstone {
  return self.mutations.count == 0;
}

- (FSTMutationBatch *)toTombstone {
  return [[FSTMutationBatch alloc] initWithBatchID:self.batchID
                                    localWriteTime:self.localWriteTime
                                         mutations:@[]];
}

// TODO(klimt): This could use NSMutableDictionary instead.
- (DocumentKeySet)keys {
  DocumentKeySet set;
  for (FSTMutation *mutation in self.mutations) {
    set = set.insert(mutation.key);
  }
  return set;
}

@end

#pragma mark - FSTMutationBatchResult

@interface FSTMutationBatchResult ()
- (instancetype)initWithBatch:(FSTMutationBatch *)batch
                commitVersion:(SnapshotVersion)commitVersion
              mutationResults:(NSArray<FSTMutationResult *> *)mutationResults
                  streamToken:(nullable NSData *)streamToken
                  docVersions:(DocumentVersionMap)docVersions NS_DESIGNATED_INITIALIZER;
@end

@implementation FSTMutationBatchResult {
  SnapshotVersion _commitVersion;
  DocumentVersionMap _docVersions;
}

- (instancetype)initWithBatch:(FSTMutationBatch *)batch
                commitVersion:(SnapshotVersion)commitVersion
              mutationResults:(NSArray<FSTMutationResult *> *)mutationResults
                  streamToken:(nullable NSData *)streamToken
                  docVersions:(DocumentVersionMap)docVersions {
  if (self = [super init]) {
    _batch = batch;
    _commitVersion = std::move(commitVersion);
    _mutationResults = mutationResults;
    _streamToken = streamToken;
    _docVersions = std::move(docVersions);
  }
  return self;
}

- (const SnapshotVersion &)commitVersion {
  return _commitVersion;
}

- (const DocumentVersionMap &)docVersions {
  return _docVersions;
}

+ (instancetype)resultWithBatch:(FSTMutationBatch *)batch
                  commitVersion:(SnapshotVersion)commitVersion
                mutationResults:(NSArray<FSTMutationResult *> *)mutationResults
                    streamToken:(nullable NSData *)streamToken {
  FSTAssert(batch.mutations.count == mutationResults.count,
            @"Mutations sent %lu must equal results received %lu",
            (unsigned long)batch.mutations.count, (unsigned long)mutationResults.count);

  DocumentVersionMap docVersions;
  NSArray<FSTMutation *> *mutations = batch.mutations;
  for (NSUInteger i = 0; i < mutations.count; i++) {
    absl::optional<SnapshotVersion> version = mutationResults[i].version;
    if (!version) {
      // deletes don't have a version, so we substitute the commitVersion
      // of the entire batch.
      version = commitVersion;
    }

<<<<<<< HEAD
    docVersions.emplace(mutations[i].key, version.value());
=======
    docVersions[mutations[i].key] = version.value();
>>>>>>> 5af6de9e
  }

  return [[FSTMutationBatchResult alloc] initWithBatch:batch
                                         commitVersion:std::move(commitVersion)
                                       mutationResults:mutationResults
                                           streamToken:streamToken
                                           docVersions:std::move(docVersions)];
}

@end
NS_ASSUME_NONNULL_END<|MERGE_RESOLUTION|>--- conflicted
+++ resolved
@@ -182,11 +182,7 @@
       version = commitVersion;
     }
 
-<<<<<<< HEAD
-    docVersions.emplace(mutations[i].key, version.value());
-=======
     docVersions[mutations[i].key] = version.value();
->>>>>>> 5af6de9e
   }
 
   return [[FSTMutationBatchResult alloc] initWithBatch:batch
