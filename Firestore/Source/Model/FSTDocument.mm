--- conflicted
+++ resolved
@@ -99,15 +99,9 @@
 }
 
 - (NSString *)description {
-<<<<<<< HEAD
-  return [NSString stringWithFormat:@"<FSTDocument: key:%@ version:%@ localMutations:%@ data:%@>",
-                                    util::WrapNSString(self.key.path.CanonicalString()),
-                                    self.version, self.localMutations ? @"YES" : @"NO", self.data];
-=======
   return [NSString stringWithFormat:@"<FSTDocument: key:%s version:%@ localMutations:%@ data:%@>",
                                     self.key.path.CanonicalString().c_str(), self.version,
                                     self.localMutations ? @"YES" : @"NO", self.data];
->>>>>>> 8311c643
 }
 
 - (nullable FSTFieldValue *)fieldForPath:(const FieldPath &)path {
