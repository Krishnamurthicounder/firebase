/*
 * Copyright 2017 Google
 *
 * Licensed under the Apache License, Version 2.0 (the "License");
 * you may not use this file except in compliance with the License.
 * You may obtain a copy of the License at
 *
 *      http://www.apache.org/licenses/LICENSE-2.0
 *
 * Unless required by applicable law or agreed to in writing, software
 * distributed under the License is distributed on an "AS IS" BASIS,
 * WITHOUT WARRANTIES OR CONDITIONS OF ANY KIND, either express or implied.
 * See the License for the specific language governing permissions and
 * limitations under the License.
 */

#import <Foundation/Foundation.h>

NS_ASSUME_NONNULL_BEGIN

@class FIRDocumentChange;
@class FIRQuery;
@class FIRQueryDocumentSnapshot;
@class FIRSnapshotMetadata;

/**
 * A `FIRQuerySnapshot` contains zero or more `FIRDocumentSnapshot` objects. It can be enumerated
 * using "for ... in documentSet.documents" and its size can be inspected with `isEmpty` and
 * `count`.
 */
NS_SWIFT_NAME(QuerySnapshot)
@interface FIRQuerySnapshot : NSObject

/**   */
- (id)init __attribute__((unavailable("FIRQuerySnapshot cannot be created directly.")));

/**
 * Returns an array of the documents that changed since the last snapshot. If this is the first
 * snapshot, all documents will be in the list as Added changes.
 */
- (NSArray<FIRDocumentChange *> *)documentChanges;

/**
 * Returns an array of the documents that changed since the last snapshot. If this is the first
 * snapshot, all documents will be in the list as Added changes.
 *
 * @param includeMetadataChanges Whether metadata-only changes (i.e. only
 *     `FIRDocumentSnapshot.metadata` changed) should be included.
 */
- (NSArray<FIRDocumentChange *> *)documentChangesWithIncludeMetadataChanges:
    (BOOL)includeMetadataChanges NS_SWIFT_NAME(documentChanges(includeMetadataChanges:));

/**
 * The query on which you called `getDocuments` or listened to in order to get this
 * `FIRQuerySnapshot`.
 */
@property(nonatomic, strong, readonly) FIRQuery *query;

/** Metadata about this snapshot, concerning its source and if it has local modifications. */
@property(nonatomic, strong, readonly) FIRSnapshotMetadata *metadata;

/** Indicates whether this `FIRQuerySnapshot` is empty (contains no documents). */
@property(nonatomic, readonly, getter=isEmpty) BOOL empty;

/** The count of documents in this `FIRQuerySnapshot`. */
@property(nonatomic, readonly) NSInteger count;

/** An Array of the `FIRDocumentSnapshots` that make up this document set. */
@property(nonatomic, strong, readonly) NSArray<FIRQueryDocumentSnapshot *> *documents;

<<<<<<< HEAD
=======
/**
 * An array of the documents that changed since the last snapshot. If this is the first snapshot,
 * all documents will be in the list as Added changes.
 */
@property(nonatomic, strong, readonly) NSArray<FIRDocumentChange *> *documentChanges;

/**
 * Returns an array of the documents that changed since the last snapshot. If this is the first
 * snapshot, all documents will be in the list as Added changes.
 *
 * @param includeMetadataChanges Whether metadata-only changes (i.e. only
 *     `FIRDocumentSnapshot.metadata` changed) should be included.
 */
- (NSArray<FIRDocumentChange *> *)documentChangesWithIncludeMetadataChanges:
    (BOOL)includeMetadataChanges NS_SWIFT_NAME(documentChanges(includeMetadataChanges:));

>>>>>>> 6ac9fb4b
@end

NS_ASSUME_NONNULL_END<|MERGE_RESOLUTION|>--- conflicted
+++ resolved
@@ -35,22 +35,6 @@
 - (id)init __attribute__((unavailable("FIRQuerySnapshot cannot be created directly.")));
 
 /**
- * Returns an array of the documents that changed since the last snapshot. If this is the first
- * snapshot, all documents will be in the list as Added changes.
- */
-- (NSArray<FIRDocumentChange *> *)documentChanges;
-
-/**
- * Returns an array of the documents that changed since the last snapshot. If this is the first
- * snapshot, all documents will be in the list as Added changes.
- *
- * @param includeMetadataChanges Whether metadata-only changes (i.e. only
- *     `FIRDocumentSnapshot.metadata` changed) should be included.
- */
-- (NSArray<FIRDocumentChange *> *)documentChangesWithIncludeMetadataChanges:
-    (BOOL)includeMetadataChanges NS_SWIFT_NAME(documentChanges(includeMetadataChanges:));
-
-/**
  * The query on which you called `getDocuments` or listened to in order to get this
  * `FIRQuerySnapshot`.
  */
@@ -68,8 +52,6 @@
 /** An Array of the `FIRDocumentSnapshots` that make up this document set. */
 @property(nonatomic, strong, readonly) NSArray<FIRQueryDocumentSnapshot *> *documents;
 
-<<<<<<< HEAD
-=======
 /**
  * An array of the documents that changed since the last snapshot. If this is the first snapshot,
  * all documents will be in the list as Added changes.
@@ -86,7 +68,6 @@
 - (NSArray<FIRDocumentChange *> *)documentChangesWithIncludeMetadataChanges:
     (BOOL)includeMetadataChanges NS_SWIFT_NAME(documentChanges(includeMetadataChanges:));
 
->>>>>>> 6ac9fb4b
 @end
 
 NS_ASSUME_NONNULL_END