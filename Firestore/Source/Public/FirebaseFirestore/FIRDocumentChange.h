/*
 * Copyright 2017 Google
 *
 * Licensed under the Apache License, Version 2.0 (the "License");
 * you may not use this file except in compliance with the License.
 * You may obtain a copy of the License at
 *
 *      http://www.apache.org/licenses/LICENSE-2.0
 *
 * Unless required by applicable law or agreed to in writing, software
 * distributed under the License is distributed on an "AS IS" BASIS,
 * WITHOUT WARRANTIES OR CONDITIONS OF ANY KIND, either express or implied.
 * See the License for the specific language governing permissions and
 * limitations under the License.
 */

#import <Foundation/Foundation.h>

NS_ASSUME_NONNULL_BEGIN

@class FIRQueryDocumentSnapshot;

#if defined(NS_CLOSED_ENUM)
/** An enumeration of document change types. */
typedef NS_CLOSED_ENUM(NSInteger, FIRDocumentChangeType)
#else
/** An enumeration of document change types. */
typedef NS_ENUM(NSInteger, FIRDocumentChangeType)
#endif
{
  /** Indicates a new document was added to the set of documents matching the query. */
  FIRDocumentChangeTypeAdded,
  /** Indicates a document within the query was modified. */
  FIRDocumentChangeTypeModified,
  /**
   * Indicates a document within the query was removed (either deleted or no longer matches
   * the query.
   */
  FIRDocumentChangeTypeRemoved
} NS_SWIFT_NAME(DocumentChangeType);

/**
 * A `DocumentChange` represents a change to the documents matching a query. It contains the
 * document affected and the type of change that occurred (added, modified, or removed).
 */
NS_SWIFT_NAME(DocumentChange)
@interface FIRDocumentChange : NSObject

/** :nodoc: */
- (id)init __attribute__((unavailable("FIRDocumentChange cannot be created directly.")));

/** The type of change that occurred (added, modified, or removed). */
@property(nonatomic, readonly) FIRDocumentChangeType type;

/** The document affected by this change. */
@property(nonatomic, strong, readonly) FIRQueryDocumentSnapshot *document;

/**
<<<<<<< HEAD
 * The index of the changed document in the result set immediately prior to this DocumentChange
 * (i.e. supposing that all prior DocumentChange objects have been applied). `NSNotFound` for
=======
 * The index of the changed document in the result set immediately prior to this `DocumentChange`
 * (i.e. supposing that all prior `DocumentChange` objects have been applied). `NSNotFound` for
>>>>>>> 7b946765
 * `DocumentChangeTypeAdded` events.
 */
@property(nonatomic, readonly) NSUInteger oldIndex;

/**
<<<<<<< HEAD
 * The index of the changed document in the result set immediately after this DocumentChange
 * (i.e. supposing that all prior DocumentChange objects and the current DocumentChange object
=======
 * The index of the changed document in the result set immediately after this `DocumentChange`
 * (i.e. supposing that all prior `DocumentChange` objects and the current `DocumentChange` object
>>>>>>> 7b946765
 * have been applied). `NSNotFound` for `DocumentChangeTypeRemoved` events.
 */
@property(nonatomic, readonly) NSUInteger newIndex;

@end

NS_ASSUME_NONNULL_END<|MERGE_RESOLUTION|>--- conflicted
+++ resolved
@@ -56,25 +56,15 @@
 @property(nonatomic, strong, readonly) FIRQueryDocumentSnapshot *document;
 
 /**
-<<<<<<< HEAD
- * The index of the changed document in the result set immediately prior to this DocumentChange
- * (i.e. supposing that all prior DocumentChange objects have been applied). `NSNotFound` for
-=======
  * The index of the changed document in the result set immediately prior to this `DocumentChange`
  * (i.e. supposing that all prior `DocumentChange` objects have been applied). `NSNotFound` for
->>>>>>> 7b946765
  * `DocumentChangeTypeAdded` events.
  */
 @property(nonatomic, readonly) NSUInteger oldIndex;
 
 /**
-<<<<<<< HEAD
- * The index of the changed document in the result set immediately after this DocumentChange
- * (i.e. supposing that all prior DocumentChange objects and the current DocumentChange object
-=======
  * The index of the changed document in the result set immediately after this `DocumentChange`
  * (i.e. supposing that all prior `DocumentChange` objects and the current `DocumentChange` object
->>>>>>> 7b946765
  * have been applied). `NSNotFound` for `DocumentChangeTypeRemoved` events.
  */
 @property(nonatomic, readonly) NSUInteger newIndex;
