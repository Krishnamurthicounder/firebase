/*
 * Copyright 2017 Google
 *
 * Licensed under the Apache License, Version 2.0 (the "License");
 * you may not use this file except in compliance with the License.
 * You may obtain a copy of the License at
 *
 *      http://www.apache.org/licenses/LICENSE-2.0
 *
 * Unless required by applicable law or agreed to in writing, software
 * distributed under the License is distributed on an "AS IS" BASIS,
 * WITHOUT WARRANTIES OR CONDITIONS OF ANY KIND, either express or implied.
 * See the License for the specific language governing permissions and
 * limitations under the License.
 */

#import <Foundation/Foundation.h>

NS_ASSUME_NONNULL_BEGIN

@class FIRDocumentChange;
@class FIRQuery;
@class FIRQueryDocumentSnapshot;
@class FIRSnapshotMetadata;

/**
 * A `QuerySnapshot` contains zero or more `DocumentSnapshot` objects. It can be enumerated
<<<<<<< HEAD
 * using the `documents` property and its size can be inspected with `isEmpty` and
=======
 * using "for ... in documentSet.documents" and its size can be inspected with `isEmpty` and
>>>>>>> 7b946765
 * `count`.
 */
NS_SWIFT_NAME(QuerySnapshot)
@interface FIRQuerySnapshot : NSObject

/** :nodoc: */
- (id)init __attribute__((unavailable("FIRQuerySnapshot cannot be created directly.")));

/**
 * The query on which you called `getDocuments` or listened to in order to get this
 * `QuerySnapshot`.
 */
@property(nonatomic, strong, readonly) FIRQuery *query;

/** Metadata about this snapshot, concerning its source and if it has local modifications. */
@property(nonatomic, strong, readonly) FIRSnapshotMetadata *metadata;

/** Indicates whether this `QuerySnapshot` is empty (contains no documents). */
@property(nonatomic, readonly, getter=isEmpty) BOOL empty;

/** The count of documents in this `QuerySnapshot`. */
@property(nonatomic, readonly) NSInteger count;

/** An Array of the `DocumentSnapshots` that make up this document set. */
@property(nonatomic, strong, readonly) NSArray<FIRQueryDocumentSnapshot *> *documents;

/**
 * An array of the documents that changed since the last snapshot. If this is the first snapshot,
 * all documents will be in the list as Added changes.
 */
@property(nonatomic, strong, readonly) NSArray<FIRDocumentChange *> *documentChanges;

/**
 * Returns an array of the documents that changed since the last snapshot. If this is the first
 * snapshot, all documents will be in the list as Added changes.
 *
 * @param includeMetadataChanges Whether metadata-only changes (i.e. only
 *     `DocumentSnapshot.metadata` changed) should be included.
 */
- (NSArray<FIRDocumentChange *> *)documentChangesWithIncludeMetadataChanges:
    (BOOL)includeMetadataChanges NS_SWIFT_NAME(documentChanges(includeMetadataChanges:));

@end

NS_ASSUME_NONNULL_END<|MERGE_RESOLUTION|>--- conflicted
+++ resolved
@@ -25,11 +25,7 @@
 
 /**
  * A `QuerySnapshot` contains zero or more `DocumentSnapshot` objects. It can be enumerated
-<<<<<<< HEAD
  * using the `documents` property and its size can be inspected with `isEmpty` and
-=======
- * using "for ... in documentSet.documents" and its size can be inspected with `isEmpty` and
->>>>>>> 7b946765
  * `count`.
  */
 NS_SWIFT_NAME(QuerySnapshot)
