--- conflicted
+++ resolved
@@ -42,11 +42,7 @@
 /** :nodoc: */
 - (id)init __attribute__((unavailable("FIRQuery cannot be created directly.")));
 
-<<<<<<< HEAD
 /** The `Firestore` instance that created this query (useful for performing transactions, etc.). */
-=======
-/** The `Firestore` for the Firestore database (useful for performing transactions, etc.). */
->>>>>>> 7b946765
 @property(nonatomic, strong, readonly) FIRFirestore *firestore;
 
 #pragma mark - Retrieving Data
@@ -84,11 +80,7 @@
  *
  * @param listener The listener to attach.
  *
-<<<<<<< HEAD
- * @return A ListenerRegistration object that can be used to remove this listener.
-=======
- * @return A `ListenerRegistration` that can be used to remove this listener.
->>>>>>> 7b946765
+ * @return A `ListenerRegistration` object that can be used to remove this listener.
  */
 - (id<FIRListenerRegistration>)addSnapshotListener:
     (void (^)(FIRQuerySnapshot *_Nullable snapshot, NSError *_Nullable error))listener
@@ -101,11 +93,7 @@
  *     `DocumentSnapshot.metadata` changed) should trigger snapshot events.
  * @param listener The listener to attach.
  *
-<<<<<<< HEAD
- * @return A ListenerRegistration that can be used to remove this listener.
-=======
  * @return A `ListenerRegistration` that can be used to remove this listener.
->>>>>>> 7b946765
  */
 - (id<FIRListenerRegistration>)
     addSnapshotListenerWithIncludeMetadataChanges:(BOOL)includeMetadataChanges
