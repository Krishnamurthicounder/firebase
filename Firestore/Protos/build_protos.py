--- conflicted
+++ resolved
@@ -81,12 +81,6 @@
   parser.add_argument(
       '--protoc_gen_grpc',
       help='Location of the gRPC generator executable.')
-<<<<<<< HEAD
-=======
-  parser.add_argument(
-      '--protoc_gen_nanopb',
-      help='Location of the nanopb generator executable.')
->>>>>>> ca1dd1e8
 
   args = parser.parse_args()
   if args.nanopb is None:
