# Copyright 2017 Google
#
# Licensed under the Apache License, Version 2.0 (the "License");
# you may not use this file except in compliance with the License.
# You may obtain a copy of the License at
#
#      http://www.apache.org/licenses/LICENSE-2.0
#
# Unless required by applicable law or agreed to in writing, software
# distributed under the License is distributed on an "AS IS" BASIS,
# WITHOUT WARRANTIES OR CONDITIONS OF ANY KIND, either express or implied.
# See the License for the specific language governing permissions and
# limitations under the License.

cmake_minimum_required(VERSION 2.8.11)
project(firestore C CXX)

set(FIREBASE_SOURCE_DIR ${CMAKE_CURRENT_LIST_DIR}/..)

# CMAKE_INSTALL_PREFIX should be passed in to this build so that it can find
# outputs of the superbuild. This is handled automatically if run via the
# superbuild (i.e. by invoking cmake on the directory above this).
#
# If you want to use this project directly in e.g. CLion, make sure you
# configure this.
#
# The superbuild passes CMAKE_INSTALL_PREFIX with a value of
# ${FIREBASE_INSTALL_DIR} which is ${PROJECT_BINARY_DIR}/opt.
set(FIREBASE_INSTALL_DIR ${CMAKE_INSTALL_PREFIX})

# Expect that the source and binary directory structures will parallel each
# other.
set(FIREBASE_BINARY_DIR ${PROJECT_BINARY_DIR}/..)

list(INSERT CMAKE_MODULE_PATH 0 ${FIREBASE_SOURCE_DIR}/cmake)
include(SanitizerOptions)
include(cc_rules)
include(podspec_rules)


# External packages
<<<<<<< HEAD
find_package(GRPC REQUIRED)
=======
if(APPLE)
  find_package(FirebaseCore REQUIRED)
  find_package(GoogleUtilities REQUIRED)
endif()
>>>>>>> cda87fa3
find_package(LevelDB REQUIRED)
find_package(ZLIB)


# Googletest
add_subdirectory(
  ${FIREBASE_BINARY_DIR}/src/googletest
  ${FIREBASE_BINARY_DIR}/src/googletest-build
  EXCLUDE_FROM_ALL
)
add_alias(GTest::GTest gtest)
add_alias(GTest::Main gtest_main)
add_alias(GMock::GMock gmock)


# Abseil-cpp
add_subdirectory(
  third_party/abseil-cpp
)


# gRPC
if(ZLIB_FOUND)
  set(gRPC_ZLIB_PROVIDER package CACHE STRING "Use external ZLIB")
endif()

set(gRPC_BUILD_TESTS OFF CACHE BOOL "Disable gRPC tests")
add_subdirectory(
  ${FIREBASE_BINARY_DIR}/src/grpc
  ${FIREBASE_BINARY_DIR}/src/grpc-build
  EXCLUDE_FROM_ALL
)

# Fix up targets included by gRPC's build
add_alias(OpenSSL::Crypto crypto)
target_include_directories(
  crypto
  INTERFACE
    $<BUILD_INTERFACE:${FIREBASE_BINARY_DIR}/src/grpc/third_party/boringssl/include>
)

add_alias(OpenSSL::SSL ssl)
target_include_directories(
  ssl
  INTERFACE
    $<BUILD_INTERFACE:${FIREBASE_BINARY_DIR}/src/grpc/third_party/boringssl/include>
)

add_alias(protobuf::libprotobuf libprotobuf)
target_compile_options(
  libprotobuf
  PUBLIC -Wno-unused-parameter
)

if(NOT ZLIB_FOUND)
  target_include_directories(
    zlibstatic
    INTERFACE
      $<BUILD_INTERFACE:${FIREBASE_BINARY_DIR}/src/grpc/third_party/zlib>
  )
endif()


# nanopb
set(nanopb_BUILD_GENERATOR ON CACHE BOOL "Enable the nanopb generator")
set(nanopb_PROTOC_PATH ${NANOPB_PROTOC_BIN} CACHE STRING "Protoc location")
add_subdirectory(
  ${FIREBASE_BINARY_DIR}/src/nanopb
  ${FIREBASE_BINARY_DIR}/src/nanopb-build
  EXCLUDE_FROM_ALL
)

target_compile_definitions(
  protobuf-nanopb
  PUBLIC -DPB_FIELD_16BIT
)

target_include_directories(
  protobuf-nanopb
  INTERFACE $<BUILD_INTERFACE:${FIREBASE_BINARY_DIR}/src/nanopb>
)


enable_testing()
include(CompilerSetup)

# Firebase packages
podspec_framework(
  ${FIREBASE_SOURCE_DIR}/GoogleUtilities.podspec
  SPECS Logger
)

podspec_framework(
  ${FIREBASE_SOURCE_DIR}/FirebaseCore.podspec
)

# Superbuild installed results
include_directories(${FIREBASE_INSTALL_DIR}/include)

# Generated sources will be relative to the binary directory.
include_directories(${FIREBASE_BINARY_DIR})

# Fully qualified imports, project wide
include_directories(${FIREBASE_SOURCE_DIR})

add_subdirectory(core)
add_subdirectory(Protos)<|MERGE_RESOLUTION|>--- conflicted
+++ resolved
@@ -39,14 +39,6 @@
 
 
 # External packages
-<<<<<<< HEAD
-find_package(GRPC REQUIRED)
-=======
-if(APPLE)
-  find_package(FirebaseCore REQUIRED)
-  find_package(GoogleUtilities REQUIRED)
-endif()
->>>>>>> cda87fa3
 find_package(LevelDB REQUIRED)
 find_package(ZLIB)
 
