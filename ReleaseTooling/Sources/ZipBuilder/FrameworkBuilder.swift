--- conflicted
+++ resolved
@@ -285,11 +285,7 @@
     switch framework {
     case "abseil":
       return "absl"
-<<<<<<< HEAD
-    case "BoringSSL-gRPC":
-=======
     case "BoringSSL-GRPC":
->>>>>>> 41050f0c
       return "openssl_grpc"
     case "gRPC-Core":
       return "grpc"
