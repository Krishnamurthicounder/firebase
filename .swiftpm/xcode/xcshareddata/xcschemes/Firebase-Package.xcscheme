--- conflicted
+++ resolved
@@ -728,7 +728,6 @@
             buildForAnalyzing = "YES">
             <BuildableReference
                BuildableIdentifier = "primary"
-<<<<<<< HEAD
                BlueprintIdentifier = "FirebaseAppCheck"
                BuildableName = "FirebaseAppCheck"
                BlueprintName = "FirebaseAppCheck"
@@ -746,11 +745,9 @@
                BlueprintIdentifier = "Firebase_AppCheckUnit"
                BuildableName = "Firebase_AppCheckUnit"
                BlueprintName = "Firebase_AppCheckUnit"
-=======
                BlueprintIdentifier = "Firebase_RemoteConfigUnit"
                BuildableName = "Firebase_RemoteConfigUnit"
                BlueprintName = "Firebase_RemoteConfigUnit"
->>>>>>> e7119cad
                ReferencedContainer = "container:">
             </BuildableReference>
          </BuildActionEntry>
