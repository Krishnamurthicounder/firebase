--- conflicted
+++ resolved
@@ -812,49 +812,23 @@
             buildForAnalyzing = "YES">
             <BuildableReference
                BuildableIdentifier = "primary"
-<<<<<<< HEAD
+               BlueprintIdentifier = "FirebaseFirestoreTestingSupport"
+               BuildableName = "FirebaseFirestoreTestingSupport"
+               BlueprintName = "FirebaseFirestoreTestingSupport"
+               ReferencedContainer = "container:">
+            </BuildableReference>
+         </BuildActionEntry>
+         <BuildActionEntry
+            buildForTesting = "YES"
+            buildForRunning = "YES"
+            buildForProfiling = "YES"
+            buildForArchiving = "YES"
+            buildForAnalyzing = "YES">
+            <BuildableReference
+               BuildableIdentifier = "primary"
                BlueprintIdentifier = "FirebaseFunctionsCombineSwift"
                BuildableName = "FirebaseFunctionsCombineSwift"
                BlueprintName = "FirebaseFunctionsCombineSwift"
-=======
-               BlueprintIdentifier = "FirebaseFirestoreTestingSupport"
-               BuildableName = "FirebaseFirestoreTestingSupport"
-               BlueprintName = "FirebaseFirestoreTestingSupport"
->>>>>>> c9c03467
-               ReferencedContainer = "container:">
-            </BuildableReference>
-         </BuildActionEntry>
-         <BuildActionEntry
-            buildForTesting = "YES"
-            buildForRunning = "YES"
-            buildForProfiling = "YES"
-            buildForArchiving = "YES"
-            buildForAnalyzing = "YES">
-            <BuildableReference
-               BuildableIdentifier = "primary"
-<<<<<<< HEAD
-               BlueprintIdentifier = "FirebaseFirestoreCombineSwift-Beta"
-               BuildableName = "FirebaseFirestoreCombineSwift-Beta"
-               BlueprintName = "FirebaseFirestoreCombineSwift-Beta"
-               ReferencedContainer = "container:">
-            </BuildableReference>
-         </BuildActionEntry>
-         <BuildActionEntry
-            buildForTesting = "YES"
-            buildForRunning = "YES"
-            buildForProfiling = "YES"
-            buildForArchiving = "YES"
-            buildForAnalyzing = "YES">
-            <BuildableReference
-               BuildableIdentifier = "primary"
-               BlueprintIdentifier = "FirebaseFirestoreCombineSwift"
-               BuildableName = "FirebaseFirestoreCombineSwift"
-               BlueprintName = "FirebaseFirestoreCombineSwift"
-=======
-               BlueprintIdentifier = "FirebaseFunctionsCombineSwift"
-               BuildableName = "FirebaseFunctionsCombineSwift"
-               BlueprintName = "FirebaseFunctionsCombineSwift"
->>>>>>> c9c03467
                ReferencedContainer = "container:">
             </BuildableReference>
          </BuildActionEntry>
