--- conflicted
+++ resolved
@@ -177,7 +177,6 @@
     let decoder = JSONDecoder()
     guard let modelInfoJSON = try? decoder.decode(ModelInfoResponse.self, from: data)
     else { return }
-<<<<<<< HEAD
     // TODO: Possibly improve handling invalid server responses.
     let downloadURL = modelInfoJSON.downloadURL
     let modelHash = modelHash
@@ -188,13 +187,5 @@
       modelHash: modelHash,
       size: size
     )
-=======
-    let modelInfo = ModelInfo(app: app, name: modelName, defaults: defaults)
-    // TODO: Possibly improve handling invalid server responses.
-    modelInfo.downloadURL = modelInfoJSON.downloadURL
-    modelInfo.size = Int(modelInfoJSON.size) ?? 0
-    modelInfo.modelHash = modelHash
-    self.modelInfo = modelInfo
->>>>>>> b4e0fade
   }
 }