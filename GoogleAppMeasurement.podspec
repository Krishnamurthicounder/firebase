Pod::Spec.new do |s|
    s.name             = 'GoogleAppMeasurement'
<<<<<<< HEAD
    s.version          = '10.24.0'
=======
    s.version          = '10.23.1'
>>>>>>> 888f0b60
    s.summary          = 'Shared measurement methods for Google libraries. Not intended for direct use.'

    s.description      = <<-DESC
    Measurement methods that are shared between
    Google libraries. This pod does not expose
    any headers and isn't intended for direct
    use, but rather as a dependency of some
    Google libraries.
    DESC

    s.homepage         = 'https://developers.google.com/ios'
    s.license          = { :type => 'Copyright', :text => 'Copyright 2022 Google' }
    s.authors          = 'Google, Inc.'

    s.source           = {
        :http => 'https://dl.google.com/firebase/ios/analytics/12650bbf0dfc3242/GoogleAppMeasurement-10.23.1.tar.gz'
    }

    s.cocoapods_version = '>= 1.12.0'

    s.ios.deployment_target  = '10.0'
    s.osx.deployment_target  = '10.13'
    s.tvos.deployment_target = '12.0'

    s.libraries  = 'c++', 'sqlite3', 'z'
    s.frameworks = 'StoreKit'

    s.dependency 'GoogleUtilities/AppDelegateSwizzler', '~> 7.11'
    s.dependency 'GoogleUtilities/MethodSwizzler', '~> 7.11'
    s.dependency 'GoogleUtilities/NSData+zlib', '~> 7.11'
    s.dependency 'GoogleUtilities/Network', '~> 7.11'
    s.dependency 'nanopb', '>= 2.30908.0', '< 2.30911.0'

    s.default_subspecs = 'AdIdSupport'

    s.subspec 'AdIdSupport' do |ss|
<<<<<<< HEAD
        ss.dependency 'GoogleAppMeasurement/WithoutAdIdSupport', '10.24.0'
=======
        ss.dependency 'GoogleAppMeasurement/WithoutAdIdSupport', '10.23.1'
>>>>>>> 888f0b60
        ss.vendored_frameworks = 'Frameworks/GoogleAppMeasurementIdentitySupport.xcframework'
    end

    s.subspec 'WithoutAdIdSupport' do |ss|
        ss.vendored_frameworks = 'Frameworks/GoogleAppMeasurement.xcframework'
    end

end<|MERGE_RESOLUTION|>--- conflicted
+++ resolved
@@ -1,10 +1,6 @@
 Pod::Spec.new do |s|
     s.name             = 'GoogleAppMeasurement'
-<<<<<<< HEAD
     s.version          = '10.24.0'
-=======
-    s.version          = '10.23.1'
->>>>>>> 888f0b60
     s.summary          = 'Shared measurement methods for Google libraries. Not intended for direct use.'
 
     s.description      = <<-DESC
@@ -41,11 +37,7 @@
     s.default_subspecs = 'AdIdSupport'
 
     s.subspec 'AdIdSupport' do |ss|
-<<<<<<< HEAD
         ss.dependency 'GoogleAppMeasurement/WithoutAdIdSupport', '10.24.0'
-=======
-        ss.dependency 'GoogleAppMeasurement/WithoutAdIdSupport', '10.23.1'
->>>>>>> 888f0b60
         ss.vendored_frameworks = 'Frameworks/GoogleAppMeasurementIdentitySupport.xcframework'
     end
 
