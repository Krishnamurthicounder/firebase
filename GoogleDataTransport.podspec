Pod::Spec.new do |s|
  s.name             = 'GoogleDataTransport'
<<<<<<< HEAD
  s.version          = '1.1.2'
=======
  s.version          = '1.1.3'
>>>>>>> 69640b53
  s.summary          = 'Google iOS SDK data transport.'

  s.description      = <<-DESC
Shared library for iOS SDK data transport needs.
                       DESC

  s.homepage         = 'https://developers.google.com/'
  s.license          = { :type => 'Apache', :file => 'LICENSE' }
  s.authors          = 'Google, Inc.'
  s.source           = {
    :git => 'https://github.com/firebase/firebase-ios-sdk.git',
    :tag => 'DataTransport-' + s.version.to_s
  }

  s.ios.deployment_target = '8.0'
  s.osx.deployment_target = '10.11'
  s.tvos.deployment_target = '10.0'

  # To develop or run the tests, >= 1.6.0 must be installed.
  s.cocoapods_version = '>= 1.4.0'

  s.static_framework = true
  s.prefix_header_file = false

  s.source_files = 'GoogleDataTransport/GDTLibrary/**/*'
  s.public_header_files = 'GoogleDataTransport/GDTLibrary/Public/*.h'
  s.private_header_files = 'GoogleDataTransport/GDTLibrary/Private/*.h'

  header_search_paths = {
    'HEADER_SEARCH_PATHS' => '"${PODS_TARGET_SRCROOT}/GoogleDataTransport/"'
  }

  s.pod_target_xcconfig = {
    'GCC_C_LANGUAGE_STANDARD' => 'c99',
    'GCC_TREAT_WARNINGS_AS_ERRORS' => 'YES',
    'CLANG_UNDEFINED_BEHAVIOR_SANITIZER_NULLABILITY' => 'YES'
  }.merge(header_search_paths)

  common_test_sources = ['GoogleDataTransport/GDTTests/Common/**/*.{h,m}']

  # Unit test specs
  s.test_spec 'Tests-Unit' do |test_spec|
    test_spec.requires_app_host = false
    test_spec.source_files = ['GoogleDataTransport/GDTTests/Unit/**/*.{h,m}'] + common_test_sources
    test_spec.pod_target_xcconfig = header_search_paths
  end

  s.test_spec 'Tests-Lifecycle' do |test_spec|
    test_spec.requires_app_host = false
    test_spec.source_files = ['GoogleDataTransport/GDTTests/Lifecycle/**/*.{h,m}'] + common_test_sources
    test_spec.pod_target_xcconfig = header_search_paths
  end

  # Integration test specs
  s.test_spec 'Tests-Integration' do |test_spec|
    test_spec.requires_app_host = false
    test_spec.source_files = ['GoogleDataTransport/GDTTests/Integration/**/*.{h,m}'] + common_test_sources
    test_spec.pod_target_xcconfig = header_search_paths
    test_spec.dependency 'GCDWebServer'
  end
end<|MERGE_RESOLUTION|>--- conflicted
+++ resolved
@@ -1,10 +1,6 @@
 Pod::Spec.new do |s|
   s.name             = 'GoogleDataTransport'
-<<<<<<< HEAD
-  s.version          = '1.1.2'
-=======
   s.version          = '1.1.3'
->>>>>>> 69640b53
   s.summary          = 'Google iOS SDK data transport.'
 
   s.description      = <<-DESC
